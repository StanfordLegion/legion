--- conflicted
+++ resolved
@@ -498,21 +498,14 @@
   variables:
     <<: [*gcc49, *terra38, *debug, *cxx98_normal, *hdf5, *mpi, *regent]
 # Multi-node Legion Spy
-<<<<<<< HEAD
 #gcc49_cxx98_debug_spy_gasnet_regent:
 #  <<: [*linux_compute, *image, *tests]
 #  variables:
 #    <<: [*gcc49, *terra38, *cxx98_spy, *gasnet, *regent]
-=======
-gcc49_cxx98_debug_spy_gasnet_regent:
-  <<: [*linux_compute, *image, *tests]
-  variables:
-    <<: [*gcc49, *terra38, *cxx98_spy, *gasnet, *regent]
-gcc49_cxx98_debug_spy_mpi_regent:
-  <<: [*linux_compute, *image, *tests]
-  variables:
-    <<: [*gcc49, *terra38, *cxx98_spy, *mpi, *regent]
->>>>>>> 433e0110
+#gcc49_cxx98_debug_spy_mpi_regent:
+#  <<: [*linux_compute, *image, *tests]
+#  variables:
+#    <<: [*gcc49, *terra38, *cxx98_spy, *mpi, *regent]
 # * Different architectures
 gcc49_cxx98_32bit_debug_legion:
   <<: [*linux, *image, *tests]
