--- conflicted
+++ resolved
@@ -69,21 +69,14 @@
 TESTS += reservations
 TESTS += multiaffine
 TESTS += machine_config
-<<<<<<< HEAD
-
-  ifeq ($(strip $(USE_CUDA)),1)
-  TESTS += cuda_memcpy_test
-  TESTS += cuda_scatter_test
-  endif
-=======
 TESTS += rect_transform_test
->>>>>>> 36cd26bd
 
 ifeq ($(strip $(USE_CUDA)),1)
 TESTS += task_stream
 TESTS += test_cuhook
 TESTS += cuda_memcpy_test
 TESTS += cuda_transpose_test
+TESTS += cuda_scatter_test
 endif
 
 ifeq ($(strip $(USE_HIP)),1)
