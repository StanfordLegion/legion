# Copyright 2024 Stanford University
#
# Licensed under the Apache License, Version 2.0 (the "License");
# you may not use this file except in compliance with the License.
# You may obtain a copy of the License at
#
#     http://www.apache.org/licenses/LICENSE-2.0
#
# Unless required by applicable law or agreed to in writing, software
# distributed under the License is distributed on an "AS IS" BASIS,
# WITHOUT WARRANTIES OR CONDITIONS OF ANY KIND, either express or implied.
# See the License for the specific language governing permissions and
# limitations under the License.
#


ifndef LG_RT_DIR
$(error LG_RT_DIR variable is not defined, aborting build)
endif
# vpath stuff below doesn't like a trailing slash in LG_RT_DIR
override LG_RT_DIR := $(patsubst %/,%,$(LG_RT_DIR))

#Flags for directing the runtime makefile what to include
DEBUG=1                   # Include debugging symbols
OUTPUT_LEVEL=LEVEL_INFO  # Compile time print level
#ALT_MAPPERS=1		  # Compile the alternative mappers

# Put the binary file name here
OUTFILE		:= 
# List all the application source files here
GEN_SRC		:= 				# .cc files
GEN_GPU_SRC	:=				# .cu files

# You can modify these variables, some will be appended to by the runtime makefile
INC_FLAGS	?=
CC_FLAGS	?=
NVCC_FLAGS	?=
HIPCC_FLAGS	?=
GASNET_FLAGS	?=
LD_FLAGS	?=

REALM_CUDA_OBJS ?=

CXX ?= g++

# we're going to include runtime.mk to get variable settings, but then
#  do our own build steps
NO_BUILD_RULES=1
ifdef LG_INSTALL_DIR
include $(LG_INSTALL_DIR)/share/legion/runtime.mk
else
include $(LG_RT_DIR)/runtime.mk
endif

TESTS := serializing test_profiling ctxswitch barrier_reduce taskreg memspeed idcheck inst_reuse transpose
TESTS += version_check
TESTS += proc_group
TESTS += deppart
TESTS += scatter
TESTS += compqueue
TESTS += event_subscribe
#TESTS += deferred_allocs
TESTS += test_nodeset
TESTS += subgraphs
TESTS += large_tls
TESTS += coverings
TESTS += alltoall
TESTS += simple_reduce
TESTS += realm_reinit
TESTS += sparse_construct
TESTS += memmodel
TESTS += extres_alias
TESTS += reservations
TESTS += multiaffine
TESTS += machine_config
TESTS += rect_transform_test
TESTS += rsrv_acquire_poisoned
TESTS += sparsity_destroy
<<<<<<< HEAD
TESTS += refcount_image_test
=======
TESTS += inst_chain_redistrict
>>>>>>> 75074815

ifeq ($(strip $(USE_CUDA)),1)
TESTS += task_stream
TESTS += test_cuhook
TESTS += cuda_memcpy_test
TESTS += cuda_transpose_test
TESTS += cuda_scatter_test
endif

ifeq ($(strip $(USE_HIP)),1)
TESTS += task_stream
endif

# can set arguments to be passed to a test when running
#TESTARGS_inst_chain_redistrict := -ll:csize 1
TESTARGS_ctxswitch := -ll:io 1 -t 30 -i 10000
TESTARGS_proc_group := -ll:cpu 4
TESTARGS_compqueue := -ll:cpu 4 -timeout 120
TESTARGS_event_subscribe := -ll:cpu 4
#TESTARGS_deferred_allocs := -ll:gsize 0 -all
TESTARGS_scatter := -p1 2 -p2 2
TESTARGS_alltoall := -ll:csize 1024
TESTARGS_sparse_construct := -verbose
TESTARGS_task_stream := -ll:gpu 1
TESTARGS_machine_config_args := -test_args 1 -ll:cpu 4 -ll:util 2 -ll:io 1 -ll:csize 16 -ll:stacksize 4 -ll:pin_util 1 -ll:ext_sysmem 0 -ll:rsize 2 -ll:nsize 2 -ll:ncsize 1 -ll:ncpu 1 -numa:pin
ifeq ($(strip $(USE_CUDA)),1)
TESTARGS_machine_config_args += -ll:gpu 1 -ll:fsize 1024 -ll:zsize 8 -ll:ib_fsize 16 -ll:ib_zsize 32 -ll:msize 64 -cuda:dynfb 1 -cuda:dynfb_max 128 -ll:streams 2 -ll:d2d_streams 2
endif
ifeq ($(strip $(USE_HIP)),1)
TESTARGS_machine_config_args += -ll:gpu 1 -ll:fsize 1024 -ll:zsize 8 -ll:ib_fsize 16 -ll:ib_zsize 32 -hip:dynfb 1 -hip:dynfb_max 128 -ll:streams 2 -ll:d2d_streams 2
endif
ifeq ($(strip $(USE_OPENMP)),1)
TESTARGS_machine_config_args += -ll:ocpu 1 -ll:othr 2 -ll:onuma 0 -ll:ostack 4
endif
ifeq ($(strip $(USE_PYTHON)),1)
TESTARGS_machine_config_args += -ll:py 1 -ll:pystack 4
endif

REALM_OBJS := $(patsubst %.cc,%.o,$(notdir $(REALM_SRC))) \
              $(patsubst %.cc.o,%.o,$(notdir $(REALM_INST_OBJS))) \
              $(patsubst %.S,%.o,$(notdir $(ASM_SRC)))

REALM_CUDA_OBJS ?=
ifeq ($(strip $(USE_CUDA)),1)
REALM_CUDA_OBJS := $(patsubst %.cu,$(REALM_CUDA_DIR)/%.o,$(notdir $(REALM_CUDA_SRC)))
endif

EMPTY :=
SPACE := $(EMPTY) $(EMPTY)
RUNTIME_VPATH := $(subst $(SPACE),:,$(sort $(dir $(REALM_SRC))))
vpath %.cc .:$(RUNTIME_VPATH)
vpath %.S .:$(RUNTIME_VPATH)
#VPATH = .:$(RUNTIME_VPATH)

ifdef LG_INSTALL_DIR
ifeq ($(strip $(SHARED_OBJECTS)),0)
REALM_LIB := $(LG_INSTALL_DIR)/lib/librealm.a
else
ifeq ($(shell uname -s),Darwin)
REALM_LIB := $(LG_INSTALL_DIR)/lib/librealm.dylib
else
REALM_LIB := $(LG_INSTALL_DIR)/lib/librealm.so
endif
endif
else
REALM_LIB := librealm.a

$(REALM_LIB) : $(REALM_OBJS) $(REALM_CUDA_OBJS)
	rm -f $(REALM_LIB)
	ar rc $(REALM_LIB) $(REALM_OBJS) $(REALM_CUDA_OBJS)
endif

TEST_OBJS := $(TESTS:%=%.o)

run_all : $(TESTS:%=run_%) run_machine_config_args

run_% : %
	@# this echos exactly once, even if -s was specified
	@echo $(LAUNCHER) ./$* $(TESTARGS_$*)
	@$(LAUNCHER) ./$* $(TESTARGS_$*)

run_machine_config_args : machine_config
	@# this echos exactly once, even if -s was specified
	@echo $(LAUNCHER) ./machine_config $(TESTARGS_machine_config_args)
	@$(LAUNCHER) ./machine_config $(TESTARGS_machine_config_args)

build : $(TESTS)

ifdef LG_INSTALL_DIR
clean :
	rm -f $(REALM_OBJS) $(TESTS) $(TEST_OBJS) $(REALM_FATBIN_SRC) $(REALM_FATBIN) $(REALM_CUHOOK_OBJS)
else
clean :
	rm -f $(REALM_LIB) $(REALM_OBJS) $(TESTS) $(TEST_OBJS) $(REALM_FATBIN_SRC) $(REALM_FATBIN) $(SLIB_REALM_CUHOOK) $(REALM_CUHOOK_OBJS)
endif

machine_config.o : CC_FLAGS += $(REALM_SYMBOL_VISIBILITY)

$(TESTS) : % : %.o $(REALM_LIB) $(SLIB_REALM_CUHOOK)
	$(CXX) -o $@ $< $(EXTRAOBJS_$*) -L. $(LD_FLAGS) -lrealm $(LEGION_LD_FLAGS) 

ifeq ($(strip $(USE_CUDA)),1)
EXTRAOBJS_memspeed := memspeed_gpu.o
EXTRAOBJS_simple_reduce := simple_reduce_gpu.o
EXTRAOBJS_multiaffine := multiaffine_gpu.o
EXTRAOBJS_task_stream := task_stream_gpu.o
EXTRAOBJS_test_cuhook := test_cuhook_gpu.o
TEST_OBJS += $(EXTRAOBJS_memspeed) $(EXTRAOBJS_simple_reduce) $(EXTRAOBJS_multiaffine) $(EXTRAOBJS_task_stream) $(EXTRAOBJS_test_cuhook)
memspeed : memspeed_gpu.o
simple_reduce : simple_reduce_gpu.o
multiaffine : multiaffine_gpu.o
task_stream : task_stream_gpu.o
test_cuhook : test_cuhook_gpu.o

%.o : %.cu $(REALM_DEFINES_HEADER) $(LEGION_DEFINES_HEADER)
	$(NVCC) -o $@ -c $< $(INC_FLAGS) $(NVCC_FLAGS)

$(SLIB_REALM_CUHOOK) : $(REALM_CUHOOK_OBJS)
	rm -f $@
	$(CXX) --shared $(SO_FLAGS) -o $@ $^ -L$(CUDA)/lib64/stubs -lcuda -Xlinker -rpath=$(CUDA)/lib64

$(REALM_CUHOOK_OBJS) : %.cc.o : %.cc $(LEGION_DEFINES_HEADER) $(REALM_DEFINES_HEADER)
	# $(NVCC) --compiler-options '-fPIC' -o $@ -c $< $(INC_FLAGS) $(NVCC_FLAGS)
	$(CXX) -MMD -fPIC -o $@ -c $< $(CC_FLAGS) $(REALM_SYMBOL_VISIBILITY) $(INC_FLAGS) $(REALM_DEFCHECK)
endif

ifeq ($(strip $(USE_HIP)),1)
EXTRAOBJS_memspeed := memspeed_gpu.o
EXTRAOBJS_simple_reduce := simple_reduce_gpu.o
EXTRAOBJS_multiaffine := multiaffine_gpu.o
EXTRAOBJS_task_stream := task_stream_gpu.o
TEST_OBJS += $(EXTRAOBJS_memspeed) $(EXTRAOBJS_simple_reduce) $(EXTRAOBJS_multiaffine) $(EXTRAOBJS_task_stream)
memspeed : memspeed_gpu.o
simple_reduce : simple_reduce_gpu.o
multiaffine : multiaffine_gpu.o
task_stream : task_stream_gpu.o

%.o : %.cu $(REALM_DEFINES_HEADER) $(LEGION_DEFINES_HEADER)
	$(HIPCC) -o $@ -c $< $(INC_FLAGS) $(HIPCC_FLAGS)
endif

%.o : %.cc $(REALM_DEFINES_HEADER) $(LEGION_DEFINES_HEADER)
	$(CXX) -fPIC -o $@ -c $< $(INC_FLAGS) $(CC_FLAGS) $(REALM_CXX_CHECK)

$(REALM_OBJS) : CC_FLAGS+=$(REALM_SYMBOL_VISIBILITY)

%.o : %.S
	$(CXX) -fPIC -o $@ -c $< $(INC_FLAGS) $(CC_FLAGS)

# deppart-related stuff
ifneq ($(USE_PGI),1)
image_%.o : image_tmpl.cc $(REALM_DEFINES_HEADER) $(LEGION_DEFINES_HEADER)
	$(CXX) -fPIC -o $@ -c $< $(INC_FLAGS) $(REALM_SYMBOL_VISIBILITY) $(CC_FLAGS) -DINST_N1=$(word 1,$(subst _, ,$*)) -DINST_N2=$(word 2,$(subst _, ,$*))

preimage_%.o : preimage_tmpl.cc $(REALM_DEFINES_HEADER) $(LEGION_DEFINES_HEADER)
	$(CXX) -fPIC -o $@ -c $< $(INC_FLAGS) $(REALM_SYMBOL_VISIBILITY) $(CC_FLAGS) -DINST_N1=$(word 1,$(subst _, ,$*)) -DINST_N2=$(word 2,$(subst _, ,$*))

byfield_%.o : byfield_tmpl.cc $(REALM_DEFINES_HEADER) $(LEGION_DEFINES_HEADER)
	$(CXX) -fPIC -o $@ -c $< $(INC_FLAGS) $(REALM_SYMBOL_VISIBILITY) $(CC_FLAGS) -DINST_N1=$(word 1,$(subst _, ,$*)) -DINST_N2=$(word 2,$(subst _, ,$*))
else
# nvc++ names some symbols based on the source filename, so the trick above
#  of compiling multiple things from the same template with different defines
#  causes linker errors - work around by generating a different source file for
#  each case, but don't leave them lying around
image_%.cc :
	echo '#define' INST_N1 $(word 1,$(subst _, ,$(notdir $*))) > $@
	echo '#define' INST_N2 $(word 2,$(subst _, ,$(notdir $*))) >> $@
	echo '#include' '"realm/deppart/image_tmpl.cc"' >> $@

preimage_%.cc :
	echo '#define' INST_N1 $(word 1,$(subst _, ,$(notdir $*))) > $@
	echo '#define' INST_N2 $(word 2,$(subst _, ,$(notdir $*))) >> $@
	echo '#include' '"realm/deppart/preimage_tmpl.cc"' >> $@

byfield_%.cc :
	echo '#define' INST_N1 $(word 1,$(subst _, ,$(notdir $*))) > $@
	echo '#define' INST_N2 $(word 2,$(subst _, ,$(notdir $*))) >> $@
	echo '#include' '"realm/deppart/byfield_tmpl.cc"' >> $@

.INTERMEDIATE: $(patsubst %.cc.o,%.cc,$(notdir $(REALM_INST_OBJS)))
endif
<|MERGE_RESOLUTION|>--- conflicted
+++ resolved
@@ -76,11 +76,8 @@
 TESTS += rect_transform_test
 TESTS += rsrv_acquire_poisoned
 TESTS += sparsity_destroy
-<<<<<<< HEAD
 TESTS += refcount_image_test
-=======
 TESTS += inst_chain_redistrict
->>>>>>> 75074815
 
 ifeq ($(strip $(USE_CUDA)),1)
 TESTS += task_stream
