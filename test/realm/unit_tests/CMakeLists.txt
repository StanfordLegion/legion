--- conflicted
+++ resolved
@@ -22,11 +22,8 @@
 endif()
 
 list(APPEND REALM_TESTS
-<<<<<<< HEAD
   ucx_mpool_test.cc
-=======
   event_test.cc
->>>>>>> d907c6d2
   path_cache_test.cc
   transfer_utils_test.cc
   address_list_test.cc
