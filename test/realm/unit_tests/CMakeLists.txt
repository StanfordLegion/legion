#------------------------------------------------------------------------------#
# Copyright 2024 Stanford University
#
# Licensed under the Apache License, Version 2.0 (the "License");
# you may not use this file except in compliance with the License.
# You may obtain a copy of the License at
#
# http://www.apache.org/licenses/LICENSE-2.0
#
# Unless required by applicable law or agreed to in writing, software
# distributed under the License is distributed on an "AS IS" BASIS,
# WITHOUT WARRANTIES OR CONDITIONS OF ANY KIND, either express or implied.
# See the License for the specific language governing permissions and
# limitations under the License.
#------------------------------------------------------------------------------#

cmake_minimum_required(VERSION 3.16 FATAL_ERROR)
project(LegionTest_realm_unittest)

if(NOT Legion_SOURCE_DIR)
  find_package(Legion REQUIRED)
endif()

list(APPEND REALM_TESTS
<<<<<<< HEAD
  ucx_mpool_test.cc
=======
  barrier_test.cc
>>>>>>> 9343eb51
  event_test.cc
  path_cache_test.cc
  transfer_utils_test.cc
  address_list_test.cc
  cmdline_parser_test.cc
  sequence_assembler_test.cc
  dynamic_table_test.cc
  range_allocator_test.cc
  pri_queue_test.cc
  intrusive_list_test.cc
  repl_heap_test.cc
  nodeset_test.cc
  transfer_iterator_test.cc
  lowlevel_dma_test.cc
  circ_queue_test.cc
  gather_scatter_test.cc
 )

<<<<<<< HEAD
list(APPEND UCX_SOURCES
   ${Legion_SOURCE_DIR}/runtime/realm/ucx/mpool.h
   ${Legion_SOURCE_DIR}/runtime/realm/ucx/mpool.cc
)
=======
if(NOT WIN32)
list(APPEND REALM_TESTS
  backtrace_test.cc
)
endif()
>>>>>>> 9343eb51

include(FetchContent)
FetchContent_Declare(
  googletest
  URL https://github.com/google/googletest/archive/refs/tags/v1.14.0.zip
)

FetchContent_MakeAvailable(googletest)

enable_testing()
add_executable(realm_tests ${REALM_TESTS})

target_sources(realm_tests PRIVATE ${UCX_SOURCES})

list(APPEND REALM_UNIT_TESTS_LIST
  realm_tests
)

foreach(ITEM IN LISTS REALM_UNIT_TESTS_LIST)
  if(REALM_LIMIT_SYMBOL_VISIBILITY)
    set_target_properties(${ITEM} PROPERTIES CXX_VISIBILITY_PRESET hidden)
    set_target_properties(${ITEM} PROPERTIES VISIBILITY_INLINES_HIDDEN 1)
  endif()
  target_link_libraries(${ITEM} Legion::RealmTests GTest::gmock_main ${CMAKE_DL_LIBS})
  target_compile_options(${ITEM} PRIVATE $<$<COMPILE_LANGUAGE:CXX>:${CXX_BUILD_WARNING_FLAGS}>)
  include(GoogleTest)
  gtest_discover_tests(${ITEM})
  if(Legion_ENABLE_TESTING)
    add_test(NAME ${ITEM} COMMAND $<TARGET_FILE:${ITEM}> ${Legion_TEST_ARGS} ${TESTARGS_${ITEM}})
  endif()
endforeach()<|MERGE_RESOLUTION|>--- conflicted
+++ resolved
@@ -22,11 +22,8 @@
 endif()
 
 list(APPEND REALM_TESTS
-<<<<<<< HEAD
   ucx_mpool_test.cc
-=======
   barrier_test.cc
->>>>>>> 9343eb51
   event_test.cc
   path_cache_test.cc
   transfer_utils_test.cc
@@ -45,18 +42,16 @@
   gather_scatter_test.cc
  )
 
-<<<<<<< HEAD
 list(APPEND UCX_SOURCES
    ${Legion_SOURCE_DIR}/runtime/realm/ucx/mpool.h
    ${Legion_SOURCE_DIR}/runtime/realm/ucx/mpool.cc
 )
-=======
+
 if(NOT WIN32)
 list(APPEND REALM_TESTS
   backtrace_test.cc
 )
 endif()
->>>>>>> 9343eb51
 
 include(FetchContent)
 FetchContent_Declare(
