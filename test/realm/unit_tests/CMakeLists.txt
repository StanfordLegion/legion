--- conflicted
+++ resolved
@@ -42,12 +42,9 @@
   lowlevel_dma_test.cc
   circ_queue_test.cc
   gather_scatter_test.cc
-<<<<<<< HEAD
   sparsity_map_test.cc
   ucx_mpool_test.cc
-=======
   topology_test.cc
->>>>>>> ce8db0b8
  )
 
 list(APPEND UCX_SOURCES
