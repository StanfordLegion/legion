--- conflicted
+++ resolved
@@ -43,12 +43,9 @@
   lowlevel_dma_test.cc
   circ_queue_test.cc
   gather_scatter_test.cc
-<<<<<<< HEAD
   rectlist_test.cc
-=======
   sparsity_map_test.cc
   ucx_mpool_test.cc
->>>>>>> 7d23adef
   topology_test.cc
  )
 
