#------------------------------------------------------------------------------#
# Copyright 2021 Kitware, Inc.
#
# Licensed under the Apache License, Version 2.0 (the "License");
# you may not use this file except in compliance with the License.
# You may obtain a copy of the License at
#
# http://www.apache.org/licenses/LICENSE-2.0
#
# Unless required by applicable law or agreed to in writing, software
# distributed under the License is distributed on an "AS IS" BASIS,
# WITHOUT WARRANTIES OR CONDITIONS OF ANY KIND, either express or implied.
# See the License for the specific language governing permissions and
# limitations under the License.
#------------------------------------------------------------------------------#

cmake_minimum_required(VERSION 3.1)
project(Legion)

#------------------------------------------------------------------------------#
# Some boilerplate to setup nice output directories
#------------------------------------------------------------------------------#

#for multilib distros
include(GNUInstallDirs)

list(INSERT CMAKE_MODULE_PATH 0 "${Legion_SOURCE_DIR}/cmake")
if(NOT CMAKE_ARCHIVE_OUTPUT_DIRECTORY)
  set(CMAKE_ARCHIVE_OUTPUT_DIRECTORY ${Legion_BINARY_DIR}/lib)
endif()
if(NOT CMAKE_LIBRARY_OUTPUT_DIRECTORY)
  set(CMAKE_LIBRARY_OUTPUT_DIRECTORY ${Legion_BINARY_DIR}/lib)
endif()
if(NOT CMAKE_RUNTIME_OUTPUT_DIRECTORY)
  set(CMAKE_RUNTIME_OUTPUT_DIRECTORY ${Legion_BINARY_DIR}/bin)
endif()

#library api version, bump from time to time
set(SOVERSION 1)

set(INSTALL_SUFFIX "" CACHE STRING "Suffix to add to installed libraries and binaries")

#------------------------------------------------------------------------------#
# Build type and shared vs static library
#------------------------------------------------------------------------------#
if(NOT CMAKE_BUILD_TYPE AND NOT CMAKE_CXX_FLAGS)
  set(CMAKE_BUILD_TYPE  Debug CACHE STRING "Choose the type of build" FORCE)
endif(NOT CMAKE_BUILD_TYPE AND NOT CMAKE_CXX_FLAGS)

if (CMAKE_BUILD_TYPE AND ( CMAKE_BUILD_TYPE STREQUAL "Debug"))
  # define variable for realm_defines.h
  set(DEBUG_REALM ON)
  # define variable for legion_defines.h
  set(DEBUG_LEGION ON)
endif()

set(BUILD_SHARED_LIBS OFF   CACHE BOOL   "Whether or not to build shared libraries instead of static")

#------------------------------------------------------------------------------#
# Architecture
#------------------------------------------------------------------------------#
if(BUILD_MARCH AND BUILD_MCPU)
  message(FATAL_ERROR "BUILD_MARCH and BUILD_MCPU are incompatible")
endif()

# Try -march first. On platforms that don't support it, GCC will issue
# a hard error, so we'll know not to use it.
if(BUILD_MARCH)
  set(INTERNAL_BUILD_MARCH ${BUILD_MARCH})
else()
  set(INTERNAL_BUILD_MARCH "native")
endif()

include(CheckCXXCompilerFlag)
check_cxx_compiler_flag("-march=${INTERNAL_BUILD_MARCH}" COMPILER_SUPPORTS_MARCH)
if(COMPILER_SUPPORTS_MARCH)
  set(CMAKE_CXX_FLAGS "${CMAKE_CXX_FLAGS} -march=${INTERNAL_BUILD_MARCH}")
elseif(BUILD_MARCH)
  message(FATAL_ERROR "The flag -march=${INTERNAL_BUILD_MARCH} is not supported by the compiler")
else()
  unset(INTERNAL_BUILD_MARCH)
endif()

# Try -mcpu. We do this second because it is deprecated on x86, but
# GCC won't issue a hard error, so we can't tell if it worked or not.
if (NOT INTERNAL_BUILD_MARCH)
  if(BUILD_MCPU)
    set(INTERNAL_BUILD_MCPU ${BUILD_MCPU})
  else()
    set(INTERNAL_BUILD_MCPU "native")
  endif()

  check_cxx_compiler_flag("-mcpu=${INTERNAL_BUILD_MCPU}" COMPILER_SUPPORTS_MCPU)
  if(COMPILER_SUPPORTS_MCPU)
    set(CMAKE_CXX_FLAGS "${CMAKE_CXX_FLAGS} -mcpu=${INTERNAL_BUILD_MCPU}")
  elseif(BUILD_MCPU)
    message(FATAL_ERROR "The flag -mcpu=${INTERNAL_BUILD_MCPU} is not supported by the compiler")
  else()
    unset(INTERNAL_BUILD_MCPU)
  endif()
endif()

# Add flags for Power architectures
check_cxx_compiler_flag("-maltivec -Werror" COMPILER_SUPPORTS_MALTIVEC)
if(COMPILER_SUPPORTS_MALTIVEC)
  set(CMAKE_CXX_FLAGS "${CMAKE_CXX_FLAGS} -maltivec")
endif()
check_cxx_compiler_flag("-mabi=altivec -Werror" COMPILER_SUPPORTS_MABI_ALTIVEC)
if(COMPILER_SUPPORTS_MABI_ALTIVEC)
  set(CMAKE_CXX_FLAGS "${CMAKE_CXX_FLAGS} -mabi=altivec")
endif()
check_cxx_compiler_flag("-mvsx -Werror" COMPILER_SUPPORTS_MVSX)
if(COMPILER_SUPPORTS_MVSX)
  set(CMAKE_CXX_FLAGS "${CMAKE_CXX_FLAGS} -mvsx")
endif()

# detect use of the cxx_defcheck wrapper and enable build checks
check_cxx_compiler_flag("--defcheck __test__" COMPILER_SUPPORTS_DEFCHECK)

# task registration across nodes often relies on being able to map function
#  pointers back to symbol names, so ask cmake to export symbols in binaries
set(CMAKE_ENABLE_EXPORTS ON)

#------------------------------------------------------------------------------#
# Optimizations
#------------------------------------------------------------------------------#

# For now we want the optimization flags to match on both normal make and cmake
# builds so we override the cmake defaults here for release, this changes 
# -O3 to -O2 and removes -DNDEBUG
set(CMAKE_CXX_FLAGS_RELEASE "-O2")
set(CMAKE_CXX_FLAGS_RELWITHDEBINFO "-O2 -g")

# add an "TSAN" build type for thread sanitizer goodness
set(CMAKE_CXX_FLAGS_TSAN "${CMAKE_CXX_FLAGS_DEBUG} -fsanitize=thread -DTSAN_ENABLED" CACHE STRING "additional C++ compiler flags for thread sanitizer" FORCE)
set(CMAKE_EXE_LINKER_FLAGS_TSAN "${CMAKE_EXE_LINKER_FLAGS_DEBUG} -fsanitize=thread" CACHE STRING "additional linker flags for thread sanitizier" FORCE)

# if requested (and we know how to) make any warnings during the build fatal
option(Legion_BUILD_WARN_AS_ERROR "Consider warnings during build of Legion to be fatal errors" OFF)
if(Legion_BUILD_WARN_AS_ERROR)
  check_cxx_compiler_flag("-Wall -Werror" COMPILER_SUPPORTS_WALL_WERROR)
  if(COMPILER_SUPPORTS_WALL_WERROR)
    set(CXX_BUILD_WARNING_FLAGS -Wall -Werror)
  else()
    message(FATAL_ERROR "cannot determine how to convert warnings to errors in C++ compiler")
  endif()
else()
  set(CXX_BUILD_WARNING_FLAGS "")
endif()

#------------------------------------------------------------------------------#
# Minimum log level
#------------------------------------------------------------------------------#
set(Legion_OUTPUT_LEVEL "DEBUG" CACHE STRING "Compile time logging level")
set_property(CACHE Legion_OUTPUT_LEVEL PROPERTY STRINGS SPEW DEBUG INFO PRINT WARNING ERROR FATAL NONE)

# define variable for realm_defines.h
set(COMPILE_TIME_MIN_LEVEL LEVEL_${Legion_OUTPUT_LEVEL})

#------------------------------------------------------------------------------#
# OpenMP
#------------------------------------------------------------------------------#
option(Legion_USE_OpenMP "Use OpenMP" OFF)
if(Legion_USE_OpenMP)
  option(Legion_OpenMP_GOMP_SUPPORT "Enable GOMP support for OpenMP" ON)
  option(Legion_OpenMP_KMP_SUPPORT "Enable KMP support for OpenMP" ON)

  # define variable for realm_defines.h
  set(REALM_USE_OPENMP ON)
  if(Legion_OpenMP_GOMP_SUPPORT)
    set(REALM_OPENMP_GOMP_SUPPORT ON)
  endif()
  if(Legion_OpenMP_KMP_SUPPORT)
    set(REALM_OPENMP_KMP_SUPPORT ON)
  endif()
endif()

#------------------------------------------------------------------------------#
# Python
#------------------------------------------------------------------------------#
option(Legion_USE_Python "Use Python" OFF)
if(Legion_USE_Python)
  set(Legion_Python_Version "" CACHE STRING "Minimum Python version")

  # Note: Legion now supports several versions, so no need to be so forceful
  # set(Python_ADDITIONAL_VERSIONS 2.7)
  find_package(PythonInterp ${Legion_Python_Version} REQUIRED) # Needed to invoke setup.py for install
  find_package(PythonLibs ${Legion_Python_Version} REQUIRED)

  # define variables for realm_defines.h
  set(REALM_USE_PYTHON ON)
  set(REALM_PYTHON_LIB "${PYTHON_LIBRARIES}")
  set(REALM_PYTHON_VERSION_MAJOR ${PYTHON_VERSION_MAJOR})

  string(REPLACE "." ";" PYTHON_VERSION_SPLIT ${PYTHONLIBS_VERSION_STRING})
  list(GET PYTHON_VERSION_SPLIT 0 PYTHON_VERSION_MAJOR)
endif()

set(BINDINGS_DEFAULT_MODULE "" CACHE STRING "module to load by default in Python bindings, if any")

#------------------------------------------------------------------------------#
# Kokkos configuration
#------------------------------------------------------------------------------#
option(Legion_USE_Kokkos "Enable support for the Kokkos runtime" OFF)
if(Legion_USE_Kokkos)
  # the kokkos interop stuff uses target_link_options, which doesn't show up
  #  until cmake 3.13
  cmake_minimum_required(VERSION 3.13)

  # cmake uses -DKokkos_DIR=.../lib/cmake to look in non-standard locations
  #
  # starting with Kokkos 3.3.0, including a cuda-enabled Kokkos will mess with
  #  the global compilation settings unless you ask it not to by requesting
  #  the 'separable_compilation' component
  find_package(Kokkos REQUIRED OPTIONAL_COMPONENTS separable_compilation)

  # in order to build using Kokkos' exported compile options, we need to use
  #  the same compiler - newer versions of Kokkos will tell us, but for older
  #  versions, we need it from the configuration or the environment
  if(Kokkos_CXX_COMPILER)
    set(KOKKOS_CXX_COMPILER ${Kokkos_CXX_COMPILER} CACHE STRING
                            "C++ compiler used by Kokkos")
  else()
    set(KOKKOS_CXX_COMPILER $ENV{KOKKOS_CXX_COMPILER} CACHE STRING
                            "C++ compiler used by Kokkos")
  endif()
  if(NOT KOKKOS_CXX_COMPILER)
    message(FATAL_ERROR "to build correctly with Kokkos, the exact compiler used in the Kokkos build (typically set via CXX=... or -DCMAKE_CXX_COMPILER=...) must be provided in KOKKOS_CXX_COMPILER (either on the command line or from the environment)")
  endif()

  set(REALM_USE_KOKKOS ON)
endif()

#------------------------------------------------------------------------------#
# CUDA configuration
#------------------------------------------------------------------------------#
option(Legion_USE_CUDA "Enable support for the CUDA runtime" OFF)
if(Legion_USE_CUDA)
  set(Legion_CUDA_ARCH "" CACHE STRING "Comma-separated list of CUDA architectures to build for (e.g. 60,70)")

  if(NOT BUILD_SHARED_LIBS)
    set(CUDA_USE_STATIC_CUDA_RUNTIME ON)
  else()
    set(CUDA_USE_STATIC_CUDA_RUNTIME OFF)
  endif()
  find_package(CUDA REQUIRED)
  install(FILES ${Legion_SOURCE_DIR}/cmake/FindCUDA.cmake
    DESTINATION ${CMAKE_INSTALL_DATADIR}/Legion/cmake
  )
  install(FILES ${Legion_SOURCE_DIR}/cmake/newcmake/FindCUDA.cmake
    DESTINATION ${CMAKE_INSTALL_DATADIR}/Legion/cmake/newcmake
  )

  # define variable for legion_defines.h
  set(LEGION_USE_CUDA ON)

<<<<<<< HEAD
  option(Legion_GPU_REDUCTIONS "Support reductions natively on GPU" OFF)
=======
  option(Legion_GPU_REDUCTIONS "Use tasks to perform reductions on GPU" OFF)
>>>>>>> 31cd8817
  if(Legion_GPU_REDUCTIONS)
    set(LEGION_GPU_REDUCTIONS ON)
  endif()

  # define variable for realm_defines.h
  set(REALM_USE_CUDA ON)

  # default is to use hijack unless Kokkos interop is enabled
  if(Legion_USE_Kokkos)
    option(Legion_HIJACK_CUDART "Hijack and rewrite application calls into the CUDA runtime" OFF)
  else()
    option(Legion_HIJACK_CUDART "Hijack and rewrite application calls into the CUDA runtime" ON)
  endif()
  if(Legion_HIJACK_CUDART)
    set(REALM_USE_CUDART_HIJACK ON)
  endif()

  # runtime.cc uses cuda.h
  set(CMAKE_CXX_FLAGS "${CMAKE_CXX_FLAGS} -I${CUDA_INCLUDE_DIRS}")
endif()

#------------------------------------------------------------------------------#
# HIP configuration
#------------------------------------------------------------------------------#
option(Legion_USE_HIP "Enable support for the HIP runtime on AMD/NVIDIA GPU" OFF)
set(Legion_HIP_TARGETS ROCM CUDA)
set(Legion_HIP_TARGET "ROCM" CACHE STRING "Select HIP target ${Legion_HIP_TARGETS}")
set_property(CACHE Legion_HIP_TARGET PROPERTY STRINGS ${Legion_HIP_TARGETS})
if(Legion_USE_HIP)
  if (Legion_HIP_TARGET STREQUAL "CUDA")
    set(Legion_CUDA_ARCH "" CACHE STRING "Comma-separated list of CUDA architectures to build for (e.g. 60,70)")

    if(NOT BUILD_SHARED_LIBS)
      set(CUDA_USE_STATIC_CUDA_RUNTIME ON)
    else()
      set(CUDA_USE_STATIC_CUDA_RUNTIME OFF)
    endif()
    find_package(CUDA REQUIRED)
    install(FILES ${Legion_SOURCE_DIR}/cmake/FindCUDA.cmake
      DESTINATION ${CMAKE_INSTALL_DATADIR}/Legion/cmake
    )
    install(FILES ${Legion_SOURCE_DIR}/cmake/newcmake/FindCUDA.cmake
      DESTINATION ${CMAKE_INSTALL_DATADIR}/Legion/cmake/newcmake
    )
    set(HIPCC_FLAGS "-D__HIP_PLATFORM_NVCC__")    
  endif()
  
  if (Legion_HIP_TARGET STREQUAL "ROCM")
    set(Legion_HIP_ARCH "" CACHE STRING "Comma-separated list of HIP architectures to build for (e.g. gfx906,gfx908)")

    install(FILES ${Legion_SOURCE_DIR}/cmake/FindHIP.cmake
      DESTINATION ${CMAKE_INSTALL_DATADIR}/Legion/cmake
    )
    set(HIPCC_FLAGS "-D__CUDACC__ -D__CUDA_ARCH__=800")
    if("${Legion_HIP_ARCH}" STREQUAL "")
      set(HIP_GENCODE "")
    else()
      set(HIP_GENCODE "--amdgpu-target=${Legion_HIP_ARCH}")
    endif()
  endif()
  
  # find the hip library
  find_package(HIP REQUIRED)

  # define variable for legion_defines.h
  set(LEGION_USE_HIP ON)

  option(Legion_GPU_REDUCTIONS "Support reductions natively on GPU" ON)
  if(Legion_GPU_REDUCTIONS)
    set(LEGION_GPU_REDUCTIONS ON)
  endif()

  # define variable for realm_defines.h
  set(REALM_USE_HIP ON)

  option(Legion_HIJACK_HIP "Enable HIJACK HIP" ON)
  if(Legion_HIJACK_HIP)
    set(REALM_USE_HIP_HIJACK ON)
  endif()

endif()


#------------------------------------------------------------------------------#
# network interface configuration
#------------------------------------------------------------------------------#
set(Legion_NETWORKS "" CACHE STRING "Network backend(s) to use")
separate_arguments(Legion_NETWORKS)

# compatibility mode - Legion_USE_GASNet==ON -> Legion_NETWORKS=gasnet1
option(Legion_USE_GASNet "Enable the distributed GASNet backend" OFF)
if(Legion_USE_GASNet)
  list(APPEND Legion_NETWORKS gasnet1)
endif()

#------------------------------------------------------------------------------#
# GASNet configuration
#------------------------------------------------------------------------------#
if("${Legion_NETWORKS}" MATCHES ".*gasnet(1|ex).*")
  option(Legion_EMBED_GASNet "Embed a custom GASNet build in Realm library" OFF)
  if(Legion_EMBED_GASNet)
    if(NOT GASNet_CONDUIT)
      message(FATAL_ERROR "GASNet_CONDUIT must be set when using an embedded GASNet build")
    endif()
    # an embedded GASNet uses the stanfordlegion/gasnet helper repository for
    #  a build wrapper and curated-for-Legion GASNet configurations - it can
    #  be fetched from github directly (the default) or use a local (and
    #  perhaps modified) clone of the repository
    set(Legion_EMBED_GASNet_GITREPO
      "https://github.com/StanfordLegion/gasnet.git"
      CACHE STRING "URL for cloning StanfordLegion/gasnet repository")
    set(Legion_EMBED_GASNet_GITREF
      "master"
      CACHE STRING "Branch/tag/commit to use from StanfordLegion/gasnet repository")
    set(Legion_EMBED_GASNet_LOCALSRC "" CACHE STRING "Path to local clone of stanfordlegion/gasnet repository")
    set(Legion_EMBED_GASNet_VERSION "" CACHE STRING "Override GASNet version to build")
    set(Legion_EMBED_GASNet_CONFIGURE_ARGS "" CACHE STRING "Extra configuration arguments for GASNet")
  else()
    set(GASNet_THREADING par)
    set(GASNet_PREFERRED_CONDUITS aries gemini ibv)
    find_package(GASNet REQUIRED)
    if(NOT GASNet_THREADING STREQUAL "par")
      message(FATAL_ERROR "GASNet threading mode \"${GASNet_THREADING}\" is not currently supported by Legion")
    endif()
  endif()

  # define variable for realm_defines.h
  if("${Legion_NETWORKS}" MATCHES .*gasnetex.*)
    set(REALM_USE_GASNETEX ON)
  else()
    set(REALM_USE_GASNET1 ON)
  endif()
  string(TOUPPER ${GASNet_CONDUIT} CONDUIT)
  set(GASNET_CONDUIT_${CONDUIT} ON)
  # conduits other than udp support MPI interop
  if(NOT ${GASNet_CONDUIT} STREQUAL "udp")
    set(Legion_MPI_INTEROP ON)
  endif()
endif()

#------------------------------------------------------------------------------#
# MPI configuration
#------------------------------------------------------------------------------#
if("${Legion_NETWORKS}" MATCHES .*mpi.*)
  cmake_minimum_required(VERSION 3.9)
  find_package(MPI REQUIRED)
  # define variable for realm_defines.h
  set(REALM_USE_MPI ON)
  set(Legion_MPI_INTEROP ON)
endif()

#------------------------------------------------------------------------------#
# LLVM configuration
#------------------------------------------------------------------------------#
option(Legion_USE_LLVM "Use LLVM JIT operations" OFF)
option(Legion_ALLOW_MISSING_LLVM_LIBS "Allow LLVM libraries to be missing at runtime" OFF)
option(Legion_LINK_LLVM_LIBS "Link LLVM libraries into Realm" ON)
if(Legion_USE_LLVM)
  set(Legion_LLVM_COMPONENTS irreader jit mcjit x86)
  find_package(LLVM REQUIRED COMPONENTS ${Legion_LLVM_COMPONENTS})
  install(FILES ${Legion_SOURCE_DIR}/cmake/FindLLVM.cmake
    DESTINATION ${CMAKE_INSTALL_DATADIR}/Legion/cmake
  )

  # define variables for realm_defines.h
  set(REALM_USE_LLVM ON)
  if(Legion_ALLOW_MISSING_LLVM_LIBS)
    set(REALM_ALLOW_MISSING_LLVM_LIBS ON)
  endif()
  # just want REALM_LLVM_VERSION=<major><minor>
  string(REPLACE "." ";" LLVM_VERSION_SPLIT ${LLVM_VERSION})
  list(GET LLVM_VERSION_SPLIT 0 1 REALM_LLVM_VERSION_LIST)
  string(REPLACE ";" "" REALM_LLVM_VERSION "${REALM_LLVM_VERSION_LIST}")
endif()

#------------------------------------------------------------------------------#
# HDF5 configuration
#------------------------------------------------------------------------------#
option(Legion_USE_HDF5 "Enable support for HDF5" OFF)
if(Legion_USE_HDF5)
  find_package(HDF5 REQUIRED COMPONENTS C)

  # define variable for both legion_defines.h and realm_defines.h
  set(LEGION_USE_HDF5 ON)
  set(REALM_USE_HDF5 ON)
endif()

#------------------------------------------------------------------------------#
# libdl configuration
#------------------------------------------------------------------------------#
option(Legion_USE_LIBDL "Enable support for libdl" ON)
if(Legion_USE_LIBDL)
  # define variable for legion_defines.h
  set(LEGION_USE_LIBDL ON)
  # define variable for realm_defines.h
  set(REALM_USE_LIBDL ON)
endif()

#------------------------------------------------------------------------------#
# HWLOC configuration
#------------------------------------------------------------------------------#
option(Legion_USE_HWLOC "Use hwloc for topology awareness" OFF)
if(Legion_USE_HWLOC)
  find_package(HWLOC REQUIRED)
  install(FILES ${Legion_SOURCE_DIR}/cmake/FindHWLOC.cmake
    DESTINATION ${CMAKE_INSTALL_DATADIR}/Legion/cmake
  )
  set(REALM_USE_HWLOC ON)
endif()

#------------------------------------------------------------------------------#
# PAPI configuration
#------------------------------------------------------------------------------#
option(Legion_USE_PAPI "Use PAPI for performance measurements" OFF)
if(Legion_USE_PAPI)
  # no FindPAPI in cmake by default, so just find the lib and include path
  #  ourselves
  find_library(PAPI_LIBRARIES NAMES libpapi.so libpapi.a papi
    HINTS ${PAPI_ROOT}/lib $ENV{PAPI_ROOT}/lib ENV PAPI_LIB_DIR)
  find_path(PAPI_INCLUDE_DIRS NAMES papi.h
    HINTS ${PAPI_ROOT}/include $ENV{PAPI_ROOT}/include ENV PAPI_INC_DIR)
  if(PAPI_LIBRARIES AND PAPI_INCLUDE_DIRS)
    set(REALM_USE_PAPI ON)
  else()
    message(FATAL_ERROR
      " Could not find PAPI - set PAPI_{ROOT,INC_DIR,LIB_DIR} if needed -- got:\n"
      "   PAPI_LIBRARIES: ${PAPI_LIBRARIES}\n"
      "   PAPI_INCLUDE_DIRS: ${PAPI_INCLUDE_DIRS}")
  endif()
endif()

#------------------------------------------------------------------------------#
# zlib configuration
#------------------------------------------------------------------------------#
option(Legion_USE_ZLIB "Enable support for zlib" ON)
if(Legion_USE_ZLIB)
  find_package(ZLIB REQUIRED)
  # define variable for legion_defines.h
  set(LEGION_USE_ZLIB ON)
endif()
                                                                                          
#------------------------------------------------------------------------------#
# Fortran configuration
#------------------------------------------------------------------------------#
option(Legion_USE_Fortran "Enable support for Fortran" OFF)
if(Legion_USE_Fortran)
  enable_language(Fortran)
  set(CMAKE_Fortran_FLAGS "${CMAKE_Fortran_FLAGS} -cpp")
endif()

#------------------------------------------------------------------------------#
# Miscelaneous other options
#------------------------------------------------------------------------------#
set(Legion_MAX_DIM 3 CACHE STRING "Maximum number of dimensions")
set_property(CACHE Legion_MAX_DIM PROPERTY STRINGS 1 2 3 4 5 6 7 8 9)
mark_as_advanced(Legion_MAX_DIM)

# define variable for legion_defines.h
set(LEGION_MAX_DIM ${Legion_MAX_DIM})
set(REALM_MAX_DIM ${Legion_MAX_DIM})

set(Legion_MAX_FIELDS 512 CACHE STRING "Maximum number of fields allocated to a single field space")
set_property(CACHE Legion_MAX_FIELDS PROPERTY STRINGS 32 64 128 256 512 1024)
mark_as_advanced(Legion_MAX_FIELDS)

# define variable for legion_defines.h
set(LEGION_MAX_FIELDS ${Legion_MAX_FIELDS})

option(Legion_WARNINGS_FATAL "Make all runtime warnings fatal" OFF)
set(LEGION_WARNINGS_FATAL ${Legion_WARNINGS_FATAL})

option(Legion_SPY "Enable detailed logging for Legion Spy" OFF)
set(LEGION_SPY ${Legion_SPY})

option(Legion_BOUNDS_CHECKS "Enable bounds checking in Legion accessors" OFF)
set(LEGION_BOUNDS_CHECKS ${Legion_BOUNDS_CHECKS})

option(Legion_PRIVILEGE_CHECKS "Enable privilege checking in Legion accessors" OFF)
set(LEGION_PRIVILEGE_CHECKS ${Legion_PRIVILEGE_CHECKS})

#------------------------------------------------------------------------------#
# Runtime library targets
#------------------------------------------------------------------------------#
add_subdirectory(runtime)

#------------------------------------------------------------------------------#
# Tools
#------------------------------------------------------------------------------#
add_subdirectory(tools)

#------------------------------------------------------------------------------#
# Documentation
#------------------------------------------------------------------------------#
add_subdirectory(doc)

#------------------------------------------------------------------------------#
# configure header
#------------------------------------------------------------------------------#
# Checking for all defines in the CXX Flags

string(REPLACE " " ";" FLAGS_LIST ${CMAKE_CXX_FLAGS})
FOREACH(FLAG ${FLAGS_LIST})
  string (FIND ${FLAG} "-D" START_STR)
  if (${START_STR} EQUAL "0")
  string(REPLACE "-D" "" NEW_DEFINE ${FLAG})
  set (${NEW_DEFINE} ON)
  endif()
endforeach()


#------------------------------------------------------------------------------#
# Build-tree package generation
#------------------------------------------------------------------------------#
export(EXPORT LegionTargets
  NAMESPACE Legion::
  FILE ${Legion_BINARY_DIR}/LegionTargets.cmake
)
install(EXPORT LegionTargets
  NAMESPACE Legion::
  FILE LegionTargets.cmake
  DESTINATION ${CMAKE_INSTALL_DATADIR}/Legion/cmake
)

configure_file(
  cmake/LegionConfigCommon.cmake.in
  ${Legion_BINARY_DIR}/LegionConfigCommon.cmake
  @ONLY
)
install(FILES ${Legion_BINARY_DIR}/LegionConfigCommon.cmake
  DESTINATION ${CMAKE_INSTALL_DATADIR}/Legion/cmake
)

configure_file(
  cmake/LegionConfig-build.cmake.in
  ${Legion_BINARY_DIR}/LegionConfig.cmake
  @ONLY
)

install(FILES cmake/LegionConfig-install.cmake
  DESTINATION ${CMAKE_INSTALL_DATADIR}/Legion/cmake
  RENAME LegionConfig.cmake
)

#------------------------------------------------------------------------------#
# Install into the CMake pacakge registry if explicitly selected to do so
#------------------------------------------------------------------------------#
set(CMAKE_EXPORT_NO_PACKAGE_REGISTRY ON CACHE INTERNAL "Disable the export(PACKAGE) command.")
option(Legion_USE_PACKAGE_REGISTRY "Register the build tree with the CMake package registry" OFF)
mark_as_advanced(Legion_USE_PACKAGE_REGISTRY)
if(Legion_USE_PACKAGE_REGISTRY)
  set(CMAKE_EXPORT_NO_PACKAGE_REGISTRY OFF)
endif()
export(PACKAGE Legion)

#------------------------------------------------------------------------------#
# Examples and Applications
#------------------------------------------------------------------------------#
option(Legion_BUILD_ALL "Build all Legion bindings, examples, tutorials and tests" OFF)
option(Legion_BUILD_APPS "Build Legion sample applications" OFF)
option(Legion_BUILD_BINDINGS "Build Legion language bindings" OFF)
option(Legion_BUILD_EXAMPLES "Build Legion examples" OFF)
option(Legion_BUILD_TUTORIAL "Build Legion tutorial" OFF)
option(Legion_BUILD_TESTS "Build Legion tests" OFF)
option(Legion_ENABLE_TESTING "Build and copy testing stuff" OFF)
if(Legion_ENABLE_TESTING)
  enable_testing()
  # if Legion_TEST_LAUNCHER is set, split the string into a list
  separate_arguments(Legion_TEST_LAUNCHER)
  separate_arguments(Legion_TEST_ARGS)
  # if we are using kokkos and cuda, we must hardcode the use of 1 gpu right now
  if(Legion_USE_Kokkos AND Legion_USE_CUDA)
    list(APPEND Legion_TEST_ARGS -ll:gpu 1)
  endif()
  # similar restrictions for openmp
  if(Legion_USE_Kokkos AND Legion_USE_OpenMP)
    list(APPEND Legion_TEST_ARGS -ll:ocpu 1 -ll:onuma 0)
  endif()
endif()
if(Legion_BUILD_ALL OR Legion_BUILD_APPS OR Legion_BUILD_BINDINGS OR Legion_BUILD_EXAMPLES OR Legion_BUILD_TUTORIAL OR Legion_BUILD_TESTS)
  # Make a namespaced alias so in-build examples can use it the same way as if
  # it were imported
  add_library(Legion::Legion ALIAS Legion)
  add_library(Legion::Realm ALIAS Realm)

  if(Legion_USE_CUDA)
    # CUDA has some issues propogating target interface properties so we
    # have to extract them from the target and manually add them to the nvcc
    # flags
    set(PROP $<TARGET_PROPERTY:Legion::Legion,INTERFACE_COMPILE_OPTIONS>)
    set(CUDA_NVCC_FLAGS "${CUDA_NVCC_FLAGS} ${PROP}")
    set(PROP $<TARGET_PROPERTY:Legion::Legion,INTERFACE_COMPILE_DEFINITIONS>)
    set(CUDA_NVCC_FLAGS "${CUDA_NVCC_FLAGS} $<$<BOOL:${PROP}>:-D$<JOIN:${PROP}, -D>>")
    set(PROP $<TARGET_PROPERTY:Legion::Legion,INTERFACE_INCLUDE_DIRECTORIES>)
    set(CUDA_NVCC_FLAGS "${CUDA_NVCC_FLAGS} $<$<BOOL:${PROP}>:-I$<JOIN:${PROP}, -I>>")
  endif()
  
  if(Legion_HIP_TARGET STREQUAL "CUDA")
    set(PROP $<TARGET_PROPERTY:Legion::Legion,INTERFACE_COMPILE_OPTIONS>)
    set(CUDA_NVCC_FLAGS "${CUDA_NVCC_FLAGS} ${PROP}")
    set(PROP $<TARGET_PROPERTY:Legion::Legion,INTERFACE_COMPILE_DEFINITIONS>)
    set(CUDA_NVCC_FLAGS "${CUDA_NVCC_FLAGS} $<$<BOOL:${PROP}>:-D$<JOIN:${PROP}, -D>>")
    set(PROP $<TARGET_PROPERTY:Legion::Legion,INTERFACE_INCLUDE_DIRECTORIES>)
    set(CUDA_NVCC_FLAGS "${CUDA_NVCC_FLAGS} $<$<BOOL:${PROP}>:-I$<JOIN:${PROP}, -I>>")
    set(CUDA_NVCC_FLAGS "${CUDA_NVCC_FLAGS} ${HIPCC_FLAGS}")
  endif()

  if(Legion_HIP_TARGET STREQUAL "ROCM")
    set(HIP_HIPCC_FLAGS "${HIP_HIPCC_FLAGS} ${HIPCC_FLAGS} ${HIP_GENCODE}")
  endif()

  if(Legion_BUILD_ALL OR Legion_BUILD_APPS)
    add_subdirectory(apps)
  endif()
  if(Legion_BUILD_ALL OR Legion_BUILD_BINDINGS)
    add_subdirectory(bindings)
  endif()
  if(Legion_BUILD_ALL OR Legion_BUILD_EXAMPLES)
    add_subdirectory(examples)
  endif()
  if(Legion_BUILD_ALL OR Legion_BUILD_TUTORIAL)
    add_subdirectory(tutorial)
  endif()
  if(Legion_BUILD_ALL OR Legion_BUILD_TESTS)
    add_subdirectory(test)
  endif()
endif()

#------------------------------------------------------------------------------#
# Complex support
#------------------------------------------------------------------------------#

if(Legion_BUILD_ALL OR Legion_BUILD_BINDINGS)
  option(Legion_REDOP_COMPLEX "Use reduction operators for complex types" ON)
else()
  option(Legion_REDOP_COMPLEX "Use reduction operators for complex types" OFF)
endif()
if((Legion_BUILD_ALL OR Legion_BUILD_BINDINGS) AND NOT Legion_REDOP_COMPLEX)
  message(FATAL_ERROR "Bindings require Legion_REDOP_COMPLEX to be set")
endif()
if(Legion_REDOP_COMPLEX)
  # define variable for legion_defines.h
  set(LEGION_REDOP_COMPLEX ON)
endif()
mark_as_advanced(Legion_REDOP_COMPLEX)
if(Legion_REDOP_HALF)
  # define variable for legion_defines.h
  set(LEGION_REDOP_HALF ON)
endif()
mark_as_advanced(Legion_REDOP_HALF)

#------------------------------------------------------------------------------#
# Configure definition headers
#------------------------------------------------------------------------------#

configure_file(${PROJECT_SOURCE_DIR}/cmake/legion_defines.h.in
  ${PROJECT_BINARY_DIR}/runtime/legion_defines.h @ONLY)
install(FILES ${PROJECT_BINARY_DIR}/runtime/legion_defines.h
  DESTINATION  ${CMAKE_INSTALL_INCLUDEDIR})

configure_file(${PROJECT_SOURCE_DIR}/cmake/realm_defines.h.in
  ${PROJECT_BINARY_DIR}/runtime/realm_defines.h @ONLY)
install(FILES ${PROJECT_BINARY_DIR}/runtime/realm_defines.h
  DESTINATION ${CMAKE_INSTALL_INCLUDEDIR})

install(
  FILES
    ${PROJECT_SOURCE_DIR}/tools/legion_prof.py
    ${PROJECT_SOURCE_DIR}/tools/legion_spy.py
  DESTINATION
    ${CMAKE_INSTALL_BINDIR}
  PERMISSIONS
    OWNER_EXECUTE OWNER_WRITE OWNER_READ
    GROUP_EXECUTE GROUP_WRITE GROUP_READ
    WORLD_EXECUTE WORLD_READ)

install(
  FILES
    ${PROJECT_SOURCE_DIR}/tools/legion_serializer.py
    ${PROJECT_SOURCE_DIR}/tools/legion_prof_copy.html.template
  DESTINATION
    ${CMAKE_INSTALL_BINDIR}
  PERMISSIONS
    OWNER_WRITE OWNER_READ
    GROUP_WRITE GROUP_READ
    WORLD_READ)

install(
  DIRECTORY
    ${PROJECT_SOURCE_DIR}/tools/serializer_examples
    ${PROJECT_SOURCE_DIR}/tools/legion_prof_files
  DESTINATION
    ${CMAKE_INSTALL_BINDIR}
  USE_SOURCE_PERMISSIONS)

#------------------------------------------------------------------------------#
# vim: set tabstop=2 shiftwidth=2 expandtab :
#------------------------------------------------------------------------------#<|MERGE_RESOLUTION|>--- conflicted
+++ resolved
@@ -254,11 +254,7 @@
   # define variable for legion_defines.h
   set(LEGION_USE_CUDA ON)
 
-<<<<<<< HEAD
-  option(Legion_GPU_REDUCTIONS "Support reductions natively on GPU" OFF)
-=======
   option(Legion_GPU_REDUCTIONS "Use tasks to perform reductions on GPU" OFF)
->>>>>>> 31cd8817
   if(Legion_GPU_REDUCTIONS)
     set(LEGION_GPU_REDUCTIONS ON)
   endif()
