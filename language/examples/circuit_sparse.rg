--- conflicted
+++ resolved
@@ -307,17 +307,10 @@
   for piece_id = spiece_id * pps, (spiece_id + 1) * pps do
     var pn_ptr_offset = piece_id * pnpp + num_shared_nodes
     var sn_ptr_offset = piece_id * snpp
-<<<<<<< HEAD
 
     var start_piece_id : int = piece_id - window
     var end_piece_id : int = piece_id + window
 
-=======
-
-    var start_piece_id : int = piece_id - window
-    var end_piece_id : int = piece_id + window
-
->>>>>>> 0936706b
     if start_piece_id < 0 then
       start_piece_id = 0
       end_piece_id = min(num_neighbors, num_pieces - 1)
@@ -330,7 +323,6 @@
     for i = 0, num_pieces do
       piece_shared_nodes[i] = 0
       alread_picked[i] = false
-<<<<<<< HEAD
     end
 
     var window_size = end_piece_id - start_piece_id + 1
@@ -346,23 +338,6 @@
       neighbor_ids[i] = neighbor_id
     end
 
-=======
-    end
-
-    var window_size = end_piece_id - start_piece_id + 1
-    regentlib.assert(start_piece_id >= 0, "wrong start piece id")
-    regentlib.assert(end_piece_id < num_pieces, "wrong end piece id")
-    regentlib.assert(start_piece_id <= end_piece_id, "wrong neighbor range")
-    for i = 0, num_neighbors do
-      var neighbor_id = [uint](drand48() * window_size + start_piece_id)
-      while neighbor_id == piece_id or alread_picked[neighbor_id] do
-        neighbor_id = [uint](drand48() * window_size + start_piece_id)
-      end
-      alread_picked[neighbor_id] = true
-      neighbor_ids[i] = neighbor_id
-    end
-
->>>>>>> 0936706b
     for wire_id = 0, conf.wires_per_piece do
       var wire =
         unsafe_cast(ptr(wire(rpn, rsn, all_shared), rw), [ptr](wire_id + offset))
