/* Copyright 2016 Stanford University
 *
 * Licensed under the Apache License, Version 2.0 (the "License");
 * you may not use this file except in compliance with the License.
 * You may obtain a copy of the License at
 *
 *     http://www.apache.org/licenses/LICENSE-2.0
 *
 * Unless required by applicable law or agreed to in writing, software
 * distributed under the License is distributed on an "AS IS" BASIS,
 * WITHOUT WARRANTIES OR CONDITIONS OF ANY KIND, either express or implied.
 * See the License for the specific language governing permissions and
 * limitations under the License.
 */

#include <cfloat>
#include <cstdio>
#include <string>
#include <cstdlib>
#include <limits>
#include <vector>

#include "legion.h"
#include "legion_terra.h"
#include "legion_terra_tasks.h"
#include "legion_c.h"
#include "legion_c_util.h"

using namespace std;
using namespace LegionRuntime::HighLevel;
using namespace LegionRuntime::Accessor::AccessorType;

typedef CObjectWrapper::AccessorGeneric AccessorGeneric;

#define ADD(x, y) ((x) + (y))
#define SUB(x, y) ((x) - (y))
#define MUL(x, y) ((x) * (y))
#define DIV(x, y) ((x) / (y))

// Pre-defined reduction operators
#define DECLARE_REDUCTION(REG, SRED, SRED_DP, RED, RED_DP, CLASS, T, U, APPLY_OP, FOLD_OP, ID) \
  class CLASS {                                                         \
  public:                                                               \
  typedef T LHS, RHS;                                                   \
  template <bool EXCLUSIVE> static void apply(LHS &lhs, RHS rhs);       \
  template <bool EXCLUSIVE> static void fold(RHS &rhs1, RHS rhs2);      \
  static const T identity;                                              \
  };                                                                    \
                                                                        \
  const T CLASS::identity = ID;                                         \
                                                                        \
  template <>                                                           \
  void CLASS::apply<true>(LHS &lhs, RHS rhs)                            \
  {                                                                     \
    lhs = APPLY_OP(lhs, rhs);                                           \
  }                                                                     \
                                                                        \
  template <>                                                           \
  void CLASS::apply<false>(LHS &lhs, RHS rhs)                           \
  {                                                                     \
    U *target = (U *)&(lhs);                                            \
    union { U as_U; T as_T; } oldval, newval;                           \
    do {                                                                \
      oldval.as_U = *target;                                            \
      newval.as_T = APPLY_OP(oldval.as_T, rhs);                         \
    } while(!__sync_bool_compare_and_swap(target, oldval.as_U, newval.as_U)); \
  }                                                                     \
                                                                        \
  template <>                                                           \
  void CLASS::fold<true>(RHS &rhs1, RHS rhs2)                           \
  {                                                                     \
    rhs1 = FOLD_OP(rhs1, rhs2);                                         \
  }                                                                     \
                                                                        \
  template <>                                                           \
  void CLASS::fold<false>(RHS &rhs1, RHS rhs2)                          \
  {                                                                     \
    U *target = (U *)&rhs1;                                             \
    union { U as_U; T as_T; } oldval, newval;                           \
    do {                                                                \
      oldval.as_U = *target;                                            \
      newval.as_T = FOLD_OP(oldval.as_T, rhs2);                         \
    } while(!__sync_bool_compare_and_swap(target, oldval.as_U, newval.as_U)); \
  }                                                                     \
                                                                        \
  extern "C"                                                            \
  {                                                                     \
  void REG(legion_reduction_op_id_t redop)                              \
  {                                                                     \
    HighLevelRuntime::register_reduction_op<CLASS>(redop);              \
  }                                                                     \
  void SRED(legion_accessor_generic_t accessor_,                        \
           legion_ptr_t ptr_, T value)                                  \
  {                                                                     \
    AccessorGeneric* accessor = CObjectWrapper::unwrap(accessor_);      \
    ptr_t ptr = CObjectWrapper::unwrap(ptr_);                           \
    accessor->typeify<T>().convert<ReductionFold<CLASS> >().reduce(ptr, value); \
  }                                                                     \
  void SRED_DP(legion_accessor_generic_t accessor_,                     \
               legion_domain_point_t dp_, T value)                      \
  {                                                                     \
    AccessorGeneric* accessor = CObjectWrapper::unwrap(accessor_);      \
    DomainPoint dp = CObjectWrapper::unwrap(dp_);                       \
    accessor->typeify<T>()/*.convert<ReductionFold<CLASS> >()*/.reduce<CLASS>(dp, value); \
  }                                                                     \
  void RED(legion_accessor_generic_t accessor_,                         \
           legion_ptr_t ptr_, T value)                                  \
  {                                                                     \
    AccessorGeneric* accessor = CObjectWrapper::unwrap(accessor_);      \
    ptr_t ptr = CObjectWrapper::unwrap(ptr_);                           \
    accessor->typeify<T>().reduce<CLASS>(ptr, value);                   \
  }                                                                     \
  void RED_DP(legion_accessor_generic_t accessor_,                      \
              legion_domain_point_t dp_, T value)                       \
  {                                                                     \
    AccessorGeneric* accessor = CObjectWrapper::unwrap(accessor_);      \
    DomainPoint dp = CObjectWrapper::unwrap(dp_);                       \
    accessor->typeify<T>().reduce<CLASS>(dp, value);                    \
  }                                                                     \
  }                                                                     \

DECLARE_REDUCTION(register_reduction_plus_float,
                  safe_reduce_plus_float, safe_reduce_plus_float_domain_point,
                  reduce_plus_float, reduce_plus_float_domain_point,
                  PlusOpFloat, float, int, ADD, ADD, 0.0f)
DECLARE_REDUCTION(register_reduction_plus_double,
                  safe_reduce_plus_double, safe_reduce_plus_double_domain_point,
                  reduce_plus_double, reduce_plus_double_domain_point,
                  PlusOpDouble, double, size_t, ADD, ADD, 0.0)
DECLARE_REDUCTION(register_reduction_plus_int32,
                  safe_reduce_plus_int32, safe_reduce_plus_int32_domain_point,
                  reduce_plus_int32, reduce_plus_int32_domain_point,
                  PlusOpInt, int, int, ADD, ADD, 0)

DECLARE_REDUCTION(register_reduction_minus_float,
                  safe_reduce_minus_float, safe_reduce_minus_float_domain_point,
                  reduce_minus_float, reduce_minus_float_domain_point,
                  MinusOpFloat, float, int, ADD, SUB, 0.0f)
DECLARE_REDUCTION(register_reduction_minus_double,
                  safe_reduce_minus_double, safe_reduce_minus_double_domain_point,
                  reduce_minus_double, reduce_minus_double_domain_point,
                  MinusOpDouble, double, size_t, ADD, SUB, 0.0)
DECLARE_REDUCTION(register_reduction_minus_int32,
                  safe_reduce_minus_int32, safe_reduce_minus_int32_domain_point,
                  reduce_minus_int32, reduce_minus_int32_domain_point,
                  MinusOpInt, int, int, ADD, SUB, 0)

DECLARE_REDUCTION(register_reduction_times_float,
                  safe_reduce_times_float, safe_reduce_times_float_domain_point,
                  reduce_times_float, reduce_times_float_domain_point,
                  TImesOPFloat, float, int, MUL, MUL, 1.0f)
DECLARE_REDUCTION(register_reduction_times_double,
                  safe_reduce_times_double, safe_reduce_times_double_domain_point,
                  reduce_times_double, reduce_times_double_domain_point,
                  TimesOpDouble, double, size_t, MUL, MUL, 1.0)
DECLARE_REDUCTION(register_reduction_times_int32,
                  safe_reduce_times_int32, safe_reduce_times_int32_domain_point,
                  reduce_times_int32, reduce_times_int32_domain_point,
                  TimesOpInt, int, int, MUL, MUL, 1)

DECLARE_REDUCTION(register_reduction_divide_float,
                  safe_reduce_divide_float, safe_reduce_divide_float_domain_point,
                  reduce_divide_float, reduce_divide_float_domain_point,
                  DivideOPFloat, float, int, DIV, MUL, 1.0f)
DECLARE_REDUCTION(register_reduction_divide_double,
                  safe_reduce_divide_double, safe_reduce_divide_double_domain_point,
                  reduce_divide_double, reduce_divide_double_domain_point,
                  DivideOpDouble, double, size_t, DIV, MUL, 1.0)
DECLARE_REDUCTION(register_reduction_divide_int32,
                  safe_reduce_divide_int32, safe_reduce_divide_int32_domain_point,
                  reduce_divide_int32, reduce_divide_int32_domain_point,
                  DivideOpInt, int, int, DIV, MUL, 1)

DECLARE_REDUCTION(register_reduction_max_float,
                  safe_reduce_max_float, safe_reduce_max_float_domain_point,
                  reduce_max_float, reduce_max_float_domain_point,
                  MaxOPFloat, float, int, max, max, -std::numeric_limits<float>::infinity())
DECLARE_REDUCTION(register_reduction_max_double,
                  safe_reduce_max_double, safe_reduce_max_double_domain_point,
                  reduce_max_double, reduce_max_double_domain_point,
                  MaxOpDouble, double, size_t, max, max, -std::numeric_limits<double>::infinity())
DECLARE_REDUCTION(register_reduction_max_int32,
                  safe_reduce_max_int32, safe_reduce_max_int32_domain_point,
                  reduce_max_int32, reduce_max_int32_domain_point,
                  MaxOpInt, int, int, max, max, INT_MIN)

DECLARE_REDUCTION(register_reduction_min_float,
                  safe_reduce_min_float, safe_reduce_min_float_domain_point,
                  reduce_min_float, reduce_min_float_domain_point,
                  MinOPFloat, float, int, min, min, std::numeric_limits<float>::infinity())
DECLARE_REDUCTION(register_reduction_min_double,
                  safe_reduce_min_double, safe_reduce_min_double_domain_point,
                  reduce_min_double, reduce_min_double_domain_point,
                  MinOpDouble, double, size_t, min, min, std::numeric_limits<double>::infinity())
DECLARE_REDUCTION(register_reduction_min_int32,
                  safe_reduce_min_int32, safe_reduce_min_int32_domain_point,
                  reduce_min_int32, reduce_min_int32_domain_point,
<<<<<<< HEAD
                  MinOpInt, int, int, min, min, INT_MAX)

extern "C"
{

lua_State* prepare_interpreter(const string& script_file)
{
  lua_State* L = luaL_newstate();
  luaL_openlibs(L);
  terra_init(L);
  lua_pushinteger(L, 1);
  lua_setglobal(L, "initialized");
  {
    int err = terra_dofile(L, script_file.c_str());
    if (err != 0)
    {
      fprintf(stderr, "error loading task file : %s\n",
          lua_tostring(L, -1));
      exit(-1);
    }
  }
  return L;
}

static string qualified_callback_name;

void set_lua_registration_callback_name(char* qualified_callback_name_)
{
  qualified_callback_name = qualified_callback_name_;
}

legion_mapper_t create_mapper(const char* qualified_mapper_name,
                              legion_machine_t machine_,
                              legion_runtime_t runtime_,
                              legion_processor_t proc_)
{
  Machine *machine = CObjectWrapper::unwrap(machine_);
  HighLevelRuntime *runtime = CObjectWrapper::unwrap(runtime_);
  (void)runtime;
  Processor proc = CObjectWrapper::unwrap(proc_);

  Mapper *mapper = new LuaMapperWrapper(*machine, proc, 
                                        qualified_mapper_name);
  return CObjectWrapper::wrap(mapper);
}

void lua_registration_callback_wrapper(legion_machine_t machine,
                                       legion_runtime_t runtime,
                                       const legion_processor_t *local_procs,
                                       unsigned num_local_procs)
{
  unsigned n = qualified_callback_name.find_last_of("/");
  string script_file = qualified_callback_name.substr(0, n);
  string callback_name = qualified_callback_name.substr(n + 1);

  lua_State* L = prepare_interpreter(script_file);

  lua_getglobal(L, "lua_registration_callback_wrapper_in_lua");
  lua_pushstring(L, script_file.c_str());
  lua_pushstring(L, callback_name.c_str());
  lua_push_opaque_object<CObjectWrapper>(L, machine);
  lua_push_opaque_object<CObjectWrapper>(L, runtime);
  lua_pushlightuserdata(L, (void*)local_procs);
  lua_pushinteger(L, num_local_procs);

  if (lua_pcall(L, 6, 0, 0) != 0)
  {
    fprintf(stderr,
        "error running lua_registration_callback_wrapper_in_lua : %s\n",
        lua_tostring(L, -1));
    exit(-1);
  }

  lua_close(L);
}

void lua_task_wrapper_void(legion_task_t _task,
                           const legion_physical_region_t* _regions,
                           unsigned _num_regions,
                           legion_context_t _ctx,
                           legion_runtime_t _runtime)
{
#ifdef PROF_BINDING
  double ts_start = LegionRuntime::TimeStamp::get_current_time_in_micros();
#endif

  Task* task = CObjectWrapper::unwrap(_task);
  string qualified_task_name(task->get_task_name());
  unsigned n = qualified_task_name.find_last_of("/");
  string script_file = qualified_task_name.substr(0, n);
  string task_name = qualified_task_name.substr(n + 1);

  lua_State* L = prepare_interpreter(script_file);

  lua_getglobal(L, "lua_void_task_wrapper_in_lua");
  lua_pushstring(L, script_file.c_str());
  lua_pushstring(L, task_name.c_str());
  lua_push_opaque_object<CObjectWrapper>(L, _task);
  lua_push_opaque_object_array(L, _regions, _num_regions);
  lua_push_opaque_object<CObjectWrapper>(L, _ctx);
  lua_push_opaque_object<CObjectWrapper>(L, _runtime);

#ifdef PROF_BINDING
  double ts_mid = LegionRuntime::TimeStamp::get_current_time_in_micros();
#endif

  if (lua_pcall(L, 6, 0, 0) != 0)
  {
    fprintf(stderr,
        "error running lua_void_task_wrapper_in_lua : %s\n",
        lua_tostring(L, -1));
    exit(-1);
  }

  lua_close(L);

#ifdef PROF_BINDING
  double ts_end = LegionRuntime::TimeStamp::get_current_time_in_micros();
  log.info(
      "Task id: %llu, Task name: %s, Init time: %.3f ms, Task time: %.3f ms",
      task->get_unique_task_id(),
      task_name.c_str(),
      (ts_mid - ts_start) / 1e3,
      (ts_end - ts_mid) / 1e3);
#endif
}

legion_task_result_t lua_task_wrapper(legion_task_t _task,
                                      const legion_physical_region_t* _regions,
                                      unsigned _num_regions,
                                      legion_context_t _ctx,
                                      legion_runtime_t _runtime)
{
#ifdef PROF_BINDING
  double ts_start = LegionRuntime::TimeStamp::get_current_time_in_micros();
#endif

  Task* task = CObjectWrapper::unwrap(_task);
  string qualified_task_name(task->get_task_name());
  unsigned n1 = qualified_task_name.find_last_of("/");
  unsigned n2 = qualified_task_name.find_last_of(":");
  string script_file = qualified_task_name.substr(0, n1);
  string task_name = qualified_task_name.substr(n1 + 1, n2 - (n1 + 1));
  string return_type_name = qualified_task_name.substr(n2 + 1);

  lua_State* L = prepare_interpreter(script_file);

  lua_getglobal(L, "lua_task_wrapper_in_lua");
  lua_pushstring(L, script_file.c_str());
  lua_pushstring(L, return_type_name.c_str());
  lua_pushstring(L, task_name.c_str());
  lua_push_opaque_object<CObjectWrapper>(L, _task);
  lua_push_opaque_object_array(L, _regions, _num_regions);
  lua_push_opaque_object<CObjectWrapper>(L, _ctx);
  lua_push_opaque_object<CObjectWrapper>(L, _runtime);

#ifdef PROF_BINDING
  double ts_mid = LegionRuntime::TimeStamp::get_current_time_in_micros();
#endif

  if (lua_pcall(L, 7, 1, 0) != 0)
    fprintf(stderr, "error running lua_task_wrapper_in_lua : %s\n",
        lua_tostring(L, -1));

  // the return value from the lua_task_wrapper_in_lua is of cdata type.
  // handles similarly as in tcompiler.cpp:2471.
  legion_task_result_t* result_ptr =
    (legion_task_result_t*)(*(void**)lua_topointer(L, -1));
  lua_pop(L, 1);

  legion_task_result_t result =
    legion_task_result_create(result_ptr->value, result_ptr->value_size);
  free(result_ptr->value);
  free(result_ptr);
  lua_close(L);

#ifdef PROF_BINDING
  double ts_end = LegionRuntime::TimeStamp::get_current_time_in_micros();
  log.info(
      "Task id: %llu, Task name: %s, Init time: %.3f ms, Task time: %.3f ms",
      task->get_unique_task_id(),
      task_name.c_str(),
      (ts_mid - ts_start) / 1e3,
      (ts_end - ts_mid) / 1e3);
#endif

  return result;
}

void
vector_legion_task_slice_push_back(vector_legion_task_slice_t slices_,
                                     legion_task_slice_t slice_)
{
  vector<Mapper::TaskSlice> *slices = ObjectWrapper::unwrap(slices_);
  Mapper::TaskSlice slice = CObjectWrapper::unwrap(slice_);
  slices->push_back(slice);
}

unsigned
vector_legion_task_slice_size(vector_legion_task_slice_t slices_)
{
  vector<Mapper::TaskSlice> *slices = ObjectWrapper::unwrap(slices_);
  return slices->size();
}

legion_task_slice_t
vector_legion_task_slice_get(vector_legion_task_slice_t slices_,
                             unsigned idx)
{
  vector<Mapper::TaskSlice> *slices = ObjectWrapper::unwrap(slices_);
  return CObjectWrapper::wrap((*slices)[idx]);
}

}
=======
                  MinOpInt, int, int, min, min, INT_MAX)
>>>>>>> c00fcf20
<|MERGE_RESOLUTION|>--- conflicted
+++ resolved
@@ -195,221 +195,4 @@
 DECLARE_REDUCTION(register_reduction_min_int32,
                   safe_reduce_min_int32, safe_reduce_min_int32_domain_point,
                   reduce_min_int32, reduce_min_int32_domain_point,
-<<<<<<< HEAD
                   MinOpInt, int, int, min, min, INT_MAX)
-
-extern "C"
-{
-
-lua_State* prepare_interpreter(const string& script_file)
-{
-  lua_State* L = luaL_newstate();
-  luaL_openlibs(L);
-  terra_init(L);
-  lua_pushinteger(L, 1);
-  lua_setglobal(L, "initialized");
-  {
-    int err = terra_dofile(L, script_file.c_str());
-    if (err != 0)
-    {
-      fprintf(stderr, "error loading task file : %s\n",
-          lua_tostring(L, -1));
-      exit(-1);
-    }
-  }
-  return L;
-}
-
-static string qualified_callback_name;
-
-void set_lua_registration_callback_name(char* qualified_callback_name_)
-{
-  qualified_callback_name = qualified_callback_name_;
-}
-
-legion_mapper_t create_mapper(const char* qualified_mapper_name,
-                              legion_machine_t machine_,
-                              legion_runtime_t runtime_,
-                              legion_processor_t proc_)
-{
-  Machine *machine = CObjectWrapper::unwrap(machine_);
-  HighLevelRuntime *runtime = CObjectWrapper::unwrap(runtime_);
-  (void)runtime;
-  Processor proc = CObjectWrapper::unwrap(proc_);
-
-  Mapper *mapper = new LuaMapperWrapper(*machine, proc, 
-                                        qualified_mapper_name);
-  return CObjectWrapper::wrap(mapper);
-}
-
-void lua_registration_callback_wrapper(legion_machine_t machine,
-                                       legion_runtime_t runtime,
-                                       const legion_processor_t *local_procs,
-                                       unsigned num_local_procs)
-{
-  unsigned n = qualified_callback_name.find_last_of("/");
-  string script_file = qualified_callback_name.substr(0, n);
-  string callback_name = qualified_callback_name.substr(n + 1);
-
-  lua_State* L = prepare_interpreter(script_file);
-
-  lua_getglobal(L, "lua_registration_callback_wrapper_in_lua");
-  lua_pushstring(L, script_file.c_str());
-  lua_pushstring(L, callback_name.c_str());
-  lua_push_opaque_object<CObjectWrapper>(L, machine);
-  lua_push_opaque_object<CObjectWrapper>(L, runtime);
-  lua_pushlightuserdata(L, (void*)local_procs);
-  lua_pushinteger(L, num_local_procs);
-
-  if (lua_pcall(L, 6, 0, 0) != 0)
-  {
-    fprintf(stderr,
-        "error running lua_registration_callback_wrapper_in_lua : %s\n",
-        lua_tostring(L, -1));
-    exit(-1);
-  }
-
-  lua_close(L);
-}
-
-void lua_task_wrapper_void(legion_task_t _task,
-                           const legion_physical_region_t* _regions,
-                           unsigned _num_regions,
-                           legion_context_t _ctx,
-                           legion_runtime_t _runtime)
-{
-#ifdef PROF_BINDING
-  double ts_start = LegionRuntime::TimeStamp::get_current_time_in_micros();
-#endif
-
-  Task* task = CObjectWrapper::unwrap(_task);
-  string qualified_task_name(task->get_task_name());
-  unsigned n = qualified_task_name.find_last_of("/");
-  string script_file = qualified_task_name.substr(0, n);
-  string task_name = qualified_task_name.substr(n + 1);
-
-  lua_State* L = prepare_interpreter(script_file);
-
-  lua_getglobal(L, "lua_void_task_wrapper_in_lua");
-  lua_pushstring(L, script_file.c_str());
-  lua_pushstring(L, task_name.c_str());
-  lua_push_opaque_object<CObjectWrapper>(L, _task);
-  lua_push_opaque_object_array(L, _regions, _num_regions);
-  lua_push_opaque_object<CObjectWrapper>(L, _ctx);
-  lua_push_opaque_object<CObjectWrapper>(L, _runtime);
-
-#ifdef PROF_BINDING
-  double ts_mid = LegionRuntime::TimeStamp::get_current_time_in_micros();
-#endif
-
-  if (lua_pcall(L, 6, 0, 0) != 0)
-  {
-    fprintf(stderr,
-        "error running lua_void_task_wrapper_in_lua : %s\n",
-        lua_tostring(L, -1));
-    exit(-1);
-  }
-
-  lua_close(L);
-
-#ifdef PROF_BINDING
-  double ts_end = LegionRuntime::TimeStamp::get_current_time_in_micros();
-  log.info(
-      "Task id: %llu, Task name: %s, Init time: %.3f ms, Task time: %.3f ms",
-      task->get_unique_task_id(),
-      task_name.c_str(),
-      (ts_mid - ts_start) / 1e3,
-      (ts_end - ts_mid) / 1e3);
-#endif
-}
-
-legion_task_result_t lua_task_wrapper(legion_task_t _task,
-                                      const legion_physical_region_t* _regions,
-                                      unsigned _num_regions,
-                                      legion_context_t _ctx,
-                                      legion_runtime_t _runtime)
-{
-#ifdef PROF_BINDING
-  double ts_start = LegionRuntime::TimeStamp::get_current_time_in_micros();
-#endif
-
-  Task* task = CObjectWrapper::unwrap(_task);
-  string qualified_task_name(task->get_task_name());
-  unsigned n1 = qualified_task_name.find_last_of("/");
-  unsigned n2 = qualified_task_name.find_last_of(":");
-  string script_file = qualified_task_name.substr(0, n1);
-  string task_name = qualified_task_name.substr(n1 + 1, n2 - (n1 + 1));
-  string return_type_name = qualified_task_name.substr(n2 + 1);
-
-  lua_State* L = prepare_interpreter(script_file);
-
-  lua_getglobal(L, "lua_task_wrapper_in_lua");
-  lua_pushstring(L, script_file.c_str());
-  lua_pushstring(L, return_type_name.c_str());
-  lua_pushstring(L, task_name.c_str());
-  lua_push_opaque_object<CObjectWrapper>(L, _task);
-  lua_push_opaque_object_array(L, _regions, _num_regions);
-  lua_push_opaque_object<CObjectWrapper>(L, _ctx);
-  lua_push_opaque_object<CObjectWrapper>(L, _runtime);
-
-#ifdef PROF_BINDING
-  double ts_mid = LegionRuntime::TimeStamp::get_current_time_in_micros();
-#endif
-
-  if (lua_pcall(L, 7, 1, 0) != 0)
-    fprintf(stderr, "error running lua_task_wrapper_in_lua : %s\n",
-        lua_tostring(L, -1));
-
-  // the return value from the lua_task_wrapper_in_lua is of cdata type.
-  // handles similarly as in tcompiler.cpp:2471.
-  legion_task_result_t* result_ptr =
-    (legion_task_result_t*)(*(void**)lua_topointer(L, -1));
-  lua_pop(L, 1);
-
-  legion_task_result_t result =
-    legion_task_result_create(result_ptr->value, result_ptr->value_size);
-  free(result_ptr->value);
-  free(result_ptr);
-  lua_close(L);
-
-#ifdef PROF_BINDING
-  double ts_end = LegionRuntime::TimeStamp::get_current_time_in_micros();
-  log.info(
-      "Task id: %llu, Task name: %s, Init time: %.3f ms, Task time: %.3f ms",
-      task->get_unique_task_id(),
-      task_name.c_str(),
-      (ts_mid - ts_start) / 1e3,
-      (ts_end - ts_mid) / 1e3);
-#endif
-
-  return result;
-}
-
-void
-vector_legion_task_slice_push_back(vector_legion_task_slice_t slices_,
-                                     legion_task_slice_t slice_)
-{
-  vector<Mapper::TaskSlice> *slices = ObjectWrapper::unwrap(slices_);
-  Mapper::TaskSlice slice = CObjectWrapper::unwrap(slice_);
-  slices->push_back(slice);
-}
-
-unsigned
-vector_legion_task_slice_size(vector_legion_task_slice_t slices_)
-{
-  vector<Mapper::TaskSlice> *slices = ObjectWrapper::unwrap(slices_);
-  return slices->size();
-}
-
-legion_task_slice_t
-vector_legion_task_slice_get(vector_legion_task_slice_t slices_,
-                             unsigned idx)
-{
-  vector<Mapper::TaskSlice> *slices = ObjectWrapper::unwrap(slices_);
-  return CObjectWrapper::wrap((*slices)[idx]);
-}
-
-}
-=======
-                  MinOpInt, int, int, min, min, INT_MAX)
->>>>>>> c00fcf20
