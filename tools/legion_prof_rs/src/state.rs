--- conflicted
+++ resolved
@@ -2179,13 +2179,9 @@
         time_range: TimeRange,
         op_id: OpID,
         size: u64,
-<<<<<<< HEAD
+        creator: EventID,
         fevent: EventID,
         collective: u32,
-=======
-        creator: EventID,
-        fevent: EventID,
->>>>>>> dc4f4e8f
     ) -> Self {
         Copy {
             base,
@@ -2710,18 +2706,15 @@
         let alloc = &mut self.prof_uid_allocator;
         assert_eq!(copies.contains_key(&fevent), false);
         copies.entry(fevent).or_insert_with(|| {
-<<<<<<< HEAD
             Copy::new(
                 Base::new(alloc),
                 time_range,
                 op_id,
                 size,
+                creator,
                 fevent,
                 collective,
             )
-=======
-            Copy::new(Base::new(alloc), time_range, op_id, size, creator, fevent)
->>>>>>> dc4f4e8f
         })
     }
 
@@ -3841,11 +3834,15 @@
         } => {
             let time_range = TimeRange::new_full(*create, *ready, *start, *stop);
             state.create_op(*op_id);
-<<<<<<< HEAD
-            state.create_copy(time_range, *op_id, *size, *fevent, *collective, copies);
-=======
-            state.create_copy(time_range, *op_id, *size, *creator, *fevent, copies);
->>>>>>> dc4f4e8f
+            state.create_copy(
+                time_range,
+                *op_id,
+                *size,
+                *creator,
+                *fevent,
+                *collective,
+                copies,
+            );
             state.update_last_time(*stop);
         }
         Record::CopyInstInfo {
