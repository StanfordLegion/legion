--- conflicted
+++ resolved
@@ -852,6276 +852,15 @@
       }
 
       if(!wait_on.has_triggered()) {
-<<<<<<< HEAD
-	// deferred arrival
-	Barrier b = me.convert<Barrier>();
-	b.gen = barrier_gen;
-	b.timestamp = timestamp;
-#ifndef DEFER_ARRIVALS_LOCALLY
-        if(owner != gasnet_mynode()) {
-	  // let deferral happen on owner node (saves latency if wait_on event
-          //   gets triggered there)
-          //printf("sending deferred arrival to %d for " IDFMT "/%d (" IDFMT "/%d)\n",
-          //       owner, e.id, e.gen, wait_on.id, wait_on.gen);
-	  log_barrier.info("forwarding deferred barrier arrival: delta=%d in=" IDFMT "/%d out=" IDFMT "/%d (%llx)",
-			   delta, wait_on.id, wait_on.gen, b.id, b.gen, b.timestamp);
-	  BarrierAdjustMessage::send_request(owner, b, delta, wait_on, reduce_value, reduce_value_size);
-	  return;
-        }
-#endif
-	log_barrier.info("deferring barrier arrival: delta=%d in=" IDFMT "/%d out=" IDFMT "/%d (%llx)",
-			 delta, wait_on.id, wait_on.gen, me.id(), barrier_gen, timestamp);
-	EventImpl::add_waiter(wait_on, new DeferredBarrierArrival(b, delta, 
-								  reduce_value, reduce_value_size));
-	return;
-      }
-
-      log_barrier.info("barrier adjustment: event=" IDFMT "/%d delta=%d ts=%llx", 
-		       me.id(), barrier_gen, delta, timestamp);
-
-#ifdef DEBUG_BARRIER_REDUCTIONS
-      if(reduce_value_size) {
-        char buffer[129];
-	for(size_t i = 0; (i < reduce_value_size) && (i < 64); i++)
-	  sprintf(buffer+2*i, "%02x", ((const unsigned char *)reduce_value)[i]);
-	log_barrier.info("barrier reduction: event=" IDFMT "/%d size=%zd data=%s",
-	                 me.id(), barrier_gen, reduce_value_size, buffer);
-      }
-#endif
-
-      if(owner != gasnet_mynode()) {
-	// all adjustments handled by owner node
-	Barrier b = me.convert<Barrier>();
-	b.gen = barrier_gen;
-	b.timestamp = timestamp;
-	BarrierAdjustMessage::send_request(owner, b, delta, Event::NO_EVENT, reduce_value, reduce_value_size);
-	return;
-      }
-
-      // can't actually trigger while holding the lock, so remember which generation(s),
-      //  if any, to trigger and do it at the end
-      Event::gen_t trigger_gen = 0;
-      std::vector<EventWaiter *> local_notifications;
-      std::vector<RemoteNotification> remote_notifications;
-      Event::gen_t oldest_previous = 0;
-      void *final_values_copy = 0;
-      {
-	AutoHSLLock a(mutex);
-
-	// sanity checks - is this a valid barrier?
-	assert(generation < free_generation);
-	assert(base_arrival_count > 0);
-
-	// update whatever generation we're told to
-	{
-	  assert(barrier_gen > generation);
-	  Generation *g;
-	  std::map<Event::gen_t, Generation *>::iterator it = generations.find(barrier_gen);
-	  if(it != generations.end()) {
-	    g = it->second;
-	  } else {
-	    g = new Generation;
-	    generations[barrier_gen] = g;
-	    log_barrier.info("added tracker for barrier " IDFMT ", generation %d",
-			     me.id(), barrier_gen);
-	  }
-
-	  g->handle_adjustment(timestamp, delta);
-	}
-
-	// if the update was to the next generation, it may cause one or more generations
-	//  to trigger
-	if(barrier_gen == (generation + 1)) {
-	  std::map<Event::gen_t, Generation *>::iterator it = generations.begin();
-	  while((it != generations.end()) &&
-		(it->first == (generation + 1)) &&
-		((base_arrival_count + it->second->unguarded_delta) == 0)) {
-	    // keep the list of local waiters to wake up once we release the lock
-	    local_notifications.insert(local_notifications.end(), 
-				       it->second->local_waiters.begin(), it->second->local_waiters.end());
-	    trigger_gen = generation = it->first;
-	    delete it->second;
-	    generations.erase(it);
-	    it = generations.begin();
-	  }
-
-	  // if any triggers occurred, figure out which remote nodes need notifications
-	  //  (i.e. any who have subscribed)
-	  if(generation >= barrier_gen) {
-	    std::map<unsigned, Event::gen_t>::iterator it = remote_subscribe_gens.begin();
-	    while(it != remote_subscribe_gens.end()) {
-	      RemoteNotification rn;
-	      rn.node = it->first;
-	      if(it->second <= generation) {
-		// we have fulfilled the entire subscription
-		rn.trigger_gen = it->second;
-		std::map<unsigned, Event::gen_t>::iterator to_nuke = it++;
-		remote_subscribe_gens.erase(to_nuke);
-	      } else {
-		// subscription remains valid
-		rn.trigger_gen = generation;
-		it++;
-	      }
-	      // also figure out what the previous generation this node knew about was
-	      {
-		std::map<unsigned, Event::gen_t>::iterator it2 = remote_trigger_gens.find(rn.node);
-		if(it2 != remote_trigger_gens.end()) {
-		  rn.previous_gen = it2->second;
-		  it2->second = rn.trigger_gen;
-		} else {
-		  rn.previous_gen = first_generation;
-		  remote_trigger_gens[rn.node] = rn.trigger_gen;
-		}
-	      }
-	      if(remote_notifications.empty() || (rn.previous_gen < oldest_previous))
-		oldest_previous = rn.previous_gen;
-	      remote_notifications.push_back(rn);
-	    }
-	  }
-	}
-
-	// do we have reduction data to apply?  we can do this even if the actual adjustment is
-	//  being held - no need to have lots of reduce values lying around
-	if(reduce_value_size > 0) {
-	  assert(redop != 0);
-	  assert(redop->sizeof_rhs == reduce_value_size);
-
-	  // do we have space for this reduction result yet?
-	  int rel_gen = barrier_gen - first_generation;
-	  assert(rel_gen > 0);
-
-	  if((size_t)rel_gen > value_capacity) {
-	    size_t new_capacity = rel_gen;
-	    final_values = (char *)realloc(final_values, new_capacity * redop->sizeof_lhs);
-	    while(value_capacity < new_capacity) {
-	      memcpy(final_values + (value_capacity * redop->sizeof_lhs), initial_value, redop->sizeof_lhs);
-	      value_capacity += 1;
-	    }
-	  }
-
-	  redop->apply(final_values + ((rel_gen - 1) * redop->sizeof_lhs), reduce_value, 1, true);
-	}
-
-	// do this AFTER we actually update the reduction value above :)
-	// if any remote notifications are going to occur and we have reduction values, make a copy so
-	//  we have something stable after we let go of the lock
-	if(trigger_gen && redop) {
-	  int rel_gen = oldest_previous + 1 - first_generation;
-	  assert(rel_gen > 0);
-	  int count = trigger_gen - oldest_previous;
-	  final_values_copy = bytedup(final_values + ((rel_gen - 1) * redop->sizeof_lhs),
-				      count * redop->sizeof_lhs);
-	}
-      }
-
-      if(trigger_gen != 0) {
-	log_barrier.info("barrier trigger: event=" IDFMT "/%d", 
-			 me.id(), trigger_gen);
-
-	// notify local waiters first
-	for(std::vector<EventWaiter *>::const_iterator it = local_notifications.begin();
-	    it != local_notifications.end();
-	    it++) {
-	  bool nuke = (*it)->event_triggered();
-	  if(nuke)
-	    delete (*it);
-	}
-
-	// now do remote notifications
-	for(std::vector<RemoteNotification>::const_iterator it = remote_notifications.begin();
-	    it != remote_notifications.end();
-	    it++) {
-	  log_barrier.info("sending remote trigger notification: " IDFMT "/%d -> %d, dest=%d",
-			   me.id(), (*it).previous_gen, (*it).trigger_gen, (*it).node);
-	  void *data = 0;
-	  size_t datalen = 0;
-	  if(final_values_copy) {
-	    data = (char *)final_values_copy + (((*it).previous_gen - oldest_previous) * redop->sizeof_lhs);
-	    datalen = ((*it).trigger_gen - (*it).previous_gen) * redop->sizeof_lhs;
-	  }
-	  BarrierTriggerMessage::send_request((*it).node, me.id(), (*it).trigger_gen, (*it).previous_gen,
-					      first_generation, redop_id, data, datalen);
-	}
-      }
-
-      // free our copy of the final values, if we had one
-      if(final_values_copy)
-	free(final_values_copy);
-    }
-
-    bool BarrierImpl::has_triggered(Event::gen_t needed_gen)
-    {
-      // no need to take lock to check current generation
-      if(needed_gen <= generation) return true;
-
-      // if we're not the owner, subscribe if we haven't already
-      if(owner != gasnet_mynode()) {
-	Event::gen_t previous_subscription;
-	// take lock to avoid duplicate subscriptions
-	{
-	  AutoHSLLock a(mutex);
-	  previous_subscription = gen_subscribed;
-	  if(gen_subscribed < needed_gen)
-	    gen_subscribed = needed_gen;
-	}
-
-	if(previous_subscription < needed_gen) {
-	  log_barrier.info("subscribing to barrier " IDFMT "/%d", me.id(), needed_gen);
-	  BarrierSubscribeMessage::send_request(owner, me.id(), needed_gen);
-	}
-      }
-
-      // whether or not we subscribed, the answer for now is "no"
-      return false;
-    }
-
-    void BarrierImpl::external_wait(Event::gen_t needed_gen)
-    {
-      assert(0);
-    }
-
-    bool BarrierImpl::add_waiter(Event::gen_t needed_gen, EventWaiter *waiter/*, bool pre_subscribed = false*/)
-    {
-      bool trigger_now = false;
-      {
-	AutoHSLLock a(mutex);
-
-	if(needed_gen > generation) {
-	  Generation *g;
-	  std::map<Event::gen_t, Generation *>::iterator it = generations.find(needed_gen);
-	  if(it != generations.end()) {
-	    g = it->second;
-	  } else {
-	    g = new Generation;
-	    generations[needed_gen] = g;
-	    log_barrier.info("added tracker for barrier " IDFMT ", generation %d",
-			     me.id(), needed_gen);
-	  }
-	  g->local_waiters.push_back(waiter);
-
-	  // a call to has_triggered should have already handled the necessary subscription
-	  assert((owner == gasnet_mynode()) || (gen_subscribed >= needed_gen));
-	} else {
-	  // needed generation has already occurred - trigger this waiter once we let go of lock
-	  trigger_now = true;
-	}
-      }
-
-      if(trigger_now) {
-	bool nuke = waiter->event_triggered();
-	if(nuke)
-	  delete waiter;
-      }
-
-      return true;
-    }
-
-    /*static*/ void BarrierSubscribeMessage::handle_request(BarrierSubscribeMessage::RequestArgs args)
-    {
-      Barrier b;
-      b.id = args.barrier_id;
-      b.gen = args.subscribe_gen;
-      BarrierImpl *impl = get_runtime()->get_barrier_impl(b);
-
-      // take the lock and add the subscribing node - notice if they need to be notified for
-      //  any generations that have already triggered
-      Event::gen_t trigger_gen = 0;
-      Event::gen_t previous_gen = 0;
-      void *final_values_copy = 0;
-      size_t final_values_size = 0;
-      {
-	AutoHSLLock a(impl->mutex);
-
-	// make sure the subscription is for this "lifetime" of the barrier
-	assert(args.subscribe_gen > impl->first_generation);
-
-	bool already_subscribed = false;
-	{
-	  std::map<unsigned, Event::gen_t>::iterator it = impl->remote_subscribe_gens.find(args.node);
-	  if(it != impl->remote_subscribe_gens.end()) {
-	    // a valid subscription should always be for a generation that hasn't
-	    //  triggered yet
-	    assert(it->second > impl->generation);
-	    if(it->second >= args.subscribe_gen)
-	      already_subscribed = true;
-	    else
-	      it->second = args.subscribe_gen;
-	  } else {
-	    // new subscription - don't reset remote_trigger_gens because the node may have
-	    //  been subscribed in the past
-	    // NOTE: remote_subscribe_gens should only hold subscriptions for
-	    //  generations that haven't triggered, so if we're subscribing to 
-	    //  an old generation, don't add it
-	    if(args.subscribe_gen > impl->generation)
-	      impl->remote_subscribe_gens[args.node] = args.subscribe_gen;
-	  }
-	}
-
-	// as long as we're not already subscribed to this generation, check to see if
-	//  any trigger notifications are needed
-	if(!already_subscribed && (impl->generation > impl->first_generation)) {
-	  std::map<unsigned, Event::gen_t>::iterator it = impl->remote_trigger_gens.find(args.node);
-	  if((it == impl->remote_trigger_gens.end()) or (it->second < impl->generation)) {
-	    previous_gen = ((it == impl->remote_trigger_gens.end()) ?
-			      impl->first_generation :
-			      it->second);
-	    trigger_gen = impl->generation;
-	    impl->remote_trigger_gens[args.node] = impl->generation;
-
-	    if(impl->redop) {
-	      int rel_gen = previous_gen + 1 - impl->first_generation;
-	      assert(rel_gen > 0);
-	      final_values_size = (trigger_gen - previous_gen) * impl->redop->sizeof_lhs;
-	      final_values_copy = bytedup(impl->final_values + ((rel_gen - 1) * impl->redop->sizeof_lhs),
-					  final_values_size);
-	    }
-	  }
-	}
-      }
-
-      // send trigger message outside of lock, if needed
-      if(trigger_gen > 0) {
-	log_barrier.info("sending immediate barrier trigger: " IDFMT "/%d -> %d",
-			 args.barrier_id, previous_gen, trigger_gen);
-	BarrierTriggerMessage::send_request(args.node, args.barrier_id, trigger_gen, previous_gen,
-					    impl->first_generation, impl->redop_id,
-					    final_values_copy, final_values_size);
-      }
-
-      if(final_values_copy)
-	free(final_values_copy);
-    }
-
-    /*static*/ void BarrierTriggerMessage::handle_request(BarrierTriggerMessage::RequestArgs args,
-							  const void *data, size_t datalen)
-    {
-      log_barrier.info("received remote barrier trigger: " IDFMT "/%d -> %d",
-		       args.barrier_id, args.previous_gen, args.trigger_gen);
-
-      Barrier b;
-      b.id = args.barrier_id;
-      b.gen = args.trigger_gen;
-      BarrierImpl *impl = get_runtime()->get_barrier_impl(b);
-
-      // we'll probably end up with a list of local waiters to notify
-      std::vector<EventWaiter *> local_notifications;
-      {
-	AutoHSLLock a(impl->mutex);
-
-	// it's theoretically possible for multiple trigger messages to arrive out
-	//  of order, so check if this message triggers the oldest possible range
-	if(args.previous_gen == impl->generation) {
-	  // see if we can pick up any of the held triggers too
-	  while(!impl->held_triggers.empty()) {
-	    std::map<Event::gen_t, Event::gen_t>::iterator it = impl->held_triggers.begin();
-	    // if it's not contiguous, we're done
-	    if(it->first != args.trigger_gen) break;
-	    // it is contiguous, so absorb it into this message and remove the held trigger
-	    log_barrier.info("collapsing future trigger: " IDFMT "/%d -> %d -> %d",
-			     args.barrier_id, args.previous_gen, args.trigger_gen, it->second);
-	    args.trigger_gen = it->second;
-	    impl->held_triggers.erase(it);
-	  }
-
-	  impl->generation = args.trigger_gen;
-
-	  // now iterate through any generations up to and including the latest triggered
-	  //  generation, and accumulate local waiters to notify
-	  while(!impl->generations.empty()) {
-	    std::map<Event::gen_t, BarrierImpl::Generation *>::iterator it = impl->generations.begin();
-	    if(it->first > args.trigger_gen) break;
-
-	    local_notifications.insert(local_notifications.end(),
-				       it->second->local_waiters.begin(),
-				       it->second->local_waiters.end());
-	    delete it->second;
-	    impl->generations.erase(it);
-	  }
-	} else {
-	  // hold this trigger until we get messages for the earlier generation(s)
-	  log_barrier.info("holding future trigger: " IDFMT "/%d (%d -> %d)",
-			   args.barrier_id, impl->generation, 
-			   args.previous_gen, args.trigger_gen);
-	  impl->held_triggers[args.previous_gen] = args.trigger_gen;
-	}
-
-	// is there any data we need to store?
-	if(datalen) {
-	  assert(args.redop_id != 0);
-
-	  // TODO: deal with invalidation of previous instance of a barrier
-	  impl->redop_id = args.redop_id;
-	  impl->redop = get_runtime()->reduce_op_table[args.redop_id];
-	  impl->first_generation = args.first_generation;
-
-	  int rel_gen = args.trigger_gen - impl->first_generation;
-	  assert(rel_gen > 0);
-	  if(impl->value_capacity < (size_t)rel_gen) {
-	    size_t new_capacity = rel_gen;
-	    impl->final_values = (char *)realloc(impl->final_values, new_capacity * impl->redop->sizeof_lhs);
-	    // no need to initialize new entries - we'll overwrite them now or when data does show up
-	    impl->value_capacity = new_capacity;
-	  }
-	  assert(datalen == (impl->redop->sizeof_lhs * (args.trigger_gen - args.previous_gen)));
-	  memcpy(impl->final_values + ((rel_gen - 1) * impl->redop->sizeof_lhs), data, datalen);
-	}
-      }
-
-      // with lock released, perform any local notifications
-      for(std::vector<EventWaiter *>::const_iterator it = local_notifications.begin();
-	  it != local_notifications.end();
-	  it++) {
-	bool nuke = (*it)->event_triggered();
-	if(nuke)
-	  delete (*it);
-      }
-    }
-
-    void show_event_waiters(FILE *f = stdout)
-    {
-      fprintf(f,"PRINTING ALL PENDING EVENTS:\n");
-      for(unsigned i = 0; i < gasnet_nodes(); i++) {
-	Node *n = &get_runtime()->nodes[i];
-        // Iterate over all the events and get their implementations
-        for (unsigned long j = 0; j < n->events.max_entries(); j++) {
-          if (!n->events.has_entry(j))
-            continue;
-	  GenEventImpl *e = n->events.lookup_entry(j, i/*node*/);
-	  AutoHSLLock a2(e->mutex);
-
-	  // print anything with either local or remote waiters
-	  if(e->local_waiters.empty() && e->remote_waiters.empty())
-	    continue;
-
-          fprintf(f,"Event " IDFMT ": gen=%d subscr=%d local=%zd remote=%zd\n",
-		  e->me.id(), e->generation, e->gen_subscribed, 
-		  e->local_waiters.size(),
-                  e->remote_waiters.size());
-	  for(std::vector<EventWaiter *>::iterator it = e->local_waiters.begin();
-	      it != e->local_waiters.end();
-	      it++) {
-	      fprintf(f, "  [%d] L:%p ", e->generation + 1, *it);
-	      (*it)->print_info(f);
-	  }
-	  // for(std::map<Event::gen_t, NodeMask>::const_iterator it = e->remote_waiters.begin();
-	  //     it != e->remote_waiters.end();
-	  //     it++) {
-	  //   fprintf(f, "  [%d] R:", it->first);
-	  //   for(int k = 0; k < MAX_NUM_NODES; k++)
-	  //     if(it->second.is_set(k))
-	  // 	fprintf(f, " %d", k);
-	  //   fprintf(f, "\n");
-	  // }
-	}
-        for (unsigned long j = 0; j < n->barriers.max_entries(); j++) {
-          if (!n->barriers.has_entry(j))
-            continue;
-          BarrierImpl *b = n->barriers.lookup_entry(j, i/*node*/); 
-          AutoHSLLock a2(b->mutex);
-          // skip any barriers with no waiters
-          if (b->generations.empty())
-            continue;
-
-          fprintf(f,"Barrier " IDFMT ": gen=%d subscr=%d\n",
-                  b->me.id(), b->generation, b->gen_subscribed);
-          for (std::map<Event::gen_t, BarrierImpl::Generation*>::const_iterator git = 
-                b->generations.begin(); git != b->generations.end(); git++)
-          {
-            const std::vector<EventWaiter*> &waiters = git->second->local_waiters;
-            for (std::vector<EventWaiter*>::const_iterator it = 
-                  waiters.begin(); it != waiters.end(); it++)
-            {
-              fprintf(f, "  [%d] L:%p ", git->first, *it);
-              (*it)->print_info(f);
-            }
-          }
-        }
-      }
-
-      // TODO - pending barriers
-#if 0
-      // // convert from events to barriers
-      // fprintf(f,"PRINTING ALL PENDING EVENTS:\n");
-      // for(int i = 0; i < gasnet_nodes(); i++) {
-      // 	Node *n = &get_runtime()->nodes[i];
-      //   // Iterate over all the events and get their implementations
-      //   for (unsigned long j = 0; j < n->events.max_entries(); j++) {
-      //     if (!n->events.has_entry(j))
-      //       continue;
-      // 	  EventImpl *e = n->events.lookup_entry(j, i/*node*/);
-      // 	  AutoHSLLock a2(e->mutex);
-
-      // 	  // print anything with either local or remote waiters
-      // 	  if(e->local_waiters.empty() && e->remote_waiters.empty())
-      // 	    continue;
-
-      //     fprintf(f,"Event " IDFMT ": gen=%d subscr=%d local=%zd remote=%zd\n",
-      // 		  e->me.id, e->generation, e->gen_subscribed, 
-      // 		  e->local_waiters.size(), e->remote_waiters.size());
-      // 	  for(std::map<Event::gen_t, std::vector<EventWaiter *> >::iterator it = e->local_waiters.begin();
-      // 	      it != e->local_waiters.end();
-      // 	      it++) {
-      // 	    for(std::vector<EventWaiter *>::iterator it2 = it->second.begin();
-      // 		it2 != it->second.end();
-      // 		it2++) {
-      // 	      fprintf(f, "  [%d] L:%p ", it->first, *it2);
-      // 	      (*it2)->print_info(f);
-      // 	    }
-      // 	  }
-      // 	  for(std::map<Event::gen_t, NodeMask>::const_iterator it = e->remote_waiters.begin();
-      // 	      it != e->remote_waiters.end();
-      // 	      it++) {
-      // 	    fprintf(f, "  [%d] R:", it->first);
-      // 	    for(int k = 0; k < MAX_NUM_NODES; k++)
-      // 	      if(it->second.is_set(k))
-      // 		fprintf(f, " %d", k);
-      // 	    fprintf(f, "\n");
-      // 	  }
-      // 	}
-      // }
-#endif
-
-      fprintf(f,"DONE\n");
-      fflush(f);
-    }
-
-    bool BarrierImpl::get_result(Event::gen_t result_gen, void *value, size_t value_size)
-    {
-      // take the lock so we can safely see how many results (if any) are on hand
-      AutoHSLLock al(mutex);
-
-      // generation hasn't triggered yet?
-      if(result_gen > generation) return false;
-
-      // if it has triggered, we should have the data
-      int rel_gen = result_gen - first_generation;
-      assert(rel_gen > 0);
-      assert((size_t)rel_gen <= value_capacity);
-
-      assert(redop != 0);
-      assert(value_size == redop->sizeof_lhs);
-      assert(value != 0);
-      memcpy(value, final_values + ((rel_gen - 1) * redop->sizeof_lhs), redop->sizeof_lhs);
-      return true;
-    }
-
-    ///////////////////////////////////////////////////
-    // Reservations 
-
-    /*static*/ ReservationImpl *ReservationImpl::first_free = 0;
-    /*static*/ GASNetHSL ReservationImpl::freelist_mutex;
-
-    ReservationImpl::ReservationImpl(void)
-    {
-      init(Reservation::NO_RESERVATION, -1);
-    }
-
-    Logger::Category log_reservation("reservation");
-
-    void ReservationImpl::init(Reservation _me, unsigned _init_owner,
-			  size_t _data_size /*= 0*/)
-    {
-      me = _me;
-      owner = _init_owner;
-      count = ZERO_COUNT;
-      log_reservation.spew("count init " IDFMT "=[%p]=%d", me.id, &count, count);
-      mode = 0;
-      in_use = false;
-      remote_waiter_mask = NodeSet(); 
-      remote_sharer_mask = NodeSet();
-      requested = false;
-      if(_data_size) {
-	local_data = malloc(_data_size);
-	local_data_size = _data_size;
-        own_local = true;
-      } else {
-        local_data = 0;
-	local_data_size = 0;
-        own_local = false;
-      }
-    }
-
-    /*static*/ void /*ReservationImpl::*/handle_lock_request(LockRequestArgs args)
-    {
-      DetailedTimer::ScopedPush sp(TIME_LOW_LEVEL);
-      ReservationImpl *impl = get_runtime()->get_lock_impl(args.lock);
-
-      log_reservation.debug("reservation request: reservation=" IDFMT ", node=%d, mode=%d",
-	       args.lock.id, args.node, args.mode);
-
-      // can't send messages while holding mutex, so remember args and who
-      //  (if anyone) to send to
-      int req_forward_target = -1;
-      int grant_target = -1;
-      LockGrantArgs g_args;
-      NodeSet copy_waiters;
-
-      do {
-	AutoHSLLock a(impl->mutex);
-
-	// case 1: we don't even own the lock any more - pass the request on
-	//  to whoever we think the owner is
-	if(impl->owner != gasnet_mynode()) {
-	  // can reuse the args we were given
-	  log_reservation.debug(              "forwarding reservation request: reservation=" IDFMT ", from=%d, to=%d, mode=%d",
-		   args.lock.id, args.node, impl->owner, args.mode);
-	  req_forward_target = impl->owner;
-	  break;
-	}
-
-	// it'd be bad if somebody tried to take a lock that had been 
-	//   deleted...  (info is only valid on a lock's home node)
-	assert((ID(impl->me).node() != gasnet_mynode()) ||
-	       impl->in_use);
-
-	// case 2: we're the owner, and nobody is holding the lock, so grant
-	//  it to the (original) requestor
-	if((impl->count == ReservationImpl::ZERO_COUNT) && 
-           (impl->remote_sharer_mask.empty())) {
-          assert(impl->remote_waiter_mask.empty());
-
-	  log_reservation.debug(              "granting reservation request: reservation=" IDFMT ", node=%d, mode=%d",
-		   args.lock.id, args.node, args.mode);
-	  g_args.lock = args.lock;
-	  g_args.mode = 0; // always give it exclusively for now
-	  grant_target = args.node;
-          copy_waiters = impl->remote_waiter_mask;
-
-	  impl->owner = args.node;
-	  break;
-	}
-
-	// case 3: we're the owner, but we can't grant the lock right now -
-	//  just set a bit saying that the node is waiting and get back to
-	//  work
-	log_reservation.debug(            "deferring reservation request: reservation=" IDFMT ", node=%d, mode=%d (count=%d cmode=%d)",
-		 args.lock.id, args.node, args.mode, impl->count, impl->mode);
-        impl->remote_waiter_mask.add(args.node);
-      } while(0);
-
-      if(req_forward_target != -1)
-      {
-	LockRequestMessage::request(req_forward_target, args);
-#ifdef LOCK_TRACING
-        {
-          LockTraceItem &item = Tracer<LockTraceItem>::trace_item();
-          item.lock_id = impl->me.id;
-          item.owner = req_forward_target;
-          item.action = LockTraceItem::ACT_FORWARD_REQUEST;
-        }
-#endif
-      }
-
-      if(grant_target != -1)
-      {
-        // Make a buffer for storing our waiter mask and the the local data
-	size_t waiter_count = copy_waiters.size();
-        size_t payload_size = ((waiter_count+1) * sizeof(int)) + impl->local_data_size;
-        int *payload = (int*)malloc(payload_size);
-	int *pos = payload;
-	*pos++ = waiter_count;
-	// TODO: switch to iterator
-        ReservationImpl::PackFunctor functor(pos);
-        copy_waiters.map(functor);
-        pos = functor.pos;
-	//for(int i = 0; i < MAX_NUM_NODES; i++)
-	//  if(copy_waiters.contains(i))
-	//    *pos++ = i;
-        memcpy(pos, impl->local_data, impl->local_data_size);
-	LockGrantMessage::request(grant_target, g_args,
-                                  payload, payload_size, PAYLOAD_FREE);
-#ifdef LOCK_TRACING
-        {
-          LockTraceItem &item = Tracer<LockTraceItem>::trace_item();
-          item.lock_id = impl->me.id;
-          item.owner = grant_target;
-          item.action = LockTraceItem::ACT_REMOTE_GRANT;
-        }
-#endif
-      }
-    }
-
-    /*static*/ void /*ReservationImpl::*/handle_lock_release(LockReleaseArgs args)
-    {
-      DetailedTimer::ScopedPush sp(TIME_LOW_LEVEL);
-      assert(0);
-    }
-
-    void handle_lock_grant(LockGrantArgs args, const void *data, size_t datalen)
-    {
-      DetailedTimer::ScopedPush sp(TIME_LOW_LEVEL);
-      log_reservation.debug(          "reservation request granted: reservation=" IDFMT " mode=%d", // mask=%lx",
-	       args.lock.id, args.mode); //, args.remote_waiter_mask);
-
-      std::deque<GenEventImpl *> to_wake;
-
-      ReservationImpl *impl = get_runtime()->get_lock_impl(args.lock);
-      {
-	AutoHSLLock a(impl->mutex);
-
-	// make sure we were really waiting for this lock
-	assert(impl->owner != gasnet_mynode());
-	assert(impl->requested);
-
-	// first, update our copy of the protected data (if any)
-	const int *pos = (const int *)data;
-
-	size_t waiter_count = *pos++;
-	assert(datalen == (((waiter_count+1) * sizeof(int)) + impl->local_data_size));
-	impl->remote_waiter_mask.clear();
-	for(size_t i = 0; i < waiter_count; i++)
-	  impl->remote_waiter_mask.add(*pos++);
-
-	// is there local data to grab?
-	if(impl->local_data_size > 0)
-          memcpy(impl->local_data, pos, impl->local_data_size);
-
-	if(args.mode == 0) // take ownership if given exclusive access
-	  impl->owner = gasnet_mynode();
-	impl->mode = args.mode;
-	impl->requested = false;
-
-	bool any_local = impl->select_local_waiters(to_wake);
-	assert(any_local);
-      }
-
-      for(std::deque<GenEventImpl *>::iterator it = to_wake.begin();
-	  it != to_wake.end();
-	  it++) {
-	log_reservation.debug("release trigger: reservation=" IDFMT " event=" IDFMT "/%d",
-			args.lock.id, (*it)->me.id(), (*it)->generation+1);
-	(*it)->trigger_current();
-      }
-    }
-
-    Event ReservationImpl::acquire(unsigned new_mode, bool exclusive,
-				     GenEventImpl *after_lock /* = 0*/)
-    {
-      Event after_lock_event = after_lock ? after_lock->current_event() : Event::NO_EVENT;
-
-      log_reservation.debug(		      "local reservation request: reservation=" IDFMT " mode=%d excl=%d event=" IDFMT "/%d count=%d impl=%p",
-		      me.id, new_mode, exclusive, 
-		      after_lock_event.id,
-		      after_lock_event.gen, count, this);
-
-      // collapse exclusivity into mode
-      if(exclusive) new_mode = MODE_EXCL;
-
-      bool got_lock = false;
-      int lock_request_target = -1;
-      LockRequestArgs args;
-      // initialization to make not-as-clever compilers happy
-      args.node = 0;
-      args.lock = Reservation::NO_RESERVATION;
-      args.mode = 0;
-
-      {
-	AutoHSLLock a(mutex); // hold mutex on lock while we check things
-
-	// it'd be bad if somebody tried to take a lock that had been 
-	//   deleted...  (info is only valid on a lock's home node)
-	assert((ID(me).node() != gasnet_mynode()) ||
-	       in_use);
-
-	if(owner == gasnet_mynode()) {
-#ifdef LOCK_TRACING
-          {
-            LockTraceItem &item = Tracer<LockTraceItem>::trace_item();
-            item.lock_id = me.id;
-            item.owner = gasnet_mynode();
-            item.action = LockTraceItem::ACT_LOCAL_REQUEST;
-          }
-#endif
-	  // case 1: we own the lock
-	  // can we grant it?
-	  if((count == ZERO_COUNT) || ((mode == new_mode) && (mode != MODE_EXCL))) {
-	    mode = new_mode;
-	    count++;
-	    log_reservation.spew("count ++(1) [%p]=%d", &count, count);
-	    got_lock = true;
-#ifdef LOCK_TRACING
-            {
-              LockTraceItem &item = Tracer<LockTraceItem>::trace_item();
-              item.lock_id = me.id;
-              item.owner = gasnet_mynode();
-              item.action = LockTraceItem::ACT_LOCAL_GRANT;
-            }
-#endif
-	  }
-	} else {
-	  // somebody else owns it
-	
-	  // are we sharing?
-	  if((count > ZERO_COUNT) && (mode == new_mode)) {
-	    // we're allowed to grant additional sharers with the same mode
-	    assert(mode != MODE_EXCL);
-	    if(mode == new_mode) {
-	      count++;
-	      log_reservation.spew("count ++(2) [%p]=%d", &count, count);
-	      got_lock = true;
-	    }
-	  }
-	
-	  // if we didn't get the lock, we'll have to ask for it from the
-	  //  other node (even if we're currently sharing with the wrong mode)
-	  if(!got_lock && !requested) {
-	    log_reservation.debug(                "requesting reservation: reservation=" IDFMT " node=%d mode=%d",
-		     me.id, owner, new_mode);
-	    args.node = gasnet_mynode();
-	    args.lock = me;
-	    args.mode = new_mode;
-	    lock_request_target = owner;
-	    // don't actually send message here because we're holding the
-	    //  lock's mutex, which'll be bad if we get a message related to
-	    //  this lock inside gasnet calls
-	  
-	    requested = true;
-	  }
-	}
-  
-	log_reservation.debug(            "local reservation result: reservation=" IDFMT " got=%d req=%d count=%d",
-		 me.id, got_lock ? 1 : 0, requested ? 1 : 0, count);
-
-	// if we didn't get the lock, put our event on the queue of local
-	//  waiters - create an event if we weren't given one to use
-	if(!got_lock) {
-	  if(!after_lock) {
-	    after_lock = GenEventImpl::create_genevent();
-	    after_lock_event = after_lock->current_event();
-	  }
-	  local_waiters[new_mode].push_back(after_lock);
-	}
-      }
-
-      if(lock_request_target != -1)
-      {
-	LockRequestMessage::request(lock_request_target, args);
-#ifdef LOCK_TRACING
-        {
-          LockTraceItem &item = Tracer<LockTraceItem>::trace_item();
-          item.lock_id = me.id;
-          item.owner = lock_request_target;
-          item.action = LockTraceItem::ACT_REMOTE_REQUEST;
-        }
-#endif
-      }
-
-      // if we got the lock, trigger an event if we were given one
-      if(got_lock && after_lock) 
-	after_lock->trigger(after_lock_event.gen, gasnet_mynode());
-
-      return after_lock_event;
-    }
-
-    // factored-out code to select one or more local waiters on a lock
-    //  fills events to trigger into 'to_wake' and returns true if any were
-    //  found - NOTE: ASSUMES LOCK IS ALREADY HELD!
-    bool ReservationImpl::select_local_waiters(std::deque<GenEventImpl *>& to_wake)
-    {
-      if(local_waiters.size() == 0)
-	return false;
-
-      // favor the local waiters
-      log_reservation.debug("reservation going to local waiter: size=%zd first=%d(%zd)",
-	       local_waiters.size(), 
-	       local_waiters.begin()->first,
-	       local_waiters.begin()->second.size());
-	
-      // further favor exclusive waiters
-      if(local_waiters.find(MODE_EXCL) != local_waiters.end()) {
-	std::deque<GenEventImpl *>& excl_waiters = local_waiters[MODE_EXCL];
-	to_wake.push_back(excl_waiters.front());
-	excl_waiters.pop_front();
-	  
-	// if the set of exclusive waiters is empty, delete it
-	if(excl_waiters.size() == 0)
-	  local_waiters.erase(MODE_EXCL);
-	  
-	mode = MODE_EXCL;
-	count = ZERO_COUNT + 1;
-	log_reservation.spew("count <-1 [%p]=%d", &count, count);
-      } else {
-	// pull a whole list of waiters that want to share with the same mode
-	std::map<unsigned, std::deque<GenEventImpl *> >::iterator it = local_waiters.begin();
-	
-	mode = it->first;
-	count = ZERO_COUNT + it->second.size();
-	log_reservation.spew("count <-waiters [%p]=%d", &count, count);
-	assert(count > ZERO_COUNT);
-	// grab the list of events wanting to share the lock
-	to_wake.swap(it->second);
-	local_waiters.erase(it);  // actually pull list off map!
-	// TODO: can we share with any other nodes?
-      }
-#ifdef LOCK_TRACING
-      {
-        LockTraceItem &item = Tracer<LockTraceItem>::trace_item();
-        item.lock_id = me.id;
-        item.owner = gasnet_mynode();
-        item.action = LockTraceItem::ACT_LOCAL_GRANT;
-      }
-#endif
-
-      return true;
-    }
-
-    void ReservationImpl::release(void)
-    {
-      // make a list of events that we be woken - can't do it while holding the
-      //  lock's mutex (because the event we trigger might try to take the lock)
-      std::deque<GenEventImpl *> to_wake;
-
-      int release_target = -1;
-      LockReleaseArgs r_args;
-      // initialization to make not-as-clever compilers happy
-      r_args.node = 0;
-      r_args.lock = Reservation::NO_RESERVATION;
-
-      int grant_target = -1;
-      LockGrantArgs g_args;
-      NodeSet copy_waiters;
-
-      do {
-	log_reservation.debug(            "release: reservation=" IDFMT " count=%d mode=%d owner=%d", // share=%lx wait=%lx",
-			me.id, count, mode, owner); //, remote_sharer_mask, remote_waiter_mask);
-	AutoHSLLock a(mutex); // hold mutex on lock for entire function
-
-	assert(count > ZERO_COUNT);
-
-	// if this isn't the last holder of the lock, just decrement count
-	//  and return
-	count--;
-	log_reservation.spew("count -- [%p]=%d", &count, count);
-	log_reservation.debug(            "post-release: reservation=" IDFMT " count=%d mode=%d", // share=%lx wait=%lx",
-		 me.id, count, mode); //, remote_sharer_mask, remote_waiter_mask);
-	if(count > ZERO_COUNT) break;
-
-	// case 1: if we were sharing somebody else's lock, tell them we're
-	//  done
-	if(owner != gasnet_mynode()) {
-	  assert(mode != MODE_EXCL);
-	  mode = 0;
-
-	  r_args.node = gasnet_mynode();
-	  r_args.lock = me;
-	  release_target = owner;
-	  break;
-	}
-
-	// case 2: we own the lock, so we can give it to another waiter
-	//  (local or remote)
-	bool any_local = select_local_waiters(to_wake);
-	assert(!any_local || (to_wake.size() > 0));
-
-	if(!any_local && (!remote_waiter_mask.empty())) {
-	  // nobody local wants it, but another node does
-	  //HACK int new_owner = remote_waiter_mask.find_first_set();
-	  // TODO: use iterator - all we need is *begin()
-          int new_owner = 0;  while(!remote_waiter_mask.contains(new_owner)) new_owner++;
-          remote_waiter_mask.remove(new_owner);
-
-	  log_reservation.debug(              "reservation going to remote waiter: new=%d", // mask=%lx",
-		   new_owner); //, remote_waiter_mask);
-
-	  g_args.lock = me;
-	  g_args.mode = 0; // TODO: figure out shared cases
-	  grant_target = new_owner;
-          copy_waiters = remote_waiter_mask;
-
-	  owner = new_owner;
-          remote_waiter_mask = NodeSet();
-	}
-      } while(0);
-
-      if(release_target != -1)
-      {
-	log_reservation.debug("releasing reservation " IDFMT " back to owner %d",
-			      me.id, release_target);
-	LockReleaseMessage::request(release_target, r_args);
-#ifdef LOCK_TRACING
-        {
-          LockTraceItem &item = Tracer<LockTraceItem>::trace_item();
-          item.lock_id = me.id;
-          item.owner = release_target;
-          item.action = LockTraceItem::ACT_REMOTE_RELEASE;
-        }
-#endif
-      }
-
-      if(grant_target != -1)
-      {
-        // Make a buffer for storing our waiter mask and the the local data
-	size_t waiter_count = copy_waiters.size();
-        size_t payload_size = ((waiter_count+1) * sizeof(int)) + local_data_size;
-        int *payload = (int*)malloc(payload_size);
-	int *pos = payload;
-	*pos++ = waiter_count;
-	// TODO: switch to iterator
-        PackFunctor functor(pos);
-        copy_waiters.map(functor);
-        pos = functor.pos;
-	//for(int i = 0; i < MAX_NUM_NODES; i++)
-	//  if(copy_waiters.contains(i))
-	//    *pos++ = i;
-        memcpy(pos, local_data, local_data_size);
-	LockGrantMessage::request(grant_target, g_args,
-                                  payload, payload_size, PAYLOAD_FREE);
-#ifdef LOCK_TRACING
-        {
-          LockTraceItem &item = Tracer<LockTraceItem>::trace_item();
-          item.lock_id = me.id;
-          item.owner = grant_target;
-          item.action = LockTraceItem::ACT_REMOTE_GRANT;
-        }
-#endif
-      }
-
-      for(std::deque<GenEventImpl *>::iterator it = to_wake.begin();
-	  it != to_wake.end();
-	  it++) {
-	log_reservation.debug("release trigger: reservation=" IDFMT " event=" IDFMT "/%d",
-			me.id, (*it)->me.id(), (*it)->generation + 1);
-	(*it)->trigger_current();
-      }
-    }
-
-    bool ReservationImpl::is_locked(unsigned check_mode, bool excl_ok)
-    {
-      // checking the owner can be done atomically, so doesn't need mutex
-      if(owner != gasnet_mynode()) return false;
-
-      // conservative check on lock count also doesn't need mutex
-      if(count == ZERO_COUNT) return false;
-
-      // a careful check of the lock mode and count does require the mutex
-      bool held;
-      {
-	AutoHSLLock a(mutex);
-
-	held = ((count > ZERO_COUNT) &&
-		((mode == check_mode) || ((mode == 0) && excl_ok)));
-      }
-
-      return held;
-    }
-
-    class DeferredLockRequest : public EventWaiter {
-    public:
-      DeferredLockRequest(Reservation _lock, unsigned _mode, bool _exclusive,
-			  GenEventImpl *_after_lock)
-	: lock(_lock), mode(_mode), exclusive(_exclusive), after_lock(_after_lock) {}
-
-      virtual ~DeferredLockRequest(void) { }
-
-      virtual bool event_triggered(void)
-      {
-	get_runtime()->get_lock_impl(lock)->acquire(mode, exclusive, after_lock);
-        return true;
-      }
-
-      virtual void print_info(FILE *f)
-      {
-	fprintf(f,"deferred lock: lock=" IDFMT " after=" IDFMT "/%d\n",
-		lock.id, after_lock->me.id(), after_lock->generation + 1);
-      }
-
-    protected:
-      Reservation lock;
-      unsigned mode;
-      bool exclusive;
-      GenEventImpl *after_lock;
-    };
-
-    class DeferredUnlockRequest : public EventWaiter {
-    public:
-      DeferredUnlockRequest(Reservation _lock)
-	: lock(_lock) {}
-
-      virtual ~DeferredUnlockRequest(void) { }
-
-      virtual bool event_triggered(void)
-      {
-	get_runtime()->get_lock_impl(lock)->release();
-        return true;
-      }
-
-      virtual void print_info(FILE *f)
-      {
-	fprintf(f,"deferred unlock: lock=" IDFMT "\n",
-	       lock.id);
-      }
-    protected:
-      Reservation lock;
-    };
-
-    void ReservationImpl::release_reservation(void)
-    {
-      // take the lock's mutex to sanity check it and clear the in_use field
-      {
-	AutoHSLLock al(mutex);
-
-	// should only get here if the current node holds an exclusive lock
-	assert(owner == gasnet_mynode());
-	assert(count == 1 + ZERO_COUNT);
-	assert(mode == MODE_EXCL);
-	assert(local_waiters.size() == 0);
-        assert(remote_waiter_mask.empty());
-	assert(in_use);
-        // Mark that we no longer own our data
-        if (own_local)
-          free(local_data);
-        local_data = NULL;
-        local_data_size = 0;
-        own_local = false;
-      	in_use = false;
-	count = ZERO_COUNT;
-      }
-      log_reservation.info() << "releasing reservation: reservation=" << me;
-
-      get_runtime()->local_reservation_free_list->free_entry(this);
-    }
-
-    class DeferredLockDestruction : public EventWaiter {
-    public:
-      DeferredLockDestruction(Reservation _lock) : lock(_lock) {}
-
-      virtual ~DeferredLockDestruction(void) { }
-
-      virtual bool event_triggered(void)
-      {
-	get_runtime()->get_lock_impl(lock)->release_reservation();
-        return true;
-      }
-
-      virtual void print_info(FILE *f)
-      {
-	fprintf(f,"deferred lock destruction: lock=" IDFMT "\n", lock.id);
-      }
-
-    protected:
-      Reservation lock;
-    };
-
-    struct DestroyReservationArgs {
-      Reservation actual;
-      Reservation dummy;
-    };
-
-    void handle_destroy_lock(DestroyReservationArgs args)
-    {
-      args.actual.destroy_reservation();
-    }
-
-    typedef ActiveMessageShortNoReply<DESTROY_LOCK_MSGID, DestroyReservationArgs,
-				      handle_destroy_lock> DestroyLockMessage;
-
-  };
-};
-
-namespace Realm {
-
-  using namespace LegionRuntime;
-  using namespace LegionRuntime::LowLevel;
-
-    /*static*/ const Reservation Reservation::NO_RESERVATION = { 0 };
-
-    Event Reservation::acquire(unsigned mode /* = 0 */, bool exclusive /* = true */,
-		     Event wait_on /* = Event::NO_EVENT */) const
-    {
-      DetailedTimer::ScopedPush sp(TIME_LOW_LEVEL);
-      //printf("LOCK(" IDFMT ", %d, %d, " IDFMT ") -> ", id, mode, exclusive, wait_on.id);
-      // early out - if the event has obviously triggered (or is NO_EVENT)
-      //  don't build up continuation
-      if(wait_on.has_triggered()) {
-	Event e = get_runtime()->get_lock_impl(*this)->acquire(mode, exclusive);
-	//printf("(" IDFMT "/%d)\n", e.id, e.gen);
-	return e;
-      } else {
-	GenEventImpl *after_lock = GenEventImpl::create_genevent();
-	Event e = after_lock->current_event();
-	EventImpl::add_waiter(wait_on, new DeferredLockRequest(*this, mode, exclusive, after_lock));
-	//printf("*(" IDFMT "/%d)\n", after_lock.id, after_lock.gen);
-	return e;
-      }
-    }
-
-    // releases a held lock - release can be deferred until an event triggers
-    void Reservation::release(Event wait_on /* = Event::NO_EVENT */) const
-    {
-      DetailedTimer::ScopedPush sp(TIME_LOW_LEVEL);
-      // early out - if the event has obviously triggered (or is NO_EVENT)
-      //  don't build up continuation
-      if(wait_on.has_triggered()) {
-	get_runtime()->get_lock_impl(*this)->release();
-      } else {
-	EventImpl::add_waiter(wait_on, new DeferredUnlockRequest(*this));
-      }
-    }
-
-    // Create a new lock, destroy an existing lock
-    /*static*/ Reservation Reservation::create_reservation(size_t _data_size /*= 0*/)
-    {
-      DetailedTimer::ScopedPush sp(TIME_LOW_LEVEL);
-      //DetailedTimer::ScopedPush sp(18);
-
-      // see if the freelist has an event we can reuse
-      ReservationImpl *impl = get_runtime()->local_reservation_free_list->alloc_entry();
-      assert(impl);
-      assert(ID(impl->me).type() == ID::ID_LOCK);
-      if(impl) {
-	AutoHSLLock al(impl->mutex);
-
-	assert(impl->owner == gasnet_mynode());
-	assert(impl->count == ReservationImpl::ZERO_COUNT);
-	assert(impl->mode == ReservationImpl::MODE_EXCL);
-	assert(impl->local_waiters.size() == 0);
-        assert(impl->remote_waiter_mask.empty());
-	assert(!impl->in_use);
-
-	impl->in_use = true;
-
-	log_reservation.info("reservation reused: reservation=" IDFMT "", impl->me.id);
-	return impl->me;
-      }
-      assert(false);
-      return Reservation::NO_RESERVATION;
-#if 0
-      // TODO: figure out if it's safe to iterate over a vector that is
-      //  being resized?
-      AutoHSLLock a(get_runtime()->nodes[gasnet_mynode()].mutex);
-
-      std::vector<ReservationImpl>& locks = 
-        get_runtime()->nodes[gasnet_mynode()].locks;
-
-#ifdef REUSE_LOCKS
-      // try to find an lock we can reuse
-      for(std::vector<ReservationImpl>::iterator it = locks.begin();
-	  it != locks.end();
-	  it++) {
-	// check the owner and in_use without taking the lock - conservative check
-	if((*it).in_use || ((*it).owner != gasnet_mynode())) continue;
-
-	// now take the lock and make sure it really isn't in use
-	AutoHSLLock a((*it).mutex);
-	if(!(*it).in_use && ((*it).owner == gasnet_mynode())) {
-	  // now we really have the lock
-	  (*it).in_use = true;
-	  Reservation r = (*it).me;
-	  return r;
-	}
-      }
-#endif
-
-      // couldn't reuse an lock - make a new one
-      // TODO: take a lock here!?
-      unsigned index = locks.size();
-      assert((index+1) < MAX_LOCAL_LOCKS);
-      locks.resize(index + 1);
-      Reservation r = ID(ID::ID_LOCK, gasnet_mynode(), index).convert<Reservation>();
-      locks[index].init(r, gasnet_mynode());
-      locks[index].in_use = true;
-      get_runtime()->nodes[gasnet_mynode()].num_locks = index + 1;
-      log_reservation.info() << "created new reservation: reservation=" << r;
-      return r;
-#endif
-    }
-
-    void Reservation::destroy_reservation()
-    {
-      // a lock has to be destroyed on the node that created it
-      if(ID(*this).node() != gasnet_mynode()) {
-        DestroyReservationArgs args;
-        args.actual = *this;
-	DestroyLockMessage::request(ID(*this).node(), args);
-	return;
-      }
-
-      // to destroy a local lock, we first must lock it (exclusively)
-      ReservationImpl *lock_impl = get_runtime()->get_lock_impl(*this);
-      Event e = lock_impl->acquire(0, true);
-      if(!e.has_triggered()) {
-	EventImpl::add_waiter(e, new DeferredLockDestruction(*this));
-      } else {
-	// got grant immediately - can release reservation now
-	lock_impl->release_reservation();
-      }
-    }
-
-    ///////////////////////////////////////////////////
-    // Memory
-
-    AddressSpace Memory::address_space(void) const
-    {
-      return ID(id).node();
-    }
-
-    IDType Memory::local_id(void) const
-    {
-      return ID(id).index();
-    }
-
-    Memory::Kind Memory::kind(void) const
-    {
-      return get_runtime()->get_memory_impl(*this)->get_kind();
-    }
-
-    size_t Memory::capacity(void) const
-    {
-      return get_runtime()->get_memory_impl(*this)->size;
-    }
-
-    /*static*/ const Memory Memory::NO_MEMORY = { 0 };
-
-};
-
-namespace LegionRuntime {
-  namespace LowLevel {
-
-    struct RemoteMemAllocReqArgs {
-      int sender;
-      void *resp_ptr;
-      Memory memory;
-      size_t size;
-    };
-
-    void handle_remote_mem_alloc_req(RemoteMemAllocReqArgs args);
-
-    typedef ActiveMessageShortNoReply<REMOTE_MALLOC_MSGID,
-				      RemoteMemAllocReqArgs,
-				      handle_remote_mem_alloc_req> RemoteMemAllocRequest;
-
-    struct RemoteMemAllocRespArgs {
-      void *resp_ptr;
-      off_t offset;
-    };
-
-    void handle_remote_mem_alloc_resp(RemoteMemAllocRespArgs args);
-
-    typedef ActiveMessageShortNoReply<REMOTE_MALLOC_RPLID,
-				      RemoteMemAllocRespArgs,
-				      handle_remote_mem_alloc_resp> RemoteMemAllocResponse;
-
-    void handle_remote_mem_alloc_req(RemoteMemAllocReqArgs args)
-    {
-      DetailedTimer::ScopedPush sp(TIME_LOW_LEVEL);
-      //printf("[%d] handling remote alloc of size %zd\n", gasnet_mynode(), args.size);
-      off_t offset = get_runtime()->get_memory_impl(args.memory)->alloc_bytes(args.size);
-      //printf("[%d] remote alloc will return %d\n", gasnet_mynode(), result);
-
-      RemoteMemAllocRespArgs r_args;
-      r_args.resp_ptr = args.resp_ptr;
-      r_args.offset = offset;
-      RemoteMemAllocResponse::request(args.sender, r_args);
-    }
-
-    void handle_remote_mem_alloc_resp(RemoteMemAllocRespArgs args)
-    {
-      HandlerReplyFuture<off_t> *f = static_cast<HandlerReplyFuture<off_t> *>(args.resp_ptr);
-      f->set(args.offset);
-    }
-
-    // make bad offsets really obvious (+1 PB)
-    static const off_t ZERO_SIZE_INSTANCE_OFFSET = 1ULL << 50;
-
-    MemoryImpl::MemoryImpl(Memory _me, size_t _size, MemoryKind _kind, size_t _alignment, Memory::Kind _lowlevel_kind)
-      : me(_me), size(_size), kind(_kind), alignment(_alignment), lowlevel_kind(_lowlevel_kind)
-#ifdef REALM_PROFILE_MEMORY_USAGE
-      , usage(0), peak_usage(0), peak_footprint(0)
-#endif
-    {
-    }
-
-    MemoryImpl::~MemoryImpl(void)
-    {
-#ifdef REALM_PROFILE_MEMORY_USAGE
-      printf("Memory " IDFMT " usage: peak=%zd (%.1f MB) footprint=%zd (%.1f MB)\n",
-	     me.id, 
-	     peak_usage, peak_usage / 1048576.0,
-	     peak_footprint, peak_footprint / 1048576.0);
-#endif
-    }
-
-    off_t MemoryImpl::alloc_bytes_local(size_t size)
-    {
-      AutoHSLLock al(mutex);
-
-      // for zero-length allocations, return a special "offset"
-      if(size == 0) {
-	return this->size + ZERO_SIZE_INSTANCE_OFFSET;
-      }
-
-      if(alignment > 0) {
-	off_t leftover = size % alignment;
-	if(leftover > 0) {
-	  log_malloc.info("padding allocation from %zd to %zd",
-			  size, size + (alignment - leftover));
-	  size += (alignment - leftover);
-	}
-      }
-      // HACK: pad the size by a bit to see if we have people falling off
-      //  the end of their allocations
-      size += 0;
-
-      // try to minimize footprint by allocating at the highest address possible
-      if(!free_blocks.empty()) {
-	std::map<off_t, off_t>::iterator it = free_blocks.end();
-	do {
-	  --it;  // predecrement since we started at the end
-
-	  if(it->second == (off_t)size) {
-	    // perfect match
-	    off_t retval = it->first;
-	    free_blocks.erase(it);
-	    log_malloc.info("alloc full block: mem=" IDFMT " size=%zd ofs=%zd", me.id, size, retval);
-#ifdef REALM_PROFILE_MEMORY_USAGE
-	    usage += size;
-	    if(usage > peak_usage) peak_usage = usage;
-	    size_t footprint = this->size - retval;
-	    if(footprint > peak_footprint) peak_footprint = footprint;
-#endif
-	    return retval;
-	  }
-	
-	  if(it->second > (off_t)size) {
-	    // some left over
-	    off_t leftover = it->second - size;
-	    off_t retval = it->first + leftover;
-	    it->second = leftover;
-	    log_malloc.info("alloc partial block: mem=" IDFMT " size=%zd ofs=%zd", me.id, size, retval);
-#ifdef REALM_PROFILE_MEMORY_USAGE
-	    usage += size;
-	    if(usage > peak_usage) peak_usage = usage;
-	    size_t footprint = this->size - retval;
-	    if(footprint > peak_footprint) peak_footprint = footprint;
-#endif
-	    return retval;
-	  }
-	} while(it != free_blocks.begin());
-      }
-
-      // no blocks large enough - boo hoo
-      log_malloc.info("alloc FAILED: mem=" IDFMT " size=%zd", me.id, size);
-      return -1;
-    }
-
-    void MemoryImpl::free_bytes_local(off_t offset, size_t size)
-    {
-      log_malloc.info() << "free block: mem=" << me << " size=" << size << " ofs=" << offset;
-      AutoHSLLock al(mutex);
-
-      // frees of zero bytes should have the special offset
-      if(size == 0) {
-	assert((size_t)offset == this->size + ZERO_SIZE_INSTANCE_OFFSET);
-	return;
-      }
-
-      if(alignment > 0) {
-	off_t leftover = size % alignment;
-	if(leftover > 0) {
-	  log_malloc.info("padding free from %zd to %zd",
-			  size, size + (alignment - leftover));
-	  size += (alignment - leftover);
-	}
-      }
-
-#ifdef REALM_PROFILE_MEMORY_USAGE
-      usage -= size;
-      // only made things smaller, so can't impact the peak usage
-#endif
-
-      if(free_blocks.size() > 0) {
-	// find the first existing block that comes _after_ us
-	std::map<off_t, off_t>::iterator after = free_blocks.lower_bound(offset);
-	if(after != free_blocks.end()) {
-	  // found one - is it the first one?
-	  if(after == free_blocks.begin()) {
-	    // yes, so no "before"
-	    assert((offset + (off_t)size) <= after->first); // no overlap!
-	    if((offset + (off_t)size) == after->first) {
-	      // merge the ranges by eating the "after"
-	      size += after->second;
-	      free_blocks.erase(after);
-	    }
-	    free_blocks[offset] = size;
-	  } else {
-	    // no, get range that comes before us too
-	    std::map<off_t, off_t>::iterator before = after; before--;
-
-	    // if we're adjacent to the after, merge with it
-	    assert((offset + (off_t)size) <= after->first); // no overlap!
-	    if((offset + (off_t)size) == after->first) {
-	      // merge the ranges by eating the "after"
-	      size += after->second;
-	      free_blocks.erase(after);
-	    }
-
-	    // if we're adjacent with the before, grow it instead of adding
-	    //  a new range
-	    assert((before->first + before->second) <= offset);
-	    if((before->first + before->second) == offset) {
-	      before->second += size;
-	    } else {
-	      free_blocks[offset] = size;
-	    }
-	  }
-	} else {
-	  // nothing's after us, so just see if we can merge with the range
-	  //  that's before us
-
-	  std::map<off_t, off_t>::iterator before = after; before--;
-
-	  // if we're adjacent with the before, grow it instead of adding
-	  //  a new range
-	  assert((before->first + before->second) <= offset);
-	  if((before->first + before->second) == offset) {
-	    before->second += size;
-	  } else {
-	    free_blocks[offset] = size;
-	  }
-	}
-      } else {
-	// easy case - nothing was free, so now just our block is
-	free_blocks[offset] = size;
-      }
-    }
-
-    off_t MemoryImpl::alloc_bytes_remote(size_t size)
-    {
-      // RPC over to owner's node for allocation
-
-      HandlerReplyFuture<off_t> result;
-
-      RemoteMemAllocReqArgs args;
-      args.memory = me;
-      args.size = size;
-      args.sender = gasnet_mynode();
-      args.resp_ptr = &result;
-
-      RemoteMemAllocRequest::request(ID(me).node(), args);
-
-      // wait for result to come back
-      result.wait();
-      return result.get();
-    }
-
-    void MemoryImpl::free_bytes_remote(off_t offset, size_t size)
-    {
-      assert(0);
-    }
-
-    Memory::Kind MemoryImpl::get_kind(void) const
-    {
-      return lowlevel_kind;
-    }
-
-    static Logger::Category log_copy("copy");
-
-    class LocalCPUMemory : public MemoryImpl {
-    public:
-      static const size_t ALIGNMENT = 256;
-
-      LocalCPUMemory(Memory _me, size_t _size,
-		     void *prealloc_base = 0, bool _registered = false) 
-	: MemoryImpl(_me, _size, MKIND_SYSMEM, ALIGNMENT, 
-            (_registered ? Memory::REGDMA_MEM : Memory::SYSTEM_MEM))
-      {
-	if(prealloc_base) {
-	  base = (char *)prealloc_base;
-	  prealloced = true;
-	  registered = _registered;
-	} else {
-	  // allocate our own space
-	  // enforce alignment on the whole memory range
-	  base_orig = new char[_size + ALIGNMENT - 1];
-	  size_t ofs = reinterpret_cast<size_t>(base_orig) % ALIGNMENT;
-	  if(ofs > 0) {
-	    base = base_orig + (ALIGNMENT - ofs);
-	  } else {
-	    base = base_orig;
-	  }
-	  prealloced = false;
-	  assert(!_registered);
-	  registered = false;
-	}
-	log_copy.debug("CPU memory at %p, size = %zd%s%s", base, _size, 
-		       prealloced ? " (prealloced)" : "", registered ? " (registered)" : "");
-	free_blocks[0] = _size;
-      }
-
-      virtual ~LocalCPUMemory(void)
-      {
-	if(!prealloced)
-	  delete[] base_orig;
-      }
-
-#ifdef USE_CUDA
-      // For pinning CPU memories for use with asynchronous
-      // GPU copies
-      void pin_memory(GPUProcessor *proc)
-      {
-        proc->register_host_memory(base, size);
-      }
-#endif
-
-      virtual RegionInstance create_instance(IndexSpace r,
-					     const int *linearization_bits,
-					     size_t bytes_needed,
-					     size_t block_size,
-					     size_t element_size,
-					     const std::vector<size_t>& field_sizes,
-					     ReductionOpID redopid,
-					     off_t list_size,
-                                             const Realm::ProfilingRequestSet &reqs,
-					     RegionInstance parent_inst)
-      {
-	return create_instance_local(r, linearization_bits, bytes_needed,
-				     block_size, element_size, field_sizes, redopid,
-				     list_size, reqs, parent_inst);
-      }
-
-      virtual void destroy_instance(RegionInstance i, 
-				    bool local_destroy)
-      {
-	destroy_instance_local(i, local_destroy);
-      }
-
-      virtual off_t alloc_bytes(size_t size)
-      {
-	return alloc_bytes_local(size);
-      }
-
-      virtual void free_bytes(off_t offset, size_t size)
-      {
-	free_bytes_local(offset, size);
-      }
-
-      virtual void get_bytes(off_t offset, void *dst, size_t size)
-      {
-	memcpy(dst, base+offset, size);
-      }
-
-      virtual void put_bytes(off_t offset, const void *src, size_t size)
-      {
-	memcpy(base+offset, src, size);
-      }
-
-      virtual void *get_direct_ptr(off_t offset, size_t size)
-      {
-	return (base + offset);
-      }
-
-      virtual int get_home_node(off_t offset, size_t size)
-      {
-	return gasnet_mynode();
-      }
-
-    public: //protected:
-      char *base, *base_orig;
-      bool prealloced, registered;
-    };
-
-    class RemoteMemory : public MemoryImpl {
-    public:
-      RemoteMemory(Memory _me, size_t _size, Memory::Kind k, void *_regbase)
-	: MemoryImpl(_me, _size, _regbase ? MKIND_RDMA : MKIND_REMOTE, 0, k), regbase(_regbase)
-      {
-      }
-
-      virtual RegionInstance create_instance(IndexSpace r,
-					     const int *linearization_bits,
-					     size_t bytes_needed,
-					     size_t block_size,
-					     size_t element_size,
-					     const std::vector<size_t>& field_sizes,
-					     ReductionOpID redopid,
-					     off_t list_size,
-                                             const Realm::ProfilingRequestSet &reqs,
-					     RegionInstance parent_inst)
-      {
-	return create_instance_remote(r, linearization_bits, bytes_needed,
-				      block_size, element_size, field_sizes, redopid,
-				      list_size, reqs, parent_inst);
-      }
-
-      virtual void destroy_instance(RegionInstance i, 
-				    bool local_destroy)
-      {
-	destroy_instance_remote(i, local_destroy);
-      }
-
-      virtual off_t alloc_bytes(size_t size)
-      {
-	return alloc_bytes_remote(size);
-      }
-
-      virtual void free_bytes(off_t offset, size_t size)
-      {
-	free_bytes_remote(offset, size);
-      }
-
-      virtual void get_bytes(off_t offset, void *dst, size_t size)
-      {
-	// this better be an RDMA-able memory
-#ifdef USE_GASNET
-	assert(kind == MemoryImpl::MKIND_RDMA);
-	void *srcptr = ((char *)regbase) + offset;
-	gasnet_get(dst, ID(me).node(), srcptr, size);
-#else
-	assert(0 && "no remote get_bytes without GASNET");
-#endif
-      }
-
-      virtual void put_bytes(off_t offset, const void *src, size_t size);
-
-      virtual void *get_direct_ptr(off_t offset, size_t size)
-      {
-	return 0;
-      }
-
-      virtual int get_home_node(off_t offset, size_t size)
-      {
-	return ID(me).node();
-      }
-
-    public:
-      void *regbase;
-    };
-
-    struct PartialWriteKey {
-      unsigned sender;
-      unsigned sequence_id;
-      bool operator<(const PartialWriteKey& rhs) const
-      {
-	if(sender < rhs.sender) return true;
-	if(sender > rhs.sender) return false;
-	return sequence_id < rhs.sequence_id;
-      }
-    };
-
-    struct PartialWriteEntry {
-      Event event;
-      int remaining_count;
-    };
-
-    typedef std::map<PartialWriteKey, PartialWriteEntry> PartialWriteMap;
-    static PartialWriteMap partial_remote_writes;
-    static GASNetHSL partial_remote_writes_lock;
-
-    struct RemoteWriteArgs : public BaseMedium {
-      Memory mem;
-      off_t offset;
-      unsigned sender;
-      unsigned sequence_id;
-      Event event;
-    };
-
-    void handle_remote_write(RemoteWriteArgs args,
-			     const void *data, size_t datalen)
-    {
-      MemoryImpl *impl = get_runtime()->get_memory_impl(args.mem);
-
-      log_copy.debug() << "received remote write request: mem=" << args.mem
-		       << ", offset=" << args.offset << ", size=" << datalen
-		       << ", seq=" << args.sender << '/' << args.sequence_id
-		       << ", event=" << args.event;
-#ifdef DEBUG_REMOTE_WRITES
-      printf("received remote write request: mem=" IDFMT ", offset=%zd, size=%zd, seq=%d/%d, event=" IDFMT "/%d\n",
-		     args.mem.id, args.offset, datalen,
-	             args.sender, args.sequence_id, args.event.id, args.event.gen);
-      printf("  data[%p]: %08x %08x %08x %08x %08x %08x %08x %08x\n",
-             data,
-             ((unsigned *)(data))[0], ((unsigned *)(data))[1],
-             ((unsigned *)(data))[2], ((unsigned *)(data))[3],
-             ((unsigned *)(data))[4], ((unsigned *)(data))[5],
-             ((unsigned *)(data))[6], ((unsigned *)(data))[7]);
-#endif
-
-      switch(impl->kind) {
-      case MemoryImpl::MKIND_SYSMEM:
-	{
-	  LocalCPUMemory *cpumem = (LocalCPUMemory *)impl;
-	  if(cpumem->registered) {
-	    if(data == (cpumem->base + args.offset)) {
-	      // copy is in right spot - yay!
-	    } else {
-	      printf("%d: received remote write to registered memory in wrong spot: %p != %p+%zd = %p\n",
-		     gasnet_mynode(), data, cpumem->base, args.offset, cpumem->base + args.offset);
-	      impl->put_bytes(args.offset, data, datalen);
-	    }
-	  } else {
-	    impl->put_bytes(args.offset, data, datalen);
-          }
-	    
-	  if(args.event.exists())
-	    get_runtime()->get_genevent_impl(args.event)->trigger(args.event.gen,
-									   gasnet_mynode());
-	  break;
-	}
-
-      case MemoryImpl::MKIND_ZEROCOPY:
-#ifdef USE_CUDA
-      case MemoryImpl::MKIND_GPUFB:
-#endif
-	{
-	  impl->put_bytes(args.offset, data, datalen);
-
-	  if(args.event.exists())
-	    get_runtime()->get_genevent_impl(args.event)->trigger(args.event.gen,
-									   gasnet_mynode());
-	  break;
-	}
-
-      default:
-	assert(0);
-      }
-
-      // track the sequence ID to know when the full RDMA is done
-      if(args.sequence_id > 0) {
-        PartialWriteKey key;
-        key.sender = args.sender;
-        key.sequence_id = args.sequence_id;
-	partial_remote_writes_lock.lock();
-	PartialWriteMap::iterator it = partial_remote_writes.find(key);
-	if(it == partial_remote_writes.end()) {
-	  // first reference to this one
-	  PartialWriteEntry entry;
-	  entry.event = Event::NO_EVENT;
-          entry.remaining_count = -1;
-	  partial_remote_writes[key] = entry;
-#ifdef DEBUG_PWT
-	  printf("PWT: %d: new entry for %d/%d: " IDFMT "/%d, %d\n",
-		 gasnet_mynode(), key.sender, key.sequence_id,
-		 entry.event.id, entry.event.gen, entry.remaining_count);
-#endif
-	} else {
-	  // have an existing entry (either another write or the fence)
-	  PartialWriteEntry& entry = it->second;
-#ifdef DEBUG_PWT
-	  printf("PWT: %d: have entry for %d/%d: " IDFMT "/%d, %d -> %d\n",
-		 gasnet_mynode(), key.sender, key.sequence_id,
-		 entry.event.id, entry.event.gen, 
-		 entry.remaining_count, entry.remaining_count - 1);
-#endif
-	  entry.remaining_count--;
-	  if(entry.remaining_count == 0) {
-	    // we're the last write, and we've already got the fence, so 
-	    //  trigger
-	    Event e = entry.event;
-	    partial_remote_writes.erase(it);
-	    partial_remote_writes_lock.unlock();
-	    if(e.exists())
-	      get_runtime()->get_genevent_impl(e)->trigger(e.gen, gasnet_mynode());
-	    return;
-	  }
-	}
-	partial_remote_writes_lock.unlock();
-      }
-    }
-
-    typedef ActiveMessageMediumNoReply<REMOTE_WRITE_MSGID,
-				       RemoteWriteArgs,
-				       handle_remote_write> RemoteWriteMessage;
-
-    struct RemoteReduceArgs : public BaseMedium {
-      Memory mem;
-      off_t offset;
-      int stride;
-      ReductionOpID redop_id;
-      //bool red_fold;
-      unsigned sender;
-      unsigned sequence_id;
-      Event event;
-    };
-
-    void handle_remote_reduce(RemoteReduceArgs args,
-			     const void *data, size_t datalen)
-    {
-      ReductionOpID redop_id;
-      bool red_fold;
-      if(args.redop_id > 0) {
-	redop_id = args.redop_id;
-	red_fold = false;
-      } else if(args.redop_id < 0) {
-	redop_id = -args.redop_id;
-	red_fold = true;
-      } else {
-	assert(args.redop_id != 0);
-	return;
-      }
-
-      log_copy.debug("received remote reduce request: mem=" IDFMT ", offset=%zd+%d, size=%zd, redop=%d(%s), seq=%d/%d, event=" IDFMT "/%d",
-		     args.mem.id, args.offset, args.stride, datalen,
-		     redop_id, (red_fold ? "fold" : "apply"),
-		     args.sender, args.sequence_id,
-		     args.event.id, args.event.gen);
-
-      const ReductionOpUntyped *redop = get_runtime()->reduce_op_table[redop_id];
-
-      size_t count = datalen / redop->sizeof_rhs;
-
-      void *lhs = get_runtime()->get_memory_impl(args.mem)->get_direct_ptr(args.offset, args.stride * count);
-      assert(lhs);
-
-      if(red_fold)
-	redop->fold_strided(lhs, data,
-			    args.stride, redop->sizeof_rhs, count, false /*not exclusive*/);
-      else
-	redop->apply_strided(lhs, data, 
-			     args.stride, redop->sizeof_rhs, count, false /*not exclusive*/);
-
-      // track the sequence ID to know when the full RDMA is done
-      if(args.sequence_id > 0) {
-        PartialWriteKey key;
-        key.sender = args.sender;
-        key.sequence_id = args.sequence_id;
-	partial_remote_writes_lock.lock();
-	PartialWriteMap::iterator it = partial_remote_writes.find(key);
-	if(it == partial_remote_writes.end()) {
-	  // first reference to this one
-	  PartialWriteEntry entry;
-	  entry.event = Event::NO_EVENT;
-          entry.remaining_count = -1;
-	  partial_remote_writes[key] = entry;
-#ifdef DEBUG_PWT
-	  printf("PWT: %d: new entry for %d/%d: " IDFMT "/%d, %d\n",
-		 gasnet_mynode(), key.sender, key.sequence_id,
-		 entry.event.id, entry.event.gen, entry.remaining_count);
-#endif
-	} else {
-	  // have an existing entry (either another write or the fence)
-	  PartialWriteEntry& entry = it->second;
-#ifdef DEBUG_PWT
-	  printf("PWT: %d: have entry for %d/%d: " IDFMT "/%d, %d -> %d\n",
-		 gasnet_mynode(), key.sender, key.sequence_id,
-		 entry.event.id, entry.event.gen, 
-		 entry.remaining_count, entry.remaining_count - 1);
-#endif
-	  entry.remaining_count--;
-	  if(entry.remaining_count == 0) {
-	    // we're the last write, and we've already got the fence, so 
-	    //  trigger
-	    Event e = entry.event;
-	    partial_remote_writes.erase(it);
-	    partial_remote_writes_lock.unlock();
-	    if(e.exists())
-	      get_runtime()->get_genevent_impl(e)->trigger(e.gen, gasnet_mynode());
-	    return;
-	  }
-	}
-	partial_remote_writes_lock.unlock();
-      }
-    }
-
-    typedef ActiveMessageMediumNoReply<REMOTE_REDUCE_MSGID,
-				       RemoteReduceArgs,
-				       handle_remote_reduce> RemoteReduceMessage;
-
-    struct RemoteWriteFenceArgs {
-      Memory mem;
-      unsigned sender;
-      unsigned sequence_id;
-      unsigned num_writes;
-      Event event;
-    };
-
-    void handle_remote_write_fence(RemoteWriteFenceArgs args)
-    {
-      log_copy.debug("remote write fence (mem = " IDFMT ", seq = %d/%d, count = %d, event = " IDFMT "/%d)\n",
-		     args.mem.id, args.sender, args.sequence_id, args.num_writes, args.event.id, args.event.gen);
-
-      assert(args.sequence_id != 0);
-      // track the sequence ID to know when the full RDMA is done
-      if(args.sequence_id > 0) {
-        PartialWriteKey key;
-        key.sender = args.sender;
-        key.sequence_id = args.sequence_id;
-	partial_remote_writes_lock.lock();
-	PartialWriteMap::iterator it = partial_remote_writes.find(key);
-	if(it == partial_remote_writes.end()) {
-	  // first reference to this one
-	  PartialWriteEntry entry;
-	  entry.event = args.event;
-          entry.remaining_count = args.num_writes;
-	  partial_remote_writes[key] = entry;
-#ifdef DEBUG_PWT
-	  printf("PWT: %d: new entry for %d/%d: " IDFMT "/%d, %d\n",
-		 gasnet_mynode(), key.sender, key.sequence_id,
-		 entry.event.id, entry.event.gen, entry.remaining_count);
-#endif
-	} else {
-	  // have an existing entry (previous writes)
-	  PartialWriteEntry& entry = it->second;
-#ifdef DEBUG_PWT
-	  printf("PWT: %d: have entry for %d/%d: " IDFMT "/%d -> " IDFMT "/%d, %d -> %d\n",
-		 gasnet_mynode(), key.sender, key.sequence_id,
-		 entry.event.id, entry.event.gen, 
-		 args.event.id, args.event.gen,
-		 entry.remaining_count, entry.remaining_count + args.num_writes);
-#endif
-	  entry.event = args.event;
-	  entry.remaining_count += args.num_writes;
-	  // a negative remaining count means we got too many writes!
-	  assert(entry.remaining_count >= 0);
-	  if(entry.remaining_count == 0) {
-	    // this fence came after all the writes, so trigger
-	    Event e = entry.event;
-	    partial_remote_writes.erase(it);
-	    partial_remote_writes_lock.unlock();
-	    if(e.exists())
-	      get_runtime()->get_genevent_impl(e)->trigger(e.gen, gasnet_mynode());
-	    return;
-	  }
-	}
-	partial_remote_writes_lock.unlock();
-      }
-    }
-
-    typedef ActiveMessageShortNoReply<REMOTE_WRITE_FENCE_MSGID,
-				      RemoteWriteFenceArgs,
-				      handle_remote_write_fence> RemoteWriteFenceMessage;
-
-    unsigned do_remote_write(Memory mem, off_t offset,
-			     const void *data, size_t datalen,
-			     unsigned sequence_id, Event event, bool make_copy = false)
-    {
-      log_copy.debug("sending remote write request: mem=" IDFMT ", offset=%zd, size=%zd, event=" IDFMT "/%d",
-		     mem.id, offset, datalen,
-		     event.id, event.gen);
-
-      MemoryImpl *m_impl = get_runtime()->get_memory_impl(mem);
-      char *dstptr;
-      if(m_impl->kind == MemoryImpl::MKIND_RDMA) {
-	dstptr = ((char *)(((RemoteMemory *)m_impl)->regbase)) + offset;
-	//printf("remote mem write to rdma'able memory: dstptr = %p\n", dstptr);
-      } else
-	dstptr = 0;
-      assert(datalen > 0);
-
-      // if we don't have a destination pointer, we need to use the LMB, which
-      //  may require chopping this request into pieces
-      if(!dstptr) {
-	size_t max_xfer_size = get_lmb_size(ID(mem).node());
-
-	if(datalen > max_xfer_size) {
-	  // can't do this if we've been given a trigger event - no guarantee
-	  //  on ordering of these xfers
-	  assert(!event.exists());
-
-	  log_copy.info("breaking large send into pieces");
-	  const char *pos = (const char *)data;
-	  RemoteWriteArgs args;
-	  args.mem = mem;
-	  args.offset = offset;
-	  args.event = Event::NO_EVENT;
-	  args.sender = gasnet_mynode();
-	  args.sequence_id = sequence_id;
-
-	  int count = 1;
-	  while(datalen > max_xfer_size) {
-	    RemoteWriteMessage::request(ID(mem).node(), args,
-					pos, max_xfer_size,
-					make_copy ? PAYLOAD_COPY : PAYLOAD_KEEP);
-	    args.offset += max_xfer_size;
-	    pos += max_xfer_size;
-	    datalen -= max_xfer_size;
-	    count++;
-	  }
-
-	  // last send includes whatever's left
-	  RemoteWriteMessage::request(ID(mem).node(), args,
-				      pos, datalen, 
-				      make_copy ? PAYLOAD_COPY : PAYLOAD_KEEP);
-	  return count;
-	}
-      }
-
-      // we get here with either a valid destination pointer (so no size limit)
-      //  or a write smaller than the LMB
-      {
-	RemoteWriteArgs args;
-	args.mem = mem;
-	args.offset = offset;
-	args.event = event;
-        args.sender = gasnet_mynode();
-	args.sequence_id = sequence_id;
-	RemoteWriteMessage::request(ID(mem).node(), args,
-				    data, datalen,
-				    (make_copy ? PAYLOAD_COPY : PAYLOAD_KEEP),
-				    dstptr);
-	return 1;
-      }
-    }
-
-    unsigned do_remote_write(Memory mem, off_t offset,
-			     const void *data, size_t datalen,
-			     off_t stride, size_t lines,
-			     unsigned sequence_id, Event event, bool make_copy = false)
-    {
-      log_copy.debug("sending remote write request: mem=" IDFMT ", offset=%zd, size=%zdx%zd, event=" IDFMT "/%d",
-		     mem.id, offset, datalen, lines,
-		     event.id, event.gen);
-
-      MemoryImpl *m_impl = get_runtime()->get_memory_impl(mem);
-      char *dstptr;
-      if(m_impl->kind == MemoryImpl::MKIND_RDMA) {
-	dstptr = ((char *)(((RemoteMemory *)m_impl)->regbase)) + offset;
-	//printf("remote mem write to rdma'able memory: dstptr = %p\n", dstptr);
-      } else
-	dstptr = 0;
-
-      // if we don't have a destination pointer, we need to use the LMB, which
-      //  may require chopping this request into pieces
-      if(!dstptr) {
-	size_t max_xfer_size = get_lmb_size(ID(mem).node());
-	size_t max_lines_per_xfer = max_xfer_size / datalen;
-	assert(max_lines_per_xfer > 0);
-
-	if(lines > max_lines_per_xfer) {
-	  // can't do this if we've been given a trigger event - no guarantee
-	  //  on ordering of these xfers
-	  assert(!event.exists());
-
-	  log_copy.info("breaking large send into pieces");
-	  const char *pos = (const char *)data;
-	  RemoteWriteArgs args;
-	  args.mem = mem;
-	  args.offset = offset;
-	  args.event = Event::NO_EVENT;
-	  args.sender = gasnet_mynode();
-	  args.sequence_id = sequence_id;
-
-	  int count = 1;
-	  while(datalen > max_xfer_size) {
-	    RemoteWriteMessage::request(ID(mem).node(), args,
-					pos, datalen,
-					stride, max_lines_per_xfer,
-					make_copy ? PAYLOAD_COPY : PAYLOAD_KEEP);
-	    args.offset += datalen * max_lines_per_xfer;
-	    pos += stride * max_lines_per_xfer;
-	    lines -= max_lines_per_xfer;
-	    count++;
-	  }
-
-	  // last send includes whatever's left
-	  RemoteWriteMessage::request(ID(mem).node(), args,
-				      pos, datalen, stride, lines,
-				      make_copy ? PAYLOAD_COPY : PAYLOAD_KEEP);
-	  return count;
-	}
-      }
-
-      // we get here with either a valid destination pointer (so no size limit)
-      //  or a write smaller than the LMB
-      {
-	RemoteWriteArgs args;
-	args.mem = mem;
-	args.offset = offset;
-	args.event = event;
-        args.sender = gasnet_mynode();
-	args.sequence_id = sequence_id;
-
-	RemoteWriteMessage::request(ID(mem).node(), args,
-				    data, datalen, stride, lines,
-				    make_copy ? PAYLOAD_COPY : PAYLOAD_KEEP,
-				    dstptr);
-
-	return 1;
-      }
-    }
-
-    unsigned do_remote_write(Memory mem, off_t offset,
-			     const SpanList &spans, size_t datalen,
-			     unsigned sequence_id, Event event, bool make_copy = false)
-    {
-      log_copy.debug("sending remote write request: mem=" IDFMT ", offset=%zd, size=%zd(%zd spans), event=" IDFMT "/%d",
-		     mem.id, offset, datalen, spans.size(),
-		     event.id, event.gen);
-
-      MemoryImpl *m_impl = get_runtime()->get_memory_impl(mem);
-      char *dstptr;
-      if(m_impl->kind == MemoryImpl::MKIND_RDMA) {
-	dstptr = ((char *)(((RemoteMemory *)m_impl)->regbase)) + offset;
-	//printf("remote mem write to rdma'able memory: dstptr = %p\n", dstptr);
-      } else
-	dstptr = 0;
-
-      // if we don't have a destination pointer, we need to use the LMB, which
-      //  may require chopping this request into pieces
-      if(!dstptr) {
-	size_t max_xfer_size = get_lmb_size(ID(mem).node());
-
-	if(datalen > max_xfer_size) {
-	  // can't do this if we've been given a trigger event - no guarantee
-	  //  on ordering of these xfers
-	  assert(!event.exists());
-
-	  log_copy.info("breaking large send into pieces");
-	  RemoteWriteArgs args;
-	  args.mem = mem;
-	  args.offset = offset;
-	  args.event = Event::NO_EVENT;
-	  args.sender = gasnet_mynode();
-	  args.sequence_id = sequence_id;
-
-	  int count = 0;
-	  // this is trickier because we don't actually know how much will fit
-	  //  in each transfer
-	  SpanList::const_iterator it = spans.begin();
-	  while(datalen > 0) {
-	    // possible special case - if the first span is too big to fit at
-	    //   all, chop it up and send it
-	    assert(it != spans.end());
-	    if(it->second > max_xfer_size) {
-              const char *pos = (const char *)(it->first);
-              size_t left = it->second;
-              while(left > max_xfer_size) {
-		RemoteWriteMessage::request(ID(mem).node(), args,
-					    pos, max_xfer_size,
-					    make_copy ? PAYLOAD_COPY : PAYLOAD_KEEP);
-		args.offset += max_xfer_size;
-		pos += max_xfer_size;
-		left -= max_xfer_size;
-		count++;
-	      }
-	      RemoteWriteMessage::request(ID(mem).node(), args,
-					  pos, left,
-					  make_copy ? PAYLOAD_COPY : PAYLOAD_KEEP);
-	      args.offset += left;
-	      count++;
-	      datalen -= it->second;
-	      it++;
-	      continue;
-	    }
-
-	    // take spans in order until we run out of space or spans
-	    SpanList subspans;
-	    size_t xfer_size = 0;
-	    while(it != spans.end()) {
-	      // can we fit the next one?
-	      if((xfer_size + it->second) > max_xfer_size) break;
-
-	      subspans.push_back(*it);
-	      xfer_size += it->second;
-	      it++;
-	    }
-	    // if we didn't get at least one span, we won't make forward progress
-	    assert(!subspans.empty());
-
-	    RemoteWriteMessage::request(ID(mem).node(), args,
-					subspans, xfer_size,
-					make_copy ? PAYLOAD_COPY : PAYLOAD_KEEP);
-	    args.offset += xfer_size;
-	    datalen -= xfer_size;
-	    count++;
-	  }
-
-	  return count;
-	}
-      }
-
-      // we get here with either a valid destination pointer (so no size limit)
-      //  or a write smaller than the LMB
-      {
-	RemoteWriteArgs args;
-	args.mem = mem;
-	args.offset = offset;
-	args.event = event;
-        args.sender = gasnet_mynode();
-	args.sequence_id = sequence_id;
-
-	RemoteWriteMessage::request(ID(mem).node(), args,
-				    spans, datalen,
-				    make_copy ? PAYLOAD_COPY : PAYLOAD_KEEP,
-				    dstptr);
-	
-	return 1;
-      }
-    }
-
-    unsigned do_remote_reduce(Memory mem, off_t offset,
-			      ReductionOpID redop_id, bool red_fold,
-			      const void *data, size_t count,
-			      off_t src_stride, off_t dst_stride,
-			      unsigned sequence_id,
-			      Event event, bool make_copy = false)
-    {
-      const ReductionOpUntyped *redop = get_runtime()->reduce_op_table[redop_id];
-      size_t rhs_size = redop->sizeof_rhs;
-
-      log_copy.debug("sending remote reduction request: mem=" IDFMT ", offset=%zd+%zd, size=%zdx%zd, redop=%d(%s), event=" IDFMT "/%d",
-		     mem.id, offset, dst_stride, rhs_size, count,
-		     redop_id, (red_fold ? "fold" : "apply"),
-		     event.id, event.gen);
-
-      // reductions always have to bounce off an intermediate buffer, so are subject to
-      //  LMB limits
-      {
-	size_t max_xfer_size = get_lmb_size(ID(mem).node());
-	size_t max_elmts_per_xfer = max_xfer_size / rhs_size;
-	assert(max_elmts_per_xfer > 0);
-
-	if(count > max_elmts_per_xfer) {
-	  // can't do this if we've been given a trigger event - no guarantee
-	  //  on ordering of these xfers
-	  assert(!event.exists());
-
-	  log_copy.info("breaking large reduction into pieces");
-	  const char *pos = (const char *)data;
-	  RemoteReduceArgs args;
-	  args.mem = mem;
-	  args.offset = offset;
-	  args.stride = dst_stride;
-	  assert(((off_t)(args.stride)) == dst_stride); // did it fit?
-	  // fold encoded as a negation of the redop_id
-	  args.redop_id = red_fold ? -redop_id : redop_id;
-	  //args.red_fold = red_fold;
-	  args.event = Event::NO_EVENT;
-	  args.sender = gasnet_mynode();
-	  args.sequence_id = sequence_id;
-
-	  int xfers = 1;
-	  while(count > max_elmts_per_xfer) {
-	    RemoteReduceMessage::request(ID(mem).node(), args,
-					 pos, rhs_size,
-					 src_stride, max_elmts_per_xfer,
-					 make_copy ? PAYLOAD_COPY : PAYLOAD_KEEP);
-	    args.offset += dst_stride * max_elmts_per_xfer;
-	    pos += src_stride * max_elmts_per_xfer;
-	    count -= max_elmts_per_xfer;
-	    xfers++;
-	  }
-
-	  // last send includes whatever's left
-	  RemoteReduceMessage::request(ID(mem).node(), args,
-				       pos, rhs_size, src_stride, count,
-				       make_copy ? PAYLOAD_COPY : PAYLOAD_KEEP);
-	  return xfers;
-	}
-      }
-
-      // we get here with a write smaller than the LMB
-      {
-	RemoteReduceArgs args;
-	args.mem = mem;
-	args.offset = offset;
-	args.stride = dst_stride;
-	assert(((off_t)(args.stride)) == dst_stride); // did it fit?
-	// fold encoded as a negation of the redop_id
-	args.redop_id = red_fold ? -redop_id : redop_id;
-	//args.red_fold = red_fold;
-	args.event = event;
-	args.sender = gasnet_mynode();
-	args.sequence_id = sequence_id;
-
-	RemoteReduceMessage::request(ID(mem).node(), args,
-				     data, rhs_size, src_stride, count,
-				     make_copy ? PAYLOAD_COPY : PAYLOAD_KEEP);
-
-	return 1;
-      }
-    }
-
-    void do_remote_fence(Memory mem, unsigned sequence_id, unsigned num_writes, Event event)
-    {
-      RemoteWriteFenceArgs args;
-      args.mem = mem;
-      args.sender = gasnet_mynode();
-      args.sequence_id = sequence_id;
-      args.num_writes = num_writes;
-      args.event = event;
-
-      // technically we could handle a num_writes == 0 case, but since it's
-      //  probably indicative of badness elsewhere, barf on it for now
-      assert(num_writes > 0);
-
-      RemoteWriteFenceMessage::request(ID(mem).node(), args);
-    }
-
-    void RemoteMemory::put_bytes(off_t offset, const void *src, size_t size)
-    {
-      // can't read/write a remote memory
-#define ALLOW_REMOTE_MEMORY_WRITES
-#ifdef ALLOW_REMOTE_MEMORY_WRITES
-      do_remote_write(me, offset, src, size, 0, Event::NO_EVENT, true /* make copy! */);
-#else
-      assert(0);
-#endif
-    }
-
-    GASNetMemory::GASNetMemory(Memory _me, size_t size_per_node)
-      : MemoryImpl(_me, 0 /* we'll calculate it below */, MKIND_GLOBAL,
-		     MEMORY_STRIDE, Memory::GLOBAL_MEM)
-    {
-      num_nodes = gasnet_nodes();
-      seginfos = new gasnet_seginfo_t[num_nodes];
-      CHECK_GASNET( gasnet_getSegmentInfo(seginfos, num_nodes) );
-      
-      for(int i = 0; i < num_nodes; i++) {
-	assert(seginfos[i].size >= size_per_node);
-      }
-
-      size = size_per_node * num_nodes;
-      memory_stride = MEMORY_STRIDE;
-      
-      free_blocks[0] = size;
-    }
-
-    GASNetMemory::~GASNetMemory(void)
-    {
-    }
-
-    RegionInstance GASNetMemory::create_instance(IndexSpace r,
-						 const int *linearization_bits,
-						 size_t bytes_needed,
-						 size_t block_size,
-						 size_t element_size,
-						 const std::vector<size_t>& field_sizes,
-						 ReductionOpID redopid,
-						 off_t list_size,
-                                                 const Realm::ProfilingRequestSet &reqs,
-						 RegionInstance parent_inst)
-    {
-      if(gasnet_mynode() == 0) {
-	return create_instance_local(r, linearization_bits, bytes_needed,
-				     block_size, element_size, field_sizes, redopid,
-				     list_size, reqs, parent_inst);
-      } else {
-	return create_instance_remote(r, linearization_bits, bytes_needed,
-				      block_size, element_size, field_sizes, redopid,
-				      list_size, reqs, parent_inst);
-      }
-    }
-
-    void GASNetMemory::destroy_instance(RegionInstance i, 
-					bool local_destroy)
-    {
-      if(gasnet_mynode() == 0) {
-	destroy_instance_local(i, local_destroy);
-      } else {
-	destroy_instance_remote(i, local_destroy);
-      }
-    }
-
-    off_t GASNetMemory::alloc_bytes(size_t size)
-    {
-      if(gasnet_mynode() == 0) {
-	return alloc_bytes_local(size);
-      } else {
-	return alloc_bytes_remote(size);
-      }
-    }
-
-    void GASNetMemory::free_bytes(off_t offset, size_t size)
-    {
-      if(gasnet_mynode() == 0) {
-	free_bytes_local(offset, size);
-      } else {
-	free_bytes_remote(offset, size);
-      }
-    }
-
-    void GASNetMemory::get_bytes(off_t offset, void *dst, size_t size)
-    {
-      char *dst_c = (char *)dst;
-      while(size > 0) {
-	off_t blkid = (offset / memory_stride / num_nodes);
-	off_t node = (offset / memory_stride) % num_nodes;
-	off_t blkoffset = offset % memory_stride;
-	size_t chunk_size = memory_stride - blkoffset;
-	if(chunk_size > size) chunk_size = size;
-	gasnet_get(dst_c, node, ((char *)seginfos[node].addr)+(blkid * memory_stride)+blkoffset, chunk_size);
-	offset += chunk_size;
-	dst_c += chunk_size;
-	size -= chunk_size;
-      }
-    }
-
-    void GASNetMemory::put_bytes(off_t offset, const void *src, size_t size)
-    {
-      char *src_c = (char *)src; // dropping const on purpose...
-      while(size > 0) {
-	off_t blkid = (offset / memory_stride / num_nodes);
-	off_t node = (offset / memory_stride) % num_nodes;
-	off_t blkoffset = offset % memory_stride;
-	size_t chunk_size = memory_stride - blkoffset;
-	if(chunk_size > size) chunk_size = size;
-	gasnet_put(node, ((char *)seginfos[node].addr)+(blkid * memory_stride)+blkoffset, src_c, chunk_size);
-	offset += chunk_size;
-	src_c += chunk_size;
-	size -= chunk_size;
-      }
-    }
-
-    void GASNetMemory::apply_reduction_list(off_t offset, const ReductionOpUntyped *redop,
-					    size_t count, const void *entry_buffer)
-    {
-      const char *entry = (const char *)entry_buffer;
-      unsigned ptr;
-
-      for(size_t i = 0; i < count; i++)
-      {
-	redop->get_list_pointers(&ptr, entry, 1);
-	//printf("ptr[%d] = %d\n", i, ptr);
-	off_t elem_offset = offset + ptr * redop->sizeof_lhs;
-	off_t blkid = (elem_offset / memory_stride / num_nodes);
-	off_t node = (elem_offset / memory_stride) % num_nodes;
-	off_t blkoffset = elem_offset % memory_stride;
-	assert(node == gasnet_mynode());
-	char *tgt_ptr = ((char *)seginfos[node].addr)+(blkid * memory_stride)+blkoffset;
-	redop->apply_list_entry(tgt_ptr, entry, 1, ptr);
-	entry += redop->sizeof_list_entry;
-      }
-    }
-
-    void *GASNetMemory::get_direct_ptr(off_t offset, size_t size)
-    {
-      return 0;  // can't give a pointer to the caller - have to use RDMA
-    }
-
-    int GASNetMemory::get_home_node(off_t offset, size_t size)
-    {
-      off_t start_blk = offset / memory_stride;
-      off_t end_blk = (offset + size - 1) / memory_stride;
-      if(start_blk != end_blk) return -1;
-
-      return start_blk % num_nodes;
-    }
-
-    void GASNetMemory::get_batch(size_t batch_size,
-				 const off_t *offsets, void * const *dsts, 
-				 const size_t *sizes)
-    {
-#define NO_USE_NBI_ACCESSREGION
-#ifdef USE_NBI_ACCESSREGION
-      gasnet_begin_nbi_accessregion();
-#endif
-      DetailedTimer::push_timer(10);
-      for(size_t i = 0; i < batch_size; i++) {
-	off_t offset = offsets[i];
-	char *dst_c = (char *)(dsts[i]);
-	size_t size = sizes[i];
-
-	off_t blkid = (offset / memory_stride / num_nodes);
-	off_t node = (offset / memory_stride) % num_nodes;
-	off_t blkoffset = offset % memory_stride;
-
-	while(size > 0) {
-	  size_t chunk_size = memory_stride - blkoffset;
-	  if(chunk_size > size) chunk_size = size;
-
-	  char *src_c = (((char *)seginfos[node].addr) +
-			 (blkid * memory_stride) + blkoffset);
-	  if(node == gasnet_mynode()) {
-	    memcpy(dst_c, src_c, chunk_size);
-	  } else {
-	    gasnet_get_nbi(dst_c, node, src_c, chunk_size);
-	  }
-
-	  dst_c += chunk_size;
-	  size -= chunk_size;
-	  blkoffset = 0;
-	  node = (node + 1) % num_nodes;
-	  if(node == 0) blkid++;
-	}
-      }
-      DetailedTimer::pop_timer();
-
-#ifdef USE_NBI_ACCESSREGION
-      DetailedTimer::push_timer(11);
-      gasnet_handle_t handle = gasnet_end_nbi_accessregion();
-      DetailedTimer::pop_timer();
-
-      DetailedTimer::push_timer(12);
-      gasnet_wait_syncnb(handle);
-      DetailedTimer::pop_timer();
-#else
-      DetailedTimer::push_timer(13);
-      gasnet_wait_syncnbi_gets();
-      DetailedTimer::pop_timer();
-#endif
-    }
-
-    void GASNetMemory::put_batch(size_t batch_size,
-				 const off_t *offsets,
-				 const void * const *srcs, 
-				 const size_t *sizes)
-    {
-      gasnet_begin_nbi_accessregion();
-
-      DetailedTimer::push_timer(14);
-      for(size_t i = 0; i < batch_size; i++) {
-	off_t offset = offsets[i];
-	const char *src_c = (char *)(srcs[i]);
-	size_t size = sizes[i];
-
-	off_t blkid = (offset / memory_stride / num_nodes);
-	off_t node = (offset / memory_stride) % num_nodes;
-	off_t blkoffset = offset % memory_stride;
-
-	while(size > 0) {
-	  size_t chunk_size = memory_stride - blkoffset;
-	  if(chunk_size > size) chunk_size = size;
-
-	  char *dst_c = (((char *)seginfos[node].addr) +
-			 (blkid * memory_stride) + blkoffset);
-	  if(node == gasnet_mynode()) {
-	    memcpy(dst_c, src_c, chunk_size);
-	  } else {
-	    gasnet_put_nbi(node, dst_c, (void *)src_c, chunk_size);
-	  }
-
-	  src_c += chunk_size;
-	  size -= chunk_size;
-	  blkoffset = 0;
-	  node = (node + 1) % num_nodes;
-	  if(node == 0) blkid++;
-	}
-      }
-      DetailedTimer::pop_timer();
-
-      DetailedTimer::push_timer(15);
-      gasnet_handle_t handle = gasnet_end_nbi_accessregion();
-      DetailedTimer::pop_timer();
-
-      DetailedTimer::push_timer(16);
-      gasnet_wait_syncnb(handle);
-      DetailedTimer::pop_timer();
-    }
-
-    RegionInstance MemoryImpl::create_instance_local(IndexSpace r,
-						       const int *linearization_bits,
-						       size_t bytes_needed,
-						       size_t block_size,
-						       size_t element_size,
-						       const std::vector<size_t>& field_sizes,
-						       ReductionOpID redopid,
-						       off_t list_size,
-                                                       const Realm::ProfilingRequestSet &reqs,
-						       RegionInstance parent_inst)
-    {
-      off_t inst_offset = alloc_bytes(bytes_needed);
-      if(inst_offset < 0) {
-        return RegionInstance::NO_INST;
-      }
-
-      off_t count_offset = -1;
-      if(list_size > 0) {
-	count_offset = alloc_bytes(sizeof(size_t));
-	if(count_offset < 0) {
-	  return RegionInstance::NO_INST;
-	}
-
-	size_t zero = 0;
-	put_bytes(count_offset, &zero, sizeof(zero));
-      }
-
-      // SJT: think about this more to see if there are any race conditions
-      //  with an allocator temporarily having the wrong ID
-      RegionInstance i = ID(ID::ID_INSTANCE, 
-			    ID(me).node(),
-			    ID(me).index_h(),
-			    0).convert<RegionInstance>();
-
-
-      //RegionMetaDataImpl *r_impl = get_runtime()->get_metadata_impl(r);
-      DomainLinearization linear;
-      linear.deserialize(linearization_bits);
-
-      RegionInstanceImpl *i_impl = new RegionInstanceImpl(i, r, me, inst_offset, 
-                                                              bytes_needed, redopid,
-							      linear, block_size, 
-                                                              element_size, field_sizes, reqs,
-							      count_offset, list_size, 
-                                                              parent_inst);
-
-      // find/make an available index to store this in
-      IDType index;
-      {
-	AutoHSLLock al(mutex);
-
-	size_t size = instances.size();
-	for(index = 0; index < size; index++)
-	  if(!instances[index]) {
-	    i.id |= index;
-	    i_impl->me = i;
-	    instances[index] = i_impl;
-	    break;
-	  }
-        assert(index < (((IDType)1) << ID::INDEX_L_BITS));
-
-	i.id |= index;
-	i_impl->me = i;
-	i_impl->lock.me = ID(i.id).convert<Reservation>(); // have to change the lock's ID too!
-	if(index >= size) instances.push_back(i_impl);
-      }
-
-      log_inst.info("local instance " IDFMT " created in memory " IDFMT " at offset %zd (redop=%d list_size=%zd parent_inst=" IDFMT " block_size=%zd)",
-		    i.id, me.id, inst_offset, redopid, list_size,
-                    parent_inst.id, block_size);
-
-      return i;
-    }
-
-    struct CreateInstanceReqArgs : public BaseMedium {
-      Memory m;
-      IndexSpace r;
-      RegionInstance parent_inst;
-      int sender;
-      void *resp_ptr;
-    };
-
-    struct CreateInstancePayload {
-      size_t bytes_needed;
-      size_t block_size;
-      size_t element_size;
-      //off_t adjust;
-      off_t list_size;
-      ReductionOpID redopid;
-      int linearization_bits[RegionInstanceImpl::MAX_LINEARIZATION_LEN];
-      size_t num_fields; // as long as it needs to be
-      const size_t &field_size(int idx) const { return *((&num_fields)+idx+1); }
-      size_t &field_size(int idx) { return *((&num_fields)+idx+1); }
-    };
-
-    struct CreateInstanceRespArgs {
-      void *resp_ptr;
-      RegionInstance i;
-      off_t inst_offset;
-      off_t count_offset;
-    };
-
-    void handle_create_instance_req(CreateInstanceReqArgs args, 
-				    const void *msgdata, size_t msglen);
-
-    typedef ActiveMessageMediumNoReply<CREATE_INST_MSGID,
-				       CreateInstanceReqArgs,
-				       handle_create_instance_req> CreateInstanceRequest;
-
-    void handle_create_instance_resp(CreateInstanceRespArgs args);
-
-    typedef ActiveMessageShortNoReply<CREATE_INST_RPLID,
-				      CreateInstanceRespArgs,
-				      handle_create_instance_resp> CreateInstanceResponse;
-				   
-    void handle_create_instance_req(CreateInstanceReqArgs args, const void *msgdata, size_t msglen)
-    {
-      DetailedTimer::ScopedPush sp(TIME_LOW_LEVEL);
-      CreateInstanceRespArgs resp;
-
-      resp.resp_ptr = args.resp_ptr;
-
-      const CreateInstancePayload *payload = (const CreateInstancePayload *)msgdata;
-
-      std::vector<size_t> field_sizes(payload->num_fields);
-      for(size_t i = 0; i < payload->num_fields; i++)
-	field_sizes[i] = payload->field_size(i);
-
-      size_t req_offset = sizeof(CreateInstancePayload) + sizeof(size_t) * payload->num_fields;
-      Realm::ProfilingRequestSet requests;
-      requests.deserialize(((const char*)msgdata)+req_offset);
-
-      MemoryImpl *m_impl = get_runtime()->get_memory_impl(args.m);
-      resp.i = m_impl->create_instance(args.r, 
-				       payload->linearization_bits,
-				       payload->bytes_needed,
-				       payload->block_size,
-				       payload->element_size,
-				       field_sizes,
-				       payload->redopid,
-				       payload->list_size,
-				       requests,
-				       args.parent_inst);
-
-      //resp.inst_offset = resp.i.impl()->locked_data.offset; // TODO: Static
-      // Its' actually only safe to do this if we got an instance
-      if (resp.i.exists()) {
-        RegionInstanceImpl *i_impl = get_runtime()->get_instance_impl(resp.i);
-
-        resp.inst_offset = i_impl->metadata.alloc_offset;
-        resp.count_offset = i_impl->metadata.count_offset;
-      }
-
-      CreateInstanceResponse::request(args.sender, resp);
-    }
-
-    void handle_create_instance_resp(CreateInstanceRespArgs args)
-    {
-      HandlerReplyFuture<CreateInstanceRespArgs> *f = static_cast<HandlerReplyFuture<CreateInstanceRespArgs> *>(args.resp_ptr);
-
-      f->set(args);
-    }
-
-    RegionInstance MemoryImpl::create_instance_remote(IndexSpace r,
-							const int *linearization_bits,
-							size_t bytes_needed,
-							size_t block_size,
-							size_t element_size,
-							const std::vector<size_t>& field_sizes,
-							ReductionOpID redopid,
-							off_t list_size,
-                                                        const Realm::ProfilingRequestSet &reqs,
-							RegionInstance parent_inst)
-    {
-      size_t req_offset = sizeof(CreateInstancePayload) + sizeof(size_t) * field_sizes.size();
-      size_t payload_size = req_offset + reqs.compute_size();
-      CreateInstancePayload *payload = (CreateInstancePayload *)malloc(payload_size);
-
-      payload->bytes_needed = bytes_needed;
-      payload->block_size = block_size;
-      payload->element_size = element_size;
-      //payload->adjust = ?
-      payload->list_size = list_size;
-      payload->redopid = redopid;
-
-      for(unsigned i = 0; i < RegionInstanceImpl::MAX_LINEARIZATION_LEN; i++)
-	payload->linearization_bits[i] = linearization_bits[i];
-
-      payload->num_fields = field_sizes.size();
-      for(unsigned i = 0; i < field_sizes.size(); i++)
-	payload->field_size(i) = field_sizes[i];
-
-      reqs.serialize(((char*)payload)+req_offset);
-
-      CreateInstanceReqArgs args;
-      args.srcptr = 0; // gcc 4.4.7 wants this!?
-      args.m = me;
-      args.r = r;
-      args.parent_inst = parent_inst;
-      log_inst.debug("creating remote instance: node=%d", ID(me).node());
-
-      HandlerReplyFuture<CreateInstanceRespArgs> result;
-      args.resp_ptr = &result;
-      args.sender = gasnet_mynode();
-      CreateInstanceRequest::request(ID(me).node(), args,
-				     payload, payload_size, PAYLOAD_FREE);
-
-      result.wait();
-      CreateInstanceRespArgs resp = result.get();
-
-      // Only do this if the response succeeds
-      if (resp.i.exists()) {
-        log_inst.debug("created remote instance: inst=" IDFMT " offset=%zd", resp.i.id, resp.inst_offset);
-
-        DomainLinearization linear;
-        linear.deserialize(linearization_bits);
-
-        RegionInstanceImpl *i_impl = new RegionInstanceImpl(resp.i, r, me, resp.inst_offset, bytes_needed, redopid,
-                                                                linear, block_size, element_size, field_sizes, reqs,
-                                                                resp.count_offset, list_size, parent_inst);
-
-        unsigned index = ID(resp.i).index_l();
-        // resize array if needed
-        if(index >= instances.size()) {
-          AutoHSLLock a(mutex);
-          if(index >= instances.size()) {
-            log_inst.debug("resizing instance array: mem=" IDFMT " old=%zd new=%d",
-                     me.id, instances.size(), index+1);
-            for(unsigned i = instances.size(); i <= index; i++)
-              instances.push_back(0);
-          }
-        }
-        instances[index] = i_impl;
-      }
-      return resp.i;
-    }
-
-    RegionInstanceImpl *MemoryImpl::get_instance(RegionInstance i)
-    {
-      ID id(i);
-
-      // have we heard of this one before?  if not, add it
-      unsigned index = id.index_l();
-      if(index >= instances.size()) { // lock not held - just for early out
-	AutoHSLLock a(mutex);
-	if(index >= instances.size()) // real check
-	  instances.resize(index + 1);
-      }
-
-      if(!instances[index]) {
-	//instances[index] = new RegionInstanceImpl(id.node());
-	assert(0);
-      }
-
-      return instances[index];
-    }
-
-    void MemoryImpl::destroy_instance_local(RegionInstance i, 
-					      bool local_destroy)
-    {
-      log_inst.info("destroying local instance: mem=" IDFMT " inst=" IDFMT "", me.id, i.id);
-
-      // all we do for now is free the actual data storage
-      unsigned index = ID(i).index_l();
-      assert(index < instances.size());
-
-      RegionInstanceImpl *iimpl = instances[index];
-
-      free_bytes(iimpl->metadata.alloc_offset, iimpl->metadata.size);
-
-      if(iimpl->metadata.count_offset >= 0)
-	free_bytes(iimpl->metadata.count_offset, sizeof(size_t));
-
-      // begin recovery of metadata
-      if(iimpl->metadata.initiate_cleanup(i.id)) {
-	// no remote copies exist, so we can reclaim instance immediately
-	log_metadata.info("no remote copies of metadata for " IDFMT, i.id);
-	// TODO
-      }
-      
-      // handle any profiling requests
-      iimpl->finalize_instance();
-      
-      return; // TODO: free up actual instance record?
-      ID id(i);
-
-      // TODO: actually free corresponding storage
-    }
-
-    struct DestroyInstanceArgs {
-      Memory m;
-      RegionInstance i;
-    };
-
-    void handle_destroy_instance(DestroyInstanceArgs args)
-    {
-      MemoryImpl *m_impl = get_runtime()->get_memory_impl(args.m);
-      m_impl->destroy_instance(args.i, false);
-    }
-
-    typedef ActiveMessageShortNoReply<DESTROY_INST_MSGID,
-				      DestroyInstanceArgs,
-				      handle_destroy_instance> DestroyInstanceMessage;
-
-    void MemoryImpl::destroy_instance_remote(RegionInstance i, 
-					       bool local_destroy)
-    {
-      // if we're the original destroyer of the instance, tell the owner
-      if(local_destroy) {
-	int owner = ID(me).node();
-
-	DestroyInstanceArgs args;
-	args.m = me;
-	args.i = i;
-	log_inst.debug("destroying remote instance: node=%d inst=" IDFMT "", owner, i.id);
-
-	DestroyInstanceMessage::request(owner, args);
-      }
-
-      // and right now, we leave the instance itself untouched
-      return;
-    }
-
-    ///////////////////////////////////////////////////
-    // Task
-
-    Logger::Category log_task("task");
-    Logger::Category log_util("util");
-
-    Task::Task(Processor _proc, Processor::TaskFuncID _func_id,
-	       const void *_args, size_t _arglen,
-	       Event _finish_event, int _priority, int expected_count)
-      : Realm::Operation(), proc(_proc), func_id(_func_id), arglen(_arglen),
-	finish_event(_finish_event), priority(_priority),
-        run_count(0), finish_count(expected_count), capture_proc(false)
-    {
-      if(arglen) {
-	args = malloc(arglen);
-	memcpy(args, _args, arglen);
-      } else
-	args = 0;
-    }
-
-    Task::Task(Processor _proc, Processor::TaskFuncID _func_id,
-	       const void *_args, size_t _arglen,
-               const Realm::ProfilingRequestSet &reqs,
-	       Event _finish_event, int _priority, int expected_count)
-      : Realm::Operation(reqs), proc(_proc), func_id(_func_id), arglen(_arglen),
-	finish_event(_finish_event), priority(_priority),
-        run_count(0), finish_count(expected_count)
-    {
-      if(arglen) {
-	args = malloc(arglen);
-	memcpy(args, _args, arglen);
-      } else
-	args = 0;
-      capture_proc = measurements.wants_measurement<
-                        Realm::ProfilingMeasurements::OperationProcessorUsage>();
-    }
-
-    Task::~Task(void)
-    {
-      free(args);
-      if (capture_proc) {
-        Realm::ProfilingMeasurements::OperationProcessorUsage usage;
-        usage.proc = proc;
-        measurements.add_measurement(usage);
-      }
-    }
-
-  };
-};
-
-namespace Realm {
-
-  using namespace LegionRuntime;
-  using namespace LegionRuntime::LowLevel;
-
-    ///////////////////////////////////////////////////
-    // Processor
-
-    /*static*/ const Processor Processor::NO_PROC = { 0 }; 
-
-    /*static*/ Processor Processor::get_executing_processor(void) 
-    { 
-      void *tls_val = gasnett_threadkey_get(cur_preemptable_thread);
-      if (tls_val != NULL)
-      {
-        PreemptableThread *me = (PreemptableThread *)tls_val;
-        return me->get_processor();
-      }
-      // Otherwise this better be a GPU processor 
-#ifdef USE_CUDA
-      return GPUProcessor::get_processor();
-#else
-      assert(0);
-#endif
-    }
-
-    Processor::Kind Processor::kind(void) const
-    {
-      return get_runtime()->get_processor_impl(*this)->kind;
-    }
-
-    /*static*/ Processor Processor::create_group(const std::vector<Processor>& members)
-    {
-      // are we creating a local group?
-      if((members.size() == 0) || (ID(members[0]).node() == gasnet_mynode())) {
-	ProcessorGroup *grp = get_runtime()->local_proc_group_free_list->alloc_entry();
-	grp->set_group_members(members);
-#ifdef EVENT_GRAPH_TRACE
-        {
-          const int base_size = 1024;
-          char base_buffer[base_size];
-          char *buffer;
-          int buffer_size = (members.size() * 20);
-          if (buffer_size >= base_size)
-            buffer = (char*)malloc(buffer_size+1);
-          else
-            buffer = base_buffer;
-          buffer[0] = '\0';
-          int offset = 0;
-          for (std::vector<Processor>::const_iterator it = members.begin();
-                it != members.end(); it++)
-          {
-            int written = snprintf(buffer+offset,buffer_size-offset,
-                                   " " IDFMT, it->id);
-            assert(written < (buffer_size-offset));
-            offset += written;
-          }
-          log_event_graph.info("Group: " IDFMT " %ld%s",
-                                grp->me.id, members.size(), buffer); 
-          if (buffer_size >= base_size)
-            free(buffer);
-        }
-#endif
-	return grp->me;
-      }
-
-      assert(0);
-    }
-
-    void Processor::get_group_members(std::vector<Processor>& members)
-    {
-      // if we're a plain old processor, the only member of our "group" is ourself
-      if(ID(*this).type() == ID::ID_PROCESSOR) {
-	members.push_back(*this);
-	return;
-      }
-
-      assert(ID(*this).type() == ID::ID_PROCGROUP);
-
-      ProcessorGroup *grp = get_runtime()->get_procgroup_impl(*this);
-      grp->get_group_members(members);
-    }
-
-    Event Processor::spawn(TaskFuncID func_id, const void *args, size_t arglen,
-			   //std::set<RegionInstance> instances_needed,
-			   Event wait_on, int priority) const
-    {
-      DetailedTimer::ScopedPush sp(TIME_LOW_LEVEL);
-      ProcessorImpl *p = get_runtime()->get_processor_impl(*this);
-
-      GenEventImpl *finish_event = GenEventImpl::create_genevent();
-      Event e = finish_event->current_event();
-#ifdef EVENT_GRAPH_TRACE
-      Event enclosing = find_enclosing_termination_event();
-      log_event_graph.info("Task Request: %d " IDFMT 
-                            " (" IDFMT ",%d) (" IDFMT ",%d)"
-                            " (" IDFMT ",%d) %d %p %ld",
-                            func_id, id, e.id, e.gen,
-                            wait_on.id, wait_on.gen,
-                            enclosing.id, enclosing.gen,
-                            priority, args, arglen);
-#endif
-
-      p->spawn_task(func_id, args, arglen, //instances_needed, 
-		    wait_on, e, priority);
-      return e;
-    }
-
-    Event Processor::spawn(TaskFuncID func_id, const void *args, size_t arglen,
-                           const Realm::ProfilingRequestSet &reqs,
-			   Event wait_on, int priority) const
-    {
-      DetailedTimer::ScopedPush sp(TIME_LOW_LEVEL);
-      ProcessorImpl *p = get_runtime()->get_processor_impl(*this);
-
-      GenEventImpl *finish_event = GenEventImpl::create_genevent();
-      Event e = finish_event->current_event();
-#ifdef EVENT_GRAPH_TRACE
-      Event enclosing = find_enclosing_termination_event();
-      log_event_graph.info("Task Request: %d " IDFMT 
-                            " (" IDFMT ",%d) (" IDFMT ",%d)"
-                            " (" IDFMT ",%d) %d %p %ld",
-                            func_id, id, e.id, e.gen,
-                            wait_on.id, wait_on.gen,
-                            enclosing.id, enclosing.gen,
-                            priority, args, arglen);
-#endif
-
-      p->spawn_task(func_id, args, arglen, reqs,
-		    wait_on, e, priority);
-      return e;
-    }
-
-    AddressSpace Processor::address_space(void) const
-    {
-      return ID(id).node();
-    }
-
-    IDType Processor::local_id(void) const
-    {
-      return ID(id).index();
-    }
-
-};
-
-namespace LegionRuntime {
-  namespace LowLevel {
-
-    ProcessorImpl::ProcessorImpl(Processor _me, Processor::Kind _kind)
-      : me(_me), kind(_kind), run_counter(0)
-    {
-    }
-
-    ProcessorImpl::~ProcessorImpl(void)
-    {
-    }
-
-    ProcessorGroup::ProcessorGroup(void)
-      : ProcessorImpl(Processor::NO_PROC, Processor::PROC_GROUP),
-	members_valid(false), members_requested(false), next_free(0)
-    {
-    }
-
-    ProcessorGroup::~ProcessorGroup(void)
-    {
-    }
-
-    void ProcessorGroup::init(Processor _me, int _owner)
-    {
-      assert(ID(_me).node() == (unsigned)_owner);
-
-      me = _me;
-      lock.init(ID(me).convert<Reservation>(), ID(me).node());
-    }
-
-    void ProcessorGroup::set_group_members(const std::vector<Processor>& member_list)
-    {
-      // can only be perform on owner node
-      assert(ID(me).node() == gasnet_mynode());
-      
-      // can only be done once
-      assert(!members_valid);
-
-      for(std::vector<Processor>::const_iterator it = member_list.begin();
-	  it != member_list.end();
-	  it++) {
-	ProcessorImpl *m_impl = get_runtime()->get_processor_impl(*it);
-	members.push_back(m_impl);
-      }
-
-      members_requested = true;
-      members_valid = true;
-    }
-
-    void ProcessorGroup::get_group_members(std::vector<Processor>& member_list)
-    {
-      assert(members_valid);
-
-      for(std::vector<ProcessorImpl *>::const_iterator it = members.begin();
-	  it != members.end();
-	  it++)
-	member_list.push_back((*it)->me);
-    }
-
-    void ProcessorGroup::start_processor(void)
-    {
-      assert(0);
-    }
-
-    void ProcessorGroup::shutdown_processor(void)
-    {
-      assert(0);
-    }
-
-    void ProcessorGroup::initialize_processor(void)
-    {
-      assert(0);
-    }
-
-    void ProcessorGroup::finalize_processor(void)
-    {
-      assert(0);
-    }
-
-    void ProcessorGroup::enqueue_task(Task *task)
-    {
-      for (std::vector<ProcessorImpl *>::const_iterator it = members.begin();
-            it != members.end(); it++)
-      {
-        (*it)->enqueue_task(task);
-      }
-    }
-
-    /*virtual*/ void ProcessorGroup::spawn_task(Processor::TaskFuncID func_id,
-						const void *args, size_t arglen,
-						//std::set<RegionInstance> instances_needed,
-						Event start_event, Event finish_event,
-						int priority)
-    {
-      // create a task object and insert it into the queue
-      Task *task = new Task(me, func_id, args, arglen, 
-                            finish_event, priority, members.size());
-
-      if (start_event.has_triggered())
-        enqueue_task(task);
-      else
-	EventImpl::add_waiter(start_event, new DeferredTaskSpawn(this, task));
-    }
-
-    /*virtual*/ void ProcessorGroup::spawn_task(Processor::TaskFuncID func_id,
-						const void *args, size_t arglen,
-                                                const Realm::ProfilingRequestSet &reqs,
-						Event start_event, Event finish_event,
-						int priority)
-    {
-      // create a task object and insert it into the queue
-      Task *task = new Task(me, func_id, args, arglen, reqs,
-                            finish_event, priority, members.size());
-
-      if (start_event.has_triggered())
-        enqueue_task(task);
-      else
-	EventImpl::add_waiter(start_event, new DeferredTaskSpawn(this, task));
-    }
-
-    LocalThread::LocalThread(LocalProcessor *p)
-      : PreemptableThread(), proc(p), state(RUNNING_STATE),
-	thread_cond(thread_mutex),
-        initialize(false), finalize(false)
-    {
-    }
-
-    LocalThread::~LocalThread(void)
-    {
-    }
-
-    Processor LocalThread::get_processor(void) const
-    {
-      return proc->me;
-    }
-
-    void LocalThread::thread_main(void)
-    {
-      if (initialize)
-        proc->initialize_processor();
-      while (true)
-      {
-        assert(state == RUNNING_STATE);
-        bool quit = proc->execute_task(this);
-        if (quit) break;
-      }
-      if (finalize)
-        proc->finalize_processor();
-    }
-
-    void LocalThread::sleep_on_event(Event wait_for)
-    {
-#ifdef EVENT_GRAPH_TRACE
-      unsigned long long start = TimeStamp::get_current_time_in_micros(); 
-#endif
-      assert(state == RUNNING_STATE);
-      // First mark that we are this thread is now paused
-      state = PAUSED_STATE;
-      // Then tell the processor to pause the thread
-      proc->pause_thread(this);
-      // Now register ourselves with the event
-      EventImpl::add_waiter(wait_for, this);
-      // Take our lock and see if we are still in the paused state
-      // It's possible that we've already been woken up so check before
-      // going to sleep
-      thread_mutex.lock();
-      // If we are in the paused state or the resumable state then we actually
-      // do need to go to sleep so we can be woken up by the processor later
-      if ((state == PAUSED_STATE) || (state == RESUMABLE_STATE))
-      {
-	thread_cond.wait();
-      }
-      assert(state == RUNNING_STATE);
-      thread_mutex.unlock();
-#ifdef EVENT_GRAPH_TRACE
-      unsigned long long stop = TimeStamp::get_current_time_in_micros();
-      Event enclosing = find_enclosing_termination_event();
-      log_event_graph.debug("Task Wait: (" IDFMT ",%d) (" IDFMT ",%d) %lld",
-                            enclosing.id, enclosing.gen,
-                            wait_for.id, wait_for.gen, (stop - start));
-#endif
-    }
-
-    bool LocalThread::event_triggered(void)
-    {
-      thread_mutex.lock();
-      assert(state == PAUSED_STATE);
-      state = RESUMABLE_STATE;
-      thread_mutex.unlock();
-      // Now tell the processor that this thread is resumable
-      proc->resume_thread(this);
-      return false;
-    }
-
-    void LocalThread::print_info(FILE *f)
-    {
-      fprintf(f, "Waiting thread %lx\n", (unsigned long)thread); 
-    }
-
-    void LocalThread::awake(void)
-    {
-      thread_mutex.lock();
-      assert((state == SLEEPING_STATE) || (state == SLEEP_STATE));
-      // Only need to signal if the thread is actually asleep
-      if (state == SLEEP_STATE)
-	thread_cond.signal();
-      state = RUNNING_STATE;
-      thread_mutex.unlock();
-    }
-
-    void LocalThread::sleep(void)
-    {
-      thread_mutex.lock();
-      assert((state == SLEEPING_STATE) || (state == RUNNING_STATE));
-      // If we haven't been told to stay awake, then go to sleep
-      if (state == SLEEPING_STATE) {
-        state = SLEEP_STATE;
-	thread_cond.wait();
-      }
-      assert(state == RUNNING_STATE);
-      thread_mutex.unlock();
-    }
-
-    void LocalThread::prepare_to_sleep(void)
-    {
-      // Don't need the lock since we are running
-      assert(state == RUNNING_STATE);
-      state = SLEEPING_STATE;
-    }
-
-    void LocalThread::resume(void)
-    {
-      thread_mutex.lock();
-      assert(state == RESUMABLE_STATE);
-      state = RUNNING_STATE;
-      thread_cond.signal();
-      thread_mutex.unlock();
-    }
-
-    void LocalThread::shutdown(void)
-    {
-      // wake up the thread
-      thread_mutex.lock();
-      state = RUNNING_STATE;
-      thread_cond.signal();
-      thread_mutex.unlock();
-      // Now wait to join with the thread
-      void *result;
-      pthread_join(thread, &result);
-    }
-
-    LocalProcessor::LocalProcessor(Processor _me, Processor::Kind _kind, 
-                                   size_t stacksize, const char *name, int _core)
-      : ProcessorImpl(_me, _kind), core_id(_core), 
-        stack_size(stacksize), processor_name(name),
-	condvar(mutex),
-        shutdown(false), shutdown_trigger(false), running_thread(0)
-    {
-    }
-
-    LocalProcessor::~LocalProcessor(void)
-    {
-    }
-
-    void LocalProcessor::start_processor(void)
-    {
-      assert(running_thread == 0);
-      running_thread = create_new_thread();
-      running_thread->do_initialize();
-      running_thread->start_thread(stack_size, core_id, processor_name);
-    }
-
-    void LocalProcessor::shutdown_processor(void)
-    {
-      // First check to make sure that we received the kill
-      // pill. If we didn't then wait for it. This is how
-      // we distinguish deadlock from just normal termination
-      // from all the processors being idle
-      std::vector<LocalThread*> to_shutdown;
-      mutex.lock();
-      if (!shutdown_trigger)
-	condvar.wait();
-      assert(shutdown_trigger);
-      shutdown = true;
-      to_shutdown = available_threads;
-      if (running_thread)
-        to_shutdown.push_back(running_thread);
-      assert(resumable_threads.empty());
-      assert(paused_threads.empty());
-      mutex.unlock();
-      //printf("Processor " IDFMT " needed %ld threads\n", 
-      //        proc.id, to_shutdown.size());
-      // We can now read this outside the lock since we know
-      // that the threads are all asleep and are all about to exit
-      assert(!to_shutdown.empty());
-      for (unsigned idx = 0; idx < to_shutdown.size(); idx++)
-      {
-        if (idx == 0)
-          to_shutdown[idx]->do_finalize();
-        to_shutdown[idx]->shutdown();
-        delete to_shutdown[idx];
-      }
-    }
-
-    void LocalProcessor::initialize_processor(void)
-    {
-      Processor::TaskIDTable::iterator it = 
-        get_runtime()->task_table.find(Processor::TASK_ID_PROCESSOR_INIT);
-      if(it != get_runtime()->task_table.end()) {
-        log_task.info("calling processor init task: proc=" IDFMT "", me.id);
-        (it->second)(0, 0, me);
-        log_task.info("finished processor init task: proc=" IDFMT "", me.id);
-      } else {
-        log_task.info("no processor init task: proc=" IDFMT "", me.id);
-      }
-    }
-
-    void LocalProcessor::finalize_processor(void)
-    {
-      Processor::TaskIDTable::iterator it = 
-        get_runtime()->task_table.find(Processor::TASK_ID_PROCESSOR_SHUTDOWN);
-      if(it != get_runtime()->task_table.end()) {
-        log_task.info("calling processor shutdown task: proc=" IDFMT "", me.id);
-        (it->second)(0, 0, me);
-        log_task.info("finished processor shutdown task: proc=" IDFMT "", me.id);
-      } else {
-        log_task.info("no processor shutdown task: proc=" IDFMT "", me.id);
-      }
-    }
-
-    LocalThread* LocalProcessor::create_new_thread(void)
-    {
-      return new LocalThread(this);
-    }
-
-    bool LocalProcessor::execute_task(LocalThread *thread)
-    {
-      mutex.lock();
-      // Sanity check, we should be the running thread if we are in here
-      assert(thread == running_thread);
-      // First check to see if there are any resumable threads
-      // If there are then we will switch onto those
-      if (!resumable_threads.empty())
-      {
-        // Move this thread on to the available threads and wake
-        // up one of the resumable threads
-        thread->prepare_to_sleep();
-        available_threads.push_back(thread);
-        // Pull the first thread off the resumable threads
-        LocalThread *to_resume = resumable_threads.front();
-        resumable_threads.pop_front();
-        // Make this the running thread
-        running_thread = to_resume;
-        // Release the lock
-	mutex.unlock();
-        // Wake up the resumable thread
-        to_resume->resume();
-        // Put ourselves to sleep
-        thread->sleep();
-      }
-      else if (task_queue.empty())
-      {
-        // If there are no tasks to run, then we should go to sleep
-        thread->prepare_to_sleep();
-        available_threads.push_back(thread);
-        running_thread = NULL;
-	mutex.unlock();
-        thread->sleep();
-      }
-      else
-      {
-        // Pull a task off the queue and execute it
-        Task *task = task_queue.pop();
-        if (task->func_id == 0) {
-          // This is the kill pill so we need to handle it special
-          finished();
-          // Mark that we received the shutdown trigger
-          shutdown_trigger = true;
-	  condvar.signal();
-	  mutex.unlock();
-          // Trigger the completion task
-          if (__sync_fetch_and_add(&(task->run_count),1) == 0)
-            get_runtime()->get_genevent_impl(task->finish_event)->
-                          trigger(task->finish_event.gen, gasnet_mynode());
-          // Delete the task
-          if (__sync_add_and_fetch(&(task->finish_count),-1) == 0)
-            delete task;
-        } else {
-	  mutex.unlock();
-          // Common case: just run the task
-          if (__sync_fetch_and_add(&task->run_count,1) == 0)
-            thread->run_task(task, me);
-          if (__sync_add_and_fetch(&(task->finish_count),-1) == 0)
-            delete task;
-        }
-      }
-      // This value is monotonic so once it becomes true, then we should exit
-      return shutdown;
-    }
-
-    void LocalProcessor::pause_thread(LocalThread *thread)
-    {
-      LocalThread *to_wake = 0;
-      LocalThread *to_start = 0;
-      LocalThread *to_resume = 0;
-      mutex.lock();
-      assert(running_thread == thread);
-      // Put this on the list of paused threads
-      paused_threads.insert(thread);
-      // Now see if we have other work to do
-      if (!resumable_threads.empty()) {
-        to_resume = resumable_threads.front();
-        resumable_threads.pop_front();
-        running_thread = to_resume;
-      } else if (!task_queue.empty()) {
-        // Note we might need to make a new thread here
-        if (!available_threads.empty()) {
-          to_wake = available_threads.back();
-          available_threads.pop_back();
-          running_thread = to_wake;
-        } else {
-          // Make a new thread to run
-          to_start = create_new_thread();
-          running_thread = to_start;
-        }
-      } else {
-        // Nothing else to do, so mark that no one is running
-        running_thread = 0;
-      }
-      mutex.unlock();
-      // Wake up any threads while not holding the lock
-      if (to_wake)
-        to_wake->awake();
-      if (to_start)
-        to_start->start_thread(stack_size, core_id, processor_name);
-      if (to_resume)
-        to_resume->resume();
-    }
-
-    void LocalProcessor::resume_thread(LocalThread *thread)
-    {
-      bool resume_now = false;
-      mutex.lock();
-      std::set<LocalThread*>::iterator finder = 
-        paused_threads.find(thread);
-      assert(finder != paused_threads.end());
-      paused_threads.erase(finder);
-      if (running_thread == NULL) {
-        // No one else is running now, so resume the thread
-        running_thread = thread;
-        resume_now = true;
-      } else {
-        // Easy case, just add it to the list of resumable threads
-        resumable_threads.push_back(thread);
-      }
-      mutex.unlock();
-      if (resume_now)
-        thread->resume();
-    }
-
-    void LocalProcessor::enqueue_task(Task *task)
-    {
-      // Mark this task as ready
-      task->mark_ready();
-      LocalThread *to_wake = 0;
-      LocalThread *to_start = 0;
-      mutex.lock();
-      task_queue.insert(task, task->priority);
-      // Figure out if we need to wake someone up
-      if (running_thread == NULL) {
-        if (!available_threads.empty()) {
-          to_wake = available_threads.back();
-          available_threads.pop_back();
-          running_thread = to_wake;
-        } else {
-          to_start = create_new_thread(); 
-          running_thread = to_start;
-        }
-      }
-      mutex.unlock();
-      if (to_wake)
-        to_wake->awake();
-      if (to_start)
-        to_start->start_thread(stack_size, core_id, processor_name);
-    }
-
-    void LocalProcessor::spawn_task(Processor::TaskFuncID func_id,
-                                    const void *args, size_t arglen,
-                                    Event start_event, Event finish_event,
-                                    int priority)
-    {
-      // create task object to hold args, etc.
-      Task *task = new Task(me, func_id, args, arglen, finish_event, 
-                            priority, 1/*users*/);
-
-      // early out - if the event has obviously triggered (or is NO_EVENT)
-      //  don't build up continuation
-      if(start_event.has_triggered()) {
-        log_task.info("new ready task: func=%d start=" IDFMT "/%d finish=" IDFMT "/%d",
-                 func_id, start_event.id, start_event.gen,
-                 finish_event.id, finish_event.gen);
-        enqueue_task(task);
-      } else {
-        log_task.debug("deferring spawn: func=%d event=" IDFMT "/%d",
-                 func_id, start_event.id, start_event.gen);
-	EventImpl::add_waiter(start_event, new DeferredTaskSpawn(this, task));
-      }
-    }
-
-    void LocalProcessor::spawn_task(Processor::TaskFuncID func_id,
-                                    const void *args, size_t arglen,
-                                    const Realm::ProfilingRequestSet &reqs,
-                                    Event start_event, Event finish_event,
-                                    int priority)
-    {
-      // create task object to hold args, etc.
-      Task *task = new Task(me, func_id, args, arglen, reqs,
-                            finish_event, priority, 1/*users*/);
-
-      // early out - if the event has obviously triggered (or is NO_EVENT)
-      //  don't build up continuation
-      if(start_event.has_triggered()) {
-        log_task.info("new ready task: func=%d start=" IDFMT "/%d finish=" IDFMT "/%d",
-                 func_id, start_event.id, start_event.gen,
-                 finish_event.id, finish_event.gen);
-        enqueue_task(task);
-      } else {
-        log_task.debug("deferring spawn: func=%d event=" IDFMT "/%d",
-                 func_id, start_event.id, start_event.gen);
-	EventImpl::add_waiter(start_event, new DeferredTaskSpawn(this, task));
-      }
-    }
-
-    bool DeferredTaskSpawn::event_triggered(void)
-    {
-      log_task.debug("deferred task now ready: func=%d finish=" IDFMT "/%d",
-                 task->func_id, 
-                 task->finish_event.id, task->finish_event.gen);
-      proc->enqueue_task(task);
-      return true;
-    }
-
-    void DeferredTaskSpawn::print_info(FILE *f)
-    {
-      fprintf(f,"deferred task: func=%d proc=" IDFMT " finish=" IDFMT "/%d\n",
-             task->func_id, task->proc.id, task->finish_event.id, task->finish_event.gen);
-    }
-
-    void PreemptableThread::start_thread(size_t stack_size, int core_id, 
-                                         const char *debug_name)
-    {
-      pthread_attr_t attr;
-      CHECK_PTHREAD( pthread_attr_init(&attr) );
-      CHECK_PTHREAD( pthread_attr_setstacksize(&attr,stack_size) );
-      if(proc_assignment)
-	proc_assignment->bind_thread(core_id, &attr, debug_name);
-      CHECK_PTHREAD( pthread_create(&thread, &attr, &thread_entry, (void *)this) );
-      CHECK_PTHREAD( pthread_attr_destroy(&attr) );
-#ifdef DEADLOCK_TRACE
-      get_runtime()->add_thread(&thread);
-#endif
-    }
-
-    void PreemptableThread::run_task(Task *task, Processor actual_proc /*=NO_PROC*/)
-    {
-      Processor::TaskFuncPtr fptr = get_runtime()->task_table[task->func_id];
-#if 0
-      char argstr[100];
-      argstr[0] = 0;
-      for(size_t i = 0; (i < task->arglen) && (i < 40); i++)
-        sprintf(argstr+2*i, "%02x", ((unsigned char *)(task->args))[i]);
-      if(task->arglen > 40) strcpy(argstr+80, "...");
-      log_util(((task->func_id == 3) ? LEVEL_SPEW : LEVEL_INFO), 
-               "utility task start: %d (%p) (%s)", task->func_id, fptr, argstr);
-#endif
-#ifdef EVENT_GRAPH_TRACE
-      start_enclosing(task->finish_event);
-      unsigned long long start = TimeStamp::get_current_time_in_micros();
-#endif
-      log_task.info("thread running ready task %p for proc " IDFMT "",
-                              task, task->proc.id);
-      task->mark_started();
-      (*fptr)(task->args, task->arglen, 
-              (actual_proc.exists() ? actual_proc : task->proc));
-      task->mark_completed();
-      // Capture the actual processor if necessary
-      if (task->capture_proc && actual_proc.exists())
-        task->proc = actual_proc;
-      log_task.info("thread finished running task %p for proc " IDFMT "",
-                              task, task->proc.id);
-#ifdef EVENT_GRAPH_TRACE
-      unsigned long long stop = TimeStamp::get_current_time_in_micros();
-      finish_enclosing();
-      log_event_graph.debug("Task Time: (" IDFMT ",%d) %lld",
-                            task->finish_event.id, task->finish_event.gen,
-                            (stop - start));
-#endif
-#if 0
-      log_util(((task->func_id == 3) ? LEVEL_SPEW : LEVEL_INFO), 
-               "utility task end: %d (%p) (%s)", task->func_id, fptr, argstr);
-#endif
-      if(task->finish_event.exists())
-        get_runtime()->get_genevent_impl(task->finish_event)->
-                        trigger(task->finish_event.gen, gasnet_mynode());
-    }
-
-    /*static*/ bool PreemptableThread::preemptable_sleep(Event wait_for)
-    {
-      // check TLS to see if we're really a preemptable thread
-      void *tls_val = gasnett_threadkey_get(cur_preemptable_thread);
-      if(!tls_val) return false;
-
-      PreemptableThread *me = (PreemptableThread *)tls_val;
-
-      me->sleep_on_event(wait_for);
-      return true;
-    }
-    
-    /*static*/ void *PreemptableThread::thread_entry(void *data)
-    {
-      PreemptableThread *me = (PreemptableThread *)data;
-
-      // set up TLS variable so we can remember who we are way down the call
-      //  stack
-      gasnett_threadkey_set(cur_preemptable_thread, me);
-
-      // Initialize this value to NULL, it will get filled in the first time it is used
-      CHECK_PTHREAD( pthread_setspecific(thread_timer_key, NULL) );
-
-      // and then just call the virtual thread_main
-      me->thread_main();
-
-      return 0;
-    }
- 
-    // Employ some fancy struct packing here to fit in 64 bytes
-    struct SpawnTaskArgs : public BaseMedium {
-      Processor proc;
-      IDType start_id;
-      IDType finish_id;
-      size_t user_arglen;
-      int priority;
-      Processor::TaskFuncID func_id;
-      Event::gen_t start_gen;
-      Event::gen_t finish_gen;
-    };
-
-    GreenletTask::GreenletTask(Task *t, GreenletProcessor *p,
-                               void *s, long *ssize)
-      : greenlet(NULL, s, ssize), task(t), proc(p)
-    {
-    }
-
-    GreenletTask::~GreenletTask(void)
-    {
-      // Make sure we are dead
-      assert(isdead());
-      // Remove our reference on our task
-      if (__sync_add_and_fetch(&(task->finish_count),-1) == 0)
-        delete task;
-    }
-
-    bool GreenletTask::event_triggered(void)
-    {
-      // Tell the processor we're awake
-      proc->unpause_task(this);
-      // Don't delete
-      return false;
-    }
-
-    void GreenletTask::print_info(FILE *f)
-    {
-      fprintf(f,"Waiting greenlet %p of processor %s\n",
-              this, proc->processor_name);
-    }
-
-    void* GreenletTask::run(void *arg)
-    {
-      GreenletThread *thread = static_cast<GreenletThread*>(arg);
-      thread->run_task(task, proc->me);
-      proc->complete_greenlet(this);
-      return NULL;
-    }
-
-    GreenletThread::GreenletThread(GreenletProcessor *p)
-      : proc(p)
-    {
-      current_task = NULL;
-    }
-
-    GreenletThread::~GreenletThread(void)
-    {
-    }
-
-    Processor GreenletThread::get_processor(void) const
-    {
-      return proc->me;
-    }
-
-    void GreenletThread::thread_main(void)
-    {
-      greenlet::init_greenlet_thread();
-      proc->initialize_processor();
-      while (true)
-      {
-        bool quit = proc->execute_task();
-        if (quit) break;
-      }
-      proc->finalize_processor();
-    }
-
-    void GreenletThread::sleep_on_event(Event wait_for)
-    {
-      assert(current_task != NULL);
-      // Register ourselves as the waiter
-      EventImpl::add_waiter(wait_for, current_task);
-      GreenletTask *paused_task = current_task;
-      // Tell the processor to pause us
-      proc->pause_task(paused_task);
-      // When we return the event has triggered
-      assert(paused_task == current_task);
-    }
-
-    void GreenletThread::start_task(GreenletTask *task)
-    {
-      current_task = task;
-      task->switch_to(this);
-    }
-
-    void GreenletThread::resume_task(GreenletTask *task)
-    {
-      current_task = task;
-      task->switch_to(this);
-    }
-
-    void GreenletThread::return_to_root(void)
-    {
-      current_task = NULL;
-      greenlet *root = greenlet::root();
-      root->switch_to(NULL);
-    }
-
-    void GreenletThread::wait_for_shutdown(void)
-    {
-      void *result;
-      pthread_join(thread, &result);
-    }
-
-    GreenletProcessor::GreenletProcessor(Processor _me, Processor::Kind _kind,
-                                         size_t _stack_size, int init_stack_size,
-                                         const char *name, int _core_id)
-      : ProcessorImpl(_me, _kind), core_id(_core_id), proc_stack_size(_stack_size), 
-        processor_name(name),
-	condvar(mutex),
-	shutdown(false), shutdown_trigger(false), 
-        greenlet_thread(0), thread_state(GREENLET_RUNNING)
-    {
-    }
-
-    GreenletProcessor::~GreenletProcessor(void)
-    {
-    }
-
-    void GreenletProcessor::start_processor(void)
-    {
-      assert(greenlet_thread == 0);
-      greenlet_thread = new GreenletThread(this);
-      greenlet_thread->start_thread(proc_stack_size, core_id, processor_name);
-    }
-
-    void GreenletProcessor::shutdown_processor(void)
-    {
-      mutex.lock();
-      if (!shutdown_trigger)
-	condvar.wait();
-      assert(shutdown_trigger);
-      shutdown = true;
-      // Signal our thread in case it is asleep
-      condvar.signal();
-      mutex.unlock();
-      greenlet_thread->wait_for_shutdown();
-    }
-
-    void GreenletProcessor::initialize_processor(void)
-    {
-      Processor::TaskIDTable::iterator it = 
-        get_runtime()->task_table.find(Processor::TASK_ID_PROCESSOR_INIT);
-      if(it != get_runtime()->task_table.end()) {
-        log_task.info("calling processor init task: proc=" IDFMT "", me.id);
-        (it->second)(0, 0, me);
-        log_task.info("finished processor init task: proc=" IDFMT "", me.id);
-      } else {
-        log_task.info("no processor init task: proc=" IDFMT "", me.id);
-      }
-    }
-
-    void GreenletProcessor::finalize_processor(void)
-    {
-      Processor::TaskIDTable::iterator it = 
-        get_runtime()->task_table.find(Processor::TASK_ID_PROCESSOR_SHUTDOWN);
-      if(it != get_runtime()->task_table.end()) {
-        log_task.info("calling processor shutdown task: proc=" IDFMT "", me.id);
-        (it->second)(0, 0, me);
-        log_task.info("finished processor shutdown task: proc=" IDFMT "", me.id);
-      } else {
-        log_task.info("no processor shutdown task: proc=" IDFMT "", me.id);
-      }
-    }
-
-    void GreenletProcessor::enqueue_task(Task *task)
-    {
-      // Mark this task as ready
-      task->mark_ready();
-      mutex.lock();
-      task_queue.insert(task, task->priority); 
-      // Wake someone up if we aren't running
-      if (thread_state == GREENLET_IDLE)
-      {
-        thread_state = GREENLET_RUNNING;
-	condvar.signal();
-      }
-      mutex.unlock();
-    }
-
-    void GreenletProcessor::spawn_task(Processor::TaskFuncID func_id,
-                                       const void *args, size_t arglen,
-                                       Event start_event, Event finish_event,
-                                       int priority)
-    {
-      // create task object to hold args, etc.
-      Task *task = new Task(me, func_id, args, arglen, finish_event, 
-                            priority, 1/*users*/);
-
-      // early out - if the event has obviously triggered (or is NO_EVENT)
-      //  don't build up continuation
-      if(start_event.has_triggered()) {
-        log_task.info("new ready task: func=%d start=" IDFMT "/%d finish=" IDFMT "/%d",
-                 func_id, start_event.id, start_event.gen,
-                 finish_event.id, finish_event.gen);
-        enqueue_task(task);
-      } else {
-        log_task.debug("deferring spawn: func=%d event=" IDFMT "/%d",
-                 func_id, start_event.id, start_event.gen);
-	EventImpl::add_waiter(start_event, new DeferredTaskSpawn(this, task));
-      }
-    }
-
-    void GreenletProcessor::spawn_task(Processor::TaskFuncID func_id,
-                                       const void *args, size_t arglen,
-                                       const Realm::ProfilingRequestSet &reqs,
-                                       Event start_event, Event finish_event,
-                                       int priority)
-    {
-      // create task object to hold args, etc.
-      Task *task = new Task(me, func_id, args, arglen, reqs,
-                            finish_event, priority, 1/*users*/);
-
-      // early out - if the event has obviously triggered (or is NO_EVENT)
-      //  don't build up continuation
-      if(start_event.has_triggered()) {
-        log_task.info("new ready task: func=%d start=" IDFMT "/%d finish=" IDFMT "/%d",
-                 func_id, start_event.id, start_event.gen,
-                 finish_event.id, finish_event.gen);
-        enqueue_task(task);
-      } else {
-        log_task.debug("deferring spawn: func=%d event=" IDFMT "/%d",
-                 func_id, start_event.id, start_event.gen);
-	EventImpl::add_waiter(start_event, new DeferredTaskSpawn(this, task));
-      }
-    }
-
-    bool GreenletProcessor::execute_task(void)
-    {
-      mutex.lock();
-      // We should be running
-      assert(thread_state == GREENLET_RUNNING);
-      if (!resumable_tasks.empty())
-      {
-        // If we have tasks that are ready to resume, run them
-        GreenletTask *to_resume = resumable_tasks.front();
-        resumable_tasks.pop_front();
-	mutex.unlock();
-        greenlet_thread->resume_task(to_resume);
-      }
-      else if (task_queue.empty())
-      {
-        // Nothing to do, so let's go to sleep
-        thread_state = GREENLET_IDLE;
-	condvar.wait();
-        if (!shutdown)
-          assert(thread_state == GREENLET_RUNNING);
-	mutex.unlock();
-      }
-      else
-      {
-        // Pull a task off the queue and execute it
-        Task *task = task_queue.pop();
-        if (task->func_id == 0) {
-          // This is the kill pill so we need to handle it special
-          finished();
-          // Mark that we received the shutdown trigger
-          shutdown_trigger = true;
-	  condvar.signal();
-	  mutex.unlock();
-          // Trigger the completion task
-          if (__sync_fetch_and_add(&(task->run_count),1) == 0)
-            get_runtime()->get_genevent_impl(task->finish_event)->
-                          trigger(task->finish_event.gen, gasnet_mynode());
-          // Delete the task
-          if (__sync_add_and_fetch(&(task->finish_count),-1) == 0)
-            delete task;
-        } else {
-	  mutex.unlock();
-          if (__sync_fetch_and_add(&(task->run_count),1) == 0) {
-            GreenletStack stack;
-            if (!allocate_stack(stack))
-              create_stack(stack);
-            GreenletTask *green_task = new GreenletTask(task, this,
-                                            stack.stack, &stack.stack_size);
-            greenlet_thread->start_task(green_task);
-          } else {
-            // Remove our deletion reference
-            if (__sync_add_and_fetch(&(task->finish_count),-1) == 0)
-              delete task;
-          }
-        }
-      }
-      // If we have any complete greenlets, clean them up
-      if (!complete_greenlets.empty())
-      {
-        for (std::vector<GreenletTask*>::const_iterator it = 
-              complete_greenlets.begin(); it != complete_greenlets.end(); it++)
-        {
-          delete (*it);
-        }
-        complete_greenlets.clear();
-      }
-      if (shutdown)
-        return (task_queue.empty() && resumable_tasks.empty());
-      return false;
-    }
-
-    void GreenletProcessor::pause_task(GreenletTask *paused_task)
-    {
-      mutex.lock();
-      bool found = false;
-      // Go through and see if the task is already ready
-      for (std::list<GreenletTask*>::reverse_iterator it = 
-            resumable_tasks.rbegin(); it != resumable_tasks.rend(); it++)
-      {
-        if ((*it) == paused_task)
-        {
-          found = true;
-          // Reverse iterator conversion requires adding 1 first
-          resumable_tasks.erase((++it).base());
-          break;
-        }
-      }
-      // If we found it we're already ready so just return
-      if (found)
-      {
-	mutex.unlock();
-        return;
-      }
-      // Add it to the list of paused tasks
-      paused_tasks.insert(paused_task);
-      // Now figure out what we want to do
-      if (!resumable_tasks.empty())
-      {
-        // Pick a task to resume and run it
-        GreenletTask *to_resume = resumable_tasks.front();
-        resumable_tasks.pop_front();
-	mutex.unlock();
-        greenlet_thread->resume_task(to_resume);
-      }
-      else if (!task_queue.empty())
-      {
-        // Pull a task off the queue and execute it
-        Task *task = task_queue.pop();
-        if (task->func_id == 0) {
-          // This is the kill pill so we need to handle it special
-          finished();
-          // Mark that we received the shutdown trigger
-          shutdown_trigger = true;
-	  condvar.signal();
-	  mutex.unlock();
-          // Trigger the completion task
-          if (__sync_fetch_and_add(&(task->run_count),1) == 0)
-            get_runtime()->get_genevent_impl(task->finish_event)->
-                          trigger(task->finish_event.gen, gasnet_mynode());
-          // Delete the task
-          if (__sync_add_and_fetch(&(task->finish_count),-1) == 0)
-            delete task;
-        } else {
-	  mutex.unlock();
-          if (__sync_fetch_and_add(&(task->run_count),1) == 0) {
-            GreenletStack stack;
-            if (!allocate_stack(stack))
-              create_stack(stack);
-            GreenletTask *green_task = new GreenletTask(task, this,
-                                            stack.stack, &stack.stack_size);
-            greenlet_thread->start_task(green_task);
-          } else {
-            // Remove our deletion reference
-            if (__sync_add_and_fetch(&(task->finish_count),-1) == 0)
-              delete task;
-          }
-        }
-      }
-      else
-      {
-	mutex.unlock();
-        // Nothing to do, send us back to the root at which
-        // point we'll likely go to sleep
-        greenlet_thread->return_to_root(); 
-      }
-    }
-
-    void GreenletProcessor::unpause_task(GreenletTask *paused_task)
-    {
-      mutex.lock();
-      paused_tasks.erase(paused_task);
-      resumable_tasks.push_back(paused_task);
-      if (thread_state == GREENLET_IDLE)
-      {
-        thread_state = GREENLET_RUNNING;
-	condvar.signal();
-      }
-      mutex.unlock();
-    }
-
-    bool GreenletProcessor::allocate_stack(GreenletStack &stack)
-    {
-      // No need to hold the lock since only one thread is here
-      if (!greenlet_stacks.empty())
-      {
-        stack = greenlet_stacks.back();
-        greenlet_stacks.pop_back();
-        return true; // succeeded
-      }
-      return false; // failed
-    }
-
-    void GreenletProcessor::create_stack(GreenletStack &stack)
-    {
-      // We need to make a stack
-      // Set the suggested stack size
-      stack.stack_size = proc_stack_size;
-      // Then call the greenlet library
-      stack.stack = greenlet::alloc_greenlet_stack(&stack.stack_size);
-    }
-
-    void GreenletProcessor::complete_greenlet(GreenletTask *greenlet)
-    {
-      // No need for the lock here, only one thread 
-      complete_greenlets.push_back(greenlet);
-      // Tricky optimization here, we can actually release
-      // the stack now because we know there is only one thread
-      // and we are guaranteed to exit after this call so by the
-      // time this thread will try to re-use the stack we are
-      // guaranteed to have finished using it.
-      greenlet_stacks.push_back(GreenletStack());
-      GreenletStack &last = greenlet_stacks.back();
-      last.stack = greenlet->release_stack(&last.stack_size);
-    }
-
-    // can't be static if it's used in a template...
-    void handle_spawn_task_message(SpawnTaskArgs args,
-				   const void *data, size_t datalen)
-    {
-      DetailedTimer::ScopedPush sp(TIME_LOW_LEVEL);
-      ProcessorImpl *p = get_runtime()->get_processor_impl(args.proc);
-      log_task.debug("remote spawn request: proc_id=" IDFMT " task_id=%d event=" IDFMT "/%d",
-	       args.proc.id, args.func_id, args.start_id, args.start_gen);
-      Event start_event, finish_event;
-      start_event.id = args.start_id;
-      start_event.gen = args.start_gen;
-      finish_event.id = args.finish_id;
-      finish_event.gen = args.finish_gen;
-      if (args.user_arglen == datalen) {
-        // Only have user data
-        p->spawn_task(args.func_id, data, datalen,
-                      start_event, finish_event, args.priority);
-      } else {
-        // Unpack the profiling set
-        Realm::ProfilingRequestSet reqs;
-        reqs.deserialize(((char*)data)+args.user_arglen);
-        p->spawn_task(args.func_id, data, args.user_arglen, reqs,
-                      start_event, finish_event, args.priority);
-      }
-    }
-
-    typedef ActiveMessageMediumNoReply<SPAWN_TASK_MSGID,
-				       SpawnTaskArgs,
-				       handle_spawn_task_message> SpawnTaskMessage;
-
-    class RemoteProcessor : public ProcessorImpl {
-    public:
-      RemoteProcessor(Processor _me, Processor::Kind _kind)
-	: ProcessorImpl(_me, _kind)
-      {
-      }
-
-      ~RemoteProcessor(void)
-      {
-      }
-
-      virtual void start_processor(void)
-      {
-        assert(0);
-      }
-
-      virtual void shutdown_processor(void)
-      {
-        assert(0);
-      }
-
-      virtual void initialize_processor(void)
-      {
-        assert(0);
-      }
-
-      virtual void finalize_processor(void)
-      {
-        assert(0);
-      }
-
-      virtual void enqueue_task(Task *task)
-      {
-        // should never be called
-        assert(0);
-      }
-
-      virtual void tasks_available(int priority)
-      {
-	log_task.warning("remote processor " IDFMT " being told about local tasks ready?",
-			 me.id);
-      }
-
-      virtual void spawn_task(Processor::TaskFuncID func_id,
-			      const void *args, size_t arglen,
-			      //std::set<RegionInstance> instances_needed,
-			      Event start_event, Event finish_event,
-                              int priority)
-      {
-	log_task.debug("spawning remote task: proc=" IDFMT " task=%d start=" IDFMT "/%d finish=" IDFMT "/%d",
-		 me.id, func_id, 
-		 start_event.id, start_event.gen,
-		 finish_event.id, finish_event.gen);
-	SpawnTaskArgs msgargs;
-	msgargs.proc = me;
-	msgargs.func_id = func_id;
-        msgargs.start_id = start_event.id;
-        msgargs.start_gen = start_event.gen;
-        msgargs.finish_id = finish_event.id;
-        msgargs.finish_gen = finish_event.gen;
-        msgargs.priority = priority;
-        msgargs.user_arglen = arglen;
-	SpawnTaskMessage::request(ID(me).node(), msgargs, args, arglen,
-				  PAYLOAD_COPY);
-      }
-
-      virtual void spawn_task(Processor::TaskFuncID func_id,
-			      const void *args, size_t arglen,
-                              const Realm::ProfilingRequestSet &reqs,
-			      Event start_event, Event finish_event,
-                              int priority)
-      {
-        log_task.debug("spawning remote task: proc=" IDFMT " task=%d start=" IDFMT "/%d finish=" IDFMT "/%d",
-		 me.id, func_id, 
-		 start_event.id, start_event.gen,
-		 finish_event.id, finish_event.gen);
-	SpawnTaskArgs msgargs;
-	msgargs.proc = me;
-	msgargs.func_id = func_id;
-        msgargs.start_id = start_event.id;
-        msgargs.start_gen = start_event.gen;
-        msgargs.finish_id = finish_event.id;
-        msgargs.finish_gen = finish_event.gen;
-        msgargs.priority = priority;
-        msgargs.user_arglen = arglen;
-        // Make a copy of the arguments and the profiling requests in
-        // the same buffer so that we can copy them over
-        size_t msg_buffer_size = arglen + reqs.compute_size();
-        void *msg_buffer = malloc(msg_buffer_size);
-        memcpy(msg_buffer,args,arglen);
-        reqs.serialize(((char*)msg_buffer)+arglen);
-        SpawnTaskMessage::request(ID(me).node(), msgargs, msg_buffer,
-                                  msg_buffer_size, PAYLOAD_FREE);
-      }
-    };
-
-    ///////////////////////////////////////////////////
-    // Runtime
-
-    EventImpl *RuntimeImpl::get_event_impl(Event e)
-    {
-      ID id(e);
-      switch(id.type()) {
-      case ID::ID_EVENT:
-	return get_genevent_impl(e);
-      case ID::ID_BARRIER:
-	return get_barrier_impl(e);
-      default:
-	assert(0);
-      }
-    }
-
-    GenEventImpl *RuntimeImpl::get_genevent_impl(Event e)
-    {
-      ID id(e);
-      assert(id.type() == ID::ID_EVENT);
-
-      Node *n = &nodes[id.node()];
-      GenEventImpl *impl = n->events.lookup_entry(id.index(), id.node());
-      assert(impl->me == id);
-
-      // check to see if this is for a generation more than one ahead of what we
-      //  know of - this should only happen for remote events, but if it does it means
-      //  there are some generations we don't know about yet, so we can catch up (and
-      //  notify any local waiters right away)
-      impl->check_for_catchup(e.gen - 1);
-
-      return impl;
-    }
-
-    BarrierImpl *RuntimeImpl::get_barrier_impl(Event e)
-    {
-      ID id(e);
-      assert(id.type() == ID::ID_BARRIER);
-
-      Node *n = &nodes[id.node()];
-      BarrierImpl *impl = n->barriers.lookup_entry(id.index(), id.node());
-      assert(impl->me == id);
-      return impl;
-    }
-
-    ReservationImpl *RuntimeImpl::get_lock_impl(ID id)
-    {
-      switch(id.type()) {
-      case ID::ID_LOCK:
-	{
-	  Node *n = &nodes[id.node()];
-	  ReservationImpl *impl = n->reservations.lookup_entry(id.index(), id.node());
-	  assert(impl->me == id.convert<Reservation>());
-	  return impl;
-#if 0
-	  std::vector<ReservationImpl>& locks = nodes[id.node()].locks;
-
-	  unsigned index = id.index();
-	  if(index >= n->num_locks) {
-	    AutoHSLLock a(n->mutex); // take lock before we actually resize
-
-	    // grow our array to mirror additions by other nodes
-	    //  this should never happen for our own node
-	    assert(id.node() != gasnet_mynode());
-
-	    unsigned oldsize = n->locks.size();
-	    assert(oldsize < MAX_LOCAL_LOCKS);
-	    if(index >= oldsize) { // only it's still too small
-              assert((index+1) < MAX_LOCAL_LOCKS);
-	      n->locks.resize(index + 1);
-	      for(unsigned i = oldsize; i <= index; i++)
-		n->locks[i].init(ID(ID::ID_LOCK, id.node(), i).convert<Reservation>(),
-				 id.node());
-	      n->num_locks = index + 1;
-	    }
-	  }
-	  return &(locks[index]);
-#endif
-	}
-
-      case ID::ID_INDEXSPACE:
-	return &(get_index_space_impl(id)->lock);
-
-      case ID::ID_INSTANCE:
-	return &(get_instance_impl(id)->lock);
-
-      case ID::ID_PROCGROUP:
-	return &(get_procgroup_impl(id)->lock);
-
-      default:
-	assert(0);
-      }
-    }
-
-    template <class T>
-    inline T *null_check(T *ptr)
-    {
-      assert(ptr != 0);
-      return ptr;
-    }
-
-    MemoryImpl *RuntimeImpl::get_memory_impl(ID id)
-    {
-      switch(id.type()) {
-      case ID::ID_MEMORY:
-      case ID::ID_ALLOCATOR:
-      case ID::ID_INSTANCE:
-	if(id.index_h() == ID::ID_GLOBAL_MEM)
-	  return global_memory;
-	return null_check(nodes[id.node()].memories[id.index_h()]);
-
-      default:
-	assert(0);
-      }
-    }
-
-    ProcessorImpl *RuntimeImpl::get_processor_impl(ID id)
-    {
-      if(id.type() == ID::ID_PROCGROUP)
-	return get_procgroup_impl(id);
-
-      assert(id.type() == ID::ID_PROCESSOR);
-      return null_check(nodes[id.node()].processors[id.index()]);
-    }
-
-    ProcessorGroup *RuntimeImpl::get_procgroup_impl(ID id)
-    {
-      assert(id.type() == ID::ID_PROCGROUP);
-
-      Node *n = &nodes[id.node()];
-      ProcessorGroup *impl = n->proc_groups.lookup_entry(id.index(), id.node());
-      assert(impl->me == id.convert<Processor>());
-      return impl;
-    }
-
-    IndexSpaceImpl *RuntimeImpl::get_index_space_impl(ID id)
-    {
-      assert(id.type() == ID::ID_INDEXSPACE);
-
-      Node *n = &nodes[id.node()];
-      IndexSpaceImpl *impl = n->index_spaces.lookup_entry(id.index(), id.node());
-      assert(impl->me == id.convert<IndexSpace>());
-      return impl;
-#if 0
-      unsigned index = id.index();
-      if(index >= n->index_spaces.size()) {
-	AutoHSLLock a(n->mutex); // take lock before we actually resize
-
-	if(index >= n->index_spaces.size())
-	  n->index_spaces.resize(index + 1);
-      }
-
-      if(!n->index_spaces[index]) { // haven't seen this metadata before?
-	//printf("UNKNOWN METADATA " IDFMT "\n", id.id());
-	AutoHSLLock a(n->mutex); // take lock before we actually allocate
-	if(!n->index_spaces[index]) {
-	  n->index_spaces[index] = new IndexSpaceImpl(id.convert<IndexSpace>());
-	} 
-      }
-
-      return n->index_spaces[index];
-#endif
-    }
-
-    RegionInstanceImpl *RuntimeImpl::get_instance_impl(ID id)
-    {
-      assert(id.type() == ID::ID_INSTANCE);
-      MemoryImpl *mem = get_memory_impl(id);
-      
-      AutoHSLLock al(mem->mutex);
-
-      if(id.index_l() >= mem->instances.size()) {
-	assert(id.node() != gasnet_mynode());
-
-	size_t old_size = mem->instances.size();
-	if(id.index_l() >= old_size) {
-	  // still need to grow (i.e. didn't lose the race)
-	  mem->instances.resize(id.index_l() + 1);
-
-	  // don't have region/offset info - will have to pull that when
-	  //  needed
-	  for(unsigned i = old_size; i <= id.index_l(); i++) 
-	    mem->instances[i] = 0;
-	}
-      }
-
-      if(!mem->instances[id.index_l()]) {
-	if(!mem->instances[id.index_l()]) {
-	  //printf("[%d] creating proxy instance: inst=" IDFMT "\n", gasnet_mynode(), id.id());
-	  mem->instances[id.index_l()] = new RegionInstanceImpl(id.convert<RegionInstance>(), mem->me);
-	}
-      }
-	  
-      return mem->instances[id.index_l()];
-    }
-
-#ifdef DEADLOCK_TRACE
-    void RuntimeImpl::add_thread(const pthread_t *thread)
-    {
-      unsigned idx = __sync_fetch_and_add(&next_thread,1);
-      assert(idx < MAX_NUM_THREADS);
-      all_threads[idx] = *thread;
-      thread_counts[idx] = 0;
-    }
-#endif
-
-  };
-};
-
-namespace Realm {
-
-    ///////////////////////////////////////////////////
-    // RegionMetaData
-
-    /*static*/ const IndexSpace IndexSpace::NO_SPACE = { 0 };
-    /*static*/ const Domain Domain::NO_DOMAIN = Domain();
-
-    /*static*/ IndexSpace IndexSpace::create_index_space(size_t num_elmts)
-    {
-      DetailedTimer::ScopedPush sp(TIME_LOW_LEVEL);
-
-      IndexSpaceImpl *impl = get_runtime()->local_index_space_free_list->alloc_entry();
-      
-      impl->init(impl->me, NO_SPACE, num_elmts);
-      
-      log_meta.info("index space created: id=" IDFMT " num_elmts=%zd",
-	       impl->me.id, num_elmts);
-      return impl->me;
-    }
-
-    /*static*/ IndexSpace IndexSpace::create_index_space(const ElementMask &mask)
-    {
-      DetailedTimer::ScopedPush sp(TIME_LOW_LEVEL);
-
-      IndexSpaceImpl *impl = get_runtime()->local_index_space_free_list->alloc_entry();
-      
-      // TODO: actually decide when to safely consider a subregion frozen
-      impl->init(impl->me, NO_SPACE, mask.get_num_elmts(), &mask, true);
-      
-      log_meta.info("index space created: id=" IDFMT " num_elmts=%d",
-	       impl->me.id, mask.get_num_elmts());
-      return impl->me;
-    }
-
-    /*static*/ IndexSpace IndexSpace::create_index_space(IndexSpace parent, const ElementMask &mask, bool allocable)
-    {
-      DetailedTimer::ScopedPush sp(TIME_LOW_LEVEL);
-
-      IndexSpaceImpl *impl = get_runtime()->local_index_space_free_list->alloc_entry();
-      assert(impl);
-      assert(ID(impl->me).type() == ID::ID_INDEXSPACE);
-
-      StaticAccess<IndexSpaceImpl> p_data(get_runtime()->get_index_space_impl(parent));
-
-      impl->init(impl->me, parent,
-		 p_data->num_elmts, 
-		 &mask,
-		 !allocable);  // TODO: actually decide when to safely consider a subregion frozen
-      
-      log_meta.info("index space created: id=" IDFMT " parent=" IDFMT " (num_elmts=%zd)",
-	       impl->me.id, parent.id, p_data->num_elmts);
-      return impl->me;
-    }
-
-    IndexSpaceAllocator IndexSpace::create_allocator(void) const
-    {
-      DetailedTimer::ScopedPush sp(TIME_LOW_LEVEL);
-      IndexSpaceAllocatorImpl *a_impl = new IndexSpaceAllocatorImpl(get_runtime()->get_index_space_impl(*this));
-      return IndexSpaceAllocator(a_impl);
-    }
-
-    RegionInstance Domain::create_instance(Memory memory,
-					   size_t elem_size,
-					   ReductionOpID redop_id) const
-    {
-      DetailedTimer::ScopedPush sp(TIME_LOW_LEVEL);      
-      std::vector<size_t> field_sizes(1);
-      field_sizes[0] = elem_size;
-
-      return create_instance(memory, field_sizes, 1, redop_id);
-    }
-
-    RegionInstance Domain::create_instance(Memory memory,
-					   size_t elem_size,
-                                           const Realm::ProfilingRequestSet &reqs,
-					   ReductionOpID redop_id) const
-    {
-      DetailedTimer::ScopedPush sp(TIME_LOW_LEVEL);      
-      std::vector<size_t> field_sizes(1);
-      field_sizes[0] = elem_size;
-
-      return create_instance(memory, field_sizes, 1, reqs, redop_id);
-    }
-
-    RegionInstance Domain::create_instance(Memory memory,
-					   const std::vector<size_t> &field_sizes,
-					   size_t block_size,
-					   ReductionOpID redop_id) const
-    {
-      Realm::ProfilingRequestSet requests;
-      return create_instance(memory, field_sizes, block_size, requests, redop_id);
-    }
-
-    RegionInstance Domain::create_instance(Memory memory,
-					   const std::vector<size_t> &field_sizes,
-					   size_t block_size,
-                                           const Realm::ProfilingRequestSet &reqs,
-					   ReductionOpID redop_id) const
-    {
-      DetailedTimer::ScopedPush sp(TIME_LOW_LEVEL);      
-      ID id(memory);
-
-      MemoryImpl *m_impl = get_runtime()->get_memory_impl(memory);
-
-      size_t elem_size = 0;
-      for(std::vector<size_t>::const_iterator it = field_sizes.begin();
-	  it != field_sizes.end();
-	  it++)
-	elem_size += *it;
-
-      size_t num_elements;
-      int linearization_bits[RegionInstanceImpl::MAX_LINEARIZATION_LEN];
-      if(get_dim() > 0) {
-	// we have a rectangle - figure out its volume and create based on that
-	Arrays::Rect<1> inst_extent;
-	switch(get_dim()) {
-	case 1:
-	  {
-	    std::vector<Layouts::DimKind> kind_vec;
-	    std::vector<size_t> size_vec;
-	    kind_vec.push_back(Layouts::DIM_X);
-	    size_vec.push_back(get_rect<1>().dim_size(0));
-	    Layouts::SplitDimLinearization<1> cl(kind_vec, size_vec);
-	    //Arrays::FortranArrayLinearization<1> cl(get_rect<1>(), 0);
-	    DomainLinearization dl = DomainLinearization::from_mapping<1>(Arrays::Mapping<1, 1>::new_dynamic_mapping(cl));
-	    inst_extent = cl.image_convex(get_rect<1>());
-	    dl.serialize(linearization_bits);
-	    break;
-	  }
-
-	case 2:
-	  {
-	    std::vector<Layouts::DimKind> kind_vec;
-	    std::vector<size_t> size_vec;
-	    kind_vec.push_back(Layouts::DIM_X);
-	    kind_vec.push_back(Layouts::DIM_Y);
-	    size_vec.push_back(get_rect<2>().dim_size(0));
-	    size_vec.push_back(get_rect<2>().dim_size(1));
-	    Layouts::SplitDimLinearization<2> cl(kind_vec, size_vec);
-	    //Arrays::FortranArrayLinearization<2> cl(get_rect<2>(), 0);
-	    DomainLinearization dl = DomainLinearization::from_mapping<2>(Arrays::Mapping<2, 1>::new_dynamic_mapping(cl));
-	    inst_extent = cl.image_convex(get_rect<2>());
-	    dl.serialize(linearization_bits);
-	    break;
-	  }
-
-	case 3:
-	  {
-	    std::vector<Layouts::DimKind> kind_vec;
-	    std::vector<size_t> size_vec;
-	    kind_vec.push_back(Layouts::DIM_X);
-	    kind_vec.push_back(Layouts::DIM_Y);
-	    kind_vec.push_back(Layouts::DIM_Z);
-	    size_vec.push_back(get_rect<3>().dim_size(0));
-	    size_vec.push_back(get_rect<3>().dim_size(1));
-	    size_vec.push_back(get_rect<3>().dim_size(2));
-	    Layouts::SplitDimLinearization<3> cl(kind_vec, size_vec);
-	    //Arrays::FortranArrayLinearization<3> cl(get_rect<3>(), 0);
-	    DomainLinearization dl = DomainLinearization::from_mapping<3>(Arrays::Mapping<3, 1>::new_dynamic_mapping(cl));
-	    inst_extent = cl.image_convex(get_rect<3>());
-	    dl.serialize(linearization_bits);
-	    break;
-	  }
-
-	default: assert(0);
-	}
-
-	num_elements = inst_extent.volume();
-	//printf("num_elements = %zd\n", num_elements);
-      } else {
-	IndexSpaceImpl *r = get_runtime()->get_index_space_impl(get_index_space());
-
-	StaticAccess<IndexSpaceImpl> data(r);
-	assert(data->num_elmts > 0);
-
-#ifdef FULL_SIZE_INSTANCES
-	num_elements = data->last_elmt + 1;
-	// linearization is an identity translation
-	Translation<1> inst_offset(0);
-	DomainLinearization dl = DomainLinearization::from_mapping<1>(Mapping<1,1>::new_dynamic_mapping(inst_offset));
-	dl.serialize(linearization_bits);
-#else
-	num_elements = data->last_elmt - data->first_elmt + 1;
-        // round num_elements up to a multiple of 4 to line things up better with vectors, cache lines, etc.
-        if(num_elements & 3) {
-          if (block_size == num_elements)
-            block_size = (block_size + 3) & ~(size_t)3;
-          num_elements = (num_elements + 3) & ~(size_t)3;
-        }
-	if(block_size > num_elements)
-	  block_size = num_elements;
-
-	//printf("CI: %zd %zd %zd\n", data->num_elmts, data->first_elmt, data->last_elmt);
-
-	Translation<1> inst_offset(-(int)(data->first_elmt));
-	DomainLinearization dl = DomainLinearization::from_mapping<1>(Mapping<1,1>::new_dynamic_mapping(inst_offset));
-	dl.serialize(linearization_bits);
-#endif
-      }
-
-      // for instances with a single element, there's no real difference between AOS and
-      //  SOA - force the block size to indicate "full SOA" as it makes the DMA code
-      //  use a faster path
-      if(field_sizes.size() == 1)
-	block_size = num_elements;
-
-#ifdef FORCE_SOA_INSTANCE_LAYOUT
-      // the big hammer
-      if(block_size != num_elements) {
-        log_inst.info("block size changed from %zd to %zd (SOA)",
-                      block_size, num_elements);
-        block_size = num_elements;
-      }
-#endif
-
-      if(block_size > 1) {
-	size_t leftover = num_elements % block_size;
-	if(leftover > 0)
-	  num_elements += (block_size - leftover);
-      }
-
-      size_t inst_bytes = elem_size * num_elements;
-
-      RegionInstance i = m_impl->create_instance(get_index_space(), linearization_bits, inst_bytes,
-						 block_size, elem_size, field_sizes,
-						 redop_id,
-						 -1 /*list size*/, reqs,
-						 RegionInstance::NO_INST);
-      log_meta.info("instance created: region=" IDFMT " memory=" IDFMT " id=" IDFMT " bytes=%zd",
-	       this->is_id, memory.id, i.id, inst_bytes);
-      return i;
-    }
-
-    RegionInstance Domain::create_hdf5_instance(const char *file_name,
-                                                const std::vector<size_t> &field_sizes,
-                                                const std::vector<const char*> &field_files,
-                                                bool read_only) const
-    {
-#ifndef USE_HDF
-      // TODO: Implement this
-      assert(false);
-      return RegionInstance::NO_INST;
-#else
-      assert(field_sizes.size() == field_files.size());
-      Memory memory = Memory::NO_MEMORY;
-      Machine machine = Machine::get_machine();
-      std::set<Memory> mem;
-      machine.get_all_memories(mem);
-      for(std::set<Memory>::iterator it = mem.begin(); it != mem.end(); it++) {
-        if (it->kind() == Memory::HDF_MEM) {
-          memory = *it;
-        }
-      }
-      assert(memory.kind() == Memory::HDF_MEM);
-      DetailedTimer::ScopedPush sp(TIME_LOW_LEVEL);
-      HDFMemory* hdf_mem = (HDFMemory*) get_runtime()->get_memory_impl(memory);
-      size_t elem_size = 0;
-      for(std::vector<size_t>::const_iterator it = field_sizes.begin();
-	  it != field_sizes.end();
-	  it++)
-	elem_size += *it;
-      
-      size_t num_elements;
-      int linearization_bits[RegionInstanceImpl::MAX_LINEARIZATION_LEN];
-      assert(get_dim() > 0);
-      {
-        Arrays::Rect<1> inst_extent;
-        switch(get_dim()) {
-	case 1:
-	  {
-	    Arrays::FortranArrayLinearization<1> cl(get_rect<1>(), 0);
-	    DomainLinearization dl = DomainLinearization::from_mapping<1>(Arrays::Mapping<1, 1>::new_dynamic_mapping(cl));
-	    inst_extent = cl.image_convex(get_rect<1>());
-	    dl.serialize(linearization_bits);
-	    break;
-	  }
-
-	case 2:
-	  {
-	    Arrays::FortranArrayLinearization<2> cl(get_rect<2>(), 0);
-	    DomainLinearization dl = DomainLinearization::from_mapping<2>(Arrays::Mapping<2, 1>::new_dynamic_mapping(cl));
-	    inst_extent = cl.image_convex(get_rect<2>());
-	    dl.serialize(linearization_bits);
-	    break;
-	  }
-
-	case 3:
-	  {
-	    Arrays::FortranArrayLinearization<3> cl(get_rect<3>(), 0);
-	    DomainLinearization dl = DomainLinearization::from_mapping<3>(Arrays::Mapping<3, 1>::new_dynamic_mapping(cl));
-	    inst_extent = cl.image_convex(get_rect<3>());
-	    dl.serialize(linearization_bits);
-	    break;
-	  }
-
-	default: assert(0);
-	}
-
-	num_elements = inst_extent.volume();
-      }
-
-      Realm::ProfilingRequestSet requests;
-      size_t inst_bytes = elem_size * num_elements;
-      RegionInstance i = hdf_mem->create_instance(get_index_space(), linearization_bits, inst_bytes,
-                                                  get_volume() /*block_size*/, elem_size, field_sizes,
-                                                  0 /*redop_id*/, -1/*list_size*/, requests, RegionInstance::NO_INST,
-                                                  file_name, field_files, *this, read_only);
-      log_meta.info("instance created: region=" IDFMT " memory=" IDFMT " id=" IDFMT " bytes=%zd",
-	       this->is_id, memory.id, i.id, inst_bytes);
-      return i;
-#endif
-    }
-
-#if 0
-    RegionInstance IndexSpace::create_instance_untyped(Memory memory,
-									 ReductionOpID redopid) const
-    {
-      DetailedTimer::ScopedPush sp(TIME_LOW_LEVEL);      
-      ID id(memory);
-
-      const ReductionOpUntyped *redop = get_runtime()->reduce_op_table[redopid];
-
-      MemoryImpl *m_impl = get_runtime()->get_memory_impl(memory);
-
-      size_t inst_bytes = impl()->instance_size(redop);
-      off_t inst_adjust = impl()->instance_adjust(redop);
-
-      RegionInstance i = m_impl->create_instance(get_index_space(), inst_bytes, 
-							inst_adjust, redopid);
-      log_meta.info("instance created: region=" IDFMT " memory=" IDFMT " id=" IDFMT " bytes=%zd adjust=%zd redop=%d",
-	       this->id, memory.id, i.id, inst_bytes, inst_adjust, redopid);
-      return i;
-    }
-
-    RegionInstance IndexSpace::create_instance_untyped(Memory memory,
-									 ReductionOpID redopid,
-									 off_t list_size,
-									 RegionInstance parent_inst) const
-    {
-      DetailedTimer::ScopedPush sp(TIME_LOW_LEVEL);      
-      ID id(memory);
-
-      const ReductionOpUntyped *redop = get_runtime()->reduce_op_table[redopid];
-
-      MemoryImpl *m_impl = get_runtime()->get_memory_impl(memory);
-
-      size_t inst_bytes = impl()->instance_size(redop, list_size);
-      off_t inst_adjust = impl()->instance_adjust(redop);
-
-      RegionInstance i = m_impl->create_instance(*this, inst_bytes, 
-							inst_adjust, redopid,
-							list_size, parent_inst);
-      log_meta.info("instance created: region=" IDFMT " memory=" IDFMT " id=" IDFMT " bytes=%zd adjust=%zd redop=%d list_size=%zd parent_inst=" IDFMT "",
-	       this->id, memory.id, i.id, inst_bytes, inst_adjust, redopid,
-	       list_size, parent_inst.id);
-      return i;
-    }
-#endif
-
-    void IndexSpace::destroy(Event wait_on) const
-    {
-      assert(wait_on.has_triggered());
-      //assert(0);
-    }
-
-    void IndexSpaceAllocator::destroy(void) 
-    {
-      DetailedTimer::ScopedPush sp(TIME_LOW_LEVEL);
-      if (impl != NULL)
-      {
-        delete (IndexSpaceAllocatorImpl *)impl;
-        // Avoid double frees
-        impl = NULL;
-      }
-    }
-
-    const ElementMask &IndexSpace::get_valid_mask(void) const
-    {
-      DetailedTimer::ScopedPush sp(TIME_LOW_LEVEL);
-      IndexSpaceImpl *r_impl = get_runtime()->get_index_space_impl(*this);
-#ifdef COHERENT_BUT_BROKEN_WAY
-      // for now, just hand out the valid mask for the master allocator
-      //  and hope it's accessible to the caller
-      SharedAccess<IndexSpaceImpl> data(r_impl);
-      assert((data->valid_mask_owners >> gasnet_mynode()) & 1);
-#else
-      if(!r_impl->valid_mask_complete) {
-	Event wait_on = r_impl->request_valid_mask();
-	
-	log_copy.info("missing valid mask (" IDFMT "/%p) - waiting for " IDFMT "/%d",
-		      id, r_impl->valid_mask,
-		      wait_on.id, wait_on.gen);
-
-	wait_on.wait();
-      }
-#endif
-      return *(r_impl->valid_mask);
-    }
-
-    Event IndexSpace::create_equal_subspaces(size_t count, size_t granularity,
-                                             std::vector<IndexSpace>& subspaces,
-                                             bool mutable_results,
-                                             Event wait_on /*= Event::NO_EVENT*/) const
-    {
-      // TODO: Implement this
-      assert(false);
-      return Event::NO_EVENT;
-    }
-
-    Event IndexSpace::create_equal_subspaces(size_t count, size_t granularity,
-                                             std::vector<IndexSpace>& subspaces,
-                                             const Realm::ProfilingRequestSet &reqs,
-                                             bool mutable_results,
-                                             Event wait_on /*= Event::NO_EVENT*/) const
-    {
-      // TODO: Implement this
-      assert(false);
-      return Event::NO_EVENT;
-    }
-
-    Event IndexSpace::create_weighted_subspaces(size_t count, size_t granularity,
-                                                const std::vector<int>& weights,
-                                                std::vector<IndexSpace>& subspaces,
-                                                bool mutable_results,
-                                                Event wait_on /*= Event::NO_EVENT*/) const
-    {
-      // TODO: Implement this
-      assert(false);
-      return Event::NO_EVENT;
-    }
-
-    Event IndexSpace::create_weighted_subspaces(size_t count, size_t granularity,
-                                                const std::vector<int>& weights,
-                                                std::vector<IndexSpace>& subspaces,
-                                                const Realm::ProfilingRequestSet &reqs,
-                                                bool mutable_results,
-                                                Event wait_on /*= Event::NO_EVENT*/) const
-    {
-      // TODO: Implement this
-      assert(false);
-      return Event::NO_EVENT;
-    }
-
-    /*static*/
-    Event IndexSpace::compute_index_spaces(std::vector<BinaryOpDescriptor>& pairs,
-                                           bool mutable_results,
-					   Event wait_on /*= Event::NO_EVENT*/)
-    {
-      // TODO: Implement this
-      assert(false);
-      return Event::NO_EVENT;
-    }
-
-    /*static*/
-    Event IndexSpace::compute_index_spaces(std::vector<BinaryOpDescriptor>& pairs,
-                                           const Realm::ProfilingRequestSet &reqs,
-                                           bool mutable_results,
-					   Event wait_on /*= Event::NO_EVENT*/)
-    {
-      // TODO: Implement this
-      assert(false);
-      return Event::NO_EVENT;
-    }
-
-    /*static*/
-    Event IndexSpace::reduce_index_spaces(IndexSpaceOperation op,
-                                          const std::vector<IndexSpace>& spaces,
-                                          IndexSpace& result,
-                                          bool mutable_results,
-                                          IndexSpace parent /*= IndexSpace::NO_SPACE*/,
-				          Event wait_on /*= Event::NO_EVENT*/)
-    {
-      // TODO: Implement this
-      assert(false);
-      return Event::NO_EVENT;
-    }
-
-    /*static*/
-    Event IndexSpace::reduce_index_spaces(IndexSpaceOperation op,
-                                          const std::vector<IndexSpace>& spaces,
-                                          const Realm::ProfilingRequestSet &reqs,
-                                          IndexSpace& result,
-                                          bool mutable_results,
-                                          IndexSpace parent /*= IndexSpace::NO_SPACE*/,
-				          Event wait_on /*= Event::NO_EVENT*/)
-    {
-      // TODO: Implement this
-      assert(false);
-      return Event::NO_EVENT;
-    }
-
-    Event IndexSpace::create_subspaces_by_field(
-                                const std::vector<FieldDataDescriptor>& field_data,
-                                std::map<DomainPoint, IndexSpace>& subspaces,
-                                bool mutable_results,
-                                Event wait_on /*= Event::NO_EVENT*/) const
-    {
-      // TODO: Implement this
-      assert(false);
-      return Event::NO_EVENT;
-    }
-
-    Event IndexSpace::create_subspaces_by_field(
-                                const std::vector<FieldDataDescriptor>& field_data,
-                                std::map<DomainPoint, IndexSpace>& subspaces,
-                                const Realm::ProfilingRequestSet &reqs,
-                                bool mutable_results,
-                                Event wait_on /*= Event::NO_EVENT*/) const
-    {
-      // TODO: Implement this
-      assert(false);
-      return Event::NO_EVENT;
-    }
-
-    Event IndexSpace::create_subspaces_by_image(
-                                const std::vector<FieldDataDescriptor>& field_data,
-                                std::map<IndexSpace, IndexSpace>& subspaces,
-                                bool mutable_results,
-                                Event wait_on /*= Event::NO_EVENT*/) const
-    {
-      // TODO: Implement this
-      assert(false);
-      return Event::NO_EVENT;
-    }
-
-    Event IndexSpace::create_subspaces_by_image(
-                                const std::vector<FieldDataDescriptor>& field_data,
-                                std::map<IndexSpace, IndexSpace>& subspaces,
-                                const Realm::ProfilingRequestSet &reqs,
-                                bool mutable_results,
-                                Event wait_on /*= Event::NO_EVENT*/) const
-    {
-      // TODO: Implement this
-      assert(false);
-      return Event::NO_EVENT;
-    }
-
-    Event IndexSpace::create_subspaces_by_preimage(
-                                 const std::vector<FieldDataDescriptor>& field_data,
-                                 std::map<IndexSpace, IndexSpace>& subspaces,
-                                 bool mutable_results,
-                                 Event wait_on /*= Event::NO_EVENT*/) const
-    {
-      // TODO: Implement this
-      assert(false);
-      return Event::NO_EVENT;
-    }
-
-    Event IndexSpace::create_subspaces_by_preimage(
-                                 const std::vector<FieldDataDescriptor>& field_data,
-                                 std::map<IndexSpace, IndexSpace>& subspaces,
-                                 const Realm::ProfilingRequestSet &reqs,
-                                 bool mutable_results,
-                                 Event wait_on /*= Event::NO_EVENT*/) const
-    {
-      // TODO: Implement this
-      assert(false);
-      return Event::NO_EVENT;
-    }
-
-    ///////////////////////////////////////////////////
-    // Element Masks
-
-    ElementMask::ElementMask(void)
-      : first_element(-1), num_elements(-1), memory(Memory::NO_MEMORY), offset(-1),
-	raw_data(0), first_enabled_elmt(-1), last_enabled_elmt(-1)
-    {
-    }
-
-    ElementMask::ElementMask(int _num_elements, int _first_element /*= 0*/)
-      : first_element(_first_element), num_elements(_num_elements), memory(Memory::NO_MEMORY), offset(-1), first_enabled_elmt(-1), last_enabled_elmt(-1)
-    {
-      size_t bytes_needed = ElementMaskImpl::bytes_needed(first_element, num_elements);
-      raw_data = calloc(1, bytes_needed);
-      //((ElementMaskImpl *)raw_data)->count = num_elements;
-      //((ElementMaskImpl *)raw_data)->offset = first_element;
-    }
-
-    ElementMask::ElementMask(const ElementMask &copy_from, 
-			     int _num_elements /*= -1*/, int _first_element /*= 0*/)
-    {
-      first_element = copy_from.first_element;
-      num_elements = copy_from.num_elements;
-      first_enabled_elmt = copy_from.first_enabled_elmt;
-      last_enabled_elmt = copy_from.last_enabled_elmt;
-      size_t bytes_needed = ElementMaskImpl::bytes_needed(first_element, num_elements);
-      raw_data = calloc(1, bytes_needed);
-
-      if(copy_from.raw_data) {
-	memcpy(raw_data, copy_from.raw_data, bytes_needed);
-      } else {
-	get_runtime()->get_memory_impl(copy_from.memory)->get_bytes(copy_from.offset, raw_data, bytes_needed);
-      }
-    }
-
-    ElementMask::~ElementMask(void)
-    {
-      if (raw_data) {
-        free(raw_data);
-        raw_data = 0;
-      }
-    }
-
-    ElementMask& ElementMask::operator=(const ElementMask &rhs)
-    {
-      first_element = rhs.first_element;
-      num_elements = rhs.num_elements;
-      first_enabled_elmt = rhs.first_enabled_elmt;
-      last_enabled_elmt = rhs.last_enabled_elmt;
-      size_t bytes_needed = rhs.raw_size();
-      if (raw_data)
-        free(raw_data);
-      raw_data = calloc(1, bytes_needed);
-      if (rhs.raw_data)
-        memcpy(raw_data, rhs.raw_data, bytes_needed);
-      else
-        get_runtime()->get_memory_impl(rhs.memory)->get_bytes(rhs.offset, raw_data, bytes_needed);
-      return *this;
-    }
-
-    void ElementMask::init(int _first_element, int _num_elements, Memory _memory, off_t _offset)
-    {
-      first_element = _first_element;
-      num_elements = _num_elements;
-      memory = _memory;
-      offset = _offset;
-      size_t bytes_needed = ElementMaskImpl::bytes_needed(first_element, num_elements);
-      raw_data = get_runtime()->get_memory_impl(memory)->get_direct_ptr(offset, bytes_needed);
-    }
-
-    void ElementMask::enable(int start, int count /*= 1*/)
-    {
-      if(raw_data != 0) {
-	ElementMaskImpl *impl = (ElementMaskImpl *)raw_data;
-	//printf("ENABLE %p %d %d %d " IDFMT "\n", raw_data, offset, start, count, impl->bits[0]);
-	int pos = start - first_element;
-        assert(pos < num_elements);
-	for(int i = 0; i < count; i++) {
-	  uint64_t *ptr = &(impl->bits[pos >> 6]);
-	  *ptr |= (1ULL << (pos & 0x3f));
-	  pos++;
-	}
-	//printf("ENABLED %p %d %d %d " IDFMT "\n", raw_data, offset, start, count, impl->bits[0]);
-      } else {
-	//printf("ENABLE(2) " IDFMT " %d %d %d\n", memory.id, offset, start, count);
-	MemoryImpl *m_impl = get_runtime()->get_memory_impl(memory);
-
-	int pos = start - first_element;
-	for(int i = 0; i < count; i++) {
-	  off_t ofs = offset + ((pos >> 6) << 3);
-	  uint64_t val;
-	  m_impl->get_bytes(ofs, &val, sizeof(val));
-	  //printf("ENABLED(2) %d,  " IDFMT "\n", ofs, val);
-	  val |= (1ULL << (pos & 0x3f));
-	  m_impl->put_bytes(ofs, &val, sizeof(val));
-	  pos++;
-	}
-      }
-
-      if((first_enabled_elmt < 0) || (start < first_enabled_elmt))
-	first_enabled_elmt = start;
-
-      if((last_enabled_elmt < 0) || ((start+count-1) > last_enabled_elmt))
-	last_enabled_elmt = start + count - 1;
-    }
-
-    void ElementMask::disable(int start, int count /*= 1*/)
-    {
-      if(raw_data != 0) {
-	ElementMaskImpl *impl = (ElementMaskImpl *)raw_data;
-	int pos = start - first_element;
-	for(int i = 0; i < count; i++) {
-	  uint64_t *ptr = &(impl->bits[pos >> 6]);
-	  *ptr &= ~(1ULL << (pos & 0x3f));
-	  pos++;
-	}
-      } else {
-	//printf("DISABLE(2) " IDFMT " %d %d %d\n", memory.id, offset, start, count);
-	MemoryImpl *m_impl = get_runtime()->get_memory_impl(memory);
-
-	int pos = start - first_element;
-	for(int i = 0; i < count; i++) {
-	  off_t ofs = offset + ((pos >> 6) << 3);
-	  uint64_t val;
-	  m_impl->get_bytes(ofs, &val, sizeof(val));
-	  //printf("DISABLED(2) %d,  " IDFMT "\n", ofs, val);
-	  val &= ~(1ULL << (pos & 0x3f));
-	  m_impl->put_bytes(ofs, &val, sizeof(val));
-	  pos++;
-	}
-      }
-
-      // not really right
-      if(start == first_enabled_elmt) {
-	//printf("pushing first: %d -> %d\n", first_enabled_elmt, first_enabled_elmt+1);
-	first_enabled_elmt++;
-      }
-    }
-
-    int ElementMask::find_enabled(int count /*= 1 */, int start /*= 0*/) const
-    {
-      if(start == 0)
-	start = first_enabled_elmt;
-      if(raw_data != 0) {
-	ElementMaskImpl *impl = (ElementMaskImpl *)raw_data;
-	//printf("FIND_ENABLED %p %d %d " IDFMT "\n", raw_data, first_element, count, impl->bits[0]);
-	for(int pos = start; pos <= num_elements - count; pos++) {
-	  int run = 0;
-	  while(1) {
-	    uint64_t bit = ((impl->bits[pos >> 6] >> (pos & 0x3f))) & 1;
-	    if(bit != 1) break;
-	    pos++; run++;
-	    if(run >= count) return pos - run;
-	  }
-	}
-      } else {
-	MemoryImpl *m_impl = get_runtime()->get_memory_impl(memory);
-	//printf("FIND_ENABLED(2) " IDFMT " %d %d %d\n", memory.id, offset, first_element, count);
-	for(int pos = start; pos <= num_elements - count; pos++) {
-	  int run = 0;
-	  while(1) {
-	    off_t ofs = offset + ((pos >> 6) << 3);
-	    uint64_t val;
-	    m_impl->get_bytes(ofs, &val, sizeof(val));
-	    uint64_t bit = (val >> (pos & 0x3f)) & 1;
-	    if(bit != 1) break;
-	    pos++; run++;
-	    if(run >= count) return pos - run;
-	  }
-	}
-      }
-      return -1;
-    }
-
-    int ElementMask::find_disabled(int count /*= 1 */, int start /*= 0*/) const
-    {
-      if((start == 0) && (first_enabled_elmt > 0))
-	start = first_enabled_elmt;
-      if(raw_data != 0) {
-	ElementMaskImpl *impl = (ElementMaskImpl *)raw_data;
-	for(int pos = start; pos <= num_elements - count; pos++) {
-	  int run = 0;
-	  while(1) {
-	    uint64_t bit = ((impl->bits[pos >> 6] >> (pos & 0x3f))) & 1;
-	    if(bit != 0) break;
-	    pos++; run++;
-	    if(run >= count) return pos - run;
-	  }
-	}
-      } else {
-	assert(0);
-      }
-      return -1;
-    }
-
-    size_t ElementMask::raw_size(void) const
-    {
-      return ElementMaskImpl::bytes_needed(offset, num_elements);
-    }
-
-    const void *ElementMask::get_raw(void) const
-    {
-      return raw_data;
-    }
-
-    void ElementMask::set_raw(const void *data)
-    {
-      assert(0);
-    }
-
-    bool ElementMask::is_set(int ptr) const
-    {
-      if(raw_data != 0) {
-	ElementMaskImpl *impl = (ElementMaskImpl *)raw_data;
-	
-	int pos = ptr;// - first_element;
-	uint64_t val = (impl->bits[pos >> 6]);
-        uint64_t bit = ((val) >> (pos & 0x3f));
-        return ((bit & 1) != 0);
-      } else {
-        assert(0);
-	MemoryImpl *m_impl = get_runtime()->get_memory_impl(memory);
-
-	int pos = ptr - first_element;
-	off_t ofs = offset + ((pos >> 6) << 3);
-	uint64_t val;
-	m_impl->get_bytes(ofs, &val, sizeof(val));
-        uint64_t bit = ((val) >> (pos & 0x3f));
-        return ((bit & 1) != 0);
-      }
-    }
-
-    size_t ElementMask::pop_count(bool enabled) const
-    {
-      size_t count = 0;
-      if (raw_data != 0) {
-        ElementMaskImpl *impl = (ElementMaskImpl *)raw_data;
-        int max_full = (num_elements >> 6);
-        bool remainder = (num_elements % 64) != 0;
-        for (int index = 0; index < max_full; index++)
-          count += __builtin_popcountll(impl->bits[index]);
-        if (remainder)
-          count += __builtin_popcountll(impl->bits[max_full]);
-        if (!enabled)
-          count = num_elements - count;
-      } else {
-        // TODO: implement this
-        assert(0);
-      }
-      return count;
-    }
-
-    bool ElementMask::operator!(void) const
-    {
-      if (raw_data != 0) {
-        ElementMaskImpl *impl = (ElementMaskImpl *)raw_data;
-        const int max_full = ((num_elements+63) >> 6);
-        for (int index = 0; index < max_full; index++) {
-          if (impl->bits[index])
-            return false;
-        }
-      } else {
-        // TODO: implement this
-        assert(0);
-      }
-      return true;
-    }
-
-    bool ElementMask::operator==(const ElementMask &other) const
-    {
-      if (num_elements != other.num_elements)
-        return false;
-      if (raw_data != 0) {
-        ElementMaskImpl *impl = (ElementMaskImpl *)raw_data;
-        if (other.raw_data != 0) {
-          ElementMaskImpl *other_impl = (ElementMaskImpl *)other.raw_data;
-          const int max_full = ((num_elements+63) >> 6);
-          for (int index = 0; index < max_full; index++)
-          {
-            if (impl->bits[index] != other_impl->bits[index])
-              return false;
-          }
-        } else {
-          // TODO: Implement this
-          assert(false);
-        }
-      } else {
-        // TODO: Implement this
-        assert(false);
-      }
-      return true;
-    }
-
-    bool ElementMask::operator!=(const ElementMask &other) const
-    {
-      return !((*this) == other);
-    }
-
-    ElementMask ElementMask::operator|(const ElementMask &other) const
-    {
-      ElementMask result(num_elements);
-      ElementMaskImpl *target = (ElementMaskImpl *)result.raw_data;
-      if (raw_data != 0) {
-        ElementMaskImpl *impl = (ElementMaskImpl *)raw_data;
-        if (other.raw_data != 0) {
-          ElementMaskImpl *other_impl = (ElementMaskImpl *)other.raw_data;
-          assert(num_elements == other.num_elements);
-          const int max_full = ((num_elements+63) >> 6);
-          for (int index = 0; index < max_full; index++) {
-            target->bits[index] = impl->bits[index] | other_impl->bits[index]; 
-          }
-        } else {
-          // TODO implement this
-          assert(0);
-        }
-      } else {
-        // TODO: implement this
-        assert(0);
-      }
-      return result;
-    }
-
-    ElementMask ElementMask::operator&(const ElementMask &other) const
-    {
-      ElementMask result(num_elements);
-      ElementMaskImpl *target = (ElementMaskImpl *)result.raw_data;
-      if (raw_data != 0) {
-        ElementMaskImpl *impl = (ElementMaskImpl *)raw_data;
-        if (other.raw_data != 0) {
-          ElementMaskImpl *other_impl = (ElementMaskImpl *)other.raw_data;
-          assert(num_elements == other.num_elements);
-          const int max_full = ((num_elements+63) >> 6);
-          for (int index = 0; index < max_full; index++) {
-            target->bits[index] = impl->bits[index] & other_impl->bits[index];
-          }
-        } else {
-          // TODO: implement this
-          assert(0);
-        }
-      } else {
-        // TODO: implement this
-        assert(0);
-      }
-      return result;
-    }
-
-    ElementMask ElementMask::operator-(const ElementMask &other) const
-    {
-      ElementMask result(num_elements);
-      ElementMaskImpl *target = (ElementMaskImpl *)result.raw_data;
-      if (raw_data != 0) {
-        ElementMaskImpl *impl = (ElementMaskImpl *)raw_data;
-        if (other.raw_data != 0) {
-          ElementMaskImpl *other_impl = (ElementMaskImpl *)other.raw_data;
-          assert(num_elements == other.num_elements);
-          const int max_full = ((num_elements+63) >> 6);
-          for (int index = 0; index < max_full; index++) {
-            target->bits[index] = impl->bits[index] & ~(other_impl->bits[index]);
-          }
-        } else {
-          // TODO: implement this
-          assert(0);
-        }
-      } else {
-        // TODO: implement this
-        assert(0);
-      }
-      return result;
-    }
-
-    ElementMask& ElementMask::operator|=(const ElementMask &other)
-    {
-      if (raw_data != 0) {
-        ElementMaskImpl *impl = (ElementMaskImpl *)raw_data;
-        if (other.raw_data != 0) {
-          ElementMaskImpl *other_impl = (ElementMaskImpl *)other.raw_data;
-          assert(num_elements == other.num_elements);
-          const int max_full = ((num_elements+63) >> 6);
-          for (int index = 0; index < max_full; index++) {
-            impl->bits[index] |= other_impl->bits[index];
-          }
-        } else {
-          // TODO: implement this
-          assert(0);
-        }
-      } else {
-        // TODO: implement this
-        assert(0);
-      }
-      return *this;
-    }
-
-    ElementMask& ElementMask::operator&=(const ElementMask &other)
-    {
-      if (raw_data != 0) {
-        ElementMaskImpl *impl = (ElementMaskImpl *)raw_data;
-        if (other.raw_data != 0) {
-          ElementMaskImpl *other_impl = (ElementMaskImpl *)other.raw_data;
-          assert(num_elements == other.num_elements);
-          const int max_full = ((num_elements+63) >> 6);
-          for (int index = 0; index < max_full; index++) {
-            impl->bits[index] &= other_impl->bits[index];
-          }
-        } else {
-          // TODO: implement this
-          assert(0);
-        }
-      } else {
-        // TODO: implement this
-        assert(0);
-      }
-      return *this;
-    }
-
-    ElementMask& ElementMask::operator-=(const ElementMask &other)
-    {
-      if (raw_data != 0) {
-        ElementMaskImpl *impl = (ElementMaskImpl *)raw_data;
-        if (other.raw_data != 0) {
-          ElementMaskImpl *other_impl = (ElementMaskImpl *)other.raw_data;
-          assert(num_elements == other.num_elements);
-          const int max_full = ((num_elements+63) >> 6);
-          for (int index = 0; index < max_full; index++) {
-            impl->bits[index] &= ~(other_impl->bits[index]);
-          }
-        } else {
-          // TODO: implement this
-          assert(0);
-        }
-      } else {
-        // TODO: implement this
-        assert(0);
-      }
-      return *this;
-    }
-
-    ElementMask::OverlapResult ElementMask::overlaps_with(const ElementMask& other,
-							  off_t max_effort /*= -1*/) const
-    {
-      if (raw_data != 0) {
-        ElementMaskImpl *i1 = (ElementMaskImpl *)raw_data;
-        if (other.raw_data != 0) {
-          ElementMaskImpl *i2 = (ElementMaskImpl *)(other.raw_data);
-          assert(num_elements == other.num_elements);
-          for(int i = 0; i < (num_elements + 63) >> 6; i++)
-            if((i1->bits[i] & i2->bits[i]) != 0)
-              return ElementMask::OVERLAP_YES;
-          return ElementMask::OVERLAP_NO;
-        } else {
-          return ElementMask::OVERLAP_MAYBE;
-        }
-      } else {
-        return ElementMask::OVERLAP_MAYBE;
-      }
-    }
-
-    ElementMask::Enumerator *ElementMask::enumerate_enabled(int start /*= 0*/) const
-    {
-      return new ElementMask::Enumerator(*this, start, 1);
-    }
-
-    ElementMask::Enumerator *ElementMask::enumerate_disabled(int start /*= 0*/) const
-    {
-      return new ElementMask::Enumerator(*this, start, 0);
-    }
-
-    ElementMask::Enumerator::Enumerator(const ElementMask& _mask, int _start, int _polarity)
-      : mask(_mask), pos(_start), polarity(_polarity) {}
-
-    ElementMask::Enumerator::~Enumerator(void) {}
-
-    bool ElementMask::Enumerator::get_next(int &position, int &length)
-    {
-      if(mask.raw_data != 0) {
-	ElementMaskImpl *impl = (ElementMaskImpl *)(mask.raw_data);
-
-	// are we already off the end?
-	if(pos >= mask.num_elements)
-	  return false;
-
-        // if our current pos is below the first known-set element, skip to there
-        if((mask.first_enabled_elmt > 0) && (pos < mask.first_enabled_elmt))
-          pos = mask.first_enabled_elmt;
-
-	// fetch first value and see if we have any bits set
-	int idx = pos >> 6;
-	uint64_t bits = impl->bits[idx];
-	if(!polarity) bits = ~bits;
-
-	// for the first one, we may have bits to ignore at the start
-	if(pos & 0x3f)
-	  bits &= ~((1ULL << (pos & 0x3f)) - 1);
-
-	// skip over words that are all zeros, and try to ignore trailing zeros completely
-        int stop_at = mask.num_elements;
-        if(mask.last_enabled_elmt >= 0)
-          stop_at = mask.last_enabled_elmt+1;
-	while(!bits) {
-	  idx++;
-	  if((idx << 6) >= stop_at) {
-	    pos = mask.num_elements; // so we don't scan again
-	    return false;
-	  }
-	  bits = impl->bits[idx];
-	  if(!polarity) bits = ~bits;
-	}
-
-	// if we get here, we've got at least one good bit
-	int extra = __builtin_ctzll(bits);
-	assert(extra < 64);
-	position = (idx << 6) + extra;
-	
-	// now we're going to turn it around and scan ones
-	if(extra)
-	  bits |= ((1ULL << extra) - 1);
-	bits = ~bits;
-
-	while(!bits) {
-	  idx++;
-	  // did our 1's take us right to the end?
-	  if((idx << 6) >= mask.num_elements) {
-	    pos = mask.num_elements; // so we don't scan again
-	    length = mask.num_elements - position;
-	    return true;
-	  }
-	  bits = ~impl->bits[idx]; // note the inversion
-	  if(!polarity) bits = ~bits;
-	}
-
-	// if we get here, we got to the end of the 1's
-	int extra2 = __builtin_ctzll(bits);
-	pos = (idx << 6) + extra2;
-	if(pos >= mask.num_elements)
-	  pos = mask.num_elements;
-	length = pos - position;
-	return true;
-      } else {
-	assert(0);
-	MemoryImpl *m_impl = get_runtime()->get_memory_impl(mask.memory);
-
-	// scan until we find a bit set with the right polarity
-	while(pos < mask.num_elements) {
-	  off_t ofs = mask.offset + ((pos >> 5) << 2);
-	  unsigned val;
-	  m_impl->get_bytes(ofs, &val, sizeof(val));
-	  int bit = ((val >> (pos & 0x1f))) & 1;
-	  if(bit != polarity) {
-	    pos++;
-	    continue;
-	  }
-
-	  // ok, found one bit with the right polarity - now see how many
-	  //  we have in a row
-	  position = pos++;
-	  while(pos < mask.num_elements) {
-	    off_t ofs = mask.offset + ((pos >> 5) << 2);
-	    unsigned val;
-	    m_impl->get_bytes(ofs, &val, sizeof(val));
-	    int bit = ((val >> (pos & 0x1f))) & 1;
-	    if(bit != polarity) break;
-	    pos++;
-	  }
-	  // we get here either because we found the end of the run or we 
-	  //  hit the end of the mask
-	  length = pos - position;
-	  return true;
-	}
-
-	// if we fall off the end, there's no more ranges to enumerate
-	return false;
-      }
-    }
-
-    bool ElementMask::Enumerator::peek_next(int &position, int &length)
-    {
-      int old_pos = pos;
-      bool ret = get_next(position, length);
-      pos = old_pos;
-      return ret;
-    }
-
-    ///////////////////////////////////////////////////
-    // Region Allocators
-
-    unsigned IndexSpaceAllocator::alloc(unsigned count /*= 1*/) const
-    {
-      DetailedTimer::ScopedPush sp(TIME_LOW_LEVEL);
-      return ((IndexSpaceAllocatorImpl *)impl)->alloc_elements(count);
-    }
-
-    void IndexSpaceAllocator::reserve(unsigned ptr, unsigned count /*= 1  */) const
-    {
-      DetailedTimer::ScopedPush sp(TIME_LOW_LEVEL);
-      return ((IndexSpaceAllocatorImpl *)impl)->reserve_elements(ptr, count);
-    }
-
-    void IndexSpaceAllocator::free(unsigned ptr, unsigned count /*= 1  */) const
-    {
-      DetailedTimer::ScopedPush sp(TIME_LOW_LEVEL);
-      return ((IndexSpaceAllocatorImpl *)impl)->free_elements(ptr, count);
-    }
-
-};
-
-namespace LegionRuntime {
-  namespace LowLevel {
-
-    IndexSpaceAllocatorImpl::IndexSpaceAllocatorImpl(IndexSpaceImpl *_is_impl)
-      : is_impl(_is_impl)
-    {
-    }
-
-    IndexSpaceAllocatorImpl::~IndexSpaceAllocatorImpl(void)
-    {
-    }
-
-    unsigned IndexSpaceAllocatorImpl::alloc_elements(unsigned count /*= 1 */)
-    {
-      SharedAccess<IndexSpaceImpl> is_data(is_impl);
-      assert((is_data->valid_mask_owners >> gasnet_mynode()) & 1);
-      int start = is_impl->valid_mask->find_disabled(count);
-      assert(start >= 0);
-
-      reserve_elements(start, count);
-
-      return start;
-    }
-
-    void IndexSpaceAllocatorImpl::reserve_elements(unsigned ptr, unsigned count /*= 1 */)
-    {
-      // for now, do updates of valid masks immediately
-      IndexSpaceImpl *impl = is_impl;
-      while(1) {
-	SharedAccess<IndexSpaceImpl> is_data(impl);
-	assert((is_data->valid_mask_owners >> gasnet_mynode()) & 1);
-	is_impl->valid_mask->enable(ptr, count);
-	IndexSpace is = is_data->parent;
-	if(is == IndexSpace::NO_SPACE) break;
-	impl = get_runtime()->get_index_space_impl(is);
-      }
-    }
-
-    void IndexSpaceAllocatorImpl::free_elements(unsigned ptr, unsigned count /*= 1*/)
-    {
-      // for now, do updates of valid masks immediately
-      IndexSpaceImpl *impl = is_impl;
-      while(1) {
-	SharedAccess<IndexSpaceImpl> is_data(impl);
-	assert((is_data->valid_mask_owners >> gasnet_mynode()) & 1);
-	is_impl->valid_mask->disable(ptr, count);
-	IndexSpace is = is_data->parent;
-	if(is == IndexSpace::NO_SPACE) break;
-	impl = get_runtime()->get_index_space_impl(is);
-      }
-    }
-
-    ///////////////////////////////////////////////////
-    // Region Instances
-
-#ifdef POINTER_CHECKS
-    void RegionInstanceImpl::verify_access(unsigned ptr)
-    {
-      StaticAccess<RegionInstanceImpl> data(this);
-      const ElementMask &mask = data->is.get_valid_mask();
-      if (!mask.is_set(ptr))
-      {
-        fprintf(stderr,"ERROR: Accessing invalid pointer %d in logical region " IDFMT "\n",ptr,data->is.id);
-        assert(false);
-      }
-    }
-#endif
-
-    void RegionInstanceImpl::get_bytes(int index, off_t byte_offset, void *dst, size_t size)
-    {
-      // must have valid data by now - block if we have to
-      metadata.await_data();
-      off_t o;
-      if(metadata.block_size == 1) {
-	// no blocking - don't need to know about field boundaries
-	o = metadata.alloc_offset + (index * metadata.elmt_size) + byte_offset;
-      } else {
-	off_t field_start;
-	int field_size;
-	find_field_start(metadata.field_sizes, byte_offset, size, field_start, field_size);
-        o = calc_mem_loc(metadata.alloc_offset, field_start, field_size,
-                         metadata.elmt_size, metadata.block_size, index);
-
-      }
-      MemoryImpl *m = get_runtime()->get_memory_impl(memory);
-      m->get_bytes(o, dst, size);
-    }
-
-    void RegionInstanceImpl::put_bytes(int index, off_t byte_offset, const void *src, size_t size)
-    {
-      // must have valid data by now - block if we have to
-      metadata.await_data();
-      off_t o;
-      if(metadata.block_size == 1) {
-	// no blocking - don't need to know about field boundaries
-	o = metadata.alloc_offset + (index * metadata.elmt_size) + byte_offset;
-      } else {
-	off_t field_start;
-	int field_size;
-	find_field_start(metadata.field_sizes, byte_offset, size, field_start, field_size);
-        o = calc_mem_loc(metadata.alloc_offset, field_start, field_size,
-                         metadata.elmt_size, metadata.block_size, index);
-      }
-      MemoryImpl *m = get_runtime()->get_memory_impl(memory);
-      m->put_bytes(o, src, size);
-    }
-
-#if 0
-    class DeferredCopy : public EventWaiter {
-    public:
-      DeferredCopy(RegionInstance _src, RegionInstance _target,
-		   IndexSpace _region,
-		   size_t _elmt_size, size_t _bytes_to_copy, Event _after_copy)
-	: src(_src), target(_target), region(_region),
-	  elmt_size(_elmt_size), bytes_to_copy(_bytes_to_copy), 
-	  after_copy(_after_copy) {}
-
-      virtual void event_triggered(void)
-      {
-	RegionInstanceImpl::copy(src, target, region, 
-					  elmt_size, bytes_to_copy, after_copy);
-      }
-
-      virtual void print_info(void)
-      {
-	printf("deferred copy: src=" IDFMT " tgt=" IDFMT " region=" IDFMT " after=" IDFMT "/%d\n",
-	       src.id, target.id, region.id, after_copy.id, after_copy.gen);
-      }
-
-    protected:
-      RegionInstance src, target;
-      IndexSpace region;
-      size_t elmt_size, bytes_to_copy;
-      Event after_copy;
-    };
-#endif
-
-    struct RemoteRedListArgs : public BaseMedium {
-      Memory mem;
-      off_t offset;
-      ReductionOpID redopid;
-    };
-
-    void handle_remote_redlist(RemoteRedListArgs args,
-			       const void *data, size_t datalen)
-    {
-      MemoryImpl *impl = get_runtime()->get_memory_impl(args.mem);
-
-      log_copy.debug("received remote reduction list request: mem=" IDFMT ", offset=%zd, size=%zd, redopid=%d",
-		     args.mem.id, args.offset, datalen, args.redopid);
-
-      switch(impl->kind) {
-      case MemoryImpl::MKIND_SYSMEM:
-      case MemoryImpl::MKIND_ZEROCOPY:
-#ifdef USE_CUDA
-      case MemoryImpl::MKIND_GPUFB:
-#endif
-      default:
-	assert(0);
-
-      case MemoryImpl::MKIND_GLOBAL:
-	{
-	  const ReductionOpUntyped *redop = get_runtime()->reduce_op_table[args.redopid];
-	  assert((datalen % redop->sizeof_list_entry) == 0);
-	  impl->apply_reduction_list(args.offset,
-				     redop,
-				     datalen / redop->sizeof_list_entry,
-				     data);
-	}
-      }
-    }
-
-    typedef ActiveMessageMediumNoReply<REMOTE_REDLIST_MSGID,
-				       RemoteRedListArgs,
-				       handle_remote_redlist> RemoteRedListMessage;
-
-    void do_remote_apply_red_list(int node, Memory mem, off_t offset,
-				  ReductionOpID redopid,
-				  const void *data, size_t datalen)
-    {
-      RemoteRedListArgs args;
-      args.mem = mem;
-      args.offset = offset;
-      args.redopid = redopid;
-      RemoteRedListMessage::request(node, args,
-				    data, datalen, PAYLOAD_COPY);
-    }
-
-#ifdef OLD_RANGE_EXECUTORS
-    namespace RangeExecutors {
-      class Memcpy {
-      public:
-	Memcpy(void *_dst_base, const void *_src_base, size_t _elmt_size)
-	  : dst_base((char *)_dst_base), src_base((const char *)_src_base),
-	    elmt_size(_elmt_size) {}
-
-	template <class T>
-	Memcpy(T *_dst_base, const T *_src_base)
-	  : dst_base((char *)_dst_base), src_base((const char *)_src_base),
-	    elmt_size(sizeof(T)) {}
-
-	void do_span(int offset, int count)
-	{
-	  off_t byte_offset = offset * elmt_size;
-	  size_t byte_count = count * elmt_size;
-	  memcpy(dst_base + byte_offset,
-		 src_base + byte_offset,
-		 byte_count);
-	}
-
-      protected:
-	char *dst_base;
-	const char *src_base;
-	size_t elmt_size;
-      };
-
-      class GasnetPut {
-      public:
-	GasnetPut(MemoryImpl *_tgt_mem, off_t _tgt_offset,
-		  const void *_src_ptr, size_t _elmt_size)
-	  : tgt_mem(_tgt_mem), tgt_offset(_tgt_offset),
-	    src_ptr((const char *)_src_ptr), elmt_size(_elmt_size) {}
-
-	void do_span(int offset, int count)
-	{
-	  off_t byte_offset = offset * elmt_size;
-	  size_t byte_count = count * elmt_size;
-	
-	  tgt_mem->put_bytes(tgt_offset + byte_offset,
-			     src_ptr + byte_offset,
-			     byte_count);
-	}
-
-      protected:
-	MemoryImpl *tgt_mem;
-	off_t tgt_offset;
-	const char *src_ptr;
-	size_t elmt_size;
-      };
-
-      class GasnetPutReduce : public GasnetPut {
-      public:
-	GasnetPutReduce(MemoryImpl *_tgt_mem, off_t _tgt_offset,
-			const ReductionOpUntyped *_redop, bool _redfold,
-			const void *_src_ptr, size_t _elmt_size)
-	  : GasnetPut(_tgt_mem, _tgt_offset, _src_ptr, _elmt_size),
-	    redop(_redop), redfold(_redfold) {}
-
-	void do_span(int offset, int count)
-	{
-	  assert(redfold == false);
-	  off_t tgt_byte_offset = offset * redop->sizeof_lhs;
-	  off_t src_byte_offset = offset * elmt_size;
-	  assert(elmt_size == redop->sizeof_rhs);
-
-	  char buffer[1024];
-	  assert(redop->sizeof_lhs <= 1024);
-
-	  for(int i = 0; i < count; i++) {
-	    tgt_mem->get_bytes(tgt_offset + tgt_byte_offset,
-			       buffer,
-			       redop->sizeof_lhs);
-
-	    redop->apply(buffer, src_ptr + src_byte_offset, 1, true);
-	      
-	    tgt_mem->put_bytes(tgt_offset + tgt_byte_offset,
-			       buffer,
-			       redop->sizeof_lhs);
-	  }
-	}
-
-      protected:
-	const ReductionOpUntyped *redop;
-	bool redfold;
-      };
-
-      class GasnetGet {
-      public:
-	GasnetGet(void *_tgt_ptr,
-		  MemoryImpl *_src_mem, off_t _src_offset,
-		  size_t _elmt_size)
-	  : tgt_ptr((char *)_tgt_ptr), src_mem(_src_mem),
-	    src_offset(_src_offset), elmt_size(_elmt_size) {}
-
-	void do_span(int offset, int count)
-	{
-	  off_t byte_offset = offset * elmt_size;
-	  size_t byte_count = count * elmt_size;
-	
-	  src_mem->get_bytes(src_offset + byte_offset,
-			     tgt_ptr + byte_offset,
-			     byte_count);
-	}
-
-      protected:
-	char *tgt_ptr;
-	MemoryImpl *src_mem;
-	off_t src_offset;
-	size_t elmt_size;
-      };
-
-      class GasnetGetAndPut {
-      public:
-	GasnetGetAndPut(MemoryImpl *_tgt_mem, off_t _tgt_offset,
-			MemoryImpl *_src_mem, off_t _src_offset,
-			size_t _elmt_size)
-	  : tgt_mem(_tgt_mem), tgt_offset(_tgt_offset),
-	    src_mem(_src_mem), src_offset(_src_offset), elmt_size(_elmt_size) {}
-
-	static const size_t CHUNK_SIZE = 16384;
-
-	void do_span(int offset, int count)
-	{
-	  off_t byte_offset = offset * elmt_size;
-	  size_t byte_count = count * elmt_size;
-
-	  while(byte_count > CHUNK_SIZE) {
-	    src_mem->get_bytes(src_offset + byte_offset, chunk, CHUNK_SIZE);
-	    tgt_mem->put_bytes(tgt_offset + byte_offset, chunk, CHUNK_SIZE);
-	    byte_offset += CHUNK_SIZE;
-	    byte_count -= CHUNK_SIZE;
-	  }
-	  if(byte_count > 0) {
-	    src_mem->get_bytes(src_offset + byte_offset, chunk, byte_count);
-	    tgt_mem->put_bytes(tgt_offset + byte_offset, chunk, byte_count);
-	  }
-	}
-
-      protected:
-	MemoryImpl *tgt_mem;
-	off_t tgt_offset;
-	MemoryImpl *src_mem;
-	off_t src_offset;
-	size_t elmt_size;
-	char chunk[CHUNK_SIZE];
-      };
-
-      class RemoteWrite {
-      public:
-	RemoteWrite(Memory _tgt_mem, off_t _tgt_offset,
-		    const void *_src_ptr, size_t _elmt_size,
-		    Event _event)
-	  : tgt_mem(_tgt_mem), tgt_offset(_tgt_offset),
-	    src_ptr((const char *)_src_ptr), elmt_size(_elmt_size),
-	    event(_event), span_count(0) {}
-
-	void do_span(int offset, int count)
-	{
-	  // if this isn't the first span, push the previous one out before
-	  //  we overwrite it
-	  if(span_count > 0)
-	    really_do_span(false);
-
-	  span_count++;
-	  prev_offset = offset;
-	  prev_count = count;
-	}
-
-	Event finish(void)
-	{
-	  // if we got any spans, the last one is still waiting to go out
-	  if(span_count > 0)
-	    really_do_span(true);
-
-	  return event;
-	}
-
-      protected:
-	void really_do_span(bool last)
-	{
-	  off_t byte_offset = prev_offset * elmt_size;
-	  size_t byte_count = prev_count * elmt_size;
-
-	  // if we don't have an event for our completion, we need one now
-	  if(!event.exists())
-	    event = GenEventImpl::create_event();
-
-	  RemoteWriteArgs args;
-	  args.mem = tgt_mem;
-	  args.offset = tgt_offset + byte_offset;
-	  if(last)
-	    args.event = event;
-	  else
-	    args.event = Event::NO_EVENT;
-	
-	  RemoteWriteMessage::request(ID(tgt_mem).node(), args,
-				      src_ptr + byte_offset,
-				      byte_count,
-				      PAYLOAD_KEEP);
-	}
-
-	Memory tgt_mem;
-	off_t tgt_offset;
-	const char *src_ptr;
-	size_t elmt_size;
-	Event event;
-	int span_count;
-	int prev_offset, prev_count;
-      };
-
-    }; // namespace RangeExecutors
-#endif
-
-#if 0
-    /*static*/ Event RegionInstanceImpl::copy(RegionInstance src, 
-						RegionInstance target,
-						IndexSpace is,
-						size_t elmt_size,
-						size_t bytes_to_copy,
-						Event after_copy /*= Event::NO_EVENT*/)
-    {
-      return(enqueue_dma(is, src, target, elmt_size, bytes_to_copy,
-			 Event::NO_EVENT, after_copy));
-    }
-#endif
-
-#ifdef OLD_COPIES
-    Event RegionInstance::copy_to_untyped(RegionInstance target, 
-						 Event wait_on /*= Event::NO_EVENT*/) const
-    {
-      DetailedTimer::ScopedPush sp(TIME_LOW_LEVEL);
-      RegionInstanceImpl *src_impl = impl();
-      RegionInstanceImpl *dst_impl = target.impl();
-
-      // figure out which of src or target is the smaller - punt if one
-      //  is not a direct ancestor of the other
-      IndexSpace src_region = StaticAccess<RegionInstanceImpl>(src_impl)->region;
-      IndexSpace dst_region = StaticAccess<RegionInstanceImpl>(dst_impl)->region;
-
-      if(src_region == dst_region) {
-	log_copy.info("region match: " IDFMT "\n", src_region.id);
-	return copy_to_untyped(target, src_region, wait_on);
-      } else
-	if(src_region.impl()->is_parent_of(dst_region)) {
-	  log_copy.info("src is parent of dst: " IDFMT " >= " IDFMT "\n", src_region.id, dst_region.id);
-	  return copy_to_untyped(target, dst_region, wait_on);
-	} else
-	  if(dst_region.impl()->is_parent_of(src_region)) {
-	    log_copy.info("dst is parent of src: " IDFMT " >= " IDFMT "\n", dst_region.id, src_region.id);
-	    return copy_to_untyped(target, src_region, wait_on);
-	  } else {
-	    assert(0);
-	  }
-    }
-
-    Event RegionInstance::copy_to_untyped(RegionInstance target,
-						 const ElementMask &mask,
-						 Event wait_on /*= Event::NO_EVENT*/) const
-    {
-      DetailedTimer::ScopedPush sp(TIME_LOW_LEVEL);
-      assert(0);
-    }
-
-    Event RegionInstance::copy_to_untyped(RegionInstance target,
-						 IndexSpace region,
-						 Event wait_on /*= Event::NO_EVENT*/) const
-    {
-      DetailedTimer::ScopedPush sp(TIME_LOW_LEVEL);
-
-      RegionInstanceImpl *src_impl = impl();
-      RegionInstanceImpl *dst_impl = target.impl();
-
-      // the region we're being asked to copy must be a subregion (or same
-      //  region) of both the src and dst instance's regions
-      IndexSpace src_region = StaticAccess<RegionInstanceImpl>(src_impl)->region;
-      IndexSpace dst_region = StaticAccess<RegionInstanceImpl>(dst_impl)->region;
-
-      log_copy.info("copy_to_untyped(" IDFMT "(" IDFMT "), " IDFMT "(" IDFMT "), " IDFMT ", " IDFMT "/%d)",
-		    id, src_region.id,
-		    target.id, dst_region.id, 
-		    region.id, wait_on.id, wait_on.gen);
-
-      assert(src_region.impl()->is_parent_of(region));
-      assert(dst_region.impl()->is_parent_of(region));
-
-      MemoryImpl *src_mem = src_impl->memory.impl();
-      MemoryImpl *dst_mem = dst_impl->memory.impl();
-
-      log_copy.debug("copy instance: " IDFMT " (%d) -> " IDFMT " (%d), wait=" IDFMT "/%d", id, src_mem->kind, target.id, dst_mem->kind, wait_on.id, wait_on.gen);
-
-      size_t bytes_to_copy, elmt_size;
-      {
-	StaticAccessf<RegionInstanceImpl> src_data(src_impl);
-	bytes_to_copy = src_data->region.impl()->instance_size();
-	elmt_size = (src_data->is_reduction ?
-		       get_runtime()->reduce_op_table[src_data->redopid]->sizeof_rhs :
-		       StaticAccess<IndexSpaceImpl>(src_data->region.impl())->elmt_size);
-      }
-      log_copy.debug("COPY " IDFMT " (%d) -> " IDFMT " (%d) - %zd bytes (%zd)", id, src_mem->kind, target.id, dst_mem->kind, bytes_to_copy, elmt_size);
-
-      // check to see if we can access the source memory - if not, we'll send
-      //  the request to somebody who can
-      if(src_mem->kind == MemoryImpl::MKIND_REMOTE) {
-	// plan B: if one side is remote, try delegating to the node
-	//  that owns the other side of the copy
-	unsigned delegate = ID(src_impl->memory).node();
-	assert(delegate != gasnet_mynode());
-
-	log_copy.info("passsing the buck to node %d for " IDFMT "->" IDFMT " copy",
-		      delegate, src_mem->me.id, dst_mem->me.id);
-	Event after_copy = GenEventImpl::create_event();
-	RemoteCopyArgs args;
-	args.source = *this;
-	args.target = target;
-	args.region = region;
-	args.elmt_size = elmt_size;
-	args.bytes_to_copy = bytes_to_copy;
-	args.before_copy = wait_on;
-	args.after_copy = after_copy;
-	RemoteCopyMessage::request(delegate, args);
-	
-	return after_copy;
-      }
-
-      // another interesting case: if the destination is remote, and the source
-      //  is gasnet, then the destination can read the source itself
-      if((src_mem->kind == MemoryImpl::MKIND_GLOBAL) &&
-	 (dst_mem->kind == MemoryImpl::MKIND_REMOTE)) {
-	unsigned delegate = ID(dst_impl->memory).node();
-	assert(delegate != gasnet_mynode());
-
-	log_copy.info("passsing the buck to node %d for " IDFMT "->" IDFMT " copy",
-		      delegate, src_mem->me.id, dst_mem->me.id);
-	Event after_copy = GenEventImpl::create_event();
-	RemoteCopyArgs args;
-	args.source = *this;
-	args.target = target;
-	args.region = region;
-	args.elmt_size = elmt_size;
-	args.bytes_to_copy = bytes_to_copy;
-	args.before_copy = wait_on;
-	args.after_copy = after_copy;
-	RemoteCopyMessage::request(delegate, args);
-	
-	return after_copy;
-      }
-
-      if(!wait_on.has_triggered()) {
-=======
->>>>>>> cc85ddc1
 	Event after_copy = GenEventImpl::create_event();
 	log_copy.debug("copy deferred: " IDFMT " (%d) -> " IDFMT " (%d), wait=" IDFMT "/%d after=" IDFMT "/%d", id, src_mem->kind, target.id, dst_mem->kind, wait_on.id, wait_on.gen, after_copy.id, after_copy.gen);
 	wait_on.impl()->add_waiter(wait_on,
 				   new DeferredCopy(*this, target,
 						    region,
 						    elmt_size,
-						    bytes_to_copy, 
+						    bytes_to_copy,
 						    after_copy));
 	return after_copy;
-<<<<<<< HEAD
       }
 
       // we can do the copy immediately here
@@ -7156,7 +895,7 @@
     bool RegionAccessor<AccessorGeneric>::is_reduction_only(void) const
     {
       RegionInstanceImpl *i_impl = (RegionInstanceImpl *)internal_data;
-      StaticAccess<RegionInstanceImpl> i_data(i_impl);
+      Realm::StaticAccess<RegionInstanceImpl> i_data(i_impl);
       return(i_data->is_reduction);
     }
 
@@ -7181,7 +920,7 @@
       MemoryImpl *m_impl = i_impl->memory.impl();
 
       // make sure it's not a reduction fold-only instance
-      StaticAccess<RegionInstanceImpl> i_data(i_impl);
+      Realm::StaticAccess<RegionInstanceImpl> i_data(i_impl);
       if(i_data->is_reduction) return false;
 
       // only things in local memory (SYSMEM or ZC) can be converted to
@@ -7199,13 +938,13 @@
       RegionInstanceImpl *i_impl = (RegionInstanceImpl *)internal_data;
       MemoryImpl *m_impl = i_impl->memory.impl();
 
-      StaticAccess<RegionInstanceImpl> i_data(i_impl);
+      Realm::StaticAccess<RegionInstanceImpl> i_data(i_impl);
 
       assert(!i_data->is_reduction);
 
       // only things in FB and ZC memories can be converted to GPU accessors
       if(m_impl->kind == MemoryImpl::MKIND_SYSMEM) {
-	LocalCPUMemory *lcm = (LocalCPUMemory *)m_impl;
+	Realm::LocalCPUMemory *lcm = (Realm::LocalCPUMemory *)m_impl;
 	char *inst_base = lcm->base + i_data->access_offset;
 	RegionAccessor<AccessorArray> ria(inst_base);
 #ifdef POINTER_CHECKS
@@ -7234,7 +973,7 @@
       MemoryImpl *m_impl = i_impl->memory.impl();
 
       // make sure it's a reduction fold-only instance
-      StaticAccess<RegionInstanceImpl> i_data(i_impl);
+      Realm::StaticAccess<RegionInstanceImpl> i_data(i_impl);
       if(!i_data->is_reduction) return false;
       if(i_data->red_list_size >= 0) return false;
 
@@ -7251,14 +990,14 @@
       RegionInstanceImpl *i_impl = (RegionInstanceImpl *)internal_data;
       MemoryImpl *m_impl = i_impl->memory.impl();
 
-      StaticAccess<RegionInstanceImpl> i_data(i_impl);
+      Realm::StaticAccess<RegionInstanceImpl> i_data(i_impl);
 
       assert(i_data->is_reduction);
       assert(i_data->red_list_size < 0);
 
       // only things in FB and ZC memories can be converted to GPU accessors
       if(m_impl->kind == MemoryImpl::MKIND_SYSMEM) {
-	LocalCPUMemory *lcm = (LocalCPUMemory *)m_impl;
+	Realm::LocalCPUMemory *lcm = (Realm::LocalCPUMemory *)m_impl;
 	char *inst_base = lcm->base + i_data->access_offset;
 	RegionAccessor<AccessorArrayReductionFold> ria(inst_base);
 	return ria;
@@ -7281,7 +1020,7 @@
       //MemoryImpl *m_impl = i_impl->memory.impl();
 
       // make sure it's a reduction fold-only instance
-      StaticAccess<RegionInstanceImpl> i_data(i_impl);
+      Realm::StaticAccess<RegionInstanceImpl> i_data(i_impl);
       if(!i_data->is_reduction) return false;
       if(i_data->red_list_size < 0) return false;
 
@@ -7295,7 +1034,7 @@
       RegionInstanceImpl *i_impl = (RegionInstanceImpl *)internal_data;
       //MemoryImpl *m_impl = i_impl->memory.impl();
 
-      StaticAccess<RegionInstanceImpl> i_data(i_impl);
+      Realm::StaticAccess<RegionInstanceImpl> i_data(i_impl);
 
       assert(i_data->is_reduction);
       assert(i_data->red_list_size >= 0);
@@ -7317,7 +1056,7 @@
       RegionInstanceImpl *i_impl = (RegionInstanceImpl *)internal_data;
       MemoryImpl *m_impl = i_impl->memory.impl();
 
-      StaticAccess<RegionInstanceImpl> i_data(i_impl);
+      Realm::StaticAccess<RegionInstanceImpl> i_data(i_impl);
 
       cur_size = (size_t *)(m_impl->get_direct_ptr(i_data->count_offset, sizeof(size_t)));
 
@@ -7340,74 +1079,6 @@
     }
 #endif
 
-    ///////////////////////////////////////////////////
-    // 
-    struct MachineShutdownRequestArgs {
-      int initiating_node;
-      int dummy; // needed to get sizeof() >= 8
-    };
-
-    void handle_machine_shutdown_request(MachineShutdownRequestArgs args)
-    {
-      log_machine.info("received shutdown request from node %d", args.initiating_node);
-
-      get_runtime()->shutdown(false);
-    }
-
-    typedef ActiveMessageShortNoReply<MACHINE_SHUTDOWN_MSGID,
-				      MachineShutdownRequestArgs,
-				      handle_machine_shutdown_request> MachineShutdownRequestMessage;
-
-    static GASNetHSL announcement_mutex;
-    static unsigned announcements_received = 0;
-
-    enum {
-      NODE_ANNOUNCE_DONE = 0,
-      NODE_ANNOUNCE_PROC, // PROC id kind
-      NODE_ANNOUNCE_MEM,  // MEM id size
-      NODE_ANNOUNCE_PMA,  // PMA proc_id mem_id bw latency
-      NODE_ANNOUNCE_MMA,  // MMA mem1_id mem2_id bw latency
-    };
-
-    Logger::Category log_annc("announce");
-
-    struct NodeAnnounceData : public BaseMedium {
-      gasnet_node_t node_id;
-      unsigned num_procs;
-      unsigned num_memories;
-    };
-
-    void node_announce_handler(NodeAnnounceData annc_data, const void *data, size_t datalen)
-    {
-      DetailedTimer::ScopedPush sp(TIME_LOW_LEVEL);
-      log_annc.info("%d: received announce from %d (%d procs, %d memories)\n", gasnet_mynode(), annc_data.node_id, annc_data.num_procs, annc_data.num_memories);
-      Node *n = &(get_runtime()->nodes[annc_data.node_id]);
-      n->processors.resize(annc_data.num_procs);
-      n->memories.resize(annc_data.num_memories);
-
-      // do the parsing of this data inside a mutex because it touches common
-      //  data structures
-      {
-	AutoHSLLock al(announcement_mutex);
-
-	get_machine()->parse_node_announce_data(data, datalen,
-						annc_data, true);
-
-	announcements_received++;
-      }
-    }
-
-    typedef ActiveMessageMediumNoReply<NODE_ANNOUNCE_MSGID,
-				       NodeAnnounceData,
-				       node_announce_handler> NodeAnnounceMessage;
-
-    static std::vector<ProcessorImpl*> local_cpus;
-    static std::vector<ProcessorImpl*> local_util_procs;
-    static std::vector<ProcessorImpl*> local_io_procs;
-    static size_t stack_size_in_mb;
-#ifdef USE_CUDA
-    static std::vector<GPUProcessor *> local_gpus;
-#endif
 
 #ifdef EVENT_TRACING
     static char *event_trace_file = 0;
@@ -7421,249 +1092,11 @@
 
 namespace Realm {
 
-    /*static*/ Machine Machine::get_machine(void) 
-    {
-      return Machine(get_runtime()->machine);
-    }
-
-    size_t Machine::get_address_space_count(void) const
-    {
-      return gasnet_nodes();
-    }
-
-    void Machine::get_all_memories(std::set<Memory>& mset) const
-    {
-      return ((MachineImpl *)impl)->get_all_memories(mset);
-    }
-    
-    void Machine::get_all_processors(std::set<Processor>& pset) const
-    {
-      return ((MachineImpl *)impl)->get_all_processors(pset);
-    }
-
-    // Return the set of memories visible from a processor
-    void Machine::get_visible_memories(Processor p, std::set<Memory>& mset) const
-    {
-      return ((MachineImpl *)impl)->get_visible_memories(p, mset);
-    }
-
-    // Return the set of memories visible from a memory
-    void Machine::get_visible_memories(Memory m, std::set<Memory>& mset) const
-    {
-      return ((MachineImpl *)impl)->get_visible_memories(m, mset);
-    }
-
-    // Return the set of processors which can all see a given memory
-    void Machine::get_shared_processors(Memory m, std::set<Processor>& pset) const
-    {
-      return ((MachineImpl *)impl)->get_shared_processors(m, pset);
-    }
-
-    int Machine::get_proc_mem_affinity(std::vector<Machine::ProcessorMemoryAffinity>& result,
-				       Processor restrict_proc /*= Processor::NO_PROC*/,
-				       Memory restrict_memory /*= Memory::NO_MEMORY*/) const
-    {
-      return ((MachineImpl *)impl)->get_proc_mem_affinity(result, restrict_proc, restrict_memory);
-    }
-
-    int Machine::get_mem_mem_affinity(std::vector<Machine::MemoryMemoryAffinity>& result,
-				      Memory restrict_mem1 /*= Memory::NO_MEMORY*/,
-				      Memory restrict_mem2 /*= Memory::NO_MEMORY*/) const
-    {
-      return ((MachineImpl *)impl)->get_mem_mem_affinity(result, restrict_mem1, restrict_mem2);
-    }
-
 };
 
 namespace LegionRuntime {
   namespace LowLevel {
 
-    ProcessorAssignment::ProcessorAssignment(int _num_local_procs)
-      : num_local_procs(_num_local_procs)
-    {
-      valid = false;
-
-#ifdef __MACH__
-      //printf("thread affinity not supported on Mac OS X\n");
-      return;
-#else
-      cpu_set_t cset;
-      int ret = sched_getaffinity(0, sizeof(cset), &cset);
-      if(ret < 0) {
-	printf("failed to get affinity info - binding disabled\n");
-	return;
-      }
-
-      SystemProcMap proc_map;
-      {
-	DIR *nd = opendir("/sys/devices/system/node");
-	if(!nd) {
-	  printf("can't open /sys/devices/system/node - binding disabled\n");
-	  return;
-	}
-	for(struct dirent *ne = readdir(nd); ne; ne = readdir(nd)) {
-	  if(strncmp(ne->d_name, "node", 4)) continue;  // not a node directory
-	  int node_id = atoi(ne->d_name + 4);
-	  
-	  char per_node_path[1024];
-	  sprintf(per_node_path, "/sys/devices/system/node/%s", ne->d_name);
-	  DIR *cd = opendir(per_node_path);
-	  if(!cd) {
-	    printf("can't open %s - skipping\n", per_node_path);
-	    continue;
-	  }
-
-	  for(struct dirent *ce = readdir(cd); ce; ce = readdir(cd)) {
-	    if(strncmp(ce->d_name, "cpu", 3)) continue; // definitely not a cpu
-	    char *pos;
-	    int cpu_id = strtol(ce->d_name + 3, &pos, 10);
-	    if(pos && *pos) continue;  // doesn't match cpu[0-9]+
-	    
-	    // is this a cpu we're allowed to use?
-	    if(!CPU_ISSET(cpu_id, &cset)) {
-	      printf("cpu %d not available - skipping\n", cpu_id);
-	      continue;
-	    }
-
-	    // figure out which physical core it is
-	    char core_id_path[1024];
-	    sprintf(core_id_path, "/sys/devices/system/node/%s/%s/topology/core_id", ne->d_name, ce->d_name);
-	    FILE *f = fopen(core_id_path, "r");
-	    if(!f) {
-	      printf("can't read %s - skipping\n", core_id_path);
-	      continue;
-	    }
-	    int core_id;
-	    int count = fscanf(f, "%d", &core_id);
-	    fclose(f);
-	    if(count != 1) {
-	      printf("can't find core id in %s - skipping\n", core_id_path);
-	      continue;
-	    }
-	    
-	    //printf("found: %d %d %d\n", node_id, cpu_id, core_id);
-	    proc_map[node_id][core_id].push_back(cpu_id);
-	  }
-	  closedir(cd);
-	}
-	closedir(nd);
-      }
-      
-#if 0
-      printf("Available cores:\n");
-      for(SystemProcMap::const_iterator it1 = proc_map.begin(); it1 != proc_map.end(); it1++) {
-	printf("  Node %d:", it1->first);
-	for(NodeProcMap::const_iterator it2 = it1->second.begin(); it2 != it1->second.end(); it2++) {
-	  if(it2->second.size() == 1) {
-	    printf(" %d", it2->second[0]);
-	  } else {
-	    printf(" {");
-	    for(size_t i = 0; i < it2->second.size(); i++)
-	      printf("%s%d", (i ? " " : ""), it2->second[i]);
-	    printf("}");
-	  }
-	}
-	printf("\n");
-      }
-#endif
-
-      // count how many actual cores we have
-      int core_count = 0;
-      for(SystemProcMap::const_iterator it1 = proc_map.begin(); it1 != proc_map.end(); it1++)
-	core_count += it1->second.size();
-      
-      if(core_count <= num_local_procs) {
-	//printf("not enough cores (%zd) to support %d local processors - skipping binding\n", core_count, num_local_procs);
-	return;
-      }
-      
-      // pick cores for each local proc - try to round-robin across nodes
-      SystemProcMap::iterator curnode = proc_map.end();
-      memcpy(&leftover_procs, &cset, sizeof(cset));  // subtract from cset to get leftovers
-      for(int i = 0; i < num_local_procs; i++) {
-	// pick the next node with any cores left
-	do {
-	  if(curnode != proc_map.end())
-	    curnode++;
-	  if(curnode == proc_map.end())
-	    curnode = proc_map.begin();
-	} while(curnode->second.size() == 0);
-	
-	NodeProcMap::iterator curcore = curnode->second.begin();
-	assert(curcore != curnode->second.end());
-	assert(curcore->second.size() > 0);
-	
-	// take the first cpu id for this core and add it to the local proc assignments
-	local_proc_assignments.push_back(curcore->second[0]);
-	
-	// and remove ALL cpu ids for this core from the leftover set
-	for(std::vector<int>::const_iterator it = curcore->second.begin(); it != curcore->second.end(); it++)
-	  CPU_CLR(*it, &leftover_procs);
-	
-	// and now remove this core from the node's list of available cores
-	curnode->second.erase(curcore);
-      }
-
-      // we now have a valid set of bindings
-      valid = true;
-
-      // set the process' default affinity to just the leftover nodes
-      bool override_default_affinity = false;
-      if(override_default_affinity) {
-	int ret = sched_setaffinity(0, sizeof(leftover_procs), &leftover_procs);
-	if(ret < 0) {
-	  printf("failed to set default affinity info!\n");
-	}
-      }
-	
-#if 0
-      {
-	printf("Local Proc Assignments:");
-	for(std::vector<int>::const_iterator it = local_proc_assignments.begin(); it != local_proc_assignments.end(); it++)
-	  printf(" %d", *it);
-	printf("\n");
-	
-	printf("Leftover Processors   :");
-	for(int i = 0; i < CPU_SETSIZE; i++)
-	  if(CPU_ISSET(i, &leftover_procs))
-	    printf(" %d", i);
-	printf("\n");
-      }
-#endif
-#endif
-    }
-
-    // binds a thread to the right set of cores based (-1 = not a local proc)
-    void ProcessorAssignment::bind_thread(int core_id, pthread_attr_t *attr, const char *debug_name /*= 0*/)
-    {
-      if(!valid) {
-	//printf("no processor assignment for %s %d (%p)\n", debug_name ? debug_name : "unknown", core_id, attr);
-	return;
-      }
-
-#ifndef __MACH__
-      if((core_id >= 0) && (core_id < num_local_procs)) {
-	int cpu_id = local_proc_assignments[core_id];
-
-	//printf("processor assignment for %s %d (%p) = %d\n", debug_name ? debug_name : "unknown", core_id, attr, cpu_id);
-
-	cpu_set_t cset;
-	CPU_ZERO(&cset);
-	CPU_SET(cpu_id, &cset);
-	if(attr)
-	  CHECK_PTHREAD( pthread_attr_setaffinity_np(attr, sizeof(cset), &cset) );
-	else
-	  CHECK_PTHREAD( pthread_setaffinity_np(pthread_self(), sizeof(cset), &cset) );
-      } else {
-	//printf("processor assignment for %s %d (%p) = leftovers\n", debug_name ? debug_name : "unknown", core_id, attr);
-
-	if(attr)
-	  CHECK_PTHREAD( pthread_attr_setaffinity_np(attr, sizeof(leftover_procs), &leftover_procs) );
-	else
-	  CHECK_PTHREAD( pthread_setaffinity_np(pthread_self(), sizeof(leftover_procs), &leftover_procs) );
-      }
-#endif
-    }
 
 #ifdef DEADLOCK_TRACE
     void deadlock_catch(int signal) {
@@ -7805,1120 +1238,6 @@
     }
 #endif
 
-    static void realm_freeze(int signal)
-    {
-      assert((signal == SIGINT) || (signal == SIGABRT) ||
-             (signal == SIGSEGV) || (signal == SIGFPE) ||
-             (signal == SIGBUS));
-      int process_id = getpid();
-      char hostname[128];
-      gethostname(hostname, 127);
-      fprintf(stderr,"Legion process received signal %d: %s\n",
-                      signal, strsignal(signal));
-      fprintf(stderr,"Process %d on node %s is frozen!\n", 
-                      process_id, hostname);
-      fflush(stderr);
-      while (true)
-        sleep(1);
-    }
-
-    ProcessorAssignment *proc_assignment = 0;
-
-    void MachineImpl::parse_node_announce_data(const void *args, size_t arglen,
-						 const NodeAnnounceData& annc_data,
-						 bool remote)
-    {
-      const size_t *cur = (const size_t *)args;
-      const size_t *limit = (const size_t *)(((const char *)args)+arglen);
-
-      while(1) {
-	assert(cur < limit);
-	if(*cur == NODE_ANNOUNCE_DONE) break;
-	switch(*cur++) {
-	case NODE_ANNOUNCE_PROC:
-	  {
-	    ID id((IDType)*cur++);
-	    Processor p = id.convert<Processor>();
-	    assert(id.index() < annc_data.num_procs);
-	    Processor::Kind kind = (Processor::Kind)(*cur++);
-	    if(remote) {
-	      RemoteProcessor *proc = new RemoteProcessor(p, kind);
-	      get_runtime()->nodes[ID(p).node()].processors[ID(p).index()] = proc;
-	    }
-	  }
-	  break;
-
-	case NODE_ANNOUNCE_MEM:
-	  {
-	    ID id((IDType)*cur++);
-	    Memory m = id.convert<Memory>();
-	    assert(id.index_h() < annc_data.num_memories);
-            Memory::Kind kind = (Memory::Kind)(*cur++);
-	    unsigned size = *cur++;
-	    void *regbase = (void *)(*cur++);
-	    if(remote) {
-	      RemoteMemory *mem = new RemoteMemory(m, size, kind, regbase);
-	      get_runtime()->nodes[ID(m).node()].memories[ID(m).index_h()] = mem;
-	    }
-	  }
-	  break;
-
-	case NODE_ANNOUNCE_PMA:
-	  {
-	    Machine::ProcessorMemoryAffinity pma;
-	    pma.p = ID((IDType)*cur++).convert<Processor>();
-	    pma.m = ID((IDType)*cur++).convert<Memory>();
-	    pma.bandwidth = *cur++;
-	    pma.latency = *cur++;
-
-	    proc_mem_affinities.push_back(pma);
-	  }
-	  break;
-
-	case NODE_ANNOUNCE_MMA:
-	  {
-	    Machine::MemoryMemoryAffinity mma;
-	    mma.m1 = ID((IDType)*cur++).convert<Memory>();
-	    mma.m2 = ID((IDType)*cur++).convert<Memory>();
-	    mma.bandwidth = *cur++;
-	    mma.latency = *cur++;
-
-	    mem_mem_affinities.push_back(mma);
-	  }
-	  break;
-
-	default:
-	  assert(0);
-	}
-      }
-    }
-
-    void MachineImpl::get_all_memories(std::set<Memory>& mset) const
-    {
-      for(std::vector<Machine::ProcessorMemoryAffinity>::const_iterator it = proc_mem_affinities.begin();
-	  it != proc_mem_affinities.end();
-	  it++) {
-	mset.insert((*it).m);
-      }
-    }
-
-    void MachineImpl::get_all_processors(std::set<Processor>& pset) const
-    {
-      for(std::vector<Machine::ProcessorMemoryAffinity>::const_iterator it = proc_mem_affinities.begin();
-	  it != proc_mem_affinities.end();
-	  it++) {
-	pset.insert((*it).p);
-      }
-    }
-
-    // Return the set of memories visible from a processor
-    void MachineImpl::get_visible_memories(Processor p, std::set<Memory>& mset) const
-    {
-      for(std::vector<Machine::ProcessorMemoryAffinity>::const_iterator it = proc_mem_affinities.begin();
-	  it != proc_mem_affinities.end();
-	  it++) {
-	if((*it).p == p)
-	  mset.insert((*it).m);
-      }
-    }
-
-    // Return the set of memories visible from a memory
-    void MachineImpl::get_visible_memories(Memory m, std::set<Memory>& mset) const
-    {
-      for(std::vector<Machine::MemoryMemoryAffinity>::const_iterator it = mem_mem_affinities.begin();
-	  it != mem_mem_affinities.end();
-	  it++) {
-	if((*it).m1 == m)
-	  mset.insert((*it).m2);
-
-	if((*it).m2 == m)
-	  mset.insert((*it).m1);
-      }
-    }
-
-    // Return the set of processors which can all see a given memory
-    void MachineImpl::get_shared_processors(Memory m, std::set<Processor>& pset) const
-    {
-      for(std::vector<Machine::ProcessorMemoryAffinity>::const_iterator it = proc_mem_affinities.begin();
-	  it != proc_mem_affinities.end();
-	  it++) {
-	if((*it).m == m)
-	  pset.insert((*it).p);
-      }
-    }
-
-    int MachineImpl::get_proc_mem_affinity(std::vector<Machine::ProcessorMemoryAffinity>& result,
-					     Processor restrict_proc /*= Processor::NO_PROC*/,
-					     Memory restrict_memory /*= Memory::NO_MEMORY*/) const
-    {
-      int count = 0;
-
-      for(std::vector<Machine::ProcessorMemoryAffinity>::const_iterator it = proc_mem_affinities.begin();
-	  it != proc_mem_affinities.end();
-	  it++) {
-	if(restrict_proc.exists() && ((*it).p != restrict_proc)) continue;
-	if(restrict_memory.exists() && ((*it).m != restrict_memory)) continue;
-	result.push_back(*it);
-	count++;
-      }
-
-      return count;
-    }
-
-    int MachineImpl::get_mem_mem_affinity(std::vector<Machine::MemoryMemoryAffinity>& result,
-					    Memory restrict_mem1 /*= Memory::NO_MEMORY*/,
-					    Memory restrict_mem2 /*= Memory::NO_MEMORY*/) const
-    {
-      // Handle the case for same memories
-      if (restrict_mem1.exists() && (restrict_mem1 == restrict_mem2))
-      {
-	Machine::MemoryMemoryAffinity affinity;
-        affinity.m1 = restrict_mem1;
-        affinity.m2 = restrict_mem1;
-        affinity.bandwidth = 100;
-        affinity.latency = 1;
-        result.push_back(affinity);
-        return 1;
-      }
-
-      int count = 0;
-
-      for(std::vector<Machine::MemoryMemoryAffinity>::const_iterator it = mem_mem_affinities.begin();
-	  it != mem_mem_affinities.end();
-	  it++) {
-	if(restrict_mem1.exists() && 
-	   ((*it).m1 != restrict_mem1)) continue;
-	if(restrict_mem2.exists() && 
-	   ((*it).m2 != restrict_mem2)) continue;
-	result.push_back(*it);
-	count++;
-=======
->>>>>>> cc85ddc1
-      }
-
-      // we can do the copy immediately here
-      return RegionInstanceImpl::copy(*this, target, region,
-					       elmt_size, bytes_to_copy);
-    }
-#endif
-
-#if 0
-#ifdef POINTER_CHECKS
-    void RegionAccessor<AccessorGeneric>::verify_access(unsigned ptr) const
-    {
-      ((RegionInstanceImpl *)internal_data)->verify_access(ptr); 
-    }
-
-    void RegionAccessor<AccessorArray>::verify_access(unsigned ptr) const
-    {
-      ((RegionInstanceImpl *)impl_ptr)->verify_access(ptr);
-    }
-#endif
-
-    void RegionAccessor<AccessorGeneric>::get_untyped(int index, off_t byte_offset, void *dst, size_t size) const
-    {
-      ((RegionInstanceImpl *)internal_data)->get_bytes(index, byte_offset, dst, size);
-    }
-
-    void RegionAccessor<AccessorGeneric>::put_untyped(int index, off_t byte_offset, const void *src, size_t size) const
-    {
-      ((RegionInstanceImpl *)internal_data)->put_bytes(index, byte_offset, src, size);
-    }
-
-    bool RegionAccessor<AccessorGeneric>::is_reduction_only(void) const
-    {
-      RegionInstanceImpl *i_impl = (RegionInstanceImpl *)internal_data;
-      Realm::StaticAccess<RegionInstanceImpl> i_data(i_impl);
-      return(i_data->is_reduction);
-    }
-
-    RegionAccessor<AccessorGeneric> RegionAccessor<AccessorGeneric>::get_field_accessor(off_t offset, size_t size) const
-    {
-      return RegionAccessor<AccessorGeneric>(internal_data, 
-					     field_offset + offset);
-    }
-
-    template <>
-    bool RegionAccessor<AccessorGeneric>::can_convert<AccessorGeneric>(void) const
-    { return true; }
-    
-    template <>
-    RegionAccessor<AccessorGeneric> RegionAccessor<AccessorGeneric>::convert<AccessorGeneric>(void) const
-    { return *this; }
-
-    template<>
-    bool RegionAccessor<AccessorGeneric>::can_convert<AccessorArray>(void) const
-    {
-      RegionInstanceImpl *i_impl = (RegionInstanceImpl *)internal_data;
-      MemoryImpl *m_impl = i_impl->memory.impl();
-
-      // make sure it's not a reduction fold-only instance
-      Realm::StaticAccess<RegionInstanceImpl> i_data(i_impl);
-      if(i_data->is_reduction) return false;
-
-      // only things in local memory (SYSMEM or ZC) can be converted to
-      //   array accessors
-      if(m_impl->kind == MemoryImpl::MKIND_SYSMEM) return true;
-      if(m_impl->kind == MemoryImpl::MKIND_ZEROCOPY) return true;
-      return false;
-    }
-<<<<<<< HEAD
-
-    bool RuntimeImpl::init(int *argc, char ***argv)
-    {
-      // have to register domain mappings too
-      Arrays::Mapping<1,1>::register_mapping<Arrays::CArrayLinearization<1> >();
-      Arrays::Mapping<2,1>::register_mapping<Arrays::CArrayLinearization<2> >();
-      Arrays::Mapping<3,1>::register_mapping<Arrays::CArrayLinearization<3> >();
-      Arrays::Mapping<1,1>::register_mapping<Arrays::FortranArrayLinearization<1> >();
-      Arrays::Mapping<2,1>::register_mapping<Arrays::FortranArrayLinearization<2> >();
-      Arrays::Mapping<3,1>::register_mapping<Arrays::FortranArrayLinearization<3> >();
-      Arrays::Mapping<1,1>::register_mapping<Translation<1> >();
-
-      // we also register split dim linearization
-      Arrays::Mapping<1,1>::register_mapping<Layouts::SplitDimLinearization<1> >();
-      Arrays::Mapping<2,1>::register_mapping<Layouts::SplitDimLinearization<2> >();
-      Arrays::Mapping<3,1>::register_mapping<Layouts::SplitDimLinearization<3> >();
-
-      // Create the key for the thread local data
-      CHECK_PTHREAD( pthread_key_create(&thread_timer_key,thread_timer_free) );
-
-      // low-level runtime parameters
-#ifdef USE_GASNET
-      size_t gasnet_mem_size_in_mb = 256;
-#else
-      size_t gasnet_mem_size_in_mb = 0;
-#endif
-      size_t cpu_mem_size_in_mb = 512;
-      size_t reg_mem_size_in_mb = 0;
-      size_t disk_mem_size_in_mb = 0;
-      // Static variable for stack size since we need to 
-      // remember it when we launch threads in run 
-      stack_size_in_mb = 2;
-      unsigned init_stack_count = 1;
-      unsigned num_local_cpus = 1;
-      unsigned num_util_procs = 1;
-      unsigned num_io_procs = 0;
-      //unsigned cpu_worker_threads = 1;
-      unsigned dma_worker_threads = 1;
-      unsigned active_msg_worker_threads = 1;
-      unsigned active_msg_handler_threads = 1;
-      bool     active_msg_sender_threads = false;
-#ifdef USE_CUDA
-      size_t zc_mem_size_in_mb = 64;
-      size_t fb_mem_size_in_mb = 256;
-      unsigned num_local_gpus = 0;
-      unsigned num_gpu_streams = 12;
-      bool     gpu_worker_thread = true;
-      bool pin_sysmem_for_gpu = true;
-#endif
-#ifdef EVENT_TRACING
-      size_t   event_trace_block_size = 1 << 20;
-      double   event_trace_exp_arrv_rate = 1e3;
-#endif
-#ifdef LOCK_TRACING
-      size_t   lock_trace_block_size = 1 << 20;
-      double   lock_trace_exp_arrv_rate = 1e2;
-#endif
-      // should local proc threads get dedicated cores?
-      bool bind_localproc_threads = true;
-      bool use_greenlet_procs = true;
-      bool disable_greenlets = false;
-
-      for(int i = 1; i < *argc; i++) {
-#define INT_ARG(argname, varname)                       \
-	  if(!strcmp((*argv)[i], argname)) {		\
-	    varname = atoi((*argv)[++i]);		\
-	    continue;					\
-	  }
-
-#define BOOL_ARG(argname, varname)                      \
-	  if(!strcmp((*argv)[i], argname)) {		\
-	    varname = true;				\
-	    continue;					\
-	  }
-
-	INT_ARG("-ll:gsize", gasnet_mem_size_in_mb);
-	INT_ARG("-ll:csize", cpu_mem_size_in_mb);
-	INT_ARG("-ll:rsize", reg_mem_size_in_mb);
-        INT_ARG("-ll:dsize", disk_mem_size_in_mb);
-        INT_ARG("-ll:stacksize", stack_size_in_mb);
-        INT_ARG("-ll:stacks", init_stack_count);
-	INT_ARG("-ll:cpu", num_local_cpus);
-	INT_ARG("-ll:util", num_util_procs);
-        INT_ARG("-ll:io", num_io_procs);
-	//INT_ARG("-ll:workers", cpu_worker_threads);
-	INT_ARG("-ll:dma", dma_worker_threads);
-	INT_ARG("-ll:amsg", active_msg_worker_threads);
-	INT_ARG("-ll:ahandlers", active_msg_handler_threads);
-        BOOL_ARG("-ll:senders", active_msg_sender_threads);
-	INT_ARG("-ll:bind", bind_localproc_threads);
-        BOOL_ARG("-ll:greenlet", use_greenlet_procs);
-        BOOL_ARG("-ll:gdb", disable_greenlets);
-#ifdef USE_CUDA
-	INT_ARG("-ll:fsize", fb_mem_size_in_mb);
-	INT_ARG("-ll:zsize", zc_mem_size_in_mb);
-	INT_ARG("-ll:gpu", num_local_gpus);
-        INT_ARG("-ll:streams", num_gpu_streams);
-        BOOL_ARG("-ll:gpuworker", gpu_worker_thread);
-        INT_ARG("-ll:pin", pin_sysmem_for_gpu);
-#endif
-
-	if(!strcmp((*argv)[i], "-ll:eventtrace")) {
-#ifdef EVENT_TRACING
-	  event_trace_file = strdup((*argv)[++i]);
-#else
-	  fprintf(stderr, "WARNING: event tracing requested, but not enabled at compile time!\n");
-#endif
-	  continue;
-	}
-
-        if (!strcmp((*argv)[i], "-ll:locktrace"))
-        {
-#ifdef LOCK_TRACING
-          lock_trace_file = strdup((*argv)[++i]);
-#else
-          fprintf(stderr, "WARNING: lock tracing requested, but not enabled at compile time!\n");
-#endif
-          continue;
-        }
-
-        if (!strcmp((*argv)[i], "-ll:prefix"))
-        {
-#ifdef NODE_LOGGING
-          RuntimeImpl::prefix = strdup((*argv)[++i]);
-#else
-          fprintf(stderr,"WARNING: prefix set, but NODE_LOGGING not enabled at compile time!\n");
-#endif
-          continue;
-        }
-
-        // Skip arguments that parsed in activemsg.cc
-        if (!strcmp((*argv)[i], "-ll:numlmbs") || !strcmp((*argv)[i],"-ll:lmbsize") ||
-            !strcmp((*argv)[i], "-ll:forcelong") || !strcmp((*argv)[i],"-ll:sdpsize"))
-        {
-          i++;
-          continue;
-        }
-
-        if (strncmp((*argv)[i], "-ll:", 4) == 0)
-        {
-	  fprintf(stderr, "ERROR: unrecognized lowlevel option: %s\n", (*argv)[i]);
-          assert(0);
-	}
-      }
-
-      if(bind_localproc_threads) {
-	// this has to preceed all spawning of threads, including the ones done by things like gasnet_init()
-	proc_assignment = new ProcessorAssignment(num_local_cpus);
-
-	// now move ourselves off the reserved cores
-	proc_assignment->bind_thread(-1, 0, "machine thread");
-      }
-
-      if (disable_greenlets)
-        use_greenlet_procs = false;
-      if (use_greenlet_procs)
-        greenlet::init_greenlet_library();
-
-      //GASNetNode::my_node = new GASNetNode(argc, argv, this);
-      // SJT: WAR for issue on Titan with duplicate cookies on Gemini
-      //  communication domains
-      char *orig_pmi_gni_cookie = getenv("PMI_GNI_COOKIE");
-      if(orig_pmi_gni_cookie) {
-        char *new_pmi_gni_cookie = (char *)malloc(256);
-        sprintf(new_pmi_gni_cookie, "PMI_GNI_COOKIE=%d", 1+atoi(orig_pmi_gni_cookie));
-        //printf("changing PMI cookie to: '%s'\n", new_pmi_gni_cookie);
-        putenv(new_pmi_gni_cookie);  // libc now owns the memory
-      }
-      // SJT: another GASNET workaround - if we don't have GASNET_IB_SPAWNER set, assume it was MPI
-      if(!getenv("GASNET_IB_SPAWNER"))
-	putenv(strdup("GASNET_IB_SPAWNER=mpi"));
-#ifdef DEBUG_REALM_STARTUP
-      { // we don't have rank IDs yet, so everybody gets to spew
-        char s[80];
-        gethostname(s, 79);
-        strcat(s, " enter gasnet_init");
-        LegionRuntime::TimeStamp ts(s, false);
-        fflush(stdout);
-      }
-#endif
-      CHECK_GASNET( gasnet_init(argc, argv) );
-#ifdef DEBUG_REALM_STARTUP
-      { // once we're convinced there isn't skew here, reduce this to rank 0
-        char s[80];
-        gethostname(s, 79);
-        strcat(s, " exit gasnet_init");
-        LegionRuntime::TimeStamp ts(s, false);
-        fflush(stdout);
-      }
-#endif
-
-      // Check that we have enough resources for the number of nodes we are using
-      if (gasnet_nodes() > MAX_NUM_NODES)
-      {
-        fprintf(stderr,"ERROR: Launched %d nodes, but runtime is configured "
-                       "for at most %d nodes. Update the 'MAX_NUM_NODES' macro "
-                       "in legion_types.h", gasnet_nodes(), MAX_NUM_NODES);
-        gasnet_exit(1);
-      }
-      if (gasnet_nodes() > (1 << ID::NODE_BITS))
-      {
-#ifdef LEGION_IDS_ARE_64BIT
-        fprintf(stderr,"ERROR: Launched %d nodes, but low-level IDs are only "
-                       "configured for at most %d nodes. Update the allocation "
-                       "of bits in ID", gasnet_nodes(), (1 << ID::NODE_BITS));
-#else
-        fprintf(stderr,"ERROR: Launched %d nodes, but low-level IDs are only "
-                       "configured for at most %d nodes.  Update the allocation "
-                       "of bits in ID or switch to 64-bit IDs with the "
-                       "-DLEGION_IDS_ARE_64BIT compile-time flag",
-                       gasnet_nodes(), (1 << ID::NODE_BITS));
-#endif
-        gasnet_exit(1);
-      }
-
-      // initialize barrier timestamp
-      barrier_adjustment_timestamp = (((Barrier::timestamp_t)(gasnet_mynode())) << BARRIER_TIMESTAMP_NODEID_SHIFT) + 1;
-
-      Realm::Logger::configure_from_cmdline(*argc, (const char **)*argv);
-
-      gasnet_handlerentry_t handlers[128];
-      int hcount = 0;
-      hcount += NodeAnnounceMessage::add_handler_entries(&handlers[hcount], "Node Announce AM");
-      hcount += SpawnTaskMessage::add_handler_entries(&handlers[hcount], "Spawn Task AM");
-      hcount += LockRequestMessage::add_handler_entries(&handlers[hcount], "Lock Request AM");
-      hcount += LockReleaseMessage::add_handler_entries(&handlers[hcount], "Lock Release AM");
-      hcount += LockGrantMessage::add_handler_entries(&handlers[hcount], "Lock Grant AM");
-      hcount += EventSubscribeMessage::add_handler_entries(&handlers[hcount], "Event Subscribe AM");
-      hcount += EventTriggerMessage::add_handler_entries(&handlers[hcount], "Event Trigger AM");
-      hcount += RemoteMemAllocRequest::add_handler_entries(&handlers[hcount], "Remote Memory Allocation Request AM");
-      hcount += RemoteMemAllocResponse::add_handler_entries(&handlers[hcount], "Remote Memory Allocation Response AM");
-      hcount += CreateInstanceRequest::add_handler_entries(&handlers[hcount], "Create Instance Request AM");
-      hcount += CreateInstanceResponse::add_handler_entries(&handlers[hcount], "Create Instance Response AM");
-      hcount += RemoteCopyMessage::add_handler_entries(&handlers[hcount], "Remote Copy AM");
-      hcount += RemoteFillMessage::add_handler_entries(&handlers[hcount], "Remote Fill AM");
-      hcount += ValidMaskRequestMessage::add_handler_entries(&handlers[hcount], "Valid Mask Request AM");
-      hcount += ValidMaskDataMessage::add_handler_entries(&handlers[hcount], "Valid Mask Data AM");
-      hcount += RollUpRequestMessage::add_handler_entries(&handlers[hcount], "Roll-up Request AM");
-      hcount += RollUpDataMessage::add_handler_entries(&handlers[hcount], "Roll-up Data AM");
-      hcount += ClearTimerRequestMessage::add_handler_entries(&handlers[hcount], "Clear Timer Request AM");
-      hcount += DestroyInstanceMessage::add_handler_entries(&handlers[hcount], "Destroy Instance AM");
-      hcount += RemoteWriteMessage::add_handler_entries(&handlers[hcount], "Remote Write AM");
-      hcount += RemoteReduceMessage::add_handler_entries(&handlers[hcount], "Remote Reduce AM");
-      hcount += RemoteWriteFenceMessage::add_handler_entries(&handlers[hcount], "Remote Write Fence AM");
-      hcount += DestroyLockMessage::add_handler_entries(&handlers[hcount], "Destroy Lock AM");
-      hcount += RemoteRedListMessage::add_handler_entries(&handlers[hcount], "Remote Reduction List AM");
-      hcount += MachineShutdownRequestMessage::add_handler_entries(&handlers[hcount], "Machine Shutdown AM");
-      hcount += BarrierAdjustMessage::Message::add_handler_entries(&handlers[hcount], "Barrier Adjust AM");
-      hcount += BarrierSubscribeMessage::Message::add_handler_entries(&handlers[hcount], "Barrier Subscribe AM");
-      hcount += BarrierTriggerMessage::Message::add_handler_entries(&handlers[hcount], "Barrier Trigger AM");
-      hcount += MetadataRequestMessage::RequestMessage::add_handler_entries(&handlers[hcount], "Metadata Request AM");
-      hcount += MetadataRequestMessage::ResponseMessage::add_handler_entries(&handlers[hcount], "Metadata Response AM");
-      hcount += MetadataInvalidateMessage::RequestMessage::add_handler_entries(&handlers[hcount], "Metadata Invalidate AM");
-      hcount += MetadataInvalidateMessage::ResponseMessage::add_handler_entries(&handlers[hcount], "Metadata Inval Ack AM");
-      //hcount += TestMessage::add_handler_entries(&handlers[hcount], "Test AM");
-      //hcount += TestMessage2::add_handler_entries(&handlers[hcount], "Test 2 AM");
-
-      init_endpoints(handlers, hcount, 
-		     gasnet_mem_size_in_mb, reg_mem_size_in_mb,
-		     *argc, (const char **)*argv);
-
-      // Put this here so that it complies with the GASNet specification and
-      // doesn't make any calls between gasnet_init and gasnet_attach
-      gasnet_set_waitmode(GASNET_WAIT_BLOCK);
-
-      nodes = new Node[gasnet_nodes()];
-
-      // create allocators for local node events/locks/index spaces
-      {
-	Node& n = nodes[gasnet_mynode()];
-	local_event_free_list = new EventTableAllocator::FreeList(n.events, gasnet_mynode());
-	local_barrier_free_list = new BarrierTableAllocator::FreeList(n.barriers, gasnet_mynode());
-	local_reservation_free_list = new ReservationTableAllocator::FreeList(n.reservations, gasnet_mynode());
-	local_index_space_free_list = new IndexSpaceTableAllocator::FreeList(n.index_spaces, gasnet_mynode());
-	local_proc_group_free_list = new ProcessorGroupTableAllocator::FreeList(n.proc_groups, gasnet_mynode());
-      }
-
-#ifdef DEADLOCK_TRACE
-      next_thread = 0;
-      signaled_threads = 0;
-      signal(SIGTERM, deadlock_catch);
-      signal(SIGINT, deadlock_catch);
-#endif
-#if defined(REALM_BACKTRACE) || defined(LEGION_BACKTRACE)
-      signal(SIGSEGV, realm_backtrace);
-      signal(SIGABRT, realm_backtrace);
-      signal(SIGFPE,  realm_backtrace);
-      signal(SIGILL,  realm_backtrace);
-      signal(SIGBUS,  realm_backtrace);
-#endif
-      if ((getenv("LEGION_FREEZE_ON_ERROR") != NULL) ||
-          (getenv("REALM_FREEZE_ON_ERROR") != NULL))
-      {
-        signal(SIGSEGV, realm_freeze);
-        signal(SIGABRT, realm_freeze);
-        signal(SIGFPE,  realm_freeze);
-        signal(SIGILL,  realm_freeze);
-        signal(SIGBUS,  realm_freeze);
-      }
-      
-      start_polling_threads(active_msg_worker_threads);
-
-      start_handler_threads(active_msg_handler_threads, stack_size_in_mb << 20);
-
-      //start_dma_worker_threads(dma_worker_threads);
-
-      if (active_msg_sender_threads)
-        start_sending_threads();
-
-      Clock::synchronize();
-      Realm::InitialTime::get_initial_time();
-
-#ifdef EVENT_TRACING
-      // Always initialize even if we won't dump to file, otherwise segfaults happen
-      // when we try to save event info
-      Tracer<EventTraceItem>::init_trace(event_trace_block_size,
-                                         event_trace_exp_arrv_rate);
-#endif
-#ifdef LOCK_TRACING
-      // Always initialize even if we won't dump to file, otherwise segfaults happen
-      // when we try to save lock info
-      Tracer<LockTraceItem>::init_trace(lock_trace_block_size,
-                                        lock_trace_exp_arrv_rate);
-#endif
-	
-      //gasnet_seginfo_t seginfos = new gasnet_seginfo_t[num_nodes];
-      //CHECK_GASNET( gasnet_getSegmentInfo(seginfos, num_nodes) );
-
-      if(gasnet_mem_size_in_mb > 0)
-	global_memory = new GASNetMemory(ID(ID::ID_MEMORY, 0, ID::ID_GLOBAL_MEM, 0).convert<Memory>(), gasnet_mem_size_in_mb << 20);
-      else
-	global_memory = 0;
-
-      Node *n = &nodes[gasnet_mynode()];
-
-      NodeAnnounceData announce_data;
-      const unsigned ADATA_SIZE = 4096;
-      size_t adata[ADATA_SIZE];
-      unsigned apos = 0;
-
-      announce_data.node_id = gasnet_mynode();
-      announce_data.num_procs = num_local_cpus + num_util_procs + num_io_procs;
-      announce_data.num_memories = (1 + 
-				    (reg_mem_size_in_mb > 0 ? 1 : 0) +
-				    (disk_mem_size_in_mb > 0 ? 1 : 0));
-#ifdef USE_HDF
-      announce_data.num_memories += 1;
-#endif
-#ifdef USE_CUDA
-      announce_data.num_procs += num_local_gpus;
-      announce_data.num_memories += 2 * num_local_gpus;
-#endif
-
-      // create utility processors (if any)
-      if (num_util_procs > 0)
-      {
-        for(unsigned i = 0; i < num_util_procs; i++) {
-          ProcessorImpl *up;
-          if (use_greenlet_procs)
-            up = new GreenletProcessor(ID(ID::ID_PROCESSOR, gasnet_mynode(), 
-                                    n->processors.size()).convert<Processor>(),
-                                    Processor::UTIL_PROC, stack_size_in_mb << 20, 
-                                    init_stack_count, "utility worker");
-          else
-            up = new LocalProcessor(ID(ID::ID_PROCESSOR, gasnet_mynode(), 
-                                    n->processors.size()).convert<Processor>(),
-                                    Processor::UTIL_PROC, 
-                                    stack_size_in_mb << 20, "utility worker");
-          n->processors.push_back(up);
-          local_util_procs.push_back(up);
-          adata[apos++] = NODE_ANNOUNCE_PROC;
-          adata[apos++] = up->me.id;
-          adata[apos++] = Processor::UTIL_PROC;
-        }
-      }
-      // create i/o processors (if any)
-      if (num_io_procs > 0)
-      {
-        for (unsigned i = 0; i < num_io_procs; i++) {
-          LocalProcessor *io = new LocalProcessor(ID(ID::ID_PROCESSOR, gasnet_mynode(),
-                                            n->processors.size()).convert<Processor>(),
-                                            Processor::IO_PROC,
-                                            stack_size_in_mb << 20, "io worker");
-          n->processors.push_back(io);
-          local_io_procs.push_back(io);
-          adata[apos++] = NODE_ANNOUNCE_PROC;
-          adata[apos++] = io->me.id;
-          adata[apos++] = Processor::IO_PROC;
-        }
-      }
-
-#ifdef USE_CUDA
-      // Initialize the driver API
-      CHECK_CU( cuInit(0) );
-      // Keep track of the local system memories so we can pin them
-      // after we've initialized the GPU
-      std::vector<LocalCPUMemory*> local_mems;
-      // Figure out which GPUs support peer access (if any)
-      // and prioritize them so they are used first
-      std::vector<int> peer_gpus;
-      std::vector<int> dumb_gpus;
-      {
-        int num_devices;
-        CHECK_CU( cuDeviceGetCount(&num_devices) );
-        for (int i = 0; i < num_devices; i++)
-        {
-          CUdevice device;
-          CHECK_CU( cuDeviceGet(&device, i) );
-          bool has_peer = false;
-          // Go through all the other devices and see
-          // if we have peer access to them
-          for (int j = 0; j < num_devices; j++)
-          {
-            if (i == j) continue;
-            CUdevice peer;
-            CHECK_CU( cuDeviceGet(&peer, j) );
-            int can_access;
-            CHECK_CU( cuDeviceCanAccessPeer(&can_access, device, peer) );
-            if (can_access)
-            {
-              has_peer = true;
-              break;
-            }
-          }
-          if (has_peer)
-            peer_gpus.push_back(i);
-          else
-            dumb_gpus.push_back(i);
-        }
-      }
-#endif
-      // create local processors
-      for(unsigned i = 0; i < num_local_cpus; i++) {
-	Processor p = ID(ID::ID_PROCESSOR, 
-			 gasnet_mynode(), 
-			 n->processors.size()).convert<Processor>();
-        ProcessorImpl *lp;
-        if (use_greenlet_procs)
-          lp = new GreenletProcessor(p, Processor::LOC_PROC,
-                                     stack_size_in_mb << 20, init_stack_count,
-                                     "local worker", i);
-        else
-	  lp = new LocalProcessor(p, Processor::LOC_PROC,
-                                  stack_size_in_mb << 20,
-                                  "local worker", i);
-	n->processors.push_back(lp);
-	local_cpus.push_back(lp);
-	adata[apos++] = NODE_ANNOUNCE_PROC;
-	adata[apos++] = lp->me.id;
-	adata[apos++] = Processor::LOC_PROC;
-      }
-
-      // create local memory
-      LocalCPUMemory *cpumem;
-      if(cpu_mem_size_in_mb > 0) {
-	cpumem = new LocalCPUMemory(ID(ID::ID_MEMORY, 
-				       gasnet_mynode(),
-				       n->memories.size(), 0).convert<Memory>(),
-				    cpu_mem_size_in_mb << 20);
-	n->memories.push_back(cpumem);
-#ifdef USE_CUDA
-        local_mems.push_back(cpumem);
-#endif
-	adata[apos++] = NODE_ANNOUNCE_MEM;
-	adata[apos++] = cpumem->me.id;
-        adata[apos++] = Memory::SYSTEM_MEM;
-	adata[apos++] = cpumem->size;
-	adata[apos++] = 0; // not registered
-      } else
-	cpumem = 0;
-
-      LocalCPUMemory *regmem;
-      if(reg_mem_size_in_mb > 0) {
-	gasnet_seginfo_t *seginfos = new gasnet_seginfo_t[gasnet_nodes()];
-	CHECK_GASNET( gasnet_getSegmentInfo(seginfos, gasnet_nodes()) );
-	char *regmem_base = ((char *)(seginfos[gasnet_mynode()].addr)) + (gasnet_mem_size_in_mb << 20);
-	delete[] seginfos;
-	regmem = new LocalCPUMemory(ID(ID::ID_MEMORY,
-				       gasnet_mynode(),
-				       n->memories.size(), 0).convert<Memory>(),
-				    reg_mem_size_in_mb << 20,
-				    regmem_base,
-				    true);
-	n->memories.push_back(regmem);
-#ifdef USE_CUDA
-        local_mems.push_back(regmem);
-#endif
-	adata[apos++] = NODE_ANNOUNCE_MEM;
-	adata[apos++] = regmem->me.id;
-        adata[apos++] = Memory::REGDMA_MEM;
-	adata[apos++] = regmem->size;
-	adata[apos++] = (size_t)(regmem->base);
-      } else
-	regmem = 0;
-
-      // create local disk memory
-      DiskMemory *diskmem;
-      if(disk_mem_size_in_mb > 0) {
-        diskmem = new DiskMemory(ID(ID::ID_MEMORY,
-                                    gasnet_mynode(),
-                                    n->memories.size(), 0).convert<Memory>(),
-                                 disk_mem_size_in_mb << 20,
-                                 "disk_file.tmp");
-        n->memories.push_back(diskmem);
-        adata[apos++] = NODE_ANNOUNCE_MEM;
-        adata[apos++] = diskmem->me.id;
-        adata[apos++] = Memory::DISK_MEM;
-        adata[apos++] = diskmem->size;
-        adata[apos++] = 0;
-      } else
-        diskmem = 0;
-
-#ifdef USE_HDF
-      // create HDF memory
-      HDFMemory *hdfmem;
-      hdfmem = new HDFMemory(ID(ID::ID_MEMORY,
-                                gasnet_mynode(),
-                                n->memories.size(), 0).convert<Memory>());
-      n->memories.push_back(hdfmem);
-      adata[apos++] = NODE_ANNOUNCE_MEM;
-      adata[apos++] = hdfmem->me.id;
-      adata[apos++] = Memory::HDF_MEM;
-      adata[apos++] = hdfmem->size;
-      adata[apos++] = 0;
-=======
->>>>>>> cc85ddc1
-#endif
-
-#ifdef OLD_ACCESSORS
-    template<>
-    RegionAccessor<AccessorArray> RegionAccessor<AccessorGeneric>::convert<AccessorArray>(void) const
-    {
-      RegionInstanceImpl *i_impl = (RegionInstanceImpl *)internal_data;
-      MemoryImpl *m_impl = i_impl->memory.impl();
-
-      Realm::StaticAccess<RegionInstanceImpl> i_data(i_impl);
-
-      assert(!i_data->is_reduction);
-
-      // only things in FB and ZC memories can be converted to GPU accessors
-      if(m_impl->kind == MemoryImpl::MKIND_SYSMEM) {
-	Realm::LocalCPUMemory *lcm = (Realm::LocalCPUMemory *)m_impl;
-	char *inst_base = lcm->base + i_data->access_offset;
-	RegionAccessor<AccessorArray> ria(inst_base);
-#ifdef POINTER_CHECKS
-        ria.set_impl(i_impl);
-#endif
-	return ria;
-      }
-
-      if(m_impl->kind == MemoryImpl::MKIND_ZEROCOPY) {
-	GPUZCMemory *zcm = (GPUZCMemory *)m_impl;
-	char *inst_base = zcm->cpu_base + i_data->access_offset;
-	RegionAccessor<AccessorArray> ria(inst_base);
-#ifdef POINTER_CHECKS
-        ria.set_impl(i_impl); 
-#endif
-	return ria;
-      }
-
-      assert(0);
-    }
-    
-    template<>
-    bool RegionAccessor<AccessorGeneric>::can_convert<AccessorArrayReductionFold>(void) const
-    {
-      RegionInstanceImpl *i_impl = (RegionInstanceImpl *)internal_data;
-      MemoryImpl *m_impl = i_impl->memory.impl();
-
-      // make sure it's a reduction fold-only instance
-      Realm::StaticAccess<RegionInstanceImpl> i_data(i_impl);
-      if(!i_data->is_reduction) return false;
-      if(i_data->red_list_size >= 0) return false;
-
-      // only things in local memory (SYSMEM or ZC) can be converted to
-      //   array accessors
-      if(m_impl->kind == MemoryImpl::MKIND_SYSMEM) return true;
-      if(m_impl->kind == MemoryImpl::MKIND_ZEROCOPY) return true;
-      return false;
-    }
-
-    template<>
-    RegionAccessor<AccessorArrayReductionFold> RegionAccessor<AccessorGeneric>::convert<AccessorArrayReductionFold>(void) const
-    {
-      RegionInstanceImpl *i_impl = (RegionInstanceImpl *)internal_data;
-      MemoryImpl *m_impl = i_impl->memory.impl();
-
-      Realm::StaticAccess<RegionInstanceImpl> i_data(i_impl);
-
-      assert(i_data->is_reduction);
-      assert(i_data->red_list_size < 0);
-
-      // only things in FB and ZC memories can be converted to GPU accessors
-      if(m_impl->kind == MemoryImpl::MKIND_SYSMEM) {
-	Realm::LocalCPUMemory *lcm = (Realm::LocalCPUMemory *)m_impl;
-	char *inst_base = lcm->base + i_data->access_offset;
-	RegionAccessor<AccessorArrayReductionFold> ria(inst_base);
-	return ria;
-      }
-
-      if(m_impl->kind == MemoryImpl::MKIND_ZEROCOPY) {
-	GPUZCMemory *zcm = (GPUZCMemory *)m_impl;
-	char *inst_base = zcm->cpu_base + i_data->access_offset;
-	RegionAccessor<AccessorArrayReductionFold> ria(inst_base);
-	return ria;
-      }
-
-      assert(0);
-    }
-
-    template<>
-    bool RegionAccessor<AccessorGeneric>::can_convert<AccessorReductionList>(void) const
-    {
-      RegionInstanceImpl *i_impl = (RegionInstanceImpl *)internal_data;
-      //MemoryImpl *m_impl = i_impl->memory.impl();
-
-      // make sure it's a reduction fold-only instance
-      Realm::StaticAccess<RegionInstanceImpl> i_data(i_impl);
-      if(!i_data->is_reduction) return false;
-      if(i_data->red_list_size < 0) return false;
-
-<<<<<<< HEAD
-      // start dma system at the very ending of initialization
-      // since we need list of local gpus to create channels
-      start_dma_system(dma_worker_threads, 100
-#ifdef USE_CUDA
-                       ,local_gpus
-#endif
-                       );
-
-=======
-      // that's the only requirement
->>>>>>> cc85ddc1
-      return true;
-    }
-
-    template<>
-    RegionAccessor<AccessorReductionList> RegionAccessor<AccessorGeneric>::convert<AccessorReductionList>(void) const
-    {
-      RegionInstanceImpl *i_impl = (RegionInstanceImpl *)internal_data;
-      //MemoryImpl *m_impl = i_impl->memory.impl();
-
-      Realm::StaticAccess<RegionInstanceImpl> i_data(i_impl);
-
-      assert(i_data->is_reduction);
-      assert(i_data->red_list_size >= 0);
-
-      const ReductionOpUntyped *redop = get_runtime()->reduce_op_table[i_data->redopid];
-
-      RegionAccessor<AccessorReductionList> ria(internal_data,
-							       i_data->red_list_size,
-							       redop->sizeof_list_entry);
-      return ria;
-    }
-
-    RegionAccessor<AccessorReductionList>::RegionAccessor(void *_internal_data,
-											size_t _num_entries,
-											size_t _elem_size)
-    {
-      internal_data = _internal_data;
-
-      RegionInstanceImpl *i_impl = (RegionInstanceImpl *)internal_data;
-      MemoryImpl *m_impl = i_impl->memory.impl();
-
-      Realm::StaticAccess<RegionInstanceImpl> i_data(i_impl);
-
-      cur_size = (size_t *)(m_impl->get_direct_ptr(i_data->count_offset, sizeof(size_t)));
-
-      max_size = _num_entries;
-
-      // and a list of reduction entries (unless size == 0)
-      entry_list = m_impl->get_direct_ptr(i_data->alloc_offset,
-					  i_data->size);
-    }
-
-    void RegionAccessor<AccessorReductionList>::flush(void) const
-    {
-      assert(0);
-    }
-
-    void RegionAccessor<AccessorReductionList>::reduce_slow_case(size_t my_pos, unsigned ptrvalue,
-										const void *entry, size_t sizeof_entry) const
-    {
-      assert(0);
-    }
-#endif
-
-
-#ifdef EVENT_TRACING
-    static char *event_trace_file = 0;
-#endif
-#ifdef LOCK_TRACING
-    static char *lock_trace_file = 0;
-#endif
-
-  };
-};
-
-namespace Realm {
-
-};
-
-namespace LegionRuntime {
-  namespace LowLevel {
-
-
-#ifdef DEADLOCK_TRACE
-    void deadlock_catch(int signal) {
-      assert((signal == SIGTERM) || (signal == SIGINT));
-      // First thing we do is dump our state
-      {
-        void *bt[256];
-        int bt_size = backtrace(bt, 256);
-        char **bt_syms = backtrace_symbols(bt, bt_size);
-        size_t buffer_size = 1;
-        for (int i = 0; i < bt_size; i++)
-          buffer_size += (strlen(bt_syms[i]) + 1);
-        char *buffer = (char*)malloc(buffer_size);
-        int offset = 0;
-        for (int i = 0; i < bt_size; i++)
-          offset += sprintf(buffer+offset,"%s\n",bt_syms[i]);
-#ifdef NODE_LOGGING
-        char file_name[256];
-        sprintf(file_name,"%s/backtrace_%d_thread_%ld.txt",
-                          RuntimeImpl::prefix, gasnet_mynode(), pthread_self());
-        FILE *fbt = fopen(file_name,"w");
-        fprintf(fbt,"BACKTRACE (%d, %lx)\n----------\n%s\n----------\n", 
-                gasnet_mynode(), pthread_self(), buffer);
-        fflush(fbt);
-        fclose(fbt);
-#else
-        fprintf(stderr,"BACKTRACE (%d, %lx)\n----------\n%s\n----------\n", 
-                gasnet_mynode(), pthread_self(), buffer);
-        fflush(stderr);
-#endif
-        free(buffer);
-      }
-<<<<<<< HEAD
-
-      // need to kill other threads too so we can actually terminate process
-      // Exit out of the thread
-      //stop_dma_worker_threads();
-      stop_dma_system();
-#ifdef USE_CUDA
-      GPUWorker::stop_gpu_worker_thread();
-=======
-      // Check to see if we are the first ones to catch the signal
-      RuntimeImpl *rt = get_runtime();
-      unsigned prev_count = __sync_fetch_and_add(&(rt->signaled_threads),1);
-      // If we're the first do special stuff
-      if (prev_count == 0) {
-        unsigned expected = 1;
-        // we are special, tell any other threads to handle a signal
-        for (unsigned idx = 0; idx < rt->next_thread; idx++)
-          if (rt->all_threads[idx] != pthread_self()) {
-            pthread_kill(rt->all_threads[idx], SIGTERM);
-            expected++;
-          }
-        // dump our waiters
-#ifdef NODE_LOGGING
-        char file_name[256];
-        sprintf(file_name,"%s/waiters_%d.txt",
-                          RuntimeImpl::prefix, gasnet_mynode());
-        FILE *fw = fopen(file_name,"w");
-        show_event_waiters(fw);
-        fflush(fw);
-        fclose(fw);
-#else
-        show_event_waiters(stderr);
->>>>>>> cc85ddc1
-#endif
-        // the wait for everyone else to be done
-        while (__sync_fetch_and_add(&(rt->signaled_threads),0) < expected) {
-#ifdef __SSE2__
-          _mm_pause();
-#else
-          usleep(1000);
-#endif
-        }
-        // Now that everyone is done we can exit the process
-        exit(1);
-      }
-    }
-#endif
-
-#if defined(REALM_BACKTRACE) || defined(LEGION_BACKTRACE)
-    static void realm_backtrace(int signal)
-    {
-      assert((signal == SIGILL) || (signal == SIGFPE) || 
-             (signal == SIGABRT) || (signal == SIGSEGV) ||
-             (signal == SIGBUS));
-      void *bt[256];
-      int bt_size = backtrace(bt, 256);
-      char **bt_syms = backtrace_symbols(bt, bt_size);
-      size_t buffer_size = 2048; // default buffer size
-      char *buffer = (char*)malloc(buffer_size);
-      size_t offset = 0;
-      size_t funcnamesize = 256;
-      char *funcname = (char*)malloc(funcnamesize);
-      for (int i = 0; i < bt_size; i++) {
-        // Modified from https://panthema.net/2008/0901-stacktrace-demangled/ under WTFPL 2.0
-        char *begin_name = 0, *begin_offset = 0, *end_offset = 0;
-        // find parentheses and +address offset surrounding the mangled name:
-        // ./module(function+0x15c) [0x8048a6d]
-        for (char *p = bt_syms[i]; *p; ++p) {
-          if (*p == '(')
-            begin_name = p;
-          else if (*p == '+')
-            begin_offset = p;
-          else if (*p == ')' && begin_offset) {
-            end_offset = p;
-            break;
-          }
-        }
-        // If offset is within half of the buffer size, double the buffer
-        if (offset >= (buffer_size / 2)) {
-          buffer_size *= 2;
-          buffer = (char*)realloc(buffer, buffer_size);
-        }
-        if (begin_name && begin_offset && end_offset &&
-            (begin_name < begin_offset)) {
-          *begin_name++ = '\0';
-          *begin_offset++ = '\0';
-          *end_offset = '\0';
-          // mangled name is now in [begin_name, begin_offset) and caller
-          // offset in [begin_offset, end_offset). now apply __cxa_demangle():
-          int status;
-          char* demangled_name = abi::__cxa_demangle(begin_name, funcname, &funcnamesize, &status);
-          if (status == 0) {
-            funcname = demangled_name; // use possibly realloc()-ed string
-            offset += snprintf(buffer+offset,buffer_size-offset,
-                               "  %s : %s+%s\n", bt_syms[i], funcname, begin_offset);
-          } else {
-            // demangling failed. Output function name as a C function with no arguments.
-            offset += snprintf(buffer+offset,buffer_size-offset,
-                               "  %s : %s()+%s\n", bt_syms[i], begin_name, begin_offset);
-          }
-        } else {
-          // Who knows just print the whole line
-          offset += snprintf(buffer+offset,buffer_size-offset,
-                             "%s\n",bt_syms[i]);
-        }
-      }
-      fprintf(stderr,"BACKTRACE (%d, %lx)\n----------\n%s\n----------\n", 
-              gasnet_mynode(), pthread_self(), buffer);
-      fflush(stderr);
-      free(buffer);
-      free(funcname);
-      // returning would almost certainly cause this signal to be raised again,
-      //  so sleep for a second in case other threads also want to chronicle
-      //  their own deaths, and then exit
-      sleep(1);
-      exit(1);
-    }
-#endif
-
 
   };
 };
