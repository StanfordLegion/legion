--- conflicted
+++ resolved
@@ -223,7 +223,6 @@
   SparsityMapImplWrapper::~SparsityMapImplWrapper(void)
   {
     if(map_impl.load() != 0) {
-<<<<<<< HEAD
       // Only do this if we're single node for now since it is not safe with
       // Realm's quiescence code in multi-node at the moment
       if(Network::max_node_id == 0) {
@@ -233,16 +232,6 @@
                            << " node:" << Network::my_node_id;
           assert(0);
         }
-=======
-      bool report_leaks = false;
-      get_runtime()->get_module_config("core")->get_property("report_sparsity_leaks",
-                                                             report_leaks);
-      if(report_leaks) {
-        log_part.fatal() << "leaking sparsity map me:" << me
-                         << " refs:" << references.load()
-                         << " node:" << Network::my_node_id;
-        assert(0);
->>>>>>> f0f3d841
       }
       map_deleter(map_impl.load());
     }
