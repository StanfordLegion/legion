/* Copyright 2022 Stanford University, NVIDIA Corporation
 *                Los Alamos National Laboratory
 *
 * Licensed under the Apache License, Version 2.0 (the "License");
 * you may not use this file except in compliance with the License.
 * You may obtain a copy of the License at
 *
 *     http://www.apache.org/licenses/LICENSE-2.0
 *
 * Unless required by applicable law or agreed to in writing, software
 * distributed under the License is distributed on an "AS IS" BASIS,
 * WITHOUT WARRANTIES OR CONDITIONS OF ANY KIND, either express or implied.
 * See the License for the specific language governing permissions and
 * limitations under the License.
 */

#include "realm/hip/hip_module.h"
#include "realm/hip/hip_internal.h"

#include "realm/tasks.h"
#include "realm/logging.h"
#include "realm/cmdline.h"
#include "realm/event_impl.h"

#include "realm/transfer/lowlevel_dma.h"
#include "realm/transfer/channel.h"
#include "realm/transfer/ib_memory.h"

#ifdef REALM_USE_HIP_HIJACK
#include "realm/hip/hip_hijack.h"
#endif

#include "realm/mutex.h"
#include "realm/utils.h"

#ifdef REALM_USE_VALGRIND_ANNOTATIONS
#include <valgrind/memcheck.h>
#endif

#include <stdio.h>
#include <string.h>
#include <dlfcn.h>

//#define HIP_DLOPEN

#define IS_DEFAULT_STREAM(stream)   \
  ((stream) == 0)

namespace Realm {
  namespace Hip {

    Logger log_gpu("hip");
    Logger log_gpudma("hipdma");
    Logger log_cudart("cudart");
    Logger log_hipipc("hipipc");

    Logger log_stream("hipstream");

#ifdef HIP_DLOPEN
   class HipRTAPI {
    public:
      HipRTAPI(void *handle);

    protected:
      template<typename T>
      void get_symbol(T &fn, const char *symbol, bool missing_ok = false);

    protected:
      void *handle;

    public:
      hipError_t (*hipMemcpyAsync)(void* dst, const void* src, size_t sizeBytes, hipMemcpyKind kind,
                                   hipStream_t stream);
    };

    HipRTAPI::HipRTAPI(void *_handle)
      : handle(_handle)
    {
      get_symbol(this->hipMemcpyAsync, "hipMemcpyAsync");
    }

    template<typename T>
    void HipRTAPI::get_symbol(T &fn, const char *symbol,
                               bool missing_ok /*= false*/)
    {
      fn = reinterpret_cast<T>(dlsym(handle, symbol));
      if(!fn && !missing_ok) {
        const char *error = dlerror();
        log_gpu.fatal() << "failed to find symbol '" << symbol << "': " << error;
        assert(false);
      }
    }

    HipRTAPI *hip_api = NULL;
    void *hiplib_handle = NULL;
#endif  

  ////////////////////////////////////////////////////////////////////////
  //
  // class GPUStream

    GPUStream::GPUStream(GPU *_gpu, GPUWorker *_worker,
		         int rel_priority /*= 0*/)
      : gpu(_gpu), worker(_worker), issuing_copies(false)
    {
      assert(worker != 0);
      
      // the math here is designed to balance the context's priority range
      //  around a relative priority of 0, favoring an extra negative (higher
      //  priority) option
      int abs_priority = (gpu->greatest_stream_priority +
                          rel_priority +
                          ((gpu->least_stream_priority -
                            gpu->greatest_stream_priority + 1) / 2));
      // CUDA promises to clamp to the actual range, so we don't have to
      CHECK_HIP( hipStreamCreateWithPriority(&stream, hipStreamNonBlocking,
                                           abs_priority) );
      log_stream.info() << "stream created: gpu=" << gpu
                        << " stream=" << stream << " priority=" << abs_priority;
    }

    GPUStream::~GPUStream(void)
    {
      // log_stream.info() << "HIP stream " << stream << " destroyed - max copies = " 
      // 			<< pending_copies.capacity() << ", max events = " << pending_events.capacity();

      CHECK_HIP( hipStreamDestroy(stream) );
    }

    GPU *GPUStream::get_gpu(void) const
    {
      return gpu;
    }
    
    hipStream_t GPUStream::get_stream(void) const
    {
      return stream;
    }

    // may be called by anybody to enqueue a copy or an event
    void GPUStream::add_copy(GPUMemcpy *copy)
    {
      assert(0 && "hit old copy path"); // shouldn't be used any more
      bool add_to_worker = false;
      {
      	AutoLock<> al(mutex);

      	// if we didn't already have work AND if there's not an active
      	//  worker issuing copies, request attention
      	add_to_worker = (pending_copies.empty() &&
                         pending_events.empty() &&
                         !issuing_copies);

      	pending_copies.push_back(copy);
      }

      if(add_to_worker)
        worker->add_stream(this);
    }

    void GPUStream::add_fence(GPUWorkFence *fence)
    {
      hipEvent_t e = gpu->event_pool.get_event();

      CHECK_HIP( hipEventRecord(e, stream) );

      log_stream.debug() << "HIP fence event " << e << " recorded on stream " << stream << " (GPU " << gpu << ")";

      add_event(e, fence, 0);
    }

    void GPUStream::add_start_event(GPUWorkStart *start)
    {
      hipEvent_t e = gpu->event_pool.get_event();

      CHECK_HIP( hipEventRecord(e, stream) );

      log_stream.debug() << "HIP start event " << e << " recorded on stream " << stream << " (GPU " << gpu << ")";

      // record this as a start event
      add_event(e, 0, 0, start);
    }

    void GPUStream::add_notification(GPUCompletionNotification *notification)
    {
      hipEvent_t e = gpu->event_pool.get_event();

      CHECK_HIP( hipEventRecord(e, stream) );

      add_event(e, 0, notification);
    }

    void GPUStream::add_event(hipEvent_t event, GPUWorkFence *fence, 
			      GPUCompletionNotification *notification, GPUWorkStart *start)
    {
      bool add_to_worker = false;
      {
	      AutoLock<> al(mutex);

      	// if we didn't already have work AND if there's not an active
      	//  worker issuing copies, request attention
      	add_to_worker = (pending_copies.empty() &&
      			             pending_events.empty() &&
      			             !issuing_copies);


	      PendingEvent e;
	      e.event = event;
	      e.fence = fence;
	      e.start = start;
	      e.notification = notification;

	      pending_events.push_back(e);
      }

      if(add_to_worker)
	      worker->add_stream(this);
    }
    
    void GPUStream::wait_on_streams(const std::set<GPUStream*> &other_streams)
    {
      assert(!other_streams.empty());
      for (std::set<GPUStream*>::const_iterator it = 
            other_streams.begin(); it != other_streams.end(); it++)
      {
        if (*it == this)
          continue;
        hipEvent_t e = gpu->event_pool.get_event();

        CHECK_HIP( hipEventRecord(e, (*it)->get_stream()) );

        log_stream.debug() << "HIP stream " << stream << " waiting on stream " 
                           << (*it)->get_stream() << " (GPU " << gpu << ")";

        CHECK_HIP( hipStreamWaitEvent(stream, e, 0) );

        // record this event on our stream
        add_event(e, 0);
      }
    }
    
    bool GPUStream::has_work(void) const
    {
      return(!pending_events.empty() || !pending_copies.empty());
    }
    
    // atomically checks rate limit counters and returns true if 'bytes'
    //  worth of copies can be submitted or false if not (in which case
    //  the progress counter on the xd will be updated when it should try
    //  again)
    bool GPUStream::ok_to_submit_copy(size_t bytes, XferDes *xd)
    {
      return true;
    }

    // to be called by a worker (that should already have the GPU context
    //   current) - returns true if any work remains
    bool GPUStream::issue_copies(TimeLimit work_until)
    {
      // we have to make sure copies for a given stream are issued
      //  in order, so grab the thing at the front of the queue, but
      //  also set a flag taking ownership of the head of the queue
      GPUMemcpy *copy = 0;
      {
        AutoLock<> al(mutex);
        
      	// if the flag is set, we can't do any copies
      	if(issuing_copies || pending_copies.empty()) {
      	  // no copies left, but stream might have other work left
      	  return has_work();
	      }
        
      	copy = pending_copies.front();
      	pending_copies.pop_front();
      	issuing_copies = true;
      }

      while(true) {
	      {
	        AutoGPUContext agc(gpu);
	        copy->execute(this);
	      }

	      // TODO: recycle these
	      delete copy;

        // don't take another copy (but do clear the ownership flag)
      	//  if we're out of time
      	bool expired = work_until.is_expired();

      	{
      	  AutoLock<> al(mutex);

      	  if(pending_copies.empty()) {
      	    issuing_copies = false;
      	    // no copies left, but stream might have other work left
      	    return has_work();
      	  } else {
      	    if(expired) {
      	      issuing_copies = false;
      	      // definitely still work to do
      	      return true;
      	    } else {
      	      // take the next copy
      	      copy = pending_copies.front();
      	      pending_copies.pop_front();
      	    }
      	  }
      	}
      }
    }

    bool GPUStream::reap_events(TimeLimit work_until)
    {
      // peek at the first event
      hipEvent_t event;
      bool event_valid = false;
      {
        AutoLock<> al(mutex);

        if(pending_events.empty())
        // no events left, but stream might have other work left
	      return has_work();

        event = pending_events.front().event;
        event_valid = true;
      }

      // we'll keep looking at events until we find one that hasn't triggered
      bool work_left = true;
      while(event_valid) {
        hipError_t res = hipEventQuery(event);

        if(res == hipErrorNotReady)
          return true; // oldest event hasn't triggered - check again later

        // no other kind of error is expected
        if(res != hipSuccess) {
          const char *ename = 0;
          const char *estr = 0;
          ename = hipGetErrorName(res);
          estr = hipGetErrorString(res);
          log_gpu.fatal() << "HIP error reported on GPU " << gpu->info->index << ": " << estr << " (" << ename << ")";
          assert(0);
        }

        log_stream.debug() << "HIP event " << event << " triggered on stream " << stream << " (GPU " << gpu << ")";

        // give event back to GPU for reuse
        gpu->event_pool.return_event(event);

        // this event has triggered, so figure out the fence/notification to trigger
        //  and also peek at the next event
        GPUWorkFence *fence = 0;
              GPUWorkStart *start = 0;
        GPUCompletionNotification *notification = 0;

        {
          AutoLock<> al(mutex);

          const PendingEvent &e = pending_events.front();
          assert(e.event == event);
          fence = e.fence;
                start = e.start;
          notification = e.notification;
          pending_events.pop_front();

          if(pending_events.empty()) {
            event_valid = false;
            work_left = has_work();
          } else
            event = pending_events.front().event;
        }

        if (start) {
          start->mark_gpu_work_start();
        }
        if(fence)
          fence->mark_finished(true /*successful*/);

        if(notification)
          notification->request_completed();
        
        // don't repeat if we're out of time
      	if(event_valid && work_until.is_expired())
      	  return true;
      }

      // if we get here, we ran out of events, but there might have been
      //  other kinds of work that we need to let the caller know about
      return work_left;
    }


  ////////////////////////////////////////////////////////////////////////
  //
  // class GPUMemcpy

    GPUMemcpy::GPUMemcpy(GPU *_gpu, GPUMemcpyKind _kind)
      : gpu(_gpu), kind(_kind)
    {} 


  ////////////////////////////////////////////////////////////////////////
  //
  // class GPUMemcpy1D

    GPUMemcpy1D::GPUMemcpy1D(GPU *_gpu,
			     void *_dst, const void *_src, size_t _bytes, GPUMemcpyKind _kind,
			     GPUCompletionNotification *_notification)
      : GPUMemcpy(_gpu, _kind), dst(_dst), src(_src), 
	elmt_size(_bytes), notification(_notification)
    {}

    GPUMemcpy1D::~GPUMemcpy1D(void)
    {}

    void GPUMemcpy1D::do_span(off_t pos, size_t len)
    {
      off_t span_start = pos * elmt_size;
      size_t span_bytes = len * elmt_size;

      hipStream_t raw_stream = local_stream->get_stream();
      log_stream.debug() << "memcpy added to stream " << raw_stream;
#if 0
      switch (kind)
      {
        case GPU_MEMCPY_HOST_TO_DEVICE:
          {
            CHECK_HIP( hipMemcpyHtoDAsync((hipDeviceptr_t)(((char*)dst)+span_start),
                                        (((char*)src)+span_start),
                                        span_bytes,
                                        raw_stream) );
            break;
          }
        case GPU_MEMCPY_DEVICE_TO_HOST:
          {
            CHECK_HIP( hipMemcpyDtoHAsync((((char*)dst)+span_start),
                                        (hipDeviceptr_t)(((char*)src)+span_start),
                                        span_bytes,
                                        raw_stream) );
#ifdef REALM_USE_VALGRIND_ANNOTATIONS
	    VALGRIND_MAKE_MEM_DEFINED((((char*)dst)+span_start), span_bytes);
#endif
            break;
          }
        case GPU_MEMCPY_DEVICE_TO_DEVICE:
        case GPU_MEMCPY_PEER_TO_PEER:
          {
            CHECK_HIP( hipMemcpyDtoDAsync((hipDeviceptr_t)(((char*)dst)+span_start),
                                        (hipDeviceptr_t)(((char*)src)+span_start),
                                        span_bytes,
                                        raw_stream) );
            break;
          }
        default:
          assert(false);
      }
#else
      hipMemcpyKind copy_type;
      switch (kind)
      {
        case GPU_MEMCPY_HOST_TO_DEVICE:
          {
            copy_type = hipMemcpyHostToDevice;
            break;
          }
        case GPU_MEMCPY_DEVICE_TO_HOST:
          {
            copy_type = hipMemcpyDeviceToHost;
#ifdef REALM_USE_VALGRIND_ANNOTATIONS
            VALGRIND_MAKE_MEM_DEFINED((((char*)dst)+span_start), span_bytes);
#endif
            break;
          }
        case GPU_MEMCPY_DEVICE_TO_DEVICE:
          {
            copy_type = hipMemcpyDeviceToDevice;
            break;
          }
        case GPU_MEMCPY_PEER_TO_PEER:
          {
            copy_type = hipMemcpyDefault;
            break;
          }
        default:
          assert(false);
      }
#ifdef HIP_DLOPEN
      printf("use dlopen for memcpy\n");
      CHECK_HIP( hip_api->hipMemcpyAsync((void *)(((char*)dst)+span_start),
                                        (const void*)(((char*)src)+span_start),
                                        span_bytes, copy_type,
                                        raw_stream) );
#else
      CHECK_HIP( hipMemcpyAsync((void *)(((char*)dst)+span_start),
                               (const void*)(((char*)src)+span_start),
                               span_bytes, copy_type,
                               raw_stream) );
#endif
#endif
    }

    void GPUMemcpy1D::execute(GPUStream *stream)
    {
      log_gpudma.info("gpu memcpy: dst=%p src=%p bytes=%zd kind=%d",
                   dst, src, elmt_size, kind);
      // save stream into local variable for do_spam (which may be called indirectly
      //  by ElementMask::forall_ranges)
      local_stream = stream;
      do_span(0, 1);
      
      if(notification)
	stream->add_notification(notification);

      log_gpudma.info("gpu memcpy complete: dst=%p src=%p bytes=%zd kind=%d",
                   dst, src, elmt_size, kind);
    }

  ////////////////////////////////////////////////////////////////////////
  //
  // class GPUMemcpy2D

    GPUMemcpy2D::GPUMemcpy2D(GPU *_gpu,
			                       void *_dst, const void *_src,
			                       off_t _dst_stride, off_t _src_stride,
			                       size_t _bytes, size_t _lines,
			                       GPUMemcpyKind _kind,
			                       GPUCompletionNotification *_notification)
      : GPUMemcpy(_gpu, _kind), dst(_dst), src(_src),
	      dst_stride(_dst_stride), 
	      src_stride(_src_stride),
	      bytes(_bytes), lines(_lines), notification(_notification)
    {}

    GPUMemcpy2D::~GPUMemcpy2D(void)
    {}

    void GPUMemcpy2D::execute(GPUStream *stream)
    {
      log_gpudma.info("gpu memcpy 2d: dst=%p src=%p "
                   "dst_off=%ld src_off=%ld bytes=%ld lines=%ld kind=%d",
		      dst, src, (long)dst_stride, (long)src_stride, (long)bytes, (long)lines, kind); 
#if 0      
      hip_Memcpy2D copy_info;

      // peer memory counts as DEVICE here
#ifdef __HIP_PLATFORM_NVCC__
      copy_info.srcMemoryType = (kind == GPU_MEMCPY_HOST_TO_DEVICE) ?
        CU_MEMORYTYPE_HOST : CU_MEMORYTYPE_DEVICE;
      copy_info.dstMemoryType = (kind == GPU_MEMCPY_DEVICE_TO_HOST) ?
      	CU_MEMORYTYPE_HOST : CU_MEMORYTYPE_DEVICE;
#else
      copy_info.srcMemoryType = (kind == GPU_MEMCPY_HOST_TO_DEVICE) ?
        hipMemoryTypeHost : hipMemoryTypeDevice;
      copy_info.dstMemoryType = (kind == GPU_MEMCPY_DEVICE_TO_HOST) ?
      	hipMemoryTypeHost : hipMemoryTypeDevice;
#endif
      copy_info.srcDevice = (hipDeviceptr_t)src;
      copy_info.srcHost = src;
      copy_info.srcPitch = src_stride;
      copy_info.srcY = 0;
      copy_info.srcXInBytes = 0;
      copy_info.dstDevice = (hipDeviceptr_t)dst;
      copy_info.dstHost = dst;
      copy_info.dstPitch = dst_stride;
      copy_info.dstY = 0;
      copy_info.dstXInBytes = 0;
      copy_info.WidthInBytes = bytes;
      copy_info.Height = lines;
      CHECK_HIP( hipMemcpyParam2DAsync(&copy_info, stream->get_stream()) );
#else
      hipMemcpyKind copy_type;
      if (kind == GPU_MEMCPY_PEER_TO_PEER) {
        // If we're doing peer to peer, just let unified memory it deal with it
        copy_type = hipMemcpyDefault;
      } else if (kind == GPU_MEMCPY_HOST_TO_DEVICE) {
        copy_type = hipMemcpyHostToDevice;
      } else if (kind == GPU_MEMCPY_DEVICE_TO_HOST) {
        copy_type = hipMemcpyDeviceToHost;
      } else if (kind == GPU_MEMCPY_DEVICE_TO_DEVICE) {
        copy_type = hipMemcpyDeviceToDevice;
      } else {
       assert(0);
      }

      CHECK_HIP( hipMemcpy2DAsync(dst, dst_stride, src, src_stride, bytes, lines, copy_type, stream->get_stream()) );
      
#endif

      if(notification)
	      stream->add_notification(notification);

      log_gpudma.info("gpu memcpy 2d complete: dst=%p src=%p "
                   "dst_off=%ld src_off=%ld bytes=%ld lines=%ld kind=%d",
		      dst, src, (long)dst_stride, (long)src_stride, (long)bytes, (long)lines, kind);
    }

  ////////////////////////////////////////////////////////////////////////
  //
  // class GPUMemcpy3D
    GPUMemcpy3D::GPUMemcpy3D(GPU *_gpu,
                             void *_dst, const void *_src,
                             off_t _dst_stride, off_t _src_stride,
                             off_t _dst_pstride, off_t _src_pstride,
                             size_t _bytes, size_t _height, size_t _depth,
                             GPUMemcpyKind _kind,
                             GPUCompletionNotification *_notification)
      : GPUMemcpy(_gpu, _kind), dst(_dst), src(_src),
	      dst_stride(_dst_stride), 
	      src_stride(_src_stride),
        dst_pstride(_dst_pstride),
        src_pstride(_src_pstride),
	      bytes(_bytes), height(_height), depth(_depth),
        notification(_notification)
    {}

    GPUMemcpy3D::~GPUMemcpy3D(void)
    {}
    
    void GPUMemcpy3D::execute(GPUStream *stream)
    {
      log_gpudma.info("gpu memcpy 3d: dst=%p src=%p "
                      "dst_str=%ld src_str=%ld dst_pstr=%ld src_pstr=%ld "
                      "bytes=%ld height=%ld depth=%ld kind=%d",
                      dst, src, (long)dst_stride, (long)src_stride,
                      (long)dst_pstride, (long)src_pstride,
		                  (long)bytes, (long)height, (long)depth, kind);

      // cuMemcpy3D requires that the src/dst plane strides must be multiples
      //  of the src/dst line strides - if that doesn't hold (e.g. transpose
      //  copies), we fall back to a bunch of 2d copies for now, but should
      //  consider specialized kernels in the future

      if(((src_pstride % src_stride) == 0) && ((dst_pstride % dst_stride) == 0)) {
#ifdef __HIP_PLATFORM_NVCC__
        cudaMemcpyKind copy_type;
        if (kind == GPU_MEMCPY_PEER_TO_PEER) {
          // If we're doing peer to peer, just let unified memory it deal with it
          copy_type = cudaMemcpyDefault;
        } else if (kind == GPU_MEMCPY_HOST_TO_DEVICE) {
          copy_type = cudaMemcpyHostToDevice;
        } else if (kind == GPU_MEMCPY_DEVICE_TO_HOST) {
          copy_type = cudaMemcpyDeviceToHost;
        } else if (kind == GPU_MEMCPY_DEVICE_TO_DEVICE) {
          copy_type = cudaMemcpyDeviceToDevice;
        } else {
          assert(0);
        }
#else
        hipMemcpyKind copy_type;
        if (kind == GPU_MEMCPY_PEER_TO_PEER) {
          // If we're doing peer to peer, just let unified memory it deal with it
          copy_type = hipMemcpyDefault;
        } else if (kind == GPU_MEMCPY_HOST_TO_DEVICE) {
          copy_type = hipMemcpyHostToDevice;
        } else if (kind == GPU_MEMCPY_DEVICE_TO_HOST) {
          copy_type = hipMemcpyDeviceToHost;
        } else if (kind == GPU_MEMCPY_DEVICE_TO_DEVICE) {
          copy_type = hipMemcpyDeviceToDevice;
        } else {
          assert(0);
        }
#endif
        hipMemcpy3DParms copy_info = {0};
        copy_info.srcPtr = make_hipPitchedPtr((void*)src, src_stride, bytes, src_pstride/src_stride);
        copy_info.dstPtr = make_hipPitchedPtr(dst, dst_stride, bytes, dst_pstride/dst_stride);
        copy_info.srcPos = make_hipPos(0,0,0);
        copy_info.dstPos = make_hipPos(0,0,0);
        copy_info.extent = make_hipExtent(bytes, height, depth);
        copy_info.kind = copy_type;
        CHECK_HIP( hipMemcpy3DAsync(&copy_info, stream->get_stream()) );
      } else {
      	// we can unroll either lines (height) or planes (depth) - choose the
      	//  smaller of the two to minimize API calls
      	size_t count, lines_2d;
      	off_t src_pitch, dst_pitch, src_delta, dst_delta;
      	if(height <= depth) {
      	  // 2d copies use depth
      	  lines_2d = depth;
      	  src_pitch = src_pstride;
      	  dst_pitch = dst_pstride;
      	  // and we'll step in height between those copies
      	  count = height;
      	  src_delta = src_stride;
      	  dst_delta = dst_stride;
      	} else {
      	  // 2d copies use height
      	  lines_2d = height;
      	  src_pitch = src_stride;
      	  dst_pitch = dst_stride;
      	  // and we'll step in depth between those copies
      	  count = depth;
      	  src_delta = src_pstride;
      	  dst_delta = dst_pstride;
      	}

        unsigned char *src_ptr = (unsigned char*)src;
        unsigned char *dst_ptr = (unsigned char*)dst;
        hipMemcpyKind copy_type;
        if (kind == GPU_MEMCPY_PEER_TO_PEER) {
          // If we're doing peer to peer, just let unified memory it deal with it
          copy_type = hipMemcpyDefault;
        } else if (kind == GPU_MEMCPY_HOST_TO_DEVICE) {
          copy_type = hipMemcpyHostToDevice;
        } else if (kind == GPU_MEMCPY_DEVICE_TO_HOST) {
          copy_type = hipMemcpyDeviceToHost;
        } else {
          assert(0);
        }

      	for(size_t i = 0; i < count; i++) {
      	  CHECK_HIP( hipMemcpy2DAsync((void*)dst_ptr, dst_pitch, (void*)src_ptr, src_pitch, bytes, lines_2d, copy_type, stream->get_stream()) );
      	  src_ptr += src_delta;
          dst_ptr += dst_delta;
      	}
      }

      if(notification)
        stream->add_notification(notification);

      log_gpudma.info("gpu memcpy 3d complete: dst=%p src=%p "
                      "dst_str=%ld src_str=%ld dst_pstr=%ld src_pstr=%ld "
                      "bytes=%ld height=%ld depth=%ld kind=%d",
                      dst, src, (long)dst_stride, (long)src_stride,
                      (long)dst_pstride, (long)src_pstride,
		                  (long)bytes, (long)height, (long)depth, kind);
    }


  ////////////////////////////////////////////////////////////////////////
  //
  // class GPUMemset1D

    GPUMemset1D::GPUMemset1D(GPU *_gpu,
		  void *_dst, size_t _bytes,
		  const void *_fill_data, size_t _fill_data_size,
		  GPUCompletionNotification *_notification)
      : GPUMemcpy(_gpu, GPU_MEMCPY_DEVICE_TO_DEVICE)
      , dst(_dst), bytes(_bytes)
      , fill_data_size(_fill_data_size)
      , notification(_notification)
    {
      if(fill_data_size <= MAX_DIRECT_SIZE) {
	memcpy(fill_data.direct, _fill_data, fill_data_size);
      } else {
	fill_data.indirect = new char[fill_data_size];
	assert(fill_data.indirect != 0);
	memcpy(fill_data.indirect, _fill_data, fill_data_size);
      }
    }

    GPUMemset1D::~GPUMemset1D(void)
    {
      if(fill_data_size > MAX_DIRECT_SIZE)
	delete[] fill_data.indirect;
    }

    void GPUMemset1D::execute(GPUStream *stream)
    {
      log_gpudma.info("gpu memset: dst=%p bytes=%zd fill_data_size=%zd",
		      dst, bytes, fill_data_size);

      hipStream_t raw_stream = stream->get_stream();

      switch(fill_data_size) {
      case 1:
        {
          unsigned char fill_u8;
          memcpy(&fill_u8, fill_data.direct, 1);
          CHECK_HIP( hipMemsetD8Async(hipDeviceptr_t(dst), 
                                     fill_u8, bytes,
                                     raw_stream) );
          break;
        }
      case 2:
        {
          unsigned short fill_u16;
          memcpy(&fill_u16, fill_data.direct, 2);
          CHECK_HIP( hipMemsetD16Async(hipDeviceptr_t(dst), 
                                      fill_u16, bytes >> 1,
                                      raw_stream) );
          break;
        }
      case 4:
        {
          unsigned int fill_u32;
          memcpy(&fill_u32, fill_data.direct, 4);
          CHECK_HIP( hipMemsetD32Async(hipDeviceptr_t(dst), 
                                      fill_u32, bytes >> 2,
                                      raw_stream) );
          break;
        }
      default:
        {   
          // use strided 2D memsets to deal with larger patterns
          size_t elements = bytes / fill_data_size;
          const char *srcdata = ((fill_data_size <= MAX_DIRECT_SIZE) ?
                fill_data.direct :
                fill_data.indirect);
          // 16- and 32-bit fills must be aligned on every piece
#if 0
          if((fill_data_size & 3) == 0) {
            for(size_t offset = 0; offset < fill_data_size; offset += 4) {
              unsigned int val = *reinterpret_cast<const unsigned int *>(srcdata + offset);
              CHECK_HIP( cuMemsetD2D32Async(CUdeviceptr(dst) + offset,
                  fill_data_size /*pitch*/,
                  val,
                  1 /*width*/, elements /*height*/,
                  raw_stream) );
            }
          } else if((fill_data_size & 1) == 0) {
            for(size_t offset = 0; offset < fill_data_size; offset += 2) {
              unsigned short val = *reinterpret_cast<const unsigned short *>(srcdata + offset);
              CHECK_HIP( cuMemsetD2D16Async(CUdeviceptr(dst) + offset,
                  fill_data_size /*pitch*/,
                  val,
                  1 /*width*/, elements /*height*/,
                  raw_stream) );
            }
          } else 
#endif    
          {
            for(size_t offset = 0; offset < fill_data_size; offset += 1) {
              unsigned char fill_u8;
              memcpy(&fill_u8, srcdata + offset, 1);
              CHECK_HIP( hipMemset2DAsync((void *)(static_cast<char*>(dst) + offset),
                                         fill_data_size /*pitch*/,
                                         fill_u8,
                                         1 /*width*/, elements /*height*/,
                                         raw_stream) );
            }
          }
        }
      }
      
      if(notification)
	stream->add_notification(notification);

      log_gpudma.info("gpu memset complete: dst=%p bytes=%zd fill_data_size=%zd",
		      dst, bytes, fill_data_size);
    }

  ////////////////////////////////////////////////////////////////////////
  //
  // class GPUMemset2D

    GPUMemset2D::GPUMemset2D(GPU *_gpu,
			     void *_dst, size_t _stride,
			     size_t _bytes, size_t _lines,
			     const void *_fill_data, size_t _fill_data_size,
			     GPUCompletionNotification *_notification)
      : GPUMemcpy(_gpu, GPU_MEMCPY_DEVICE_TO_DEVICE)
      , dst(_dst), dst_stride(_stride)
      , bytes(_bytes), lines(_lines)
      , fill_data_size(_fill_data_size)
      , notification(_notification)
    {
      if(fill_data_size <= MAX_DIRECT_SIZE) {
	memcpy(fill_data.direct, _fill_data, fill_data_size);
      } else {
	fill_data.indirect = new char[fill_data_size];
	assert(fill_data.indirect != 0);
	memcpy(fill_data.indirect, _fill_data, fill_data_size);
      }
    }

    GPUMemset2D::~GPUMemset2D(void)
    {
      if(fill_data_size > MAX_DIRECT_SIZE)
	delete[] fill_data.indirect;
    }

    void GPUMemset2D::execute(GPUStream *stream)
    {
      log_gpudma.info("gpu memset 2d: dst=%p dst_str=%ld bytes=%zd lines=%zd fill_data_size=%zd",
		      dst, dst_stride, bytes, lines, fill_data_size);

      hipStream_t raw_stream = stream->get_stream();

      switch(fill_data_size) {
      case 1:
      case 2:
      case 4:
        {
          unsigned char fill_u8;
          memcpy(&fill_u8, fill_data.direct, 1);
          CHECK_HIP( hipMemset2DAsync((void *)(dst), dst_stride,
                                     fill_u8, bytes, lines,
                                     raw_stream) );
          break;
        }
      default:
        {
          // use strided 2D memsets to deal with larger patterns
          size_t elements = bytes / fill_data_size;
          const char *srcdata = ((fill_data_size <= MAX_DIRECT_SIZE) ?
                fill_data.direct :
                fill_data.indirect);
          // 16- and 32-bit fills must be aligned on every piece
#if 0
          if((fill_data_size & 3) == 0) {
            for(size_t offset = 0; offset < fill_data_size; offset += 4) {
              unsigned int val = *reinterpret_cast<const unsigned int *>(srcdata + offset);
              for(size_t l = 0; l < lines; l++)
          CHECK_HIP( cuMemsetD2D32Async(CUdeviceptr(dst) + offset + (l * dst_stride),
                    fill_data_size /*pitch*/,
                    val,
                    1 /*width*/, elements /*height*/,
                    raw_stream) );
            }
          } else if((fill_data_size & 1) == 0) {
            for(size_t offset = 0; offset < fill_data_size; offset += 2) {
              unsigned short val = *reinterpret_cast<const unsigned short *>(srcdata + offset);
              for(size_t l = 0; l < lines; l++)
          CHECK_HIP( cuMemsetD2D16Async(CUdeviceptr(dst) + offset + (l * dst_stride),
                    fill_data_size /*pitch*/,
                    val,
                    1 /*width*/, elements /*height*/,
                    raw_stream) );
            }
          } else 
#endif    
          {
            for(size_t offset = 0; offset < fill_data_size; offset += 1) {
              unsigned char fill_u8;
              memcpy(&fill_u8, srcdata + offset, 1);
              for(size_t l = 0; l < lines; l++)
                CHECK_HIP( hipMemset2DAsync((void *)(static_cast<char*>(dst) + offset + (l * dst_stride)),
                                           fill_data_size /*pitch*/,
                                           fill_u8,
                                           1 /*width*/, elements /*height*/,
                                           raw_stream) );
            }
          }
        }
      }
      
      if(notification)
	stream->add_notification(notification);

      log_gpudma.info("gpu memset 2d complete: dst=%p dst_str=%ld bytes=%zd lines=%zd fill_data_size=%zd",
		      dst, dst_stride, bytes, lines, fill_data_size);
    }
    
  ////////////////////////////////////////////////////////////////////////
  //
  // class GPUMemset3D

    GPUMemset3D::GPUMemset3D(GPU *_gpu,
			     void *_dst, size_t _dst_stride, size_t _dst_pstride,
			     size_t _bytes, size_t _height, size_t _depth,
			     const void *_fill_data, size_t _fill_data_size,
			     GPUCompletionNotification *_notification)
      : GPUMemcpy(_gpu, GPU_MEMCPY_DEVICE_TO_DEVICE)
      , dst(_dst), dst_stride(_dst_stride), dst_pstride(_dst_pstride)
      , bytes(_bytes), height(_height), depth(_depth)
      , fill_data_size(_fill_data_size)
      , notification(_notification)
    {
      if(fill_data_size <= MAX_DIRECT_SIZE) {
	      memcpy(fill_data.direct, _fill_data, fill_data_size);
      } else {
	      fill_data.indirect = new char[fill_data_size];
	      assert(fill_data.indirect != 0);
	      memcpy(fill_data.indirect, _fill_data, fill_data_size);
      }
    }

    GPUMemset3D::~GPUMemset3D(void)
    {
      if(fill_data_size > MAX_DIRECT_SIZE)
	      delete[] fill_data.indirect;
    }

    void GPUMemset3D::execute(GPUStream *stream)
    {
      log_gpudma.info("gpu memset 3d: dst=%p dst_str=%ld dst_pstr=%ld bytes=%zd height=%zd depth=%zd fill_data_size=%zd",
		      dst, dst_stride, dst_pstride,
		      bytes, height, depth, fill_data_size);

      hipStream_t raw_stream = stream->get_stream();

      // there don't appear to be cuMemsetD3D... calls, so we'll do
      //  cuMemsetD2D...'s on the first plane and then memcpy3d to the other
      switch(fill_data_size) {
      case 1:
      case 2:
      case 4:
      	{
          unsigned char fill_u8;
          memcpy(&fill_u8, fill_data.direct, 1);
      	  CHECK_HIP( hipMemset2DAsync((void*)(dst), dst_stride,
                                     fill_u8, bytes, height,
                                     raw_stream) );
      	  break;
      	}
      default:
      	{
      	  // use strided 2D memsets to deal with larger patterns
      	  size_t elements = bytes / fill_data_size;
      	  const char *srcdata = ((fill_data_size <= MAX_DIRECT_SIZE) ?
      				   fill_data.direct :
      				   fill_data.indirect);
#if 0
      	  // 16- and 32-bit fills must be aligned on every piece
      	  if((fill_data_size & 3) == 0) {
      	    for(size_t offset = 0; offset < fill_data_size; offset += 4) {
      	      unsigned int val = *reinterpret_cast<const unsigned int *>(srcdata + offset);
      	      for(size_t l = 0; l < height; l++)
            		CHECK_HIP( cuMemsetD2D32Async(CUdeviceptr(dst) + offset + (l * dst_stride),
            					     fill_data_size /*pitch*/,
            					     val,
            					     1 /*width*/, elements /*height*/,
            					     raw_stream) );
      	    }
      	  } else if((fill_data_size & 1) == 0) {
      	    for(size_t offset = 0; offset < fill_data_size; offset += 2) {
      	      unsigned short val = *reinterpret_cast<const unsigned short *>(srcdata + offset);
      	      for(size_t l = 0; l < height; l++)
            		CHECK_HIP( cuMemsetD2D16Async(CUdeviceptr(dst) + offset + (l * dst_stride),
            					     fill_data_size /*pitch*/,
            					     val,
            					     1 /*width*/, elements /*height*/,
            					     raw_stream) );
      	    }
      	  } else
#endif 
          {
      	    for(size_t offset = 0; offset < fill_data_size; offset += 1) {
      	      unsigned char fill_u8;
              memcpy(&fill_u8, srcdata + offset, 1);
      	      for(size_t l = 0; l < height; l++)
            		CHECK_HIP( hipMemset2DAsync((void*)(static_cast<char*>(dst) + offset + (l * dst_stride)),
                                           fill_data_size /*pitch*/,
                                           fill_u8,
                                           1 /*width*/, elements /*height*/,
                                           raw_stream) );
      	    }
      	  }
      	}
      }

      if(depth > 1) {
        assert((dst_pstride % dst_stride) == 0);
        hipMemcpy3DParms copy_info = {0};
        copy_info.srcPtr = make_hipPitchedPtr((void*)dst, dst_stride, bytes, dst_pstride / dst_stride);
        copy_info.srcPos = make_hipPos(0,0,0);
        copy_info.dstPos = make_hipPos(0,0,0);
#ifdef __HIP_PLATFORM_NVCC__
        copy_info.kind = cudaMemcpyDeviceToDevice;
#else
        copy_info.kind = hipMemcpyDeviceToDevice;
#endif
        // can't use a srcHeight of 0 to reuse planes, so fill N-1 remaining
        //  planes in log(N) copies
        for(size_t done = 1; done < depth; done <<= 1) {
          size_t todo = std::min(done, depth - done);
          unsigned char *dstDevice = (unsigned char*)dst + (done * dst_pstride);
          copy_info.dstPtr = make_hipPitchedPtr((void*)dstDevice, dst_stride, bytes, dst_pstride/dst_stride);
          copy_info.extent = make_hipExtent(bytes, height, todo);
          CHECK_HIP( hipMemcpy3DAsync(&copy_info, raw_stream) );
        }
      }

      if(notification)
      	stream->add_notification(notification);

      log_gpudma.info("gpu memset 3d complete: dst=%p dst_str=%ld dst_pstr=%ld bytes=%zd height=%zd depth=%zd fill_data_size=%zd",
		      dst, dst_stride, dst_pstride,
		      bytes, height, depth, fill_data_size);
    }

    void GPU::create_dma_channels(Realm::RuntimeImpl *r)
    {
      // if we don't have any framebuffer memory, we can't do any DMAs
      if(!fbmem)
	      return;
      
      r->add_dma_channel(new GPUChannel(this, XFER_GPU_IN_FB, &r->bgwork));
      r->add_dma_channel(new GPUfillChannel(this, &r->bgwork));

      // treat managed mem like pinned sysmem on the assumption that most data
      //  is usually in system memory
      if(!pinned_sysmems.empty() || !managed_mems.empty()) {
        r->add_dma_channel(new GPUChannel(this, XFER_GPU_TO_FB, &r->bgwork));
        r->add_dma_channel(new GPUChannel(this, XFER_GPU_FROM_FB, &r->bgwork));

        // TODO: move into the dma channels themselves
        for(std::set<Memory>::const_iterator it = pinned_sysmems.begin();
            it != pinned_sysmems.end();
            ++it) {
          // don't create affinities for IB memories right now
          if(!ID(*it).is_memory()) continue;

          Machine::MemoryMemoryAffinity mma;
          mma.m1 = fbmem->me;
          mma.m2 = *it;
          mma.bandwidth = 20; // "medium"
          mma.latency = 200;  // "bad"
          r->add_mem_mem_affinity(mma);
        }

        for(std::set<Memory>::const_iterator it = managed_mems.begin();
            it != managed_mems.end();
            ++it) {
          Machine::MemoryMemoryAffinity mma;
          mma.m1 = fbmem->me;
          mma.m2 = *it;
          mma.bandwidth = 20; // "medium"
          mma.latency = 300;  // "worse" (pessimistically assume faults)
          r->add_mem_mem_affinity(mma);
        }
      } else {
        log_gpu.warning() << "GPU " << proc->me << " has no accessible system memories!?";
      }

      // only create a p2p channel if we have peers (and an fb)
      if(!peer_fbs.empty() || !hipipc_mappings.empty()) {
        r->add_dma_channel(new GPUChannel(this, XFER_GPU_PEER_FB, &r->bgwork));

        // TODO: move into the dma channels themselves
        for(std::set<Memory>::const_iterator it = peer_fbs.begin();
            it != peer_fbs.end();
            ++it) {
          Machine::MemoryMemoryAffinity mma;
          mma.m1 = fbmem->me;
          mma.m2 = *it;
          mma.bandwidth = 10; // assuming pcie, this should be ~half the bw and
          mma.latency = 400;  // ~twice the latency as zcmem
          r->add_mem_mem_affinity(mma);
        }

        for(std::vector<HipIpcMapping>::const_iterator it = hipipc_mappings.begin();
            it != hipipc_mappings.end();
            ++it) {
          Machine::MemoryMemoryAffinity mma;
          mma.m1 = fbmem->me;
          mma.m2 = it->mem;
          mma.bandwidth = 10; // assuming pcie, this should be ~half the bw and
          mma.latency = 400;  // ~twice the latency as zcmem
          r->add_mem_mem_affinity(mma);
        }
      }
    }


    ////////////////////////////////////////////////////////////////////////
    //
    // class GPUWorkFence

    GPUWorkFence::GPUWorkFence(Realm::Operation *op)
      : Realm::Operation::AsyncWorkItem(op)
    {}

    void GPUWorkFence::request_cancellation(void)
    {
      // ignored - no way to shoot down HIP work
    }

    void GPUWorkFence::print(std::ostream& os) const
    {
      os << "GPUWorkFence";
    }

    void GPUWorkFence::enqueue_on_stream(GPUStream *stream)
    {
      if(stream->get_gpu()->module->cfg_fences_use_callbacks) {
	CHECK_HIP( hipStreamAddCallback(stream->get_stream(), &cuda_callback, (void *)this, 0) );
      } else {
	stream->add_fence(this);
      }
    }

    /*static*/ void GPUWorkFence::cuda_callback(hipStream_t stream, hipError_t res, void *data)
    {
      GPUWorkFence *me = (GPUWorkFence *)data;

      assert(res == hipSuccess);
      me->mark_finished(true /*succesful*/);
    }

    ////////////////////////////////////////////////////////////////////////
    //
    // class GPUWorkStart
    GPUWorkStart::GPUWorkStart(Realm::Operation *op)
      : Realm::Operation::AsyncWorkItem(op)
    {
    }

    void GPUWorkStart::print(std::ostream& os) const
    {
      os << "GPUWorkStart";
    }

    void GPUWorkStart::enqueue_on_stream(GPUStream *stream)
    {
      if(stream->get_gpu()->module->cfg_fences_use_callbacks) {
	CHECK_HIP( hipStreamAddCallback(stream->get_stream(), &cuda_start_callback, (void *)this, 0) );
      } else {
	stream->add_start_event(this);
      }
    }
    
    void GPUWorkStart::mark_gpu_work_start()
    {
      op->mark_gpu_work_start();
      mark_finished(true);
    }

    /*static*/ void GPUWorkStart::cuda_start_callback(hipStream_t stream, hipError_t res, void *data)
    {
      GPUWorkStart *me = (GPUWorkStart *)data;
      assert(res == hipSuccess);
      // record the real start time for the operation
      me->mark_gpu_work_start();
    }

    ////////////////////////////////////////////////////////////////////////
    //
    // class GPUMemcpyFence

    GPUMemcpyFence::GPUMemcpyFence(GPU *_gpu, GPUMemcpyKind _kind,
				   GPUWorkFence *_fence)
      : GPUMemcpy(_gpu, _kind), fence(_fence)
    {
      //log_stream.info() << "gpu memcpy fence " << this << " (fence = " << fence << ") created";
    }

    void GPUMemcpyFence::execute(GPUStream *stream)
    {
      //log_stream.info() << "gpu memcpy fence " << this << " (fence = " << fence << ") executed";
      fence->enqueue_on_stream(stream);
#ifdef FORCE_GPU_STREAM_SYNCHRONIZE
      CHECK_HIP( hipStreamSynchronize(stream->get_stream()) );
#endif
    }


    ////////////////////////////////////////////////////////////////////////
    //
    // class GPUEventPool

    GPUEventPool::GPUEventPool(int _batch_size)
      : batch_size(_batch_size), current_size(0), total_size(0), external_count(0)
    {
      // don't immediately fill the pool because we're not managing the context ourselves
    }

    // allocating the initial batch of events and cleaning up are done with
    //  these methods instead of constructor/destructor because we don't
    //  manage the GPU context in this helper class
    void GPUEventPool::init_pool(int init_size /*= 0 -- default == batch size */)
    {
      assert(available_events.empty());

      if(init_size == 0)
	init_size = batch_size;

      available_events.resize(init_size);

      current_size = init_size;
      total_size = init_size;

      // TODO: measure how much benefit is derived from CU_EVENT_DISABLE_TIMING and
      //  consider using them for completion callbacks
      for(int i = 0; i < init_size; i++)
	CHECK_HIP( hipEventCreateWithFlags(&available_events[i], hipEventDefault) );
    }

    void GPUEventPool::empty_pool(void)
    {
      // shouldn't be any events running around still
      assert((current_size + external_count) == total_size);
      if(external_count)
        log_stream.warning() << "Application leaking " << external_count << " cuda events";

      for(int i = 0; i < current_size; i++)
	CHECK_HIP( hipEventDestroy(available_events[i]) );

      current_size = 0;
      total_size = 0;

      // free internal vector storage
      std::vector<hipEvent_t>().swap(available_events);
    }

    hipEvent_t GPUEventPool::get_event(bool external)
    {
      AutoLock<> al(mutex);

      if(current_size == 0) {
	// if we need to make an event, make a bunch
	current_size = batch_size;
	total_size += batch_size;

	log_stream.info() << "event pool " << this << " depleted - adding " << batch_size << " events";
      
	// resize the vector (considering all events that might come back)
	available_events.resize(total_size);

	for(int i = 0; i < batch_size; i++)
	  CHECK_HIP( hipEventCreateWithFlags(&available_events[i], hipEventDefault) );
      }

      if(external)
        external_count++;

      return available_events[--current_size];
    }

    void GPUEventPool::return_event(hipEvent_t e, bool external)
    {
      AutoLock<> al(mutex);

      assert(current_size < total_size);

      if(external) {
        assert(external_count);
        external_count--;
      }
   
      available_events[current_size++] = e;
    }
    
    
    ////////////////////////////////////////////////////////////////////////
    //
    // class ContextSynchronizer

    ContextSynchronizer::ContextSynchronizer(GPU *_gpu,
                                             int _device_id,
                              					     CoreReservationSet& crs,
                              					     int _max_threads)
      : gpu(_gpu)
      , device_id(_device_id)
      , max_threads(_max_threads)
      , condvar(mutex)
      , shutdown_flag(false)
      , total_threads(0)
      , sleeping_threads(0)
      , syncing_threads(0)
    {
      Realm::CoreReservationParameters params;
      params.set_num_cores(1);
      params.set_alu_usage(params.CORE_USAGE_SHARED);
      params.set_fpu_usage(params.CORE_USAGE_MINIMAL);
      params.set_ldst_usage(params.CORE_USAGE_MINIMAL);
      params.set_max_stack_size(1 << 20);

      std::string name = stringbuilder() << "GPU ctxsync " << device_id;

      core_rsrv = new Realm::CoreReservation(name, crs, params);
    }

    ContextSynchronizer::~ContextSynchronizer()
    {
      assert(total_threads == 0);
      delete core_rsrv;
    }

    void ContextSynchronizer::shutdown_threads()
    {
      // set the shutdown flag and wake up everybody
      {
      	AutoLock<> al(mutex);
      	shutdown_flag = true;
      	if(sleeping_threads > 0)
      	  condvar.broadcast();
      }

      for(int i = 0; i < total_threads; i++) {
      	worker_threads[i]->join();
      	delete worker_threads[i];
      }

      worker_threads.clear();
      total_threads = false;
      sleeping_threads = false;
      syncing_threads = false;
      shutdown_flag = false;
    }

    void ContextSynchronizer::add_fence(GPUWorkFence *fence)
    {
      bool start_new_thread = false;
      {
      	AutoLock<> al(mutex);

      	fences.push_back(fence);

      	// if all the current threads are asleep or busy syncing, we
      	//  need to do something
      	if((sleeping_threads + syncing_threads) == total_threads) {
      	  // is there a sleeping thread we can wake up to handle this?
      	  if(sleeping_threads > 0) {
      	    // just poke one of them
      	    condvar.signal();
      	  } else {
      	    // can we start a new thread?  (if not, we'll just have to
      	    //  be patient)
      	    if(total_threads < max_threads) {
      	      total_threads++;
      	      syncing_threads++; // threads starts as if it's syncing
      	      start_new_thread = true;
      	    }
      	  }
      	}
      }

      if(start_new_thread) {
      	Realm::ThreadLaunchParameters tlp;

      	Thread *t = Realm::Thread::create_kernel_thread<ContextSynchronizer,
                                          							&ContextSynchronizer::thread_main>(this,
                                                                  											   tlp,
                                                                  											   *core_rsrv,
                                                                  											   0);
      	// need the mutex to put this thread in the list
      	{
      	  AutoLock<> al(mutex);
      	  worker_threads.push_back(t);
      	}
      }
    }

    void ContextSynchronizer::thread_main()
    {
      while(true) {
      	GPUWorkFence::FenceList my_fences;

      	// attempt to get a non-empty list of fences to synchronize,
      	//  sleeping when needed and paying attention to the shutdown
      	//  flag
      	{
      	  AutoLock<> al(mutex);

      	  syncing_threads--;

      	  while(true) {
      	    if(shutdown_flag)
      	      return;

      	    if(fences.empty()) {
      	      // sleep until somebody tells us there's stuff to do
      	      sleeping_threads++;
      	      condvar.wait();
      	      sleeping_threads--;
      	    } else {
      	      // grab everything (a single sync covers however much stuff
      	      //  was pushed ahead of it)
      	      syncing_threads++;
      	      my_fences.swap(fences);
      	      break;
      	    }
      	  }
      	}

      	// shouldn't get here with an empty list
      	assert(!my_fences.empty());

      	log_stream.debug() << "starting ctx sync: ctx=" << device_id;

      	{
      	  AutoGPUContext agc(gpu);

      	  hipError_t res = hipDeviceSynchronize();

      	  // complain loudly about any errors
      	  if(res != hipSuccess) {
      	    const char *ename = 0;
      	    const char *estr = 0;
      	    ename = hipGetErrorName(res);
      	    estr = hipGetErrorString(res);
      	    log_gpu.fatal() << "HIP error reported on GPU " << gpu->info->index << ": " << estr << " (" << ename << ")";
      	    abort();
      	  }
      	}

      	log_stream.debug() << "finished ctx sync: ctx=" << device_id;

      	// mark all the fences complete
      	while(!my_fences.empty()) {
      	  GPUWorkFence *fence = my_fences.pop_front();
      	  fence->mark_finished(true /*successful*/);
      	}

      	// and go back around for more...
      }
    }


    ////////////////////////////////////////////////////////////////////////
    //
    // class GPUTaskScheduler<T>

    // we want to subclass the scheduler to replace the execute_task method, but we also want to
    //  allow the use of user or kernel threads, so we apply a bit of template magic (which only works
    //  because the constructors for the KernelThreadTaskScheduler and UserThreadTaskScheduler classes
    //  have the same prototypes)

    template <typename T>
    class GPUTaskScheduler : public T {
    public:
      GPUTaskScheduler(Processor _proc, Realm::CoreReservation& _core_rsrv,
		       GPUProcessor *_gpu_proc);

      virtual ~GPUTaskScheduler(void);

    protected:
      virtual bool execute_task(Task *task);
      virtual void execute_internal_task(InternalTask *task);

      // might also need to override the thread-switching methods to keep TLS up to date

      GPUProcessor *gpu_proc;
    };

    template <typename T>
    GPUTaskScheduler<T>::GPUTaskScheduler(Processor _proc,
					  Realm::CoreReservation& _core_rsrv,
					  GPUProcessor *_gpu_proc)
      : T(_proc, _core_rsrv), gpu_proc(_gpu_proc)
    {
      // nothing else
    }

    template <typename T>
    GPUTaskScheduler<T>::~GPUTaskScheduler(void)
    {
    }

    namespace ThreadLocal {
      static REALM_THREAD_LOCAL GPUProcessor *current_gpu_proc = 0;
      static REALM_THREAD_LOCAL GPUStream *current_gpu_stream = 0;
      static REALM_THREAD_LOCAL std::set<GPUStream*> *created_gpu_streams = 0;
    };

#ifdef REALM_USE_HIP_HIJACK
    // this flag will be set on the first call into any of the hijack code in
    //  cudart_hijack.cc
    //  an application is linked with -lcudart, we will NOT be hijacking the
    //  application's calls, and the cuda module needs to know that)
    /*extern*/ bool cudart_hijack_active = false;

    // for most HIP API entry points, calling them from a non-GPU task is
    //  a fatal error - for others (e.g. cudaDeviceSynchronize), it's either
    //  silently permitted (0), warned (1), or a fatal error (2) based on this
    //  setting
    /*extern*/ int cudart_hijack_nongpu_sync = 2;

    // used in GPUTaskScheduler<T>::execute_task below
    static bool already_issued_hijack_warning = false;
    static bool already_issued_hijack_enabled_warning = false;
#endif

    template <typename T>
    bool GPUTaskScheduler<T>::execute_task(Task *task)
    {
      // use TLS to make sure that the task can find the current GPU processor when it makes
      //  HIP RT calls
      // TODO: either eliminate these asserts or do TLS swapping when using user threads
      assert(ThreadLocal::current_gpu_proc == 0);
      ThreadLocal::current_gpu_proc = gpu_proc;

      // push the HIP context for this GPU onto this thread
      gpu_proc->gpu->push_context();

      // bump the current stream
      // TODO: sanity-check whether this even works right when GPU tasks suspend
      assert(ThreadLocal::current_gpu_stream == 0);
      GPUStream *s = gpu_proc->gpu->get_next_task_stream();
      ThreadLocal::current_gpu_stream = s;
      assert(!ThreadLocal::created_gpu_streams);

      // we'll use a "work fence" to track when the kernels launched by this task actually
      //  finish - this must be added to the task _BEFORE_ we execute
      GPUWorkFence *fence = new GPUWorkFence(task);
      task->add_async_work_item(fence);

      // event to record the GPU start time for the task, if requested
      if(task->wants_gpu_work_start()) {
	      GPUWorkStart *start = new GPUWorkStart(task);
	      task->add_async_work_item(start);
	      start->enqueue_on_stream(s);
      }

      bool ok = T::execute_task(task);
      
      // if the user could have put work on any other streams then make our
      // stream wait on those streams as well
      // TODO: update this so that it works when GPU tasks suspend
      if(ThreadLocal::created_gpu_streams)
      {
        s->wait_on_streams(*ThreadLocal::created_gpu_streams);
        delete ThreadLocal::created_gpu_streams;
        ThreadLocal::created_gpu_streams = 0;
      }

      // if this is our first task, we might need to decide whether
      //  full context synchronization is required for a task to be
      //  "complete"
      if(gpu_proc->gpu->module->cfg_task_context_sync < 0) {
#ifdef REALM_USE_HIP_HIJACK
        // normally hijack code will catch all the work and put it on the
        //  right stream, but if we haven't seen it used, there may be a
        //  static copy of the cuda runtime that's in use and foiling the
        //  hijack
        if(cudart_hijack_active) {
          gpu_proc->gpu->module->cfg_task_context_sync = 0;
          if (!already_issued_hijack_enabled_warning) {
            already_issued_hijack_enabled_warning = true;
            log_gpu.warning() << "HIP hijack is active"
                  << " - device synchronizations not required after every GPU task!";
          }
        } else {
          if(!(gpu_proc->gpu->module->cfg_suppress_hijack_warning ||
               already_issued_hijack_warning)) {
            already_issued_hijack_warning = true;
            log_gpu.warning() << "HIP hijack code not active"
                              << " - device synchronizations required after every GPU task!";
          }
          //gpu_proc->gpu->module->cfg_task_context_sync = 1;
        }
#else
        // without hijack or legacy sync requested, ctxsync is needed
        gpu_proc->gpu->module->cfg_task_context_sync = 1;
#endif
      }

      if(gpu_proc->gpu->module->cfg_task_context_sync)
        gpu_proc->ctxsync.add_fence(fence);
      else
	      fence->enqueue_on_stream(s);
      
      // A useful debugging macro
#ifdef FORCE_GPU_STREAM_SYNCHRONIZE
      CHECK_HIP( hipStreamSynchronize(s->get_stream()) );
#endif
      
      // pop the HIP context for this GPU back off
      gpu_proc->gpu->pop_context();

      assert(ThreadLocal::current_gpu_proc == gpu_proc);
      ThreadLocal::current_gpu_proc = 0;
      assert(ThreadLocal::current_gpu_stream == s);
      ThreadLocal::current_gpu_stream = 0;

      return ok;
    }

    template <typename T>
    void GPUTaskScheduler<T>::execute_internal_task(InternalTask *task)
    {
      printf("execute internal gpu task\n");
      // use TLS to make sure that the task can find the current GPU processor when it makes
      //  HIP RT calls
      // TODO: either eliminate these asserts or do TLS swapping when using user threads
      assert(ThreadLocal::current_gpu_proc == 0);
      ThreadLocal::current_gpu_proc = gpu_proc;

      // push the HIP context for this GPU onto this thread
      gpu_proc->gpu->push_context();

      assert(ThreadLocal::current_gpu_stream == 0);
      GPUStream *s = gpu_proc->gpu->get_next_task_stream();
      ThreadLocal::current_gpu_stream = s;
      assert(!ThreadLocal::created_gpu_streams);

      // internal tasks aren't allowed to wait on events, so any cuda synch
      //  calls inside the call must be blocking
      gpu_proc->block_on_synchronize = true;

      // execute the internal task, whatever it is
      T::execute_internal_task(task);

      // if the user could have put work on any other streams then make our
      // stream wait on those streams as well
      // TODO: update this so that it works when GPU tasks suspend	
      if(ThreadLocal::created_gpu_streams)
      {	
        s->wait_on_streams(*ThreadLocal::created_gpu_streams);	
        delete ThreadLocal::created_gpu_streams;
        ThreadLocal::created_gpu_streams = 0;
      }

      // we didn't use streams here, so synchronize the whole context
      CHECK_HIP( hipDeviceSynchronize() );
      gpu_proc->block_on_synchronize = false;

      // pop the HIP context for this GPU back off
      gpu_proc->gpu->pop_context();

      assert(ThreadLocal::current_gpu_proc == gpu_proc);
      ThreadLocal::current_gpu_proc = 0;
      assert(ThreadLocal::current_gpu_stream == s);
      ThreadLocal::current_gpu_stream = 0;
    }


    ///////////////////////////////////////////////////////////////////////
    //
    // class GPUProcessor

    GPUProcessor::GPUProcessor(GPU *_gpu, Processor _me, Realm::CoreReservationSet& crs,
                               size_t _stack_size)
      : LocalTaskProcessor(_me, Processor::TOC_PROC)
      , gpu(_gpu)
      , block_on_synchronize(false)
      , ctxsync(_gpu, _gpu->device_id, crs, _gpu->module->cfg_max_ctxsync_threads)
    {
      Realm::CoreReservationParameters params;
      params.set_num_cores(1);
      params.set_alu_usage(params.CORE_USAGE_SHARED);
      params.set_fpu_usage(params.CORE_USAGE_SHARED);
      params.set_ldst_usage(params.CORE_USAGE_SHARED);
      params.set_max_stack_size(_stack_size);

      std::string name = stringbuilder() << "GPU proc " << _me;

      core_rsrv = new Realm::CoreReservation(name, crs, params);

#ifdef REALM_USE_USER_THREADS_FOR_GPU
      Realm::UserThreadTaskScheduler *sched = new GPUTaskScheduler<Realm::UserThreadTaskScheduler>(me, *core_rsrv, this);
      // no config settings we want to tweak yet
#else
      Realm::KernelThreadTaskScheduler *sched = new GPUTaskScheduler<Realm::KernelThreadTaskScheduler>(me, *core_rsrv, this);
      // no config settings we want to tweak yet
#endif
      set_scheduler(sched);
    }

    GPUProcessor::~GPUProcessor(void)
    {
      delete core_rsrv;
    }

    void GPU::copy_to_fb(off_t dst_offset, const void *src, size_t bytes,
			 GPUCompletionNotification *notification /*= 0*/)
    {
      GPUMemcpy *copy = new GPUMemcpy1D(this,
					(void *)(fbmem->base + dst_offset),
					src, bytes, GPU_MEMCPY_HOST_TO_DEVICE, notification);
      host_to_device_stream->add_copy(copy);
    }

    void GPU::copy_from_fb(void *dst, off_t src_offset, size_t bytes,
			   GPUCompletionNotification *notification /*= 0*/)
    {
      GPUMemcpy *copy = new GPUMemcpy1D(this,
					dst, (const void *)(fbmem->base + src_offset),
					bytes, GPU_MEMCPY_DEVICE_TO_HOST, notification);
      device_to_host_stream->add_copy(copy);
    } 

    void GPU::copy_within_fb(off_t dst_offset, off_t src_offset,
			     size_t bytes,
			     GPUCompletionNotification *notification /*= 0*/)
    {
      GPUMemcpy *copy = new GPUMemcpy1D(this,
					(void *)(fbmem->base + dst_offset),
					(const void *)(fbmem->base + src_offset),
					bytes, GPU_MEMCPY_DEVICE_TO_DEVICE, notification);
      device_to_device_stream->add_copy(copy);
    }

    void GPU::copy_to_fb_2d(off_t dst_offset, const void *src, 
                                     off_t dst_stride, off_t src_stride,
                                     size_t bytes, size_t lines,
				     GPUCompletionNotification *notification /*= 0*/)
    {
      GPUMemcpy *copy = new GPUMemcpy2D(this,
					(void *)(fbmem->base + dst_offset),
					src, dst_stride, src_stride, bytes, lines,
					GPU_MEMCPY_HOST_TO_DEVICE, notification);
      host_to_device_stream->add_copy(copy);
    }

    void GPU::copy_to_fb_3d(off_t dst_offset, const void *src,
                            off_t dst_stride, off_t src_stride,
                            off_t dst_height, off_t src_height,
                            size_t bytes, size_t height, size_t depth,
                            GPUCompletionNotification *notification /* = 0*/)
    {
      GPUMemcpy *copy = new GPUMemcpy3D(this,
					(void *)(fbmem->base + dst_offset),
					src, dst_stride, src_stride,
                                        dst_height, src_height,
                                        bytes, height, depth,
					GPU_MEMCPY_HOST_TO_DEVICE, notification);
      host_to_device_stream->add_copy(copy);
    }

    void GPU::copy_from_fb_2d(void *dst, off_t src_offset,
			      off_t dst_stride, off_t src_stride,
			      size_t bytes, size_t lines,
			      GPUCompletionNotification *notification /*= 0*/)
    {
      GPUMemcpy *copy = new GPUMemcpy2D(this, dst,
					(const void *)(fbmem->base + src_offset),
					dst_stride, src_stride, bytes, lines,
					GPU_MEMCPY_DEVICE_TO_HOST, notification);
      device_to_host_stream->add_copy(copy);
    }

    void GPU::copy_from_fb_3d(void *dst, off_t src_offset,
                              off_t dst_stride, off_t src_stride,
                              off_t dst_height, off_t src_height,
                              size_t bytes, size_t height, size_t depth,
                              GPUCompletionNotification *notification /*= 0*/)
    {
      GPUMemcpy *copy = new GPUMemcpy3D(this, dst,
					(const void *)(fbmem->base + src_offset),
					dst_stride, src_stride,
                                        dst_height, src_height,
                                        bytes, height, depth,
					GPU_MEMCPY_DEVICE_TO_HOST, notification);
      device_to_host_stream->add_copy(copy);
    }

    void GPU::copy_within_fb_2d(off_t dst_offset, off_t src_offset,
                                         off_t dst_stride, off_t src_stride,
                                         size_t bytes, size_t lines,
					 GPUCompletionNotification *notification /*= 0*/)
    {
      GPUMemcpy *copy = new GPUMemcpy2D(this,
					(void *)(fbmem->base + dst_offset),
					(const void *)(fbmem->base + src_offset),
					dst_stride, src_stride, bytes, lines,
					GPU_MEMCPY_DEVICE_TO_DEVICE, notification);
      device_to_device_stream->add_copy(copy);
    }

    void GPU::copy_within_fb_3d(off_t dst_offset, off_t src_offset,
                                off_t dst_stride, off_t src_stride,
                                off_t dst_height, off_t src_height,
                                size_t bytes, size_t height, size_t depth,
                                GPUCompletionNotification *notification /*= 0*/)
    {
      GPUMemcpy *copy = new GPUMemcpy3D(this,
					(void *)(fbmem->base + dst_offset),
					(const void *)(fbmem->base + src_offset),
					dst_stride, src_stride,
                                        dst_height, src_height,
                                        bytes, height, depth,
					GPU_MEMCPY_DEVICE_TO_DEVICE, notification);
      device_to_device_stream->add_copy(copy);
    }

    void GPU::copy_to_peer(GPU *dst, off_t dst_offset,
                           off_t src_offset, size_t bytes,
                           GPUCompletionNotification *notification /*= 0*/)
    {
      void *dptr;
      GPUStream *stream;
      if(dst) {
        dptr = (void *)(dst->fbmem->base + dst_offset);
        stream = peer_to_peer_streams[dst->info->index];
      } else {
        dptr = reinterpret_cast<void *>(dst_offset);
        // HACK!
        stream = hipipc_streams.begin()->second;
      }
      GPUMemcpy *copy = new GPUMemcpy1D(this,
                                        dptr,
                                        (const void *)(fbmem->base + src_offset),
                                        bytes, GPU_MEMCPY_PEER_TO_PEER, notification);
      stream->add_copy(copy);
    }

    void GPU::copy_to_peer_2d(GPU *dst,
                              off_t dst_offset, off_t src_offset,
                              off_t dst_stride, off_t src_stride,
                              size_t bytes, size_t lines,
                              GPUCompletionNotification *notification /*= 0*/)
    {
      void *dptr;
      GPUStream *stream;
      if(dst) {
        dptr = (void *)(dst->fbmem->base + dst_offset);
        stream = peer_to_peer_streams[dst->info->index];
      } else {
        dptr = reinterpret_cast<void *>(dst_offset);
        // HACK!
        stream = hipipc_streams.begin()->second;
      }
      GPUMemcpy *copy = new GPUMemcpy2D(this,
                                        dptr,
                                        (const void *)(fbmem->base + src_offset),
                                        dst_stride, src_stride, bytes, lines,
                                        GPU_MEMCPY_PEER_TO_PEER, notification);
      stream->add_copy(copy);
    }

    void GPU::copy_to_peer_3d(GPU *dst, off_t dst_offset, off_t src_offset,
                              off_t dst_stride, off_t src_stride,
                              off_t dst_height, off_t src_height,
                              size_t bytes, size_t height, size_t depth,
                              GPUCompletionNotification *notification /*= 0*/)
    {
      void *dptr;
      GPUStream *stream;
      if(dst) {
        dptr = (void *)(dst->fbmem->base + dst_offset);
        stream = peer_to_peer_streams[dst->info->index];
      } else {
        dptr = reinterpret_cast<void *>(dst_offset);
        // HACK!
        stream = hipipc_streams.begin()->second;
      }
      GPUMemcpy *copy = new GPUMemcpy3D(this,
                                        dptr,
                                        (const void *)(fbmem->base + src_offset),
                                        dst_stride, src_stride,
                                        dst_height, src_height,
                                        bytes, height, depth,
                                        GPU_MEMCPY_PEER_TO_PEER, notification);
      stream->add_copy(copy);
    }

    static size_t reduce_fill_size(const void *fill_data, size_t fill_data_size)
    {
      const char *as_char = static_cast<const char *>(fill_data);
      // try powers of 2 up to 128 bytes
      for(size_t step = 1; step <= 128; step <<= 1) {
        // must divide evenly
        if((fill_data_size % step) != 0)
          continue;

        // compare to ourselves shifted by the step size - it if matches then
        //  the first few bytes repeat through the rest
        if(!memcmp(as_char, as_char + step, fill_data_size - step))
          return step;
      }
      // no attempt to optimize non-power-of-2 repeat patterns right now
      return fill_data_size;
    }

    void GPU::fill_within_fb(off_t dst_offset,
			     size_t bytes,
			     const void *fill_data, size_t fill_data_size,
			     GPUCompletionNotification *notification /*= 0*/)
    {
      GPUMemcpy *copy = new GPUMemset1D(this,
					(void *)(fbmem->base + dst_offset),
					bytes,
					fill_data,
					reduce_fill_size(fill_data, fill_data_size),
					notification);
      device_to_device_stream->add_copy(copy);
    }

    void GPU::fill_within_fb_2d(off_t dst_offset, off_t dst_stride,
				size_t bytes, size_t lines,
				const void *fill_data, size_t fill_data_size,
				GPUCompletionNotification *notification /*= 0*/)
    {
      GPUMemcpy *copy = new GPUMemset2D(this,
					(void *)(fbmem->base + dst_offset),
					dst_stride,
					bytes, lines,
					fill_data,
					reduce_fill_size(fill_data, fill_data_size),
					notification);
      device_to_device_stream->add_copy(copy);
    }
    
    void GPU::fill_within_fb_3d(off_t dst_offset, off_t dst_stride,
    				                    off_t dst_height,
    				                    size_t bytes, size_t height, size_t depth,
    				                    const void *fill_data, size_t fill_data_size,
    				                    GPUCompletionNotification *notification /*= 0*/)
    {
      // GPUMemcpy *copy = new GPUMemset3D(this,
      //           (void *)(fbmem->base + dst_offset),
      //           dst_stride,
      //           dst_height,
      //           bytes, height, depth,
      //           fill_data,
      //           reduce_fill_size(fill_data, fill_data_size),
      //           notification);
      // device_to_device_stream->add_copy(copy);
    }
    
    void GPU::fence_to_fb(Realm::Operation *op)
    {
      GPUWorkFence *f = new GPUWorkFence(op);

      // this must be done before we enqueue the callback with HIP
      op->add_async_work_item(f);

      host_to_device_stream->add_copy(new GPUMemcpyFence(this,
							 GPU_MEMCPY_HOST_TO_DEVICE,
							 f));
    }

    void GPU::fence_from_fb(Realm::Operation *op)
    {
      GPUWorkFence *f = new GPUWorkFence(op);

      // this must be done before we enqueue the callback with HIP
      op->add_async_work_item(f);

      device_to_host_stream->add_copy(new GPUMemcpyFence(this,
							 GPU_MEMCPY_DEVICE_TO_HOST,
							 f));
    }

    void GPU::fence_within_fb(Realm::Operation *op)
    {
      GPUWorkFence *f = new GPUWorkFence(op);

      // this must be done before we enqueue the callback with HIP
      op->add_async_work_item(f);

      device_to_device_stream->add_copy(new GPUMemcpyFence(this,
							   GPU_MEMCPY_DEVICE_TO_DEVICE,
							   f));
    }

    void GPU::fence_to_peer(Realm::Operation *op, GPU *dst)
    {
      GPUWorkFence *f = new GPUWorkFence(op);

      // this must be done before we enqueue the callback with HIP
      op->add_async_work_item(f);

      GPUMemcpyFence *fence = new GPUMemcpyFence(this,
						 GPU_MEMCPY_PEER_TO_PEER,
						 f);
      peer_to_peer_streams[dst->info->index]->add_copy(fence);
    }

    GPUStream* GPU::find_stream(hipStream_t stream) const
    {
      for (std::vector<GPUStream*>::const_iterator it = 
            task_streams.begin(); it != task_streams.end(); it++)
        if ((*it)->get_stream() == stream)
          return *it;
      return NULL;
    }
    
    GPUStream* GPU::get_null_task_stream(void) const	
    {	
      GPUStream *stream = ThreadLocal::current_gpu_stream;	
      assert(stream != NULL);
      return stream;
    }

    GPUStream* GPU::get_next_task_stream(bool create)
    {
      if(create && !ThreadLocal::created_gpu_streams)
      {
        // First time we get asked to create, user our current stream
        ThreadLocal::created_gpu_streams = new std::set<GPUStream*>();
        assert(ThreadLocal::current_gpu_stream);
        ThreadLocal::created_gpu_streams->insert(ThreadLocal::current_gpu_stream);
        return ThreadLocal::current_gpu_stream;
      }
      unsigned index = next_task_stream.fetch_add(1) % task_streams.size();
      GPUStream *result = task_streams[index];
      if (create)
        ThreadLocal::created_gpu_streams->insert(result);
      return result;
    }

    GPUStream *GPU::get_next_d2d_stream()
    {
      unsigned d2d_stream_index = (next_d2d_stream.fetch_add(1) %
                                   module->cfg_d2d_streams);
      return device_to_device_streams[d2d_stream_index];
    }

    const GPU::HipIpcMapping *GPU::find_ipc_mapping(Memory mem) const
    {
      for(std::vector<HipIpcMapping>::const_iterator it = hipipc_mappings.begin();
          it != hipipc_mappings.end();
          ++it)
        if(it->mem == mem)
          return &*it;

      return 0;
    }

    void GPUProcessor::shutdown(void)
    {
      log_gpu.info("shutting down");

      // shut down threads/scheduler
      LocalTaskProcessor::shutdown();
      
      ctxsync.shutdown_threads();

      // synchronize the device so we can flush any printf buffers - do
      //  this after shutting down the threads so that we know all work is done
      {
        AutoGPUContext agc(gpu);

	CHECK_HIP( hipDeviceSynchronize() );
      }
    }

    GPUWorker::GPUWorker(void)	
      : BackgroundWorkItem("gpu worker")
      , condvar(lock)
      , core_rsrv(0), worker_thread(0)
      , thread_sleeping(false)
      , worker_shutdown_requested(false)
    {}

    GPUWorker::~GPUWorker(void)
    {
      // shutdown should have already been called
      assert(worker_thread == 0);
    }

    void GPUWorker::start_background_thread(Realm::CoreReservationSet &crs,
					    size_t stack_size)
    {
      // shouldn't be doing this if we've registered as a background work item
      assert(manager == 0);
      
      core_rsrv = new Realm::CoreReservation("GPU worker thread", crs,
					     Realm::CoreReservationParameters());

      Realm::ThreadLaunchParameters tlp;

      worker_thread = Realm::Thread::create_kernel_thread<GPUWorker,
							  &GPUWorker::thread_main>(this,
										   tlp,
										   *core_rsrv,
										   0);
    }

    void GPUWorker::shutdown_background_thread(void)
    {
      {
        AutoLock<> al(lock);
      	worker_shutdown_requested.store(true);
      	if(thread_sleeping) {
      	  thread_sleeping = false;
      	  condvar.broadcast();
      	}
      }

      worker_thread->join();
      delete worker_thread;
      worker_thread = 0;

      delete core_rsrv;
      core_rsrv = 0;
    }

    void GPUWorker::add_stream(GPUStream *stream)
    {
      bool was_empty = false;
      {
      	AutoLock<> al(lock);

#ifdef DEBUG_REALM
      	// insist that the caller de-duplicate these
      	for(ActiveStreamQueue::iterator it = active_streams.begin();
      	    it != active_streams.end();
      	    ++it)
      	  assert(*it != stream);
#endif
      	was_empty = active_streams.empty();
      	active_streams.push_back(stream);

      	if(thread_sleeping) {
      	  thread_sleeping = false;
      	  condvar.broadcast();
      	}
      }

      // if we're a background work item, request attention if needed
      if(was_empty && (manager != 0))
      	make_active();
    }

    bool GPUWorker::do_work(TimeLimit work_until)
    {
      // pop the first stream off the list and immediately become re-active
      //  if more streams remain
      GPUStream *stream = 0;
      bool still_not_empty = false;
      {
        AutoLock<> al(lock);

        assert(!active_streams.empty());
        stream = active_streams.front();
        active_streams.pop_front();
        still_not_empty = !active_streams.empty();
      }
      if(still_not_empty)
	      make_active();

      // do work for the stream we popped, paying attention to the cutoff
      //  time
      bool requeue_stream = false;

      if(stream->reap_events(work_until)) {
        // still work (e.g. copies) to do
        if(work_until.is_expired()) {
          // out of time - save it for later
          requeue_stream = true;
        } else {
          if(stream->issue_copies(work_until))
            requeue_stream = true;
        }
      }

      bool was_empty = false;
      if(requeue_stream) {
        AutoLock<> al(lock);

        was_empty = active_streams.empty();
        active_streams.push_back(stream);
      }
      // note that we can need requeueing even if we called make_active above!
      return was_empty;
    }
    
    bool GPUWorker::process_streams(bool sleep_on_empty)
    {
      GPUStream *cur_stream = 0;
      GPUStream *first_stream = 0;
      bool requeue_stream = false;
    
      while(true) {
      	// grab the front stream in the list
      	{
      	  AutoLock<> al(lock);

      	  // if we didn't finish work on the stream from the previous
      	  //  iteration, add it back to the end
      	  if(requeue_stream)
      	    active_streams.push_back(cur_stream);

      	  while(active_streams.empty()) {
      	    // sleep only if this was the first attempt to get a stream
      	    if(sleep_on_empty && (first_stream == 0) &&
      	       !worker_shutdown_requested.load()) {
      	      thread_sleeping = true;
      	      condvar.wait();
      	    } else
      	      return false;
      	  }

      	  cur_stream = active_streams.front();
      	  // did we wrap around?  if so, stop for now
      	  if(cur_stream == first_stream)
      	    return true;

      	  active_streams.pop_front();
      	  if(!first_stream)
      	    first_stream = cur_stream;
      	}

      	// and do some work for it
      	requeue_stream = false;

      	// both reap_events and issue_copies report whether any kind of work
      	//  remains, so we have to be careful to avoid double-requeueing -
      	//  if the first call returns false, we can't try the second one
      	//  because we may be doing (or failing to do and then requeuing)
      	//  somebody else's work
      	if(!cur_stream->reap_events(TimeLimit())) continue;
      	if(!cur_stream->issue_copies(TimeLimit())) continue;

      	// if we fall all the way through, the queues never went empty at
      	//  any time, so it's up to us to requeue
      	requeue_stream = true;
      }
    }

    void GPUWorker::thread_main(void)
    {
      // TODO: consider busy-waiting in some cases to reduce latency?
      while(!worker_shutdown_requested.load()) {
        bool work_left = process_streams(true);

        // if there was work left, yield our thread for now to avoid a tight spin loop
        // TODO: enqueue a callback so we can go to sleep and wake up sooner than a kernel
        //  timeslice?
        if(work_left)
          Realm::Thread::yield();
      }
    }


    ////////////////////////////////////////////////////////////////////////
    //
    // class BlockingCompletionNotification

    class BlockingCompletionNotification : public GPUCompletionNotification {
    public:
      BlockingCompletionNotification(void);
      virtual ~BlockingCompletionNotification(void);

      virtual void request_completed(void);

      virtual void wait(void);

    public:
      atomic<bool> completed;
    };

    BlockingCompletionNotification::BlockingCompletionNotification(void)
      : completed(false)
    {}

    BlockingCompletionNotification::~BlockingCompletionNotification(void)
    {}

    void BlockingCompletionNotification::request_completed(void)
    {
      // no condition variable needed - the waiter is spinning
      completed.store(true);
    }

    void BlockingCompletionNotification::wait(void)
    {
      // blocking completion is horrible and should die as soon as possible
      // in the mean time, we need to assist with background work to avoid
      //  the risk of deadlock
      // note that this means you can get NESTED blocking completion
      //  notifications, which is just one of the ways this is horrible
      BackgroundWorkManager::Worker worker;

      worker.set_manager(&(get_runtime()->bgwork));

      while(!completed.load())
        worker.do_work(-1 /* as long as it takes */,
        	             &completed /* until this is set */);
      
    }
	

    ////////////////////////////////////////////////////////////////////////
    //
    // class GPUFBMemory

    GPUFBMemory::GPUFBMemory(Memory _me, GPU *_gpu, char *_base, size_t _size)
      : LocalManagedMemory(_me, _size, MKIND_GPUFB, 512, Memory::GPU_FB_MEM, 0)
      , gpu(_gpu), base(_base)
    {
     // advertise for potential gpudirect support
      local_segment.assign(NetworkSegmentInfo::HipDeviceMem,
			                     reinterpret_cast<void *>(base), size,
			                     reinterpret_cast<uintptr_t>(gpu));
      segment = &local_segment;
    }

    GPUFBMemory::~GPUFBMemory(void) {}

    // these work, but they are SLOW
    void GPUFBMemory::get_bytes(off_t offset, void *dst, size_t size)
    {
      // create an async copy and then wait for it to finish...
      BlockingCompletionNotification bcn;
      gpu->copy_from_fb(dst, offset, size, &bcn);
      bcn.wait();
    }

    void GPUFBMemory::put_bytes(off_t offset, const void *src, size_t size)
    {
      // create an async copy and then wait for it to finish...
      BlockingCompletionNotification bcn;
      gpu->copy_to_fb(offset, src, size, &bcn);
      bcn.wait();
    }

    void *GPUFBMemory::get_direct_ptr(off_t offset, size_t size)
    {
      return (void *)(base + offset);
    }


    ////////////////////////////////////////////////////////////////////////
    //
    // class GPUZCMemory

    GPUZCMemory::GPUZCMemory(Memory _me,
                             char *_gpu_base, void *_cpu_base, size_t _size,
                             MemoryKind _kind, Memory::Kind _lowlevel_kind)
      : LocalManagedMemory(_me, _size, _kind, 256, _lowlevel_kind, 0)
      , gpu_base(_gpu_base), cpu_base((char *)_cpu_base)
    {
      // advertise ourselves as a host or managed memory, as appropriate
      NetworkSegmentInfo::MemoryType mtype;
      if(_kind == MemoryImpl::MKIND_MANAGED)
        mtype = NetworkSegmentInfo::HipManagedMem;
      else
        mtype = NetworkSegmentInfo::HostMem;
      local_segment.assign(mtype, cpu_base, size);
      segment = &local_segment;
    }

    GPUZCMemory::~GPUZCMemory(void) {}

    void GPUZCMemory::get_bytes(off_t offset, void *dst, size_t size)
    {
      memcpy(dst, cpu_base+offset, size);
    }

    void GPUZCMemory::put_bytes(off_t offset, const void *src, size_t size)
    {
      memcpy(cpu_base+offset, src, size);
    }

    void *GPUZCMemory::get_direct_ptr(off_t offset, size_t size)
    {
      return (cpu_base + offset);
    }
    
    ////////////////////////////////////////////////////////////////////////
    //
    // class GPUFBIBMemory

    GPUFBIBMemory::GPUFBIBMemory(Memory _me, GPU *_gpu,
                                 char *_base, size_t _size)
      : IBMemory(_me, _size, MKIND_GPUFB, Memory::GPU_FB_MEM,
                 reinterpret_cast<void *>(_base), 0)
      , gpu(_gpu)
      , base(_base)
    {
      // advertise for potential gpudirect support
      local_segment.assign(NetworkSegmentInfo::HipDeviceMem,
			   reinterpret_cast<void *>(_base), _size,
			   reinterpret_cast<uintptr_t>(_gpu));
      segment = &local_segment;
    }
    

    // Helper methods for emulating the cuda runtime
    /*static*/ GPUProcessor* GPUProcessor::get_current_gpu_proc(void)
    {
      return ThreadLocal::current_gpu_proc;
    }

#ifdef REALM_USE_HIP_HIJACK
    void GPUProcessor::push_call_configuration(dim3 grid_dim, dim3 block_dim,
                                               size_t shared_size, void *stream)
    {
      call_configs.push_back(CallConfig(grid_dim, block_dim,
                                        shared_size, (hipStream_t)stream));
    }

    void GPUProcessor::pop_call_configuration(dim3 *grid_dim, dim3 *block_dim,
                                              size_t *shared_size, void *stream)
    {
      assert(!call_configs.empty());
      const CallConfig &config = call_configs.back();
      *grid_dim = config.grid;
      *block_dim = config.block;
      *shared_size = config.shared;
      *((hipStream_t*)stream) = config.stream;
      call_configs.pop_back();
    }
#endif
    
    void GPUProcessor::stream_wait_on_event(hipStream_t stream, hipEvent_t event)
    {
      if (IS_DEFAULT_STREAM(stream))
        CHECK_HIP( hipStreamWaitEvent(
              ThreadLocal::current_gpu_stream->get_stream(), event, 0) );
      else
        CHECK_HIP( hipStreamWaitEvent(stream, event, 0) );
    }

    void GPUProcessor::stream_synchronize(hipStream_t stream)
    {
      // same as device_synchronize if stream is zero
      if (!IS_DEFAULT_STREAM(stream))
      {
        if(!block_on_synchronize) {
          GPUStream *s = gpu->find_stream(stream);
          if(s) {
            // We don't actually want to block the GPU processor
            // when synchronizing, so we instead register a cuda
            // event on the stream and then use it triggering to
            // indicate that the stream is caught up
            // Make a completion notification to be notified when
            // the event has actually triggered
            GPUPreemptionWaiter waiter(gpu);
            // Register the waiter with the stream 
            s->add_notification(&waiter); 
            // Perform the wait, this will preempt the thread
            waiter.preempt();
          } else {
            log_gpu.warning() << "WARNING: Detected unknown HIP stream "
              << stream << " that Realm did not create which suggests "
              << "that there is another copy of the HIP runtime "
              << "somewhere making its own streams... be VERY careful.";
            CHECK_HIP( hipStreamSynchronize(stream) );
          }
        } else {
          // oh well...
          CHECK_HIP( hipStreamSynchronize(stream) );
        }
      }
      else
        device_synchronize();
    }

    GPUPreemptionWaiter::GPUPreemptionWaiter(GPU *g) : gpu(g)
    {
      GenEventImpl *impl = GenEventImpl::create_genevent();
      wait_event = impl->current_event();
    }

    void GPUPreemptionWaiter::request_completed(void)
    {
      GenEventImpl::trigger(wait_event, false/*poisoned*/);
    }

    void GPUPreemptionWaiter::preempt(void)
    {
      // Realm threads don't obey a stack discipline for
      // preemption so we can't leave our context on the stack
      gpu->pop_context();
      wait_event.wait();
      // When we wake back up, we have to push our context again
      gpu->push_context();
    }

    void GPUProcessor::device_synchronize(void)
    {
      GPUStream *current = ThreadLocal::current_gpu_stream;

      if(ThreadLocal::created_gpu_streams)
      {
        current->wait_on_streams(*ThreadLocal::created_gpu_streams); 
        delete ThreadLocal::created_gpu_streams;
        ThreadLocal::created_gpu_streams = 0;
      }
      
      if(!block_on_synchronize) {
        // We don't actually want to block the GPU processor
        // when synchronizing, so we instead register a cuda
        // event on the stream and then use it triggering to
        // indicate that the stream is caught up
        // Make a completion notification to be notified when
        // the event has actually triggered
        GPUPreemptionWaiter waiter(gpu);
        // Register the waiter with the stream 
        current->add_notification(&waiter); 
        // Perform the wait, this will preempt the thread
        waiter.preempt();
      } else {
        // oh well...
        CHECK_HIP( hipStreamSynchronize(current->get_stream()) ); 	
      }
    }

#ifdef REALM_USE_HIP_HIJACK    
    void GPUProcessor::event_create(hipEvent_t *event, int flags)
    {
      // int cu_flags = CU_EVENT_DEFAULT;
      // if((flags & cudaEventBlockingSync) != 0)
      // 	cu_flags |= CU_EVENT_BLOCKING_SYNC;
      // if((flags & cudaEventDisableTiming) != 0)
      // 	cu_flags |= CU_EVENT_DISABLE_TIMING;

      // get an event from our event pool (ignoring the flags for now)
      hipEvent_t e = gpu->event_pool.get_event(true/*external*/);
      *event = e;
    }

    void GPUProcessor::event_destroy(hipEvent_t event)
    {
      // assume the event is one of ours and put it back in the pool
      hipEvent_t e = event;
      if(e)
        gpu->event_pool.return_event(e, true/*external*/);
    }

    void GPUProcessor::event_record(hipEvent_t event, hipStream_t stream)
    {
      // ignore the provided stream and record the event on this task's assigned stream
      hipEvent_t e = event;
      if(IS_DEFAULT_STREAM(stream))
        stream = ThreadLocal::current_gpu_stream->get_stream();
      CHECK_HIP( hipEventRecord(e, stream) );
    }

    void GPUProcessor::event_synchronize(hipEvent_t event)
    {
      // TODO: consider suspending task rather than busy-waiting here...
      hipEvent_t e = event;
      CHECK_HIP( hipEventSynchronize(e) );
    }
      
    void GPUProcessor::event_elapsed_time(float *ms, hipEvent_t start, hipEvent_t end)
    {
      // TODO: consider suspending task rather than busy-waiting here...
      hipEvent_t e1 = start;
      hipEvent_t e2 = end;
      CHECK_HIP( hipEventElapsedTime(ms, e1, e2) );
    }
      
    GPUProcessor::LaunchConfig::LaunchConfig(dim3 _grid, dim3 _block, size_t _shared)
      : grid(_grid), block(_block), shared(_shared)
    {}

    GPUProcessor::CallConfig::CallConfig(dim3 _grid, dim3 _block, 
                                         size_t _shared, hipStream_t _stream)
      : LaunchConfig(_grid, _block, _shared), stream(_stream)
    {}

    void GPUProcessor::configure_call(dim3 grid_dim,
				      dim3 block_dim,
				      size_t shared_mem,
				      hipStream_t stream)
    {
      launch_configs.push_back(CallConfig(grid_dim, block_dim, shared_mem, stream));
    }

    void GPUProcessor::setup_argument(const void *arg,
				      size_t size, size_t offset)
    {
      size_t required = offset + size;

      if(required > kernel_args.size())
	      kernel_args.resize(required);

      memcpy(&kernel_args[offset], arg, size);
    }

    void GPUProcessor::launch(const void *func)
    {
      // make sure we have a launch config
      assert(!launch_configs.empty());
      CallConfig &config = launch_configs.back();

      // Find our function
      hipFunction_t f = gpu->lookup_function(func);

      size_t arg_size = kernel_args.size();
      void *extra[] = { 
        HIP_LAUNCH_PARAM_BUFFER_POINTER, &kernel_args[0],
        HIP_LAUNCH_PARAM_BUFFER_SIZE, &arg_size,
        HIP_LAUNCH_PARAM_END
      };

      if (IS_DEFAULT_STREAM(config.stream))
        config.stream = ThreadLocal::current_gpu_stream->get_stream();
      log_stream.debug() << "kernel " << func << " added to stream " << config.stream;

      // Launch the kernel on our stream dammit!
      CHECK_HIP( hipModuleLaunchKernel(f, 
			                                config.grid.x, config.grid.y, config.grid.z,
                                      config.block.x, config.block.y, config.block.z,
                                      config.shared,
			                                config.stream,
			                                NULL, extra) );

      // pop the config we just used
      launch_configs.pop_back();

      // clear out the kernel args
      kernel_args.clear();
    }

    void GPUProcessor::launch_kernel(const void *func,
                                     dim3 grid_dim,
                                     dim3 block_dim,
                                     void **args,
                                     size_t shared_memory,
                                     hipStream_t stream)
    {
      if (IS_DEFAULT_STREAM(stream))
        stream = ThreadLocal::current_gpu_stream->get_stream();
      log_stream.debug() << "kernel " << func << " added to stream " << stream;
      /*
      // Launch the kernel on our stream dammit!
      CHECK_HIP( hipLaunchKernelGGL(func,
                               grid_dim, block_dim,
                               shared_memory,
                               stream,
                               args) );
    */
    }
#endif

    void GPUProcessor::gpu_memcpy(void *dst, const void *src, size_t size,
				  hipMemcpyKind kind)
    {
      hipStream_t current = ThreadLocal::current_gpu_stream->get_stream();
      // the synchronous copy still uses cuMemcpyAsync so that we can limit the
      //  synchronization to just the right stream
      CHECK_HIP( hipMemcpyAsync(dst, src, size, kind, current) );
      stream_synchronize(current);    
    }

    void GPUProcessor::gpu_memcpy_async(void *dst, const void *src, size_t size,
					hipMemcpyKind kind, hipStream_t stream)
    {
      if (IS_DEFAULT_STREAM(stream))
        stream = ThreadLocal::current_gpu_stream->get_stream();
      CHECK_HIP( hipMemcpyAsync(dst, src, size, kind, stream) );
      // no synchronization here
    }

#ifdef REALM_USE_HIP_HIJACK
    void GPUProcessor::gpu_memcpy_to_symbol(const void *dst, const void *src,
					    size_t size, size_t offset,
					    hipMemcpyKind kind)
    {
      hipStream_t current = ThreadLocal::current_gpu_stream->get_stream();
      char *var_base = gpu->lookup_variable(dst);
      CHECK_HIP( hipMemcpyAsync((void *)(var_base + offset),
			      src, size, kind, current) );
      stream_synchronize(current);
    }

    void GPUProcessor::gpu_memcpy_to_symbol_async(const void *dst, const void *src,
						  size_t size, size_t offset,
						  hipMemcpyKind kind, hipStream_t stream)
    {
      if (IS_DEFAULT_STREAM(stream))
        stream = ThreadLocal::current_gpu_stream->get_stream();
      char *var_base = gpu->lookup_variable(dst);
      CHECK_HIP( hipMemcpyAsync((void *)(var_base + offset),
			                                  src, size, kind, stream) );
      // no synchronization here   
    }

    void GPUProcessor::gpu_memcpy_from_symbol(void *dst, const void *src,
					      size_t size, size_t offset,
					      hipMemcpyKind kind)
    {
      hipStream_t current = ThreadLocal::current_gpu_stream->get_stream();
      char *var_base = gpu->lookup_variable(src);
      CHECK_HIP( hipMemcpyAsync(dst,
			      (void *)(var_base + offset),
			      size, kind, current) );
      stream_synchronize(current);    
    }

    void GPUProcessor::gpu_memcpy_from_symbol_async(void *dst, const void *src,
						    size_t size, size_t offset,
						    hipMemcpyKind kind, hipStream_t stream)
    {
      if (IS_DEFAULT_STREAM(stream))
        stream = ThreadLocal::current_gpu_stream->get_stream();
      char *var_base = gpu->lookup_variable(src);
      CHECK_HIP( hipMemcpyAsync(dst,
			                        (void *)(var_base + offset),
			                        size, kind, stream) );
      // no synchronization here    
    }
#endif

    void GPUProcessor::gpu_memset(void *dst, int value, size_t count)
    {
      hipStream_t current = ThreadLocal::current_gpu_stream->get_stream();
      CHECK_HIP( hipMemsetAsync(dst, (unsigned char)value, 
                                  count, current) );    
    }

    void GPUProcessor::gpu_memset_async(void *dst, int value, 
                                        size_t count, hipStream_t stream)
    {
      if (IS_DEFAULT_STREAM(stream))
        stream = ThreadLocal::current_gpu_stream->get_stream();
      CHECK_HIP( hipMemsetAsync(dst, (unsigned char)value,
                               count, stream) );    
    }
    
    ////////////////////////////////////////////////////////////////////////
    //
    // class GPU

    GPU::GPU(HipModule *_module, GPUInfo *_info, GPUWorker *_worker,
             int _device_id)
      : module(_module), info(_info), worker(_worker)
      , proc(0), fbmem(0), fb_ibmem(0)
      , device_id(_device_id), fbmem_base(0), fb_ibmem_base(0)
      , next_task_stream(0), next_d2d_stream(0)
    {
      push_context();

      CHECK_HIP( hipDeviceGetStreamPriorityRange(&least_stream_priority,
                                                &greatest_stream_priority) );

      event_pool.init_pool();

      host_to_device_stream = new GPUStream(this, worker);
      device_to_host_stream = new GPUStream(this, worker);
      
      device_to_device_streams.resize(module->cfg_d2d_streams, 0);
      for(unsigned i = 0; i < module->cfg_d2d_streams; i++)
        device_to_device_streams[i] = new GPUStream(this, worker,
                                                    module->cfg_d2d_stream_priority);

      // only create p2p streams for devices we can talk to
      peer_to_peer_streams.resize(module->gpu_info.size(), 0);
      for(std::vector<GPUInfo *>::const_iterator it = module->gpu_info.begin();
          it != module->gpu_info.end();
          ++it)
        if(info->peers.count((*it)->device) != 0)
          peer_to_peer_streams[(*it)->index] = new GPUStream(this, worker);

      task_streams.resize(module->cfg_task_streams);
      for(unsigned i = 0; i < module->cfg_task_streams; i++)
        task_streams[i] = new GPUStream(this, worker);

      pop_context();

#ifdef REALM_USE_HIP_HIJACK
      // now hook into the cuda runtime fatbin/etc. registration path
      GlobalRegistrations::add_gpu_context(this);
#endif
    }

    GPU::~GPU(void)
    {
      push_context();

      event_pool.empty_pool();

      // destroy streams
      delete host_to_device_stream;
      delete device_to_host_stream;
    
      delete_container_contents(device_to_device_streams);

      for(std::vector<GPUStream *>::iterator it = peer_to_peer_streams.begin();
          it != peer_to_peer_streams.end();
          ++it)
        if(*it)
          delete *it;

      for(std::map<NodeID, GPUStream *>::iterator it = hipipc_streams.begin();
          it != hipipc_streams.end();
          ++it)
        delete it->second;

      delete_container_contents(task_streams);

      // free memory
      if(fbmem_base)
        CHECK_HIP( hipFree((void *)fbmem_base) );
      
      if(fb_ibmem_base)
        CHECK_HIP( hipFree((void *)fb_ibmem_base) );

      //CHECK_HIP( hipDevicePrimaryCtxRelease(info->device) );
    }

    void GPU::push_context(void)
    {
      //CHECK_HIP( hipCtxPushCurrent(context) );
      CHECK_HIP( hipSetDevice(device_id) );
    }

    void GPU::pop_context(void)
    {
      // the context we pop had better be ours...
      //hipCtx_t popped;
      //CHECK_HIP( hipCtxPopCurrent(&popped) );
      //assert(popped == context);
    }

    void GPU::create_processor(RuntimeImpl *runtime, size_t stack_size)
    {
      Processor p = runtime->next_local_processor_id();
      proc = new GPUProcessor(this, p,
			      runtime->core_reservation_set(),
			      stack_size);
      runtime->add_processor(proc);

      // this processor is able to access its own FB and the ZC mem (if any)
      if(fbmem) {
      	Machine::ProcessorMemoryAffinity pma;
      	pma.p = p;
      	pma.m = fbmem->me;
      	pma.bandwidth = 200;  // "big"
      	pma.latency = 5;      // "ok"
      	runtime->add_proc_mem_affinity(pma);
      }

      for(std::set<Memory>::const_iterator it = pinned_sysmems.begin();
          it != pinned_sysmems.end();
          ++it) {
        // no processor affinity to IB memories
        if(!ID(*it).is_memory()) continue;

        Machine::ProcessorMemoryAffinity pma;
        pma.p = p;
        pma.m = *it;
        pma.bandwidth = 20; // "medium"
        pma.latency = 200;  // "bad"
        runtime->add_proc_mem_affinity(pma);
      }

      for(std::set<Memory>::const_iterator it = managed_mems.begin();
          it != managed_mems.end();
          ++it) {
        // no processor affinity to IB memories
        if(!ID(*it).is_memory()) continue;

        Machine::ProcessorMemoryAffinity pma;
        pma.p = p;
        pma.m = *it;
        pma.bandwidth = 20; // "medium"
        pma.latency = 300;  // "worse" (pessimistically assume faults)
        runtime->add_proc_mem_affinity(pma);
      }

      // peer access
      for(std::vector<GPU *>::iterator it = module->gpus.begin();
          it != module->gpus.end();
          it++) {
        // ignore ourselves
        if(*it == this) continue;

        // ignore gpus that we don't expect to be able to peer with
        if(info->peers.count((*it)->info->device) == 0)
          continue;

        // ignore gpus with no fb
        if(!((*it)->fbmem))
          continue;

      	// enable peer access (this part is different from CUDA since runtime API has no CUDA_ERROR_PEER_ACCESS_ALREADY_ENABLED)
        //  (don't try if it's the same physical device underneath)
      	if(info != (*it)->info) {
      	  AutoGPUContext agc(this);

          printf("id %d\n", (*it)->device_id);
          CHECK_HIP( hipDeviceEnablePeerAccess((*it)->device_id, 0) );
      	}
      	log_gpu.info() << "peer access enabled from GPU " << p << " to FB " << (*it)->fbmem->me;
      	peer_fbs.insert((*it)->fbmem->me);
        
        if((*it)->fb_ibmem)
          peer_fbs.insert((*it)->fb_ibmem->me);

      	{
      	  Machine::ProcessorMemoryAffinity pma;
      	  pma.p = p;
      	  pma.m = (*it)->fbmem->me;
      	  pma.bandwidth = 10; // assuming pcie, this should be ~half the bw and
      	  pma.latency = 400;  // ~twice the latency as zcmem
      	  runtime->add_proc_mem_affinity(pma);
      	}
      }
    }

    void GPU::create_fb_memory(RuntimeImpl *runtime, size_t size, size_t ib_size)
    {
      // need the context so we can get an allocation in the right place
      {
      	AutoGPUContext agc(this);

      	hipError_t ret = hipMalloc((void **)&fbmem_base, size);
        printf("hipmalloc %p, size %ld\n", (void *)fbmem_base, size);
        assert(ret == hipSuccess);
	      if(ret != hipSuccess) {
	        if(ret == hipErrorMemoryAllocation) {
      	    size_t free_bytes, total_bytes;
      	    CHECK_HIP( hipMemGetInfo(&free_bytes, &total_bytes) );
      	    log_gpu.fatal() << "insufficient memory on gpu " << info->index
                            << ": " << size << " bytes needed (from -ll:fsize), "
                            << free_bytes << " (out of " << total_bytes << ") available";
	        } else {
	          const char *errstring = "error message not available";
	          errstring = hipGetErrorName(ret);
      	    log_gpu.fatal() << "unexpected error from hipMalloc on gpu " << info->index
                            << ": result=" << ret
                            << " (" << errstring << ")";
	        }
	        abort();
	      }
      }

      Memory m = runtime->next_local_memory_id();
      fbmem = new GPUFBMemory(m, this, static_cast<char*>(fbmem_base), size);
      runtime->add_memory(fbmem);
      
      // FB ibmem is a separate allocation for now (consider merging to make
      //  total number of allocations, network registrations, etc. smaller?)
      if(ib_size > 0) {
        {
          AutoGPUContext agc(this);

          hipError_t ret = hipMalloc((void **)&fb_ibmem_base, ib_size);
          printf("ib hipmalloc %p, size %ld\n", (void *)fb_ibmem_base, ib_size);
          if(ret != hipSuccess) {
            if(ret == hipErrorMemoryAllocation) {
              size_t free_bytes, total_bytes;
              CHECK_HIP( hipMemGetInfo(&free_bytes, &total_bytes) );
              log_gpu.fatal() << "insufficient memory on gpu " << info->index
                              << ": " << ib_size << " bytes needed (from -ll:ib_fsize), "
                              << free_bytes << " (out of " << total_bytes << ") available";
            } else {
                const char *errstring = "error message not available";
                errstring = hipGetErrorName(ret);
                log_gpu.fatal() << "unexpected error from hipMalloc on gpu " << info->index
                                << ": result=" << ret
                                << " (" << errstring << ")";
            }
            abort();
          }
        }

        Memory m = runtime->next_local_ib_memory_id();
        fb_ibmem = new GPUFBIBMemory(m, this, fb_ibmem_base, ib_size);
        runtime->add_ib_memory(fb_ibmem);
      }
    }

#ifdef REALM_USE_HIP_HIJACK
    void GPU::register_fat_binary(const FatBin *fatbin)
    {
      AutoGPUContext agc(this);

      log_gpu.info() << "registering fat binary " << fatbin << " with GPU " << this;

      // have we see this one already?
      if(device_modules.count(fatbin) > 0) {
      	log_gpu.warning() << "duplicate registration of fat binary data " << fatbin;
      	return;
      }

      if(fatbin->data != 0) {
        // binary data to be loaded with cuModuleLoad(Ex)
        hipModule_t module = load_hip_module(fatbin->data);
        device_modules[fatbin] = module;
        return;
      }

      assert(0);
    }
    
    void GPU::register_variable(const RegisteredVariable *var)
    {
      AutoGPUContext agc(this);

      log_gpu.debug() << "registering variable " << var->device_name << " (" << var->host_var << ") with GPU " << this;

      // have we seen it already?
      if(device_variables.count(var->host_var) > 0) {
      	log_gpu.warning() << "duplicate registration of variable " << var->device_name;
      	return;
      }

      // get the module it lives in
      std::map<const FatBin *, hipModule_t>::const_iterator it = device_modules.find(var->fat_bin);
      assert(it != device_modules.end());
      hipModule_t module = it->second;

      hipDeviceptr_t ptr;
      size_t size;
      CHECK_HIP( hipModuleGetGlobal(&ptr, &size, module, var->device_name) );
      device_variables[var->host_var] = reinterpret_cast<char*>(ptr);

      // if this is a managed variable, the "host_var" is actually a pointer
      //  we need to fill in, so do that now
      if(var->managed) {
        hipDeviceptr_t *indirect = const_cast<hipDeviceptr_t *>(static_cast<const hipDeviceptr_t *>(var->host_var));
        if(*indirect) {
          // it's already set - make sure we're consistent (we're probably not)
          if(*indirect != ptr) {
            log_gpu.fatal() << "__managed__ variables are not supported when using multiple devices with HIP hijack enabled";
            abort();
          }
        } else {
          *indirect = ptr;
        }
      }
    }
    
    void GPU::register_function(const RegisteredFunction *func)
    {
      AutoGPUContext agc(this);

      log_gpu.debug() << "registering function " << func->device_fun << " (" << func->host_fun << ") with GPU " << this;

      // have we seen it already?
      if(device_functions.count(func->host_fun) > 0) {
      	log_gpu.warning() << "duplicate registration of function " << func->device_fun;
      	return;
      }

      // get the module it lives in
      std::map<const FatBin *, hipModule_t>::const_iterator it = device_modules.find(func->fat_bin);
      assert(it != device_modules.end());
      hipModule_t module = it->second;

      hipFunction_t f;
      CHECK_HIP( hipModuleGetFunction(&f, module, func->device_fun) );
      device_functions[func->host_fun] = f;
    }

    hipFunction_t GPU::lookup_function(const void *func)
    {
      std::map<const void *, hipFunction_t>::iterator finder = device_functions.find(func);
      assert(finder != device_functions.end());
      return finder->second;
    }

    char* GPU::lookup_variable(const void *var)
    {
      std::map<const void *, char *>::iterator finder = device_variables.find(var);
      assert(finder != device_variables.end());
      return finder->second;
    }
#endif

    hipModule_t GPU::load_hip_module(const void *data)
    {
      const unsigned num_options = 4;
      hipJitOption jit_options[num_options];
      void*        option_vals[num_options];
      const size_t buffer_size = 16384;
      char* log_info_buffer = (char*)malloc(buffer_size);
      char* log_error_buffer = (char*)malloc(buffer_size);
      jit_options[0] = hipJitOptionInfoLogBuffer;
      jit_options[1] = hipJitOptionInfoLogBufferSizeBytes;
      jit_options[2] = hipJitOptionErrorLogBuffer;
      jit_options[3] = hipJitOptionErrorLogBufferSizeBytes;
      option_vals[0] = log_info_buffer;
      option_vals[1] = (void*)buffer_size;
      option_vals[2] = log_error_buffer;
      option_vals[3] = (void*)buffer_size;
      hipModule_t module;
      hipError_t result = hipModuleLoadDataEx(&module, data, num_options, 
                                           jit_options, option_vals); 
      if (result != hipSuccess)
      {
#ifdef REALM_ON_MACOS
        if (result == hipErrorOperatingSystem) {
          log_gpu.error("ERROR: Device side asserts are not supported by the "
                              "HIP driver for MAC OSX, see NVBugs 1628896.");
        } else
#endif
        if (result == hipErrorNoBinaryForGpu) {
          log_gpu.error("ERROR: The binary was compiled for the wrong GPU "
                              "architecture. Update the 'GPU_ARCH' flag at the top "
                              "of runtime/runtime.mk to match/include your current GPU "
			      "architecture (%d).",
			(info->major * 10 + info->minor));
        } else {
	  log_gpu.error("Failed to load HIP module! Error log: %s", 
			log_error_buffer);
#if HIP_VERBOSE_ERROR_MSG == 1
	  const char *name, *str;
	  name = hipGetErrorName(result);
	  str = hipGetErrorString(result);
	  fprintf(stderr,"CU: hipModuleLoadDataEx = %d (%s): %s\n",
		  result, name, str);
#else
	  fprintf(stderr,"CU: hipModuleLoadDataEx = %d\n", result);
#endif
	}
	abort();
      }
      else
        log_gpu.info("Loaded HIP Module. JIT Output: %s", log_info_buffer);
      free(log_info_buffer);
      free(log_error_buffer);
      return module;
    }

    ////////////////////////////////////////////////////////////////////////
    //
    // class AutoGPUContext

    AutoGPUContext::AutoGPUContext(GPU& _gpu)
      : gpu(&_gpu)
    {
      gpu->push_context();
    }

    AutoGPUContext::AutoGPUContext(GPU *_gpu)
      : gpu(_gpu)
    {
      if(gpu)
        gpu->push_context();
    }

    AutoGPUContext::~AutoGPUContext(void)
    {
      if(gpu)
        gpu->pop_context();
    }
 

    ////////////////////////////////////////////////////////////////////////
    //
    // class CudaModule

    // our interface to the rest of the runtime

    HipModule *hip_module_singleton = 0;

    HipModule::HipModule(void)
      : Module("hip")
      , cfg_zc_mem_size(64 << 20)
      , cfg_zc_ib_size(256 << 20)
      , cfg_fb_mem_size(256 << 20)
      , cfg_fb_ib_size(128 << 20)
      , cfg_uvm_mem_size(0)
      , cfg_num_gpus(0)
      , cfg_task_streams(12)
      , cfg_d2d_streams(4)
      , cfg_use_worker_threads(false)
      , cfg_use_shared_worker(true)
      , cfg_pin_sysmem(true)
      , cfg_fences_use_callbacks(false)
      , cfg_suppress_hijack_warning(false)
      , cfg_skip_gpu_count(0)
      , cfg_skip_busy_gpus(false)
      , cfg_min_avail_mem(0)
      , cfg_task_context_sync(-1)
      , cfg_max_ctxsync_threads(4)
      , cfg_multithread_dma(false)
      , cfg_hostreg_limit(1 << 30)
      , cfg_d2d_stream_priority(-1)
      , cfg_use_hip_ipc(false)
      , shared_worker(0), zcmem_cpu_base(0)
      , zcib_cpu_base(0), zcmem(0)
      , uvm_base(0), uvmmem(0)
      , hipipc_condvar(hipipc_mutex)
      , hipipc_responses_needed(0)
      , hipipc_releases_needed(0)
      , hipipc_exports_remaining(0)
    {
      assert(!hip_module_singleton);
      hip_module_singleton = this;
    }
      
    HipModule::~HipModule(void)
    {
      delete_container_contents(gpu_info);
      assert(hip_module_singleton == this);
      hip_module_singleton = 0;
#ifdef HIP_DLOPEN
      delete hip_api;
      if (dlclose(hiplib_handle)) {
        const char *error = dlerror();
        log_gpu.fatal() << "libpython dlclose error: " << error;
        assert(false);
      }
#endif
    }

    /*static*/ Module *HipModule::create_module(RuntimeImpl *runtime,
						 std::vector<std::string>& cmdline)
    {
      HipModule *m = new HipModule;
      
      // first order of business - read command line parameters
      {
        CommandLineParser cp;

      	cp.add_option_int_units("-ll:fsize", m->cfg_fb_mem_size, 'm')
      	  .add_option_int_units("-ll:zsize", m->cfg_zc_mem_size, 'm')
          .add_option_int_units("-ll:ib_fsize", m->cfg_fb_ib_size, 'm')
      	  .add_option_int_units("-ll:ib_zsize", m->cfg_zc_ib_size, 'm')
          .add_option_int_units("-ll:msize", m->cfg_uvm_mem_size, 'm')
      	  .add_option_int("-ll:gpu", m->cfg_num_gpus)
          .add_option_string("-ll:gpu_ids", m->cfg_gpu_idxs)
          .add_option_int("-ll:streams", m->cfg_task_streams)
          .add_option_int("-ll:d2d_streams", m->cfg_d2d_streams)
          .add_option_int("-ll:d2d_priority", m->cfg_d2d_stream_priority)
          .add_option_int("-ll:gpuworkthread", m->cfg_use_worker_threads)
      	  .add_option_int("-ll:gpuworker", m->cfg_use_shared_worker)
      	  .add_option_int("-ll:pin", m->cfg_pin_sysmem)
      	  .add_option_bool("-hip:callbacks", m->cfg_fences_use_callbacks)
      	  .add_option_bool("-hip:nohijack", m->cfg_suppress_hijack_warning)	
      	  .add_option_int("-hip:skipgpus", m->cfg_skip_gpu_count)
      	  .add_option_bool("-hip:skipbusy", m->cfg_skip_busy_gpus)
      	  .add_option_int_units("-hip:minavailmem", m->cfg_min_avail_mem, 'm')
          .add_option_int("-hip:contextsync", m->cfg_task_context_sync)
          .add_option_int("-hip:maxctxsync", m->cfg_max_ctxsync_threads)
          .add_option_int("-hip:mtdma", m->cfg_multithread_dma)
          .add_option_int_units("-hip:hostreg", m->cfg_hostreg_limit, 'm')
          .add_option_int("-hip:ipc", m->cfg_use_hip_ipc);
#ifdef REALM_USE_HIP_HIJACK
        cp.add_option_int("-hip:nongpusync", cudart_hijack_nongpu_sync);
#endif	
        
        bool ok = cp.parse_command_line(cmdline);
      	if(!ok) {
      	  log_gpu.error() << "error reading HIP command line parameters";
      	  exit(1);
      	}
      }
      
#ifdef HIP_DLOPEN
      printf("enable hip dlopen!!!!!!!!!!!!!!!!!!!!!!!!!!\n");
      hiplib_handle = dlopen("/opt/rocm-3.7.0/lib/libamdhip64.so", RTLD_GLOBAL | RTLD_LAZY);
      if (!hiplib_handle) {
        const char *error = dlerror();
        log_gpu.fatal() << error;
        assert(false);
      }

      hip_api = new HipRTAPI(hiplib_handle);
#endif

      // before we do anything, make sure there's a HIP driver and GPUs to talk to
      std::vector<GPUInfo *> infos;
      {
        int num_devices;
      	CHECK_HIP( hipGetDeviceCount(&num_devices) );
      	if(num_devices == 0) {
          // continue on so that we recognize things like -ll:gpu, but there
          //  are no devices to be found
          log_gpu.info() << "hipInit reports no devices found";
      	} else {
      	  for(int i = 0; i < num_devices; i++) {
      	    GPUInfo *info = new GPUInfo;

      	    info->index = i;
      	    info->device = i;
            hipDeviceProp_t dev_prop;
            CHECK_HIP( hipGetDeviceProperties(&dev_prop, info->device) );
            memcpy(info->name, dev_prop.name, GPUInfo::MAX_NAME_LEN);
            info->major = dev_prop.major;
            info->minor = dev_prop.minor;
            info->totalGlobalMem = dev_prop.totalGlobalMem;
#ifdef REALM_USE_HIP_HIJACK
            // We only need the rest of these properties for the hijack
#define GET_DEVICE_PROP(member, name)					\
            do {								\
              int tmp;								\
              CHECK_HIP( hipDeviceGetAttribute(&tmp, hipDeviceAttribute##name, info->device) ); \
              info->member = tmp;						\
            } while(0)
            // SCREW TEXTURES AND SURFACES FOR NOW!
            GET_DEVICE_PROP(sharedMemPerBlock, MaxSharedMemoryPerBlock);
            GET_DEVICE_PROP(regsPerBlock, MaxRegistersPerBlock);
            GET_DEVICE_PROP(warpSize, WarpSize);
            // GET_DEVICE_PROP(memPitch, MAX_PITCH);
            GET_DEVICE_PROP(maxThreadsPerBlock, MaxThreadsPerBlock);
            GET_DEVICE_PROP(maxThreadsDim[0], MaxBlockDimX);
            GET_DEVICE_PROP(maxThreadsDim[1], MaxBlockDimY);
            GET_DEVICE_PROP(maxThreadsDim[2], MaxBlockDimZ);
            GET_DEVICE_PROP(maxGridSize[0], MaxGridDimX);
            GET_DEVICE_PROP(maxGridSize[1], MaxGridDimY);
            GET_DEVICE_PROP(maxGridSize[2], MaxGridDimZ);
            GET_DEVICE_PROP(clockRate, ClockRate);
            GET_DEVICE_PROP(totalConstMem, TotalConstantMemory);
            // GET_DEVICE_PROP(deviceOverlap, GPU_OVERLAP);
            GET_DEVICE_PROP(multiProcessorCount, MultiprocessorCount );
            // GET_DEVICE_PROP(kernelExecTimeoutEnabled, KERNEL_EXEC_TIMEOUT);
            // GET_DEVICE_PROP(integrated, INTEGRATED);
            // GET_DEVICE_PROP(canMapHostMemory, CAN_MAP_HOST_MEMORY);
            GET_DEVICE_PROP(computeMode, ComputeMode);
            GET_DEVICE_PROP(concurrentKernels, ConcurrentKernels);
            // GET_DEVICE_PROP(ECCEnabled, ECC_ENABLED);
            GET_DEVICE_PROP(pciBusID, PciBusId);
            GET_DEVICE_PROP(pciDeviceID, PciDeviceId);
            // GET_DEVICE_PROP(pciDomainID, PCI_DOMAIN_ID);
            // GET_DEVICE_PROP(tccDriver, TCC_DRIVER);
            // GET_DEVICE_PROP(asyncEngineCount, ASYNC_ENGINE_COUNT);
            // GET_DEVICE_PROP(unifiedAddressing, UNIFIED_ADDRESSING);
            GET_DEVICE_PROP(memoryClockRate, MemoryClockRate);
            GET_DEVICE_PROP(memoryBusWidth, MemoryBusWidth);
            GET_DEVICE_PROP(l2CacheSize, L2CacheSize);
            GET_DEVICE_PROP(maxThreadsPerMultiProcessor, MaxThreadsPerMultiProcessor);
            // GET_DEVICE_PROP(streamPrioritiesSupported, STREAM_PRIORITIES_SUPPORTED);
            // GET_DEVICE_PROP(globalL1CacheSupported, GLOBAL_L1_CACHE_SUPPORTED);
            // GET_DEVICE_PROP(localL1CacheSupported, LOCAL_L1_CACHE_SUPPORTED);
            GET_DEVICE_PROP(maxSharedMemoryPerMultiProcessor, MaxSharedMemoryPerMultiprocessor);
            // GET_DEVICE_PROP(regsPerMultiprocessor, MAX_REGISTERS_PER_MULTIPROCESSOR);
            // GET_DEVICE_PROP(managedMemory, MANAGED_MEMORY);
            GET_DEVICE_PROP(isMultiGpuBoard, IsMultiGpuBoard);
            // GET_DEVICE_PROP(multiGpuBoardGroupID, MULTI_GPU_BOARD_GROUP_ID);
// #if CUDA_VERSION >= 8000
//             GET_DEVICE_PROP(singleToDoublePrecisionPerfRatio, SINGLE_TO_DOUBLE_PRECISION_PERF_RATIO);
//             GET_DEVICE_PROP(pageableMemoryAccess, PAGEABLE_MEMORY_ACCESS);
//             GET_DEVICE_PROP(concurrentManagedAccess, CONCURRENT_MANAGED_ACCESS);
// #endif
// #if CUDA_VERSION >= 9000
//             GET_DEVICE_PROP(computePreemptionSupported, COMPUTE_PREEMPTION_SUPPORTED);
//             GET_DEVICE_PROP(canUseHostPointerForRegisteredMem, CAN_USE_HOST_POINTER_FOR_REGISTERED_MEM);
//             GET_DEVICE_PROP(cooperativeLaunch, COOPERATIVE_LAUNCH);
//             GET_DEVICE_PROP(cooperativeMultiDeviceLaunch, COOPERATIVE_MULTI_DEVICE_LAUNCH);
//             GET_DEVICE_PROP(sharedMemPerBlockOptin, MAX_SHARED_MEMORY_PER_BLOCK_OPTIN);
// #endif
// #if CUDA_VERSION >= 9200
//             GET_DEVICE_PROP(pageableMemoryAccessUsesHostPageTables, PAGEABLE_MEMORY_ACCESS_USES_HOST_PAGE_TABLES);
//             GET_DEVICE_PROP(directManagedMemAccessFromHost, DIRECT_MANAGED_MEM_ACCESS_FROM_HOST);
// #endif
// #if CUDA_VERSION >= 11000
//             GET_DEVICE_PROP(maxBlocksPerMultiProcessor, MAX_BLOCKS_PER_MULTIPROCESSOR);
//             GET_DEVICE_PROP(accessPolicyMaxWindowSize, MAX_ACCESS_POLICY_WINDOW_SIZE);
// #endif
#undef GET_DEVICE_PROP
#endif // REALM_USE_HIP_HIJACK
      	    log_gpu.info() << "GPU #" << i << ": " << info->name << " ("
      	     		   << info->major << '.' << info->minor
      			   << ") " << (info->totalGlobalMem >> 20) << " MB";

            infos.push_back(info);
          }
        }

      	if(infos.empty()) {
      	  log_gpu.warning() << "no HIP-capable GPUs found - module not loaded";
      	  return 0;
      	}

      	// query peer-to-peer access (all pairs)
      	for(std::vector<GPUInfo *>::iterator it1 = infos.begin();
      	    it1 != infos.end();
      	    it1++)
      	  for(std::vector<GPUInfo *>::iterator it2 = infos.begin();
      	      it2 != infos.end();
      	      it2++)
      	    if(it1 != it2) {
      	      int can_access;
      	      CHECK_HIP( hipDeviceCanAccessPeer(&can_access,
      					      (*it1)->device,
      					      (*it2)->device) );
      	      if(can_access) {
            		log_gpu.info() << "p2p access from device " << (*it1)->index
            			       << " to device " << (*it2)->index;
            		(*it1)->peers.insert((*it2)->device);
      	      }
      	    } else {
              // two contexts on the same device can always "peer to peer"
              (*it1)->peers.insert((*it2)->device);
            }
      }

      // give the gpu info we assembled to the module
      m->gpu_info.swap(infos);

      return m;
    }

    // do any general initialization - this is called after all configuration is
    //  complete
    void HipModule::initialize(RuntimeImpl *runtime)
    {
      Module::initialize(runtime);

      // if we are using a shared worker, create that next
      if(cfg_use_shared_worker) {
	      shared_worker = new GPUWorker;

	      if(cfg_use_worker_threads)
	        shared_worker->start_background_thread(runtime->core_reservation_set(),
						                                     1 << 20); // hardcoded worker stack size
        else
          shared_worker->add_to_manager(&(runtime->bgwork));
      }

      // decode specific device id list if given
      std::vector<unsigned> fixed_indices;
      if(!cfg_gpu_idxs.empty()) {
        const char *p = cfg_gpu_idxs.c_str();
        while(true) {
          if(!isdigit(*p)) {
            log_gpu.fatal() << "invalid number in hip device list: '" << p << "'";
            abort();
          }
          unsigned v = 0;
          do {
            v = (v * 10) + (*p++ - '0');
          } while(isdigit(*p));
          if(v >= gpu_info.size()) {
            log_gpu.fatal() << "requested hip device id out of range: " << v << " >= " << gpu_info.size();
            abort();
          }
          fixed_indices.push_back(v);
          if(!*p) break;
          if(*p == ',') {
            p++;  // skip comma and parse another integer
          } else {
            log_gpu.fatal() << "invalid separator in hip device list: '" << p << "'";
            abort();
          }
        }
        // if num_gpus was specified, they should match
        if(cfg_num_gpus > 0) {
          if(cfg_num_gpus != fixed_indices.size()) {
            log_gpu.fatal() << "mismatch between '-ll:gpu' and '-ll:gpu_ids'";
            abort();
          }
        } else
          cfg_num_gpus = fixed_indices.size();
        // also disable skip count and skip busy options
        cfg_skip_gpu_count = 0;
        cfg_skip_busy_gpus = false;
      }

      // just use the GPUs in order right now
      gpus.resize(cfg_num_gpus);
      unsigned gpu_count = 0;
      // try to get cfg_num_gpus, working through the list in order
      for(size_t i = cfg_skip_gpu_count;
          (i < gpu_info.size()) && (gpu_count < cfg_num_gpus);
          i++) {
        int idx = (fixed_indices.empty() ? i : fixed_indices[i]);

        // try to create a context and possibly check available memory - in order
      	//  to be compatible with an application's use of the cuda runtime, we
      	//  need this to be the device's "primary context"

      	// set context flags before we create it, but it's ok to be told that
      	//  it's too late
        // {
        //   hipError_t res = hipDevicePrimaryCtxSetFlags(gpu_info[i]->device,
        //               hipDeviceScheduleBlockingSync);
        //   assert((res == hipSuccess) || (res == hipErrorSetOnActiveProcess) || (res == hipErrorContextAlreadyInUse));
        // }
        //
        // hipCtx_t context;
        //         hipError_t res = hipDevicePrimaryCtxRetain(&context,
        //                                                    gpu_info[i]->device);
        hipError_t res = hipSetDevice(gpu_info[idx]->device);
        CHECK_HIP( hipSetDeviceFlags(hipDeviceMapHost | hipDeviceScheduleBlockingSync) );  
        printf("set device %d\n", gpu_info[idx]->device);	    	
        // a busy GPU might return INVALID_DEVICE or OUT_OF_MEMORY here
      	if((res == hipErrorInvalidDevice) ||
      	   (res == hipErrorOutOfMemory)) {
      	  if(cfg_skip_busy_gpus) {
      	    log_gpu.info() << "GPU " << gpu_info[idx]->device << " appears to be busy (res=" << res << ") - skipping";
      	    continue;
      	  } else {
      	    log_gpu.fatal() << "GPU " << gpu_info[idx]->device << " appears to be in use - use CUDA_VISIBLE_DEVICES, -cuda:skipgpus, or -cuda:skipbusy to select other GPUs";
      	    abort();
      	  }
      	}
      	// any other error is a (unknown) problem
      	CHECK_HIP(res);

      	if(cfg_min_avail_mem > 0) {
      	  size_t total_mem, avail_mem;
      	  CHECK_HIP( hipMemGetInfo(&avail_mem, &total_mem) );
      	  if(avail_mem < cfg_min_avail_mem) {
      	    log_gpu.info() << "GPU " << gpu_info[idx]->device << " does not have enough available memory (" << avail_mem << " < " << cfg_min_avail_mem << ") - skipping";
      	    //CHECK_HIP( hipDevicePrimaryCtxRelease(gpu_info[i]->device) );
      	    continue;
      	  }
      	}
        
        // either create a worker for this GPU or use the shared one
        GPUWorker *worker;
        if(cfg_use_shared_worker) {
          worker = shared_worker;
        } else {
          worker = new GPUWorker;

          if(cfg_use_worker_threads)
            worker->start_background_thread(runtime->core_reservation_set(),
                    1 << 20); // hardcoded worker stack size
                else
                  worker->add_to_manager(&(runtime->bgwork));
        }

        GPU *g = new GPU(this, gpu_info[idx], worker, idx);

        if(!cfg_use_shared_worker)
          dedicated_workers[g] = worker;

        gpus[gpu_count++] = g;
      }
      
      // did we actually get the requested number of GPUs?
      if(gpu_count < cfg_num_gpus) {
	      log_gpu.fatal() << cfg_num_gpus << " GPUs requested, but only " << gpu_count << " available!";
	      assert(false);
      }
    }

    // create any memories provided by this module (default == do nothing)
    //  (each new MemoryImpl should use a Memory from RuntimeImpl::next_local_memory_id)
    void HipModule::create_memories(RuntimeImpl *runtime)
    {
      Module::create_memories(runtime);

      // each GPU needs its FB memory
      if(cfg_fb_mem_size > 0)
        for(std::vector<GPU *>::iterator it = gpus.begin();
            it != gpus.end();
            it++)
          (*it)->create_fb_memory(runtime, cfg_fb_mem_size, cfg_fb_ib_size);

      // a single ZC memory for everybody
      if((cfg_zc_mem_size > 0) && !gpus.empty()) {
<<<<<<< HEAD
	char *zcmem_gpu_base;
	// borrow GPU 0's context for the allocation call
	{
	  AutoGPUContext agc(gpus[0]);

	  hipError_t ret = hipHostMalloc(&zcmem_cpu_base, 
					cfg_zc_mem_size,
					hipHostMallocPortable | hipHostMallocMapped);
	  if(ret != hipSuccess) {
	    if(ret == hipErrorMemoryAllocation) {
	      log_gpu.fatal() << "insufficient device-mappable host memory: "
			      << cfg_zc_mem_size << " bytes needed (from -ll:zsize)";
	    } else {
	      const char *errstring = "error message not available";
#if HIP_VERBOSE_ERROR_MSG == 1
              errstring = hipGetErrorName(ret);
#endif
	      log_gpu.fatal() << "unexpected error from cuMemHostAlloc: result=" << ret
			      << " (" << errstring << ")";
	    }
	    abort();
	  }
	  CHECK_HIP( hipHostGetDevicePointer((void **)&zcmem_gpu_base,
					      zcmem_cpu_base,
					      0) );
	  // right now there are asssumptions in several places that unified addressing keeps
	  //  the CPU and GPU addresses the same
	  assert(zcmem_cpu_base == (void *)zcmem_gpu_base);
	}
=======
        char *zcmem_gpu_base;
        // borrow GPU 0's context for the allocation call
        {
          AutoGPUContext agc(gpus[0]);
>>>>>>> 92e4e46e

          hipError_t ret = hipHostMalloc(&zcmem_cpu_base, 
                cfg_zc_mem_size,
                hipHostMallocPortable | hipHostMallocMapped);
          if(ret != hipSuccess) {
            if(ret == hipErrorMemoryAllocation) {
              log_gpu.fatal() << "insufficient device-mappable host memory: "
                  << cfg_zc_mem_size << " bytes needed (from -ll:zsize)";
            } else {
              const char *errstring = "error message not available";
      #if HIP_VERBOSE_ERROR_MSG == 1
              errstring = hipGetErrorName(ret);
      #endif
              log_gpu.fatal() << "unexpected error from cuMemHostAlloc: result=" << ret
                  << " (" << errstring << ")";
            }
            abort();
          }
          CHECK_HIP( hipHostGetDevicePointer((void **)&zcmem_gpu_base,
                      zcmem_cpu_base,
                      0) );
          // right now there are asssumptions in several places that unified addressing keeps
          //  the CPU and GPU addresses the same
          assert(zcmem_cpu_base == (void *)zcmem_gpu_base);
        }

        Memory m = runtime->next_local_memory_id();
        zcmem = new GPUZCMemory(m, zcmem_gpu_base, zcmem_cpu_base, 
                                cfg_zc_mem_size,
                                MemoryImpl::MKIND_ZEROCOPY, Memory::Kind::Z_COPY_MEM);
        runtime->add_memory(zcmem);

        // add the ZC memory as a pinned memory to all GPUs
        for(unsigned i = 0; i < gpus.size(); i++) {
          char *gpuptr;
          hipError_t ret;
          {
            AutoGPUContext agc(gpus[i]);
            ret = hipHostGetDevicePointer((void **)&gpuptr, zcmem_cpu_base, 0);
          }
          if((ret == hipSuccess) && (gpuptr == zcmem_gpu_base)) {
            gpus[i]->pinned_sysmems.insert(zcmem->me);
          } else {
            log_gpu.warning() << "GPU #" << i << " has an unexpected mapping for ZC memory!";
          }
        }
      }

      // allocate intermediate buffers in ZC memory for DMA engine
      if ((cfg_zc_ib_size > 0) && !gpus.empty()) {
        char *zcib_gpu_base;
        {
          AutoGPUContext agc(gpus[0]);
          CHECK_HIP( hipHostMalloc(&zcib_cpu_base,
                                   cfg_zc_ib_size,
                                   hipHostMallocPortable | hipHostMallocMapped) );
          CHECK_HIP( hipHostGetDevicePointer((void **)&zcib_gpu_base,
                                              zcib_cpu_base, 0) );
          // right now there are asssumptions in several places that unified addressing keeps
          //  the CPU and GPU addresses the same
          assert(zcib_cpu_base == (void *)zcib_gpu_base); 
        }
        Memory m = runtime->next_local_ib_memory_id();
        IBMemory* ib_mem;
        ib_mem = new IBMemory(m, cfg_zc_ib_size,
			      MemoryImpl::MKIND_ZEROCOPY, Memory::Z_COPY_MEM,
			      zcib_cpu_base, 0);
        runtime->add_ib_memory(ib_mem);
        // add the ZC memory as a pinned memory to all GPUs
        for (unsigned i = 0; i < gpus.size(); i++) {
          char *gpuptr;
          hipError_t ret;
          {
            AutoGPUContext agc(gpus[i]);
            ret = hipHostGetDevicePointer((void **)&gpuptr, zcib_cpu_base, 0);
          }
          if ((ret == hipSuccess) && (gpuptr == zcib_gpu_base)) {
            gpus[i]->pinned_sysmems.insert(ib_mem->me);
          } else {
            log_gpu.warning() << "GPU #" << i << "has an unexpected mapping for"
            << " intermediate buffers in ZC memory!";
          }
        }
      }

      // a single unified (managed) memory for everybody
      if((cfg_uvm_mem_size > 0) && !gpus.empty()) {
	      char* uvm_gpu_base;
        // borrow GPU 0's context for the allocation call
        {
          AutoGPUContext agc(gpus[0]);

          hipError_t ret = hipMallocManaged((void**)&uvm_gpu_base, 
                                            cfg_uvm_mem_size,
                                            hipMemAttachGlobal);
          if(ret != hipSuccess) {
            if(ret == hipErrorOutOfMemory) {
              log_gpu.fatal() << "unable to allocate managed memory: "
                  << cfg_uvm_mem_size << " bytes needed (from -ll:msize)";
            } else {
              const char *errstring = hipGetErrorString(ret);
              log_gpu.fatal() << "unexpected error from cuMemAllocManaged: result=" << ret
                  << " (" << errstring << ")";
            }
            abort();
          }
        }

        uvm_base = reinterpret_cast<void *>(uvm_gpu_base);
        Memory m = runtime->next_local_memory_id();
        uvmmem = new GPUZCMemory(m, uvm_gpu_base, uvm_base,
                                 cfg_uvm_mem_size,
                                 MemoryImpl::MKIND_MANAGED,
                                 Memory::Kind::GPU_MANAGED_MEM);
        runtime->add_memory(uvmmem);

        // add the managed memory to any GPU capable of coherent access
        for(unsigned i = 0; i < gpus.size(); i++) {
                int concurrent_access;
          {
            AutoGPUContext agc(gpus[i]);
            hipError_t err = hipDeviceGetAttribute(&concurrent_access,
                                                   hipDeviceAttributeConcurrentManagedAccess,
                                                   gpus[i]->info->device);
            assert(err == hipSuccess);
          }

          if(concurrent_access) {
            gpus[i]->managed_mems.insert(uvmmem->me);
          } else {
            log_gpu.warning() << "GPU #" << i << " is not capable of concurrent access to managed memory!";
          }
        }
      }
    }

    // create any processors provided by the module (default == do nothing)
    //  (each new ProcessorImpl should use a Processor from
    //   RuntimeImpl::next_local_processor_id)
    void HipModule::create_processors(RuntimeImpl *runtime)
    {
      Module::create_processors(runtime);

      // each GPU needs a processor
      for(std::vector<GPU *>::iterator it = gpus.begin();
	        it != gpus.end();
	        it++)
	      (*it)->create_processor(runtime,
				                        2 << 20); // TODO: don't use hardcoded stack size...
    }

    // create any DMA channels provided by the module (default == do nothing)
    void HipModule::create_dma_channels(RuntimeImpl *runtime)
    {
      // before we create dma channels, see how many of the system memory ranges
      //  we can register with HIP
      if(cfg_pin_sysmem && !gpus.empty()) {
        const std::vector<MemoryImpl *>& local_mems = runtime->nodes[Network::my_node_id].memories;
        // <NEW_DMA> also add intermediate buffers into local_mems
        const std::vector<IBMemory *>& local_ib_mems = runtime->nodes[Network::my_node_id].ib_memories;
        std::vector<MemoryImpl *> all_local_mems;
        all_local_mems.insert(all_local_mems.end(), local_mems.begin(), local_mems.end());
        all_local_mems.insert(all_local_mems.end(), local_ib_mems.begin(), local_ib_mems.end());
        // </NEW_DMA>
        for(std::vector<MemoryImpl *>::iterator it = all_local_mems.begin();
            it != all_local_mems.end();
            it++) {
          // ignore FB/ZC memories or anything that doesn't have a "direct" pointer
          if(((*it)->kind == MemoryImpl::MKIND_GPUFB) ||
              ((*it)->kind == MemoryImpl::MKIND_ZEROCOPY))
            continue;
          
          // skip any memory that's over the max size limit for host
          //  registration
          if((cfg_hostreg_limit > 0) &&
              ((*it)->size > cfg_hostreg_limit)) {
            log_gpu.info() << "memory " << (*it)->me
                            << " is larger than hostreg limit ("
                            << (*it)->size << " > " << cfg_hostreg_limit
                            << ") - skipping registration";
            continue;
          }

          void *base = (*it)->get_direct_ptr(0, (*it)->size);
          if(base == 0)
            continue;

          // using GPU 0's context, attempt a portable registration
          hipError_t ret;
          {
            AutoGPUContext agc(gpus[0]);
            ret = hipHostRegister(base, (*it)->size, 
                  hipHostRegisterPortable |
                  hipHostRegisterMapped);
          }
          if(ret != hipSuccess) {
            log_gpu.info() << "failed to register mem " << (*it)->me << " (" << base << " + " << (*it)->size << ") : "
                << ret;
            continue;
          }
          registered_host_ptrs.push_back(base);

          // now go through each GPU and verify that it got a GPU pointer (it may not match the CPU
          //  pointer, but that's ok because we'll never refer to it directly)
          for(unsigned i = 0; i < gpus.size(); i++) {
            char *gpuptr;
            hipError_t ret;
            {
              AutoGPUContext agc(gpus[i]);
              ret = hipHostGetDevicePointer((void **)&gpuptr, base, 0);
            }
            if(ret == hipSuccess) {
              // no test for && ((void *)gpuptr == base)) {
              log_gpu.info() << "memory " << (*it)->me << " successfully registered with GPU " << gpus[i]->proc->me;
              gpus[i]->pinned_sysmems.insert((*it)->me);
            } else {
              log_gpu.warning() << "GPU #" << i << " has no mapping for registered memory (" << (*it)->me << " at " << base << ") !?";
            }
          }
        }
      }

      // ask any ipc-able nodes to share handles with us
      if(cfg_use_hip_ipc) {
        NodeSet ipc_peers = Network::all_peers;

#ifdef REALM_ON_LINUX
        if(!ipc_peers.empty()) {
          log_hipipc.info() << "requesting hip ipc handles from "
                             << ipc_peers.size() << " peers";

          // we'll need a reponse (and ultimately, a release) from each peer
          hipipc_responses_needed.fetch_add(ipc_peers.size());
          hipipc_releases_needed.fetch_add(ipc_peers.size());

          ActiveMessage<HipIpcRequest> amsg(ipc_peers);
          amsg->hostid = gethostid();
          amsg.commit();

          // wait for responses
          {
            AutoLock<> al(hipipc_mutex);
            while(hipipc_responses_needed.load_acquire() > 0)
              hipipc_condvar.wait();
          }
          log_hipipc.info() << "responses complete";
        }
#endif
      }

      // now actually let each GPU make its channels
      for(std::vector<GPU *>::iterator it = gpus.begin();
          it != gpus.end();
          it++)
        (*it)->create_dma_channels(runtime);

      Module::create_dma_channels(runtime);
    }

    // create any code translators provided by the module (default == do nothing)
    void HipModule::create_code_translators(RuntimeImpl *runtime)
    {
      Module::create_code_translators(runtime);
    }

    // if a module has to do cleanup that involves sending messages to other
    //  nodes, this must be done in the pre-detach cleanup
    void HipModule::pre_detach_cleanup(void)
    {
      if(cfg_use_hip_ipc) {
        // release all of our ipc mappings, notify our peers
        NodeSet ipc_peers;

        for(std::vector<GPU *>::iterator it = gpus.begin();
            it != gpus.end();
            ++it) {
          if(!(*it)->hipipc_mappings.empty()) {
            AutoGPUContext agc(*it);

            for(std::vector<GPU::HipIpcMapping>::iterator it2 = (*it)->hipipc_mappings.begin();
                it2 != (*it)->hipipc_mappings.end();
                ++it2) {
              ipc_peers.add(it2->owner);
              CHECK_HIP( hipIpcCloseMemHandle((void*)(it2->local_base)) );
            }
          }
        }

        if(!ipc_peers.empty()) {
          ActiveMessage<HipIpcRelease> amsg(ipc_peers);
          amsg.commit();
        }

        // now wait for similar notifications from any peers we gave mappings
        //  to before we start freeing the underlying allocations
        {
          AutoLock<> al(hipipc_mutex);
          while(hipipc_releases_needed.load_acquire() > 0)
            hipipc_condvar.wait();
        }
        log_hipipc.info() << "releases complete";
      }
    }

    // clean up any common resources created by the module - this will be called
    //  after all memories/processors/etc. have been shut down and destroyed
    void HipModule::cleanup(void)
    {
      // clean up worker(s)
      if(shared_worker) {
#ifdef DEBUG_REALM
	      shared_worker->shutdown_work_item();
#endif
      	if(cfg_use_worker_threads)
      	  shared_worker->shutdown_background_thread();

        delete shared_worker;
        shared_worker = 0;
      }
      for(std::map<GPU *, GPUWorker *>::iterator it = dedicated_workers.begin();
          it != dedicated_workers.end();
          it++) {
        GPUWorker *worker = it->second;

#ifdef DEBUG_REALM
        worker->shutdown_work_item();
#endif
        if(cfg_use_worker_threads)
          worker->shutdown_background_thread();

        delete worker;
      }
      dedicated_workers.clear();

      // use GPU 0's context to free ZC memory (if any)
      if(zcmem_cpu_base) {
        assert(!gpus.empty());
        AutoGPUContext agc(gpus[0]);
        CHECK_HIP( hipHostFree(zcmem_cpu_base) );
      }

      if(zcib_cpu_base) {
        assert(!gpus.empty());
        AutoGPUContext agc(gpus[0]);
        CHECK_HIP( hipHostFree(zcib_cpu_base) );
      }

      if(uvm_base) {
      	assert(!gpus.empty());
      	AutoGPUContext agc(gpus[0]);
      	CHECK_HIP( hipFree(uvm_base) );
      }

      // also unregister any host memory at this time
      if(!registered_host_ptrs.empty()) {
        AutoGPUContext agc(gpus[0]);
        for(std::vector<void *>::const_iterator it = registered_host_ptrs.begin();
            it != registered_host_ptrs.end();
            ++it)
          CHECK_HIP( hipHostUnregister(*it) );
        registered_host_ptrs.clear();
      }

      for(std::vector<GPU *>::iterator it = gpus.begin();
          it != gpus.end();
          it++) {
#ifdef REALM_USE_HIP_HIJACK
        GlobalRegistrations::remove_gpu_context(*it);
#endif
        delete *it;
      }
      gpus.clear();
      
      Module::cleanup();
    }


#ifdef REALM_USE_HIP_HIJACK
    ////////////////////////////////////////////////////////////////////////
    //
    // struct RegisteredFunction

    RegisteredFunction::RegisteredFunction(const FatBin *_fat_bin, const void *_host_fun,
					   const char *_device_fun)
      : fat_bin(_fat_bin), host_fun(_host_fun), device_fun(_device_fun)
    {}
     
    ////////////////////////////////////////////////////////////////////////
    //
    // struct RegisteredVariable

    RegisteredVariable::RegisteredVariable(const FatBin *_fat_bin, const void *_host_var,
					   const char *_device_name, bool _external,
					   int _size, bool _constant, bool _global,
             bool _managed)
      : fat_bin(_fat_bin), host_var(_host_var), device_name(_device_name),
        external(_external), size(_size), constant(_constant), global(_global),
        managed(_managed)
    {}


    ////////////////////////////////////////////////////////////////////////
    //
    // class GlobalRegistrations

    GlobalRegistrations::GlobalRegistrations(void)
    {}

    GlobalRegistrations::~GlobalRegistrations(void)
    {
      delete_container_contents(variables);
      delete_container_contents(functions);
      // we don't own fat binary pointers, but we can forget them
      fat_binaries.clear();
    }

    /*static*/ GlobalRegistrations& GlobalRegistrations::get_global_registrations(void)
    {
      static GlobalRegistrations reg;
      return reg;
    }

    // called by a GPU when it has created its context - will result in calls back
    //  into the GPU for any modules/variables/whatever already registered
    /*static*/ void GlobalRegistrations::add_gpu_context(GPU *gpu)
    {
      GlobalRegistrations& g = get_global_registrations();

      AutoLock<> al(g.mutex);

      // add this gpu to the list
      assert(g.active_gpus.count(gpu) == 0);
      g.active_gpus.insert(gpu);

      // and now tell it about all the previous-registered stuff
      for(std::vector<FatBin *>::iterator it = g.fat_binaries.begin();
          it != g.fat_binaries.end();
          it++)
        gpu->register_fat_binary(*it);

      for(std::vector<RegisteredVariable *>::iterator it = g.variables.begin();
          it != g.variables.end();
          it++)
        gpu->register_variable(*it);

      for(std::vector<RegisteredFunction *>::iterator it = g.functions.begin();
          it != g.functions.end();
          it++)
        gpu->register_function(*it);
    }

    /*static*/ void GlobalRegistrations::remove_gpu_context(GPU *gpu)
    {
      GlobalRegistrations& g = get_global_registrations();

      AutoLock<> al(g.mutex);

      assert(g.active_gpus.count(gpu) > 0);
      g.active_gpus.erase(gpu);
    }

    // called by __cuda(un)RegisterFatBinary
    /*static*/ void GlobalRegistrations::register_fat_binary(FatBin *fatbin)
    {
      GlobalRegistrations& g = get_global_registrations();

      AutoLock<> al(g.mutex);

      // add the fat binary to the list and tell any gpus we know of about it
      g.fat_binaries.push_back(fatbin);

      for(std::set<GPU *>::iterator it = g.active_gpus.begin();
          it != g.active_gpus.end();
          it++)
        (*it)->register_fat_binary(fatbin);
    }

    /*static*/ void GlobalRegistrations::unregister_fat_binary(FatBin *fatbin)
    {
      GlobalRegistrations& g = get_global_registrations();

      AutoLock<> al(g.mutex);

      // remove the fatbin from the list - don't bother telling gpus
      std::vector<FatBin *>::iterator it = g.fat_binaries.begin();
      while(it != g.fat_binaries.end())
        if(*it == fatbin)
          it = g.fat_binaries.erase(it);
        else
          it++;
    }

    // called by __cudaRegisterVar
    /*static*/ void GlobalRegistrations::register_variable(RegisteredVariable *var)
    {
      GlobalRegistrations& g = get_global_registrations();

      AutoLock<> al(g.mutex);

      // add the variable to the list and tell any gpus we know
      g.variables.push_back(var);

      for(std::set<GPU *>::iterator it = g.active_gpus.begin();
          it != g.active_gpus.end();
          it++)
        (*it)->register_variable(var);
    }

    // called by __cudaRegisterFunction
    /*static*/ void GlobalRegistrations::register_function(RegisteredFunction *func)
    {
      GlobalRegistrations& g = get_global_registrations();

      AutoLock<> al(g.mutex);

      // add the function to the list and tell any gpus we know
      g.functions.push_back(func);

      for(std::set<GPU *>::iterator it = g.active_gpus.begin();
          it != g.active_gpus.end();
          it++)
        (*it)->register_function(func);
    }
#endif

    // active messages for establishing cuda ipc mappings

    struct HipIpcResponseEntry {
      Memory mem;
      uintptr_t base_ptr;
      hipIpcMemHandle_t handle;
    };


    ////////////////////////////////////////////////////////////////////////
    //
    // struct HipIpcRequest

    /*static*/ void HipIpcRequest::handle_message(NodeID sender,
                                                  const HipIpcRequest& args,
                                                  const void *data,
                                                  size_t datalen)
    {
      log_hipipc.info() << "request from node " << sender;
      assert(hip_module_singleton);

      std::vector<HipIpcResponseEntry> exported;

      // only export if we've got ipc enabled locally
      bool do_export = false;
      if(hip_module_singleton->cfg_use_hip_ipc) {
#ifdef REALM_ON_LINUX
        // host id has to match as well
        long hostid = gethostid();
        if(hostid == args.hostid)
          do_export = true;
        else
          log_hipipc.info() << "hostid mismatch - us=" << hostid << " them=" << args.hostid;
#endif
      }

      if(do_export) {
        for(std::vector<GPU *>::iterator it = hip_module_singleton->gpus.begin();
            it != hip_module_singleton->gpus.end();
            ++it) {
          HipIpcResponseEntry entry;
          {
            AutoGPUContext agc(*it);

            hipError_t ret = hipIpcGetMemHandle(&entry.handle,
                                                (*it)->fbmem_base);
            log_hipipc.info() << "getmem handle " << std::hex << (*it)->fbmem_base << std::dec << " -> " << ret;
            if(ret == hipSuccess) {
              entry.mem = (*it)->fbmem->me;
              entry.base_ptr = reinterpret_cast<uintptr_t>((*it)->fbmem_base);
              exported.push_back(entry);
            }
          }
        }
      }

      // if we're not exporting anything to this requestor, don't wait for
      //  a release either (having the count hit 0 here is a weird corner
      //  case)
      if(exported.empty()) {
        AutoLock<> al(hip_module_singleton->hipipc_mutex);
        int prev = hip_module_singleton->hipipc_releases_needed.fetch_sub(1);
        if(prev == 1)
          hip_module_singleton->hipipc_condvar.broadcast();
      }

      size_t bytes = exported.size() * sizeof(HipIpcResponseEntry);
      ActiveMessage<HipIpcResponse> amsg(sender, bytes);
      amsg->count = exported.size();
      amsg.add_payload(exported.data(), bytes);
      amsg.commit();
    }

    ActiveMessageHandlerReg<HipIpcRequest> hip_ipc_request_handler;


    ////////////////////////////////////////////////////////////////////////
    //
    // struct HipIpcResponse

    /*static*/ void HipIpcResponse::handle_message(NodeID sender,
                                                   const HipIpcResponse& args,
                                                   const void *data,
                                                   size_t datalen)
    {
      assert(hip_module_singleton);

      assert(datalen == (args.count * sizeof(HipIpcResponseEntry)));
      const HipIpcResponseEntry *entries = static_cast<const HipIpcResponseEntry *>(data);

      if(args.count) {
        for(std::vector<GPU *>::iterator it = hip_module_singleton->gpus.begin();
            it != hip_module_singleton->gpus.end();
            ++it) {
          {
            AutoGPUContext agc(*it);

            // attempt to import each entry
            for(unsigned i = 0; i < args.count; i++) {
              void* dptr;
              hipError_t ret = hipIpcOpenMemHandle(&dptr,
                                                   entries[i].handle,
                                                   hipIpcMemLazyEnablePeerAccess);
              log_hipipc.info() << "open result " << entries[i].mem
                                 << " orig=" << std::hex << entries[i].base_ptr
                                 << " local=" << dptr << std::dec
                                 << " ret=" << ret;

              if(ret != hipSuccess)
                continue; // complain louder?

              // take the cudaipc mutex to actually add the mapping
              GPU::HipIpcMapping mapping;
              mapping.owner = sender;
              mapping.mem = entries[i].mem;
              mapping.local_base = reinterpret_cast<uintptr_t>(dptr);
              mapping.address_offset = reinterpret_cast<uintptr_t>(entries[i].base_ptr) - reinterpret_cast<uintptr_t>(dptr);
              {
                AutoLock<> al(hip_module_singleton->hipipc_mutex);
                (*it)->hipipc_mappings.push_back(mapping);

                // do we have a stream for this target?
                if((*it)->hipipc_streams.count(sender) == 0)
                  (*it)->hipipc_streams[sender] = new GPUStream(*it,
                                                                 (*it)->worker);
              }
            }
          }
        }
      }

      // decrement the number of responses needed and wake the requestor if
      //  we're done
      {
        AutoLock<> al(hip_module_singleton->hipipc_mutex);
        int prev = hip_module_singleton->hipipc_responses_needed.fetch_sub(1);
        if(prev == 1)
          hip_module_singleton->hipipc_condvar.broadcast();
      }
    }

    ActiveMessageHandlerReg<HipIpcResponse> hip_ipc_response_handler;


    ////////////////////////////////////////////////////////////////////////
    //
    // struct HipIpcRelease

    /*static*/ void HipIpcRelease::handle_message(NodeID sender,
                                                  const HipIpcRelease& args,
                                                  const void *data,
                                                  size_t datalen)
    {
      assert(hip_module_singleton);

      // no actual work to do - we're just waiting until all of our peers
      //  have released ipc mappings before we continue
      {
        AutoLock<> al(hip_module_singleton->hipipc_mutex);
        int prev = hip_module_singleton->hipipc_releases_needed.fetch_sub(1);
        if(prev == 1)
          hip_module_singleton->hipipc_condvar.broadcast();
      }
    }

    ActiveMessageHandlerReg<HipIpcRelease> hip_ipc_release_handler;
    
#ifndef REALM_USE_HIP_HIJACK
    extern "C" {
      REALM_PUBLIC_API
      hipStream_t hipGetTaskStream()
      {
        return 0;
      }
    }; // extern "C"

#endif    

  }; // namespace Hip
}; // namespace Realm
<|MERGE_RESOLUTION|>--- conflicted
+++ resolved
@@ -3588,42 +3588,10 @@
 
       // a single ZC memory for everybody
       if((cfg_zc_mem_size > 0) && !gpus.empty()) {
-<<<<<<< HEAD
-	char *zcmem_gpu_base;
-	// borrow GPU 0's context for the allocation call
-	{
-	  AutoGPUContext agc(gpus[0]);
-
-	  hipError_t ret = hipHostMalloc(&zcmem_cpu_base, 
-					cfg_zc_mem_size,
-					hipHostMallocPortable | hipHostMallocMapped);
-	  if(ret != hipSuccess) {
-	    if(ret == hipErrorMemoryAllocation) {
-	      log_gpu.fatal() << "insufficient device-mappable host memory: "
-			      << cfg_zc_mem_size << " bytes needed (from -ll:zsize)";
-	    } else {
-	      const char *errstring = "error message not available";
-#if HIP_VERBOSE_ERROR_MSG == 1
-              errstring = hipGetErrorName(ret);
-#endif
-	      log_gpu.fatal() << "unexpected error from cuMemHostAlloc: result=" << ret
-			      << " (" << errstring << ")";
-	    }
-	    abort();
-	  }
-	  CHECK_HIP( hipHostGetDevicePointer((void **)&zcmem_gpu_base,
-					      zcmem_cpu_base,
-					      0) );
-	  // right now there are asssumptions in several places that unified addressing keeps
-	  //  the CPU and GPU addresses the same
-	  assert(zcmem_cpu_base == (void *)zcmem_gpu_base);
-	}
-=======
         char *zcmem_gpu_base;
         // borrow GPU 0's context for the allocation call
         {
           AutoGPUContext agc(gpus[0]);
->>>>>>> 92e4e46e
 
           hipError_t ret = hipHostMalloc(&zcmem_cpu_base, 
                 cfg_zc_mem_size,
