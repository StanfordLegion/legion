--- conflicted
+++ resolved
@@ -1626,11 +1626,7 @@
         alignments[i] = redistrict_insts[i]->metadata.layout->alignment_reqd;
         tags[i] = redistrict_insts[i]->me;
       }
-<<<<<<< HEAD
-      std::vector<size_t> offsets(0, num_insts);
-=======
       std::vector<size_t> offsets(num_insts, 0);
->>>>>>> aba0f23b
       allocator.split_range(inst->me, tags, sizes, alignments, offsets);
     } else {
       allocator.deallocate(inst->me, missing_ok);
