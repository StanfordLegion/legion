--- conflicted
+++ resolved
@@ -253,15 +253,10 @@
   }
 
 #define MEMCPY_INDIRECT_TEMPLATE_INST(type, dim, offt, name)                  \
-<<<<<<< HEAD
   extern "C" __global__ __launch_bounds__(256, 8) void memcpy_indirect##name( \
       Realm::Cuda::MemcpyUnstructuredInfo<dim> info) {                        \
     memcpy_indirect_points<type, dim, offt>(info);                            \
   }
-=======
-  extern "C" __global__ __launch_bounds__(256, 4) void memcpy_indirect##name( \
-      Realm::Cuda::MemcpyUnstructuredInfo<dim> info) {}
->>>>>>> 36cd26bd
 
 #define INST_TEMPLATES(type, sz, dim, off)                                     \
   MEMCPY_TEMPLATE_INST(type, dim, off, dim##D_##sz)                            \
