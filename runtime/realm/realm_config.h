/* Copyright 2019 Stanford University, NVIDIA Corporation
 *
 * Licensed under the Apache License, Version 2.0 (the "License");
 * you may not use this file except in compliance with the License.
 * You may obtain a copy of the License at
 *
 *     http://www.apache.org/licenses/LICENSE-2.0
 *
 * Unless required by applicable law or agreed to in writing, software
 * distributed under the License is distributed on an "AS IS" BASIS,
 * WITHOUT WARRANTIES OR CONDITIONS OF ANY KIND, either express or implied.
 * See the License for the specific language governing permissions and
 * limitations under the License.
 */

// configuration settings that control how Realm is built
// this is expected to become an auto-generated file at some point

#ifndef REALM_CONFIG_H
#define REALM_CONFIG_H

#ifdef REALM_USE_CMAKE
#include "realm/realm_defines.h"
#endif

<<<<<<< HEAD
// Turning this on in nopaint since tracing with nopaint seems to break it
#ifndef DISABLE_BARRIER_MIGRATION
#define DISABLE_BARRIER_MIGRATION
=======
// Control the maximum number of dimensions for Realm
#ifndef REALM_MAX_DIM
#define REALM_MAX_DIM 3
>>>>>>> 7c6d3942
#endif

// if set, uses ucontext.h for user level thread switching, otherwise falls
//  back to POSIX threads
#if !defined(REALM_USE_NATIVE_THREADS) && !defined(__MACH__)
// clang on Mac is generating apparently-broken code in the user thread
//  scheduler, so disable this code path for now
#define REALM_USE_USER_THREADS
#endif

// if set, uses Linux's kernel-level io_submit interface, otherwise uses
//  POSIX AIO for async file I/O
#ifdef __linux__
//define REALM_USE_KERNEL_AIO
#endif

// dynamic loading via dlfcn and a not-completely standard dladdr extension
#ifdef USE_LIBDL
#define REALM_USE_DLFCN
#define REALM_USE_DLADDR
#endif

// can Realm use exceptions to propagate errors back to the profiling interace?
#define REALM_USE_EXCEPTIONS

// Define a prefix for annotating functions for CUDA compilation
#ifdef __CUDACC__
#define __CUDA_HD__ __host__ __device__
#else
#define __CUDA_HD__
#endif

// the Realm operation table is needed if you want to be able to cancel operations
#ifndef REALM_NO_USE_OPERATION_TABLE
#define REALM_USE_OPERATION_TABLE
#endif

#ifdef __cplusplus
// runtime configuration settings
namespace Realm {
  namespace Config {
    // if non-zero, eagerly checks deferred user event triggers for loops up to the
    //  specified limit
    extern int event_loop_detection_limit;

    // if true, worker threads that might have used user-level thread switching
    //  fall back to kernel threading
    extern bool force_kernel_threads;
  };
};
#endif

#endif<|MERGE_RESOLUTION|>--- conflicted
+++ resolved
@@ -23,15 +23,14 @@
 #include "realm/realm_defines.h"
 #endif
 
-<<<<<<< HEAD
 // Turning this on in nopaint since tracing with nopaint seems to break it
 #ifndef DISABLE_BARRIER_MIGRATION
 #define DISABLE_BARRIER_MIGRATION
-=======
+#endif
+
 // Control the maximum number of dimensions for Realm
 #ifndef REALM_MAX_DIM
 #define REALM_MAX_DIM 3
->>>>>>> 7c6d3942
 #endif
 
 // if set, uses ucontext.h for user level thread switching, otherwise falls
