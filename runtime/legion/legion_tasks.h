/* Copyright 2021 Stanford University, NVIDIA Corporation
 *
 * Licensed under the Apache License, Version 2.0 (the "License");
 * you may not use this file except in compliance with the License.
 * You may obtain a copy of the License at
 *
 *     http://www.apache.org/licenses/LICENSE-2.0
 *
 * Unless required by applicable law or agreed to in writing, software
 * distributed under the License is distributed on an "AS IS" BASIS,
 * WITHOUT WARRANTIES OR CONDITIONS OF ANY KIND, either express or implied.
 * See the License for the specific language governing permissions and
 * limitations under the License.
 */


#ifndef __LEGION_TASKS_H__
#define __LEGION_TASKS_H__

#include "legion.h"
#include "legion/runtime.h"
#include "legion/legion_ops.h"
#include "legion/region_tree.h"
#include "legion/legion_mapping.h"
#include "legion/legion_utilities.h"
#include "legion/legion_allocation.h"

namespace Legion {
  namespace Internal { 

    /**
     * \class ExternalTask
     * An extention of the external-facing Task to help
     * with packing and unpacking them
     */
    class ExternalTask : public Task, public ExternalMappable {
    public:
      ExternalTask(void);
    public:
      void pack_external_task(Serializer &rez, AddressSpaceID target) const;
      void unpack_external_task(Deserializer &derez, Runtime *runtime,
                                ReferenceMutator *mutator);
    public:
      virtual void set_context_index(size_t index) = 0;
    protected:
      AllocManager *arg_manager;
    };

    /**
     * \class TaskRegions
     * This is a helper class for accessing the region requirements of a task
     */
    class TaskRequirements {
    public:
      TaskRequirements(Task &t) : task(t) { }
    public:
      inline size_t size(void) const 
        { return task.regions.size() + task.output_regions.size(); }
      inline bool is_output_created(unsigned idx) const
        { if (idx < task.regions.size()) return false;
          return (task.output_regions[idx-task.regions.size()].flags &
                        LEGION_CREATED_OUTPUT_REQUIREMENT_FLAG); }
      inline RegionRequirement& operator[](unsigned idx)
        { return (idx < task.regions.size()) ? task.regions[idx] :
                        task.output_regions[idx - task.regions.size()]; }
      inline const RegionRequirement& operator[](unsigned idx) const
        { return (idx < task.regions.size()) ? task.regions[idx] : 
                        task.output_regions[idx - task.regions.size()]; }
    private:
      Task &task;
    };

    /**
     * \class TaskOp
     * This is the base task operation class for all
     * kinds of tasks in the system.
     */
    class TaskOp : public ExternalTask, public MemoizableOp<SpeculativeOp> {
    public:
      enum TaskKind {
        INDIVIDUAL_TASK_KIND,
        POINT_TASK_KIND,
        INDEX_TASK_KIND,
        SLICE_TASK_KIND,
        SHARD_TASK_KIND,
      };
    public:
      struct TriggerTaskArgs : public LgTaskArgs<TriggerTaskArgs> {
      public:
        static const LgTaskID TASK_ID = LG_TRIGGER_TASK_ID;
      public:
        TriggerTaskArgs(TaskOp *t)
          : LgTaskArgs<TriggerTaskArgs>(t->get_unique_op_id()), op(t) { }
      public:
        TaskOp *const op;
      };
      struct DeferDistributeArgs : public LgTaskArgs<DeferDistributeArgs> {
      public:
        static const LgTaskID TASK_ID = LG_DEFER_DISTRIBUTE_TASK_ID;
      public:
        DeferDistributeArgs(TaskOp *op)
          : LgTaskArgs<DeferDistributeArgs>(op->get_unique_op_id()),
            proxy_this(op) { }
      public:
        TaskOp *const proxy_this;
      };
      struct DeferMappingArgs : public LgTaskArgs<DeferMappingArgs> {
      public:
        static const LgTaskID TASK_ID = LG_DEFER_PERFORM_MAPPING_TASK_ID;
      public:
        DeferMappingArgs(TaskOp *op, MustEpochOp *owner,
                         RtUserEvent done, unsigned cnt,
                         std::vector<unsigned> *performed,
                         std::vector<ApEvent> *eff)
          : LgTaskArgs<DeferMappingArgs>(op->get_unique_op_id()),
            proxy_this(op), must_op(owner), done_event(done),
            invocation_count(cnt), performed_regions(performed),
            effects(eff) { }
      public:
        TaskOp *const proxy_this;
        MustEpochOp *const must_op;
        const RtUserEvent done_event;
        const unsigned invocation_count;
        std::vector<unsigned> *const performed_regions;
        std::vector<ApEvent> *const effects;
      };
      struct DeferLaunchArgs : public LgTaskArgs<DeferLaunchArgs> {
      public:
        static const LgTaskID TASK_ID = LG_DEFER_LAUNCH_TASK_ID;
      public:
        DeferLaunchArgs(TaskOp *op)
          : LgTaskArgs<DeferLaunchArgs>(op->get_unique_op_id()),
            proxy_this(op) { }
      public:
        TaskOp *const proxy_this;
      };
      struct DeferredEnqueueArgs : public LgTaskArgs<DeferredEnqueueArgs> {
      public:
        static const LgTaskID TASK_ID = LG_DEFERRED_ENQUEUE_TASK_ID;
      public:
        DeferredEnqueueArgs(ProcessorManager *man, TaskOp *t, bool select)
          : LgTaskArgs<DeferredEnqueueArgs>(t->get_unique_op_id()),
            manager(man), task(t), select_options(select) { }
      public:
        ProcessorManager *const manager;
        TaskOp *const task;
        const bool select_options;
      };
    public:
      TaskOp(Runtime *rt);
      virtual ~TaskOp(void);
    public:
      virtual UniqueID get_unique_id(void) const;
      virtual size_t get_context_index(void) const;
      virtual void set_context_index(size_t index);
      virtual bool has_parent_task(void) const;
      virtual const Task* get_parent_task(void) const;
      virtual const char* get_task_name(void) const;
      virtual bool is_reducing_future(void) const;
      virtual void pack_remote_operation(Serializer &rez, AddressSpaceID target,
                                         std::set<RtEvent> &applied) const;
      virtual void pack_profiling_requests(Serializer &rez,
                                           std::set<RtEvent> &applied) const;
    public:
      bool is_remote(void) const;
      inline bool is_stolen(void) const { return (steal_count > 0); }
      inline bool is_origin_mapped(void) const { return map_origin; }
      inline bool is_replicated(void) const { return replicate; }
      int get_depth(void) const;
    public:
      void set_current_proc(Processor current);
      inline void set_origin_mapped(bool origin) { map_origin = origin; }
      inline void set_replicated(bool repl) { replicate = repl; }
      inline void set_target_proc(Processor next) { target_proc = next; }
    protected:
      void activate_task(void);
      void deactivate_task(void);
    public:
      void set_must_epoch(MustEpochOp *epoch, unsigned index,
                          bool do_registration);
    public:
      void pack_base_task(Serializer &rez, AddressSpaceID target);
      void unpack_base_task(Deserializer &derez,
                            std::set<RtEvent> &ready_events);
      void pack_base_external_task(Serializer &rez, AddressSpaceID target);
      void unpack_base_external_task(Deserializer &derez,
                                     ReferenceMutator *mutator);
    public:
      void mark_stolen(void);
      void initialize_base_task(InnerContext *ctx, bool track,
            const std::vector<StaticDependence> *dependences,
            const Predicate &p, Processor::TaskFuncID tid);
      void check_empty_field_requirements(void);
      void check_future_size(size_t future_size);
    public:
      bool select_task_options(bool prioritize);
    public:
      virtual void activate(void) = 0;
      virtual void deactivate(void) = 0;
      virtual const char* get_logging_name(void) const;
      virtual OpKind get_operation_kind(void) const;
      virtual size_t get_region_count(void) const;
      virtual Mappable* get_mappable(void);
      virtual bool invalidates_physical_trace_template(bool &exec_fence) const
        { exec_fence = false; return !regions.empty(); }
    public:
      virtual void trigger_dependence_analysis(void) = 0;
      virtual void trigger_complete(void);
      virtual void trigger_commit(void);
    public:
      virtual bool query_speculate(bool &value, bool &mapping_only);
      virtual void resolve_true(bool speculated, bool launched);
      virtual void resolve_false(bool speculated, bool launched) = 0;
    public:
      virtual void select_sources(const unsigned index,
                                  const InstanceRef &target,
                                  const InstanceSet &sources,
                                  std::vector<unsigned> &ranking);
      virtual void update_atomic_locks(const unsigned index,
                                       Reservation lock, bool exclusive);
      virtual unsigned find_parent_index(unsigned idx);
      virtual VersionInfo& get_version_info(unsigned idx);
      virtual const VersionInfo& get_version_info(unsigned idx) const;
      virtual RegionTreePath& get_privilege_path(unsigned idx);
      virtual ApEvent compute_sync_precondition(const TraceInfo *info) const;
      virtual std::map<PhysicalManager*,unsigned>*
                                            get_acquired_instances_ref(void);
    public:
      virtual bool distribute_task(void) = 0;
      virtual RtEvent perform_mapping(MustEpochOp *owner = NULL,
                                      const DeferMappingArgs *args = NULL) = 0;
      virtual void launch_task(bool inline_task = false) = 0;
      virtual bool is_stealable(void) const = 0;
      virtual bool is_output_global(unsigned idx) const { return false; }
      virtual bool is_output_valid(unsigned idx) const { return false; }
    public:
      virtual TaskKind get_task_kind(void) const = 0;
    public:
      // Returns true if the task should be deactivated
      virtual bool pack_task(Serializer &rez, AddressSpaceID target) = 0;
      virtual bool unpack_task(Deserializer &derez, Processor current,
                               std::set<RtEvent> &ready_events) = 0;
      virtual void perform_inlining(VariantImpl *variant,
                    const std::deque<InstanceSet> &parent_regions) = 0;
    public:
      RtEvent defer_distribute_task(RtEvent precondition);
      RtEvent defer_perform_mapping(RtEvent precondition, MustEpochOp *op,
                                    const DeferMappingArgs *args,
                                    unsigned invocation_count,
                                    std::vector<unsigned> *performed = NULL,
                                    std::vector<ApEvent> *effects = NULL);
      RtEvent defer_launch_task(RtEvent precondition);
    protected:
      void enqueue_ready_task(bool use_target_processor,
                              RtEvent wait_on = RtEvent::NO_RT_EVENT);
    public:
      // Tell the parent context that this task is in a ready queue
      void activate_outstanding_task(void);
      void deactivate_outstanding_task(void);
    public:
      void perform_privilege_checks(void);
    public:
      void find_early_mapped_region(unsigned idx, InstanceSet &ref);
      void clone_task_op_from(TaskOp *rhs, Processor p,
                              bool stealable, bool duplicate_args);
      void update_grants(const std::vector<Grant> &grants);
      void update_arrival_barriers(const std::vector<PhaseBarrier> &barriers);
      void compute_point_region_requirements(void);
      void complete_point_projection(void);
      bool prepare_steal(void);
    public:
      void compute_parent_indexes(TaskContext *alt_context = NULL);
      void perform_intra_task_alias_analysis(bool is_tracing,
          LegionTrace *trace, std::vector<RegionTreePath> &privilege_paths);
    public:
      // From Memoizable
      virtual const RegionRequirement& get_requirement(unsigned idx) const
        { return logical_regions[idx]; }
    public: // helper for mapping, here because of inlining
      void validate_variant_selection(MapperManager *local_mapper,
                          VariantImpl *impl, Processor::Kind kind, 
                          const std::deque<InstanceSet> &physical_instances,
                          const char *call_name) const;
    public:
      // These methods get called once the task has executed
      // and all the children have either mapped, completed,
      // or committed.
      void trigger_children_complete(void);
      void trigger_children_committed(void);
    protected:
      // Tasks have two requirements to complete:
      // - all speculation must be resolved
      // - all children must be complete
      virtual void trigger_task_complete(void) = 0;
      // Tasks have two requirements to commit:
      // - all commit dependences must be satisfied (trigger_commit)
      // - all children must commit (children_committed)
      virtual void trigger_task_commit(void) = 0;
    protected:
      TaskRequirements                          logical_regions;
      // Early mapped regions
      std::map<unsigned/*idx*/,InstanceSet>     early_mapped_regions;
      // A map of any locks that we need to take for this task
      std::map<Reservation,bool/*exclusive*/>   atomic_locks;
      // Set of acquired instances for this task
      std::map<PhysicalManager*,unsigned/*ref count*/> acquired_instances;
    protected:
      std::vector<unsigned>                     parent_req_indexes;
      // The version infos for this task
      LegionVector<VersionInfo>::aligned        version_infos;
    protected:
      bool complete_received;
      bool commit_received;
    protected:
      bool options_selected;
      bool memoize_selected;
      bool map_origin;
      bool request_valid_instances;
      bool replicate;
    protected:
      // For managing predication
      PredEvent true_guard;
      PredEvent false_guard;
    private:
      mutable bool is_local;
      mutable bool local_cached;
    protected:
      bool children_complete;
      bool children_commit;
    protected:
      MapperManager *mapper;
    public:
      // Index for this must epoch op
      unsigned must_epoch_index;
    public:
      // Static methods
      static void process_unpack_task(Runtime *rt, Deserializer &derez);
      static void process_remote_replay(Runtime *rt, Deserializer &derez);
    public:
      static void log_requirement(UniqueID uid, unsigned idx,
                                 const RegionRequirement &req);
    };

    /**
     * \class RemoteTaskOp
     * This is a remote copy of a TaskOp to be used
     * for mapper calls and other operations
     */
    class RemoteTaskOp : public ExternalTask, public RemoteOp {
    public:
      RemoteTaskOp(Runtime *rt, Operation *ptr, AddressSpaceID src);
      RemoteTaskOp(const RemoteTaskOp &rhs);
      virtual ~RemoteTaskOp(void);
    public:
      RemoteTaskOp& operator=(const RemoteTaskOp &rhs);
    public:
      virtual UniqueID get_unique_id(void) const;
      virtual size_t get_context_index(void) const;
      virtual int get_depth(void) const;
      virtual bool has_parent_task(void) const;
      virtual const Task* get_parent_task(void) const;
      virtual const char* get_task_name(void) const;
      virtual void set_context_index(size_t index);
    public:
      virtual const char* get_logging_name(void) const;
      virtual OpKind get_operation_kind(void) const;
      virtual void select_sources(const unsigned index,
                                  const InstanceRef &target,
                                  const InstanceSet &sources,
                                  std::vector<unsigned> &ranking);
      virtual void pack_remote_operation(Serializer &rez, AddressSpaceID target,
                                         std::set<RtEvent> &applied) const;
      virtual void unpack(Deserializer &derez, ReferenceMutator &mutator);
    };

    /**
     * \class SingleTask
     * This is the parent type for each of the single class
     * kinds of classes.  It also serves as the type that
     * represents a context for each application level task.
     */
    class SingleTask : public TaskOp {
    public:
      struct MisspeculationTaskArgs :
        public LgTaskArgs<MisspeculationTaskArgs> {
      public:
        static const LgTaskID TASK_ID = LG_MISSPECULATE_TASK_ID;
      public:
        MisspeculationTaskArgs(SingleTask *t)
          : LgTaskArgs<MisspeculationTaskArgs>(t->get_unique_op_id()),
            task(t) { }
      public:
        SingleTask *const task;
      };
      struct DeferTriggerTaskCompleteArgs :
        public LgTaskArgs<DeferTriggerTaskCompleteArgs> {
      public:
        static const LgTaskID TASK_ID = LG_DEFER_TRIGGER_TASK_COMPLETE_TASK_ID;
      public:
        DeferTriggerTaskCompleteArgs(SingleTask *t)
          : LgTaskArgs<DeferTriggerTaskCompleteArgs>(t->get_unique_op_id()),
            task(t) { }
      public:
        SingleTask *const task;
      };
    public:
      SingleTask(Runtime *rt);
      virtual ~SingleTask(void);
    protected:
      void activate_single(void);
      void deactivate_single(void);
    public:
      virtual void trigger_dependence_analysis(void) = 0;
    public:
      // These two functions are only safe to call after
      // the task has had its variant selected
      bool is_leaf(void) const;
      bool is_inner(void) const;
      bool is_created_region(unsigned index) const;
      void update_no_access_regions(void);
      void clone_single_from(SingleTask *task);
    public:
      inline void clone_virtual_mapped(std::vector<bool> &target) const
        { target = virtual_mapped; }
      inline void clone_parent_req_indexes(std::vector<unsigned> &target) const
        { target = parent_req_indexes; }
      inline const std::deque<InstanceSet>&
        get_physical_instances(void) const { return physical_instances; }
      inline const std::vector<bool>& get_no_access_regions(void) const
        { return no_access_regions; }
      inline VariantID get_selected_variant(void) const
        { return selected_variant; }
      inline const std::set<RtEvent>& get_map_applied_conditions(void) const
        { return map_applied_conditions; }
      inline RtEvent get_profiling_reported(void) const
        { return profiling_reported; }
    public:
      RtEvent perform_versioning_analysis(const bool post_mapper);
      void initialize_map_task_input(Mapper::MapTaskInput &input,
                                     Mapper::MapTaskOutput &output,
                                     MustEpochOp *must_epoch_owner,
                                     std::vector<InstanceSet> &valid_instances);
      void finalize_map_task_output(Mapper::MapTaskInput &input,
                                    Mapper::MapTaskOutput &output,
                                    MustEpochOp *must_epoch_owner,
                                    std::vector<InstanceSet> &valid_instances);
    protected:
      void prepare_output_instance(InstanceSet &instance_set,
                                   const RegionRequirement &req,
                                   Memory target,
                                   const LayoutConstraintSet &constraints);
      void finalize_output_regions(void);
    public:
      void replay_map_task_output(void);
      virtual InnerContext* create_implicit_context(void);
      void set_shard_manager(ShardManager *manager);
    protected: // mapper helper call
      void validate_target_processors(const std::vector<Processor> &prcs) const;
    protected:
      void invoke_mapper(MustEpochOp *must_epoch_owner);
      void invoke_mapper_replicated(MustEpochOp *must_epoch_owner);
      RtEvent map_all_regions(MustEpochOp *must_epoch_owner,
                              const DeferMappingArgs *defer_args);
      void perform_post_mapping(const TraceInfo &trace_info);
      void replicate_task(void);
    protected:
      void pack_single_task(Serializer &rez, AddressSpaceID target);
      void unpack_single_task(Deserializer &derez,
                              std::set<RtEvent> &ready_events);
      void send_remote_context(AddressSpaceID target, RemoteTask *dst);
    public:
      virtual void pack_profiling_requests(Serializer &rez,
                                           std::set<RtEvent> &applied) const;
      virtual void add_copy_profiling_request(const PhysicalTraceInfo &info,
                               Realm::ProfilingRequestSet &requests, bool fill);
      virtual void handle_profiling_response(const ProfilingResponseBase *base,
                                      const Realm::ProfilingResponse &respone,
                                      const void *orig, size_t orig_length);
      virtual void handle_profiling_update(int count);
      void finalize_single_task_profiling(void);
    public:
      virtual void activate(void) = 0;
      virtual void deactivate(void) = 0;
      virtual bool is_top_level_task(void) const { return false; }
#ifdef DEBUG_LEGION
      virtual bool is_implicit_top_level_task(void) const { return false; }
#endif
      virtual bool is_shard_task(void) const { return false; }
      virtual SingleTask* get_origin_task(void) const = 0;
    public:
      virtual void resolve_false(bool speculated, bool launched) = 0;
      virtual void launch_task(bool inline_task = false);
      virtual bool distribute_task(void) = 0;
      virtual RtEvent perform_mapping(MustEpochOp *owner = NULL,
                                      const DeferMappingArgs *args = NULL) = 0;
      virtual void trigger_replay(void);
      // For tasks that are sharded off by control replication
      virtual void shard_off(RtEvent mapped_precondition);
      virtual bool is_stealable(void) const = 0;
    public:
      virtual TaskKind get_task_kind(void) const = 0;
    public:
      // Override these methods from operation class
      virtual void trigger_mapping(void);
    protected:
      friend class ShardManager;
      virtual void trigger_task_complete(void) = 0;
      virtual void trigger_task_commit(void) = 0;
    public:
      virtual bool pack_task(Serializer &rez, AddressSpaceID target) = 0;
      virtual bool unpack_task(Deserializer &derez, Processor current,
                               std::set<RtEvent> &ready_events) = 0; 
      virtual void perform_inlining(VariantImpl *variant,
                    const std::deque<InstanceSet> &parent_regions);
    public:
      virtual void handle_future(FutureInstance *instance,
                                 void *metadata, size_t metasize,
                                 FutureFunctor *functor,
                                 Processor future_proc,
                                 bool own_functor) = 0;
      virtual void handle_post_mapped(bool deferral,
                          RtEvent pre = RtEvent::NO_RT_EVENT) = 0;
      virtual void handle_misspeculation(void) = 0;
    public:
      // From Memoizable
      virtual bool is_memoizable_task(void) const { return true; }
      virtual ApEvent get_memo_completion(void) const;
      virtual void replay_mapping_output(void) { replay_map_task_output(); }
      virtual void set_effects_postcondition(ApEvent postcondition);
    public:
      void handle_remote_profiling_response(Deserializer &derez);
      static void process_remote_profiling_response(Deserializer &derez);
    public:
      void trigger_children_complete(ApEvent all_children_complete);
    protected:
      virtual InnerContext* initialize_inner_execution_context(VariantImpl *v,
                                                            bool inline_task);
      virtual EquivalenceSet* create_initial_equivalence_set(unsigned idx);
    public:
      static void handle_deferred_task_complete(const void *args);
    protected:
      // Boolean for each region saying if it is virtual mapped
      std::vector<bool>                           virtual_mapped;
      // Regions which are NO_ACCESS or have no privilege fields
      std::vector<bool>                           no_access_regions; 
    protected:
      std::vector<Processor>                      target_processors;
      // Hold the result of the mapping 
      std::deque<InstanceSet>                     physical_instances;
      std::vector<std::vector<PhysicalManager*> > source_instances;
      std::vector<Memory>                         future_memories;
    protected: // Mapper choices 
      std::set<unsigned>                          untracked_valid_regions;
      VariantID                                   selected_variant;
      TaskPriority                                task_priority;
      bool                                        perform_postmap;
    protected:
      // origin-mapped cases need to know if they've been mapped or not yet
      bool                                  first_mapping;
      std::set<RtEvent>                     intra_space_mapping_dependences;
      // Events that must be triggered before we are done mapping
      std::set<RtEvent>                     map_applied_conditions;
      RtUserEvent                           deferred_complete_mapping;
      // The single task termination event encapsulates the exeuction of the
      // task being done and all child operations and their effects being done
      // It does NOT encapsulate the 'effects_complete' of this task
      // Only the actual operation completion event captures that
      ApUserEvent                           single_task_termination;
      // Event recording when all "effects" are complete
      // The effects of the task include the following:
      // 1. the execution of the task
      // 2. the execution of all child ops of the task
      // 3. all copy-out operations of child ops
      // 4. all copy-out operations of the task itself
      // Note that this definition is recursive
      ApEvent                               task_effects_complete;
    protected:
      TaskContext*                          execution_context;
      RemoteTraceRecorder*                  remote_trace_recorder;
      RtEvent                               remote_collect_event;
      // For replication of this task
      ShardManager*                         shard_manager;
    protected:
      std::map<AddressSpaceID,RemoteTask*>  remote_instances;
    protected:
      mutable bool leaf_cached, is_leaf_result;
      mutable bool inner_cached, is_inner_result;
    protected:
      // Profiling information
      struct SingleProfilingInfo : public Mapping::Mapper::TaskProfilingInfo {
      public:
        void *buffer;
        size_t buffer_size;
      };
      std::vector<ProfilingMeasurementID>      task_profiling_requests;
      std::vector<ProfilingMeasurementID>      copy_profiling_requests;
      std::vector<SingleProfilingInfo>                  profiling_info;
      RtUserEvent                                   profiling_reported;
      int                                           profiling_priority;
      int                               outstanding_profiling_requests;
      int                               outstanding_profiling_reported;
#ifdef DEBUG_LEGION
    protected:
      // For checking that premapped instances didn't change during mapping
      std::map<unsigned/*index*/,
               std::vector<Mapping::PhysicalInstance> > premapped_instances;
#endif
    };

    /**
     * \class MultiTask
     * This is the parent type for each of the multi-task
     * kinds of classes.
     */
    class MultiTask : public TaskOp {
    public:
<<<<<<< HEAD
      class OutputOptions {
      public:
        OutputOptions(void) : store(0) { }
        OutputOptions(bool global, bool valid)
          : store((global ? 1 : 0) | (valid ? 2 : 0)) { } 
      public:
        inline bool global_indexing(void) const { return (store & 1); }
        inline bool valid_requirement(void) const { return (store & 2); }
      private:
        unsigned char store;
=======
      struct FutureHandles : public Collectable {
      public:
        std::map<DomainPoint,DistributedID> handles;
>>>>>>> 612e439a
      };
    public:
      MultiTask(Runtime *rt);
      virtual ~MultiTask(void);
    protected:
      void activate_multi(void);
      void deactivate_multi(void);
    public:
      bool is_sliced(void) const;
      void slice_index_space(void);
      void trigger_slices(void);
      void clone_multi_from(MultiTask *task, IndexSpace is, Processor p,
                            bool recurse, bool stealable);
    public:
      virtual void activate(void) = 0;
      virtual void deactivate(void) = 0;
      virtual bool is_reducing_future(void) const { return (redop > 0); }
    public:
      virtual void trigger_dependence_analysis(void) = 0;
    public:
      virtual void resolve_false(bool speculated, bool launched) = 0;
      virtual void early_map_task(void) = 0;
      virtual bool distribute_task(void) = 0;
      virtual RtEvent perform_mapping(MustEpochOp *owner = NULL,
                                      const DeferMappingArgs *args = NULL) = 0;
      virtual void launch_task(bool inline_task = false) = 0;
      virtual bool is_stealable(void) const = 0;
      virtual void map_and_launch(void) = 0;
    public:
      virtual TaskKind get_task_kind(void) const = 0;
    public:
      virtual void trigger_mapping(void);
    protected:
      virtual void trigger_task_complete(void) = 0;
      virtual void trigger_task_commit(void) = 0;
    public:
      virtual bool pack_task(Serializer &rez, AddressSpaceID target) = 0;
      virtual bool unpack_task(Deserializer &derez, Processor current,
                               std::set<RtEvent> &ready_events) = 0;
      virtual void perform_inlining(VariantImpl *variant,
                    const std::deque<InstanceSet> &parent_regions) = 0;
    public:
      virtual SliceTask* clone_as_slice_task(IndexSpace is,
                      Processor p, bool recurse, bool stealable) = 0;
<<<<<<< HEAD
      virtual void reduce_future(const DomainPoint &point,
                                 FutureInstance *instance) = 0;
=======
      virtual void handle_future(const DomainPoint &point, UniqueID uid,
                           const void *result, size_t result_size, bool owner,
                           FutureFunctor *functor, Processor proc) = 0;
>>>>>>> 612e439a
      virtual void register_must_epoch(void) = 0;
    public:
      // Methods for supporting intra-index-space mapping dependences
      virtual RtEvent find_intra_space_dependence(const DomainPoint &point) = 0;
      virtual void record_intra_space_dependence(const DomainPoint &point,
                                                 const DomainPoint &next,
                                                 RtEvent point_mapped) = 0;
    public:
      void pack_multi_task(Serializer &rez, AddressSpaceID target);
      void unpack_multi_task(Deserializer &derez,
                             std::set<RtEvent> &ready_events);
    public:
      // Return true if it is safe to delete the future
      bool fold_reduction_future(FutureInstance *instance, 
          std::set<ApEvent> &applied_effects, bool exclusive);
    protected:
      std::list<SliceTask*> slices;
      bool sliced;
    protected:
      IndexSpaceNode *launch_space; // global set of points
      IndexSpace internal_space; // local set of points
      FutureMap future_map;
      FutureHandles *future_handles;
      ReductionOpID redop;
      bool deterministic_redop;
      const ReductionOp *reduction_op;
      FutureMap point_arguments;
      std::vector<FutureMap> point_futures;
      std::vector<OutputOptions> output_region_options;
      // For handling reductions of types with serdez methods
      const SerdezRedopFns *serdez_redop_fns;
      FutureInstance *reduction_instance;
      ApEvent reduction_inst_precondition;
      // Only for handling serdez reductions
      void *serdez_redop_state;
      size_t serdez_redop_state_size;
      // Reduction metadata
      void *reduction_metadata;
      size_t reduction_metasize;
      // Temporary storage for future results
      std::map<DomainPoint,FutureInstance*> temporary_futures;
      // used for detecting cases where we've already mapped a mutli task
      // on the same node but moved it to a different processor
      bool first_mapping;
    protected:
      bool children_complete_invoked;
      bool children_commit_invoked;
    protected:
      Future predicate_false_future;
      void *predicate_false_result;
      size_t predicate_false_size;
    protected:
      std::map<DomainPoint,RtEvent> intra_space_dependences;
    };

    /**
     * \class IndividualTask
     * This class serves as the basis for all individual task
     * launch calls performed by the runtime.
     */
    class IndividualTask : public SingleTask,
                           public LegionHeapify<IndividualTask> {
    public:
      static const AllocationType alloc_type = INDIVIDUAL_TASK_ALLOC;
    public:
      IndividualTask(Runtime *rt);
      IndividualTask(const IndividualTask &rhs);
      virtual ~IndividualTask(void);
    public:
      IndividualTask& operator=(const IndividualTask &rhs);
    public:
      virtual void activate(void);
      virtual void deactivate(void);
    protected:
      void activate_individual_task(void);
      void deactivate_individual_task(void);
      virtual SingleTask* get_origin_task(void) const { return orig_task; }
    public:
      Future initialize_task(InnerContext *ctx,
                             const TaskLauncher &launcher,
                             bool track = true, bool top_level=false,
                             bool implicit_top_level = false,
                             std::vector<OutputRequirement> *outputs = NULL);
      void initialize_must_epoch(MustEpochOp *epoch, unsigned index,
                                 bool do_registration);
      void perform_base_dependence_analysis(void);
    protected:
      void create_output_regions(std::vector<OutputRequirement> &outputs);
    public:
      virtual bool has_prepipeline_stage(void) const
        { return need_prepipeline_stage; }
      virtual void trigger_prepipeline_stage(void);
      virtual void trigger_dependence_analysis(void);
      virtual void trigger_ready(void);
      virtual void report_interfering_requirements(unsigned idx1,unsigned idx2); 
    public:
      virtual void resolve_false(bool speculated, bool launched);
      virtual bool distribute_task(void);
      virtual RtEvent perform_mapping(MustEpochOp *owner = NULL,
                                      const DeferMappingArgs *args = NULL);
      virtual void perform_inlining(VariantImpl *variant,
                    const std::deque<InstanceSet> &parent_regions);
      virtual bool is_stealable(void) const;
      virtual RegionTreePath& get_privilege_path(unsigned idx);
    public:
      virtual bool is_output_valid(unsigned idx) const;
    public:
      virtual TaskKind get_task_kind(void) const;
    public:
      virtual void trigger_task_complete(void);
      virtual void trigger_task_commit(void);
    public:
      virtual void handle_future(FutureInstance *instance,
                                 void *metadata, size_t metasize,
                                 FutureFunctor *functor,
                                 Processor future_proc,
                                 bool own_functor);
      virtual void handle_post_mapped(bool deferral, 
                          RtEvent pre = RtEvent::NO_RT_EVENT);
      virtual void handle_misspeculation(void);
    public:
      virtual void record_reference_mutation_effect(RtEvent event);
    public:
      virtual bool pack_task(Serializer &rez, AddressSpaceID target);
      virtual bool unpack_task(Deserializer &derez, Processor current,
                               std::set<RtEvent> &ready_events);
      virtual bool is_top_level_task(void) const { return top_level_task; }
#ifdef DEBUG_LEGION
      virtual bool is_implicit_top_level_task(void) const 
        { return implicit_top_level_task; }
#endif
    protected:
      void pack_remote_versions(Serializer &rez);
      void pack_remote_complete(Serializer &rez, RtEvent precondition);
      void pack_remote_commit(Serializer &rez);
      void unpack_remote_complete(Deserializer &derez);
      void unpack_remote_commit(Deserializer &derez);
    public:
      // From MemoizableOp
      virtual void trigger_replay(void);
      virtual void complete_replay(ApEvent completion_event);
    public:
      static void process_unpack_remote_complete(Deserializer &derez);
      static void process_unpack_remote_commit(Deserializer &derez);
    protected: 
      Future result; 
      std::vector<RegionTreePath> privilege_paths;
    protected:
      std::vector<bool> valid_output_regions;
    protected:
      // Information for remotely executing task
      IndividualTask *orig_task; // Not a valid pointer when remote
      UniqueID remote_unique_id;
      UniqueID remote_owner_uid;
    protected:
      Future predicate_false_future;
      void *predicate_false_result;
      size_t predicate_false_size;
    protected:
      bool sent_remotely;
    protected:
      friend class Internal;
      // Special field for the top level task
      bool top_level_task;
      bool implicit_top_level_task;
      // Whether we have to do intra-task alias analysis
      bool need_intra_task_alias_analysis;
    };

    /**
     * \class PointTask
     * A point task is a single point of an index space task
     * launch.  It will primarily be managed by its enclosing
     * slice task owner.
     */
    class PointTask : public SingleTask, public ProjectionPoint,
                      public LegionHeapify<PointTask> {
    public:
      static const AllocationType alloc_type = POINT_TASK_ALLOC;
    public:
      PointTask(Runtime *rt);
      PointTask(const PointTask &rhs);
      virtual ~PointTask(void);
    public:
      PointTask& operator=(const PointTask &rhs);
    public:
      virtual void activate(void);
      virtual void deactivate(void);
      virtual SingleTask* get_origin_task(void) const { return orig_task; }
      virtual bool is_reducing_future(void) const;
    public:
      virtual void trigger_dependence_analysis(void);
      virtual void report_interfering_requirements(unsigned idx1,unsigned idx2);
    public:
      virtual void resolve_false(bool speculated, bool launched);
      virtual bool distribute_task(void);
      virtual RtEvent perform_mapping(MustEpochOp *owner = NULL,
                                      const DeferMappingArgs *args = NULL);
      virtual void shard_off(RtEvent mapped_precondition);
      virtual bool is_stealable(void) const;
      virtual VersionInfo& get_version_info(unsigned idx);
      virtual const VersionInfo& get_version_info(unsigned idx) const;
      virtual bool is_output_global(unsigned idx) const; 
      virtual bool is_output_valid(unsigned idx) const;
    public:
      virtual TaskKind get_task_kind(void) const;
    public:
      virtual void trigger_task_complete(void);
      virtual void trigger_task_commit(void);
    public:
      virtual bool pack_task(Serializer &rez, AddressSpaceID target);
      virtual bool unpack_task(Deserializer &derez, Processor current,
                               std::set<RtEvent> &ready_events);
    public:
      virtual void handle_future(FutureInstance *instance,
                                 void *metadata, size_t metasize,
                                 FutureFunctor *functor,
                                 Processor future_proc,
                                 bool own_functor);
      virtual void handle_post_mapped(bool deferral,
                          RtEvent pre = RtEvent::NO_RT_EVENT);
      virtual void handle_misspeculation(void);
    public:
      // ProjectionPoint methods
      virtual const DomainPoint& get_domain_point(void) const;
      virtual void set_projection_result(unsigned idx, LogicalRegion result);
    public:
      void initialize_point(SliceTask *owner, const DomainPoint &point,
                            const FutureMap &point_arguments, bool eager,
                            const std::vector<FutureMap> &point_futures);
    public:
      virtual void record_reference_mutation_effect(RtEvent event);
    public:
      // From MemoizableOp
      virtual void complete_replay(ApEvent completion_event);
    public:
      // From Memoizable
      virtual TraceLocalID get_trace_local_id(void) const;
    public:
      // For collective instance creation
      virtual CollectiveManager* find_or_create_collective_instance(
                                  MappingCallKind mapper_call, unsigned index,
                                  const LayoutConstraintSet &constraints,
                                  const std::vector<LogicalRegion> &regions,
                                  Memory::Kind kind, size_t *footprint,
                                  LayoutConstraintKind *unsat_kind,
                                  unsigned *unsat_index,
                                  DomainPoint &collective_point);
      virtual bool finalize_collective_instance(MappingCallKind mapper_call,
                                                unsigned index, bool success);
      virtual void report_total_collective_instance_calls(MappingCallKind call,
                                                          unsigned total_calls);
    public:
      void record_intra_space_dependences(unsigned index,
             const std::vector<DomainPoint> &dependences);
      bool has_remaining_inlining_dependences(
            std::map<PointTask*,unsigned> &remaining,
            std::map<RtEvent,std::vector<PointTask*> > &event_deps) const;
    protected:
      friend class SliceTask;
      PointTask                   *orig_task;
      SliceTask                   *slice_owner;
    protected:
      std::map<AddressSpaceID,RemoteTask*> remote_instances;
    };

    /**
     * \class ShardTask
     * A shard task is copy of a single task that is used for
     * executing a single copy of a control replicated task.
     * It implements the functionality of a single task so that 
     * we can use it mostly transparently for the execution of 
     * a single shard.
     */
    class ShardTask : public SingleTask {
    public:
      ShardTask(Runtime *rt, ShardManager *manager, 
                ShardID shard_id, Processor target);
      ShardTask(const ShardTask &rhs);
      virtual ~ShardTask(void);
    public:
      ShardTask& operator=(const ShardTask &rhs);
    public:
      virtual void activate(void); 
      virtual void deactivate(void);
      virtual SingleTask* get_origin_task(void) const 
        { assert(false); return NULL; }
      virtual bool is_shard_task(void) const { return true; }
      virtual bool is_top_level_task(void) const; 
      // Set this to true so we always eagerly evaluate future functors
      // at the end of a task to get an actual future instance to pass back
      virtual bool is_reducing_future(void) const { return true; }
    public:
      // From MemoizableOp
      virtual void trigger_replay(void);
    public:
      virtual void trigger_dependence_analysis(void);
      virtual void resolve_false(bool speculated, bool launched);
      virtual bool distribute_task(void);
      virtual RtEvent perform_must_epoch_version_analysis(MustEpochOp *own);
      virtual RtEvent perform_mapping(MustEpochOp *owner = NULL,
                                      const DeferMappingArgs *args = NULL);
      virtual bool is_stealable(void) const;
      virtual bool can_early_complete(ApUserEvent &chain_event);
      virtual std::map<PhysicalManager*,unsigned>*
                                       get_acquired_instances_ref(void);
    public:
      virtual ApEvent get_task_completion(void) const;
      virtual TaskKind get_task_kind(void) const;
    public:
      // Override these methods from operation class
      virtual void trigger_mapping(void); 
    protected:
      virtual void trigger_task_complete(void);
      virtual void trigger_task_commit(void);
    public:
      virtual void perform_physical_traversal(unsigned idx,
                                RegionTreeContext ctx, InstanceSet &valid);
      virtual bool pack_task(Serializer &rez, AddressSpaceID target);
      virtual bool unpack_task(Deserializer &derez, Processor current,
                               std::set<RtEvent> &ready_events); 
      virtual void perform_inlining(VariantImpl *variant,
              const std::deque<InstanceSet> &parent_regions);
    public:
      virtual void handle_future(FutureInstance *instance,
                                 void *metadata, size_t metasize,
                                 FutureFunctor *functor,
                                 Processor future_proc,
                                 bool own_functor); 
      virtual void handle_post_mapped(bool deferral,
                          RtEvent pre = RtEvent::NO_RT_EVENT);
      virtual void handle_misspeculation(void);
    protected:
      virtual InnerContext* initialize_inner_execution_context(VariantImpl *v,
                                                            bool inline_task);
      virtual EquivalenceSet* create_initial_equivalence_set(unsigned idx);
    public:
      virtual InnerContext* create_implicit_context(void);
    public:
      void launch_shard(void);
      void extract_event_preconditions(const std::deque<InstanceSet> &insts);
      void return_resources(ResourceTracker *target,
                            std::set<RtEvent> &preconditions);
      void report_leaks_and_duplicates(std::set<RtEvent> &preconditions);
      void handle_collective_message(Deserializer &derez);
      void handle_future_map_request(Deserializer &derez);
      void handle_disjoint_complete_request(Deserializer &derez);
      void handle_intra_space_dependence(Deserializer &derez);
      void handle_resource_update(Deserializer &derez,
                                  std::set<RtEvent> &applied);
      void handle_created_region_contexts(Deserializer &derez,
                                          std::set<RtEvent> &applied);
      void handle_trace_update(Deserializer &derez, AddressSpaceID source);
      ApBarrier handle_find_trace_shard_event(size_t temp_index, ApEvent event,
                                              ShardID remote_shard);
    public:
      InstanceView* create_instance_top_view(PhysicalManager *manager,
                                             AddressSpaceID source);
      void initialize_implicit_task(InnerContext *context, TaskID tid,
                                    MapperID mid, Processor proxy);
      void complete_startup_initialization(void);
    public:
      const ShardID shard_id;
    protected:
      UniqueID remote_owner_uid;
      RtBarrier shard_barrier;
      bool all_shards_complete;
    };

    /**
     * \class IndexTask
     * An index task is used to represent an index space task
     * launch performed by the runtime.  It will only live
     * on the node on which it was created.  Eventually the
     * mapper will slice the index space, and the corresponding
     * slice tasks for the index space will be distributed around
     * the machine and eventually returned to this index space task.
     */
    class IndexTask : public CollectiveInstanceCreator<MultiTask>,
                      public LegionHeapify<IndexTask> {
    public:
      static const AllocationType alloc_type = INDEX_TASK_ALLOC;
    public:
      IndexTask(Runtime *rt);
      IndexTask(const IndexTask &rhs);
      virtual ~IndexTask(void);
    public:
      IndexTask& operator=(const IndexTask &rhs);
    public:
      FutureMap initialize_task(InnerContext *ctx,
                                const IndexTaskLauncher &launcher,
                                IndexSpace launch_space,
                                bool track = true,
                                std::vector<OutputRequirement> *outputs = NULL);
      Future initialize_task(InnerContext *ctx,
                             const IndexTaskLauncher &launcher,
                             IndexSpace launch_space,
                             ReductionOpID redop,
                             bool deterministic,
                             bool track = true,
                             std::vector<OutputRequirement> *outputs = NULL);
      void initialize_predicate(const Future &pred_future,
                                const TaskArgument &pred_arg);
      void initialize_must_epoch(MustEpochOp *epoch, unsigned index,
                                 bool do_registration);
      void perform_base_dependence_analysis(void);
    protected:
      void create_output_regions(std::vector<OutputRequirement> &outputs,
                                 IndexSpace launch_space);
    public:
      virtual void activate(void);
      virtual void deactivate(void);
    protected:
      void activate_index_task(void);
      void deactivate_index_task(void);
    protected:
      virtual void finalize_output_regions(void);
    public:
      virtual bool has_prepipeline_stage(void) const
        { return need_prepipeline_stage; }
      virtual void trigger_prepipeline_stage(void);
      virtual void trigger_dependence_analysis(void);
      virtual void report_interfering_requirements(unsigned idx1,unsigned idx2);
      virtual RegionTreePath& get_privilege_path(unsigned idx);
    public:
      virtual void trigger_ready(void);
      virtual void resolve_false(bool speculated, bool launched);
      virtual void early_map_task(void);
      virtual bool distribute_task(void);
      virtual RtEvent perform_mapping(MustEpochOp *owner = NULL,
                                      const DeferMappingArgs *args = NULL);
      virtual void launch_task(bool inline_task = false);
      virtual bool is_stealable(void) const;
      virtual void map_and_launch(void);
    public:
      virtual TaskKind get_task_kind(void) const;
    protected:
      virtual void trigger_task_complete(void);
      virtual void trigger_task_commit(void);
    public:
      virtual bool pack_task(Serializer &rez, AddressSpaceID target);
      virtual bool unpack_task(Deserializer &derez, Processor current,
                               std::set<RtEvent> &ready_events);
      virtual void perform_inlining(VariantImpl *variant,
                    const std::deque<InstanceSet> &parent_regions);
    public:
      virtual SliceTask* clone_as_slice_task(IndexSpace is,
                  Processor p, bool recurse, bool stealable);
    public:
<<<<<<< HEAD
      virtual void reduce_future(const DomainPoint &point, 
                                 FutureInstance *instance);
=======
      virtual void handle_future(const DomainPoint &point, UniqueID uid,
                           const void *result, size_t result_size, bool owner,
                           FutureFunctor *functor, Processor future_proc);
>>>>>>> 612e439a
    public:
      virtual void pack_profiling_requests(Serializer &rez,
                                           std::set<RtEvent> &applied) const;
      virtual void add_copy_profiling_request(const PhysicalTraceInfo &info,
                               Realm::ProfilingRequestSet &requests, bool fill);
      virtual void handle_profiling_response(const ProfilingResponseBase *base,
                                      const Realm::ProfilingResponse &respone,
                                      const void *orig, size_t orig_length);
      virtual void handle_profiling_update(int count);
    public:
      virtual void register_must_epoch(void);
    public:
      // Make this a virtual method so for control replication we can 
      // create a different type of future map for the task
      virtual FutureMapImpl* create_future_map(TaskContext *ctx,
                    IndexSpace launch_space, IndexSpace shard_space);
    public:
      // Methods for supporting intra-index-space mapping dependences
      virtual RtEvent find_intra_space_dependence(const DomainPoint &point);
      virtual void record_intra_space_dependence(const DomainPoint &point,
                                                 const DomainPoint &next,
                                                 RtEvent point_mapped);
    public:
      virtual void record_reference_mutation_effect(RtEvent event);
    public:
      void early_map_regions(std::set<RtEvent> &applied_conditions,
                             const std::vector<unsigned> &must_premap);
      void record_origin_mapped_slice(SliceTask *local_slice);
    protected:
      // Virtual so can be overridden by ReplIndexTask
      virtual void create_future_instances(std::vector<Memory> &target_mems);
      // Callback for control replication to perform reduction for sizes
      // and provide an event for when the result is ready
      virtual void finish_index_task_reduction(void);
      virtual RtEvent finish_index_task_complete(void);
    public:
      void return_slice_mapped(unsigned points, RtEvent applied_condition,
                               ApEvent slice_complete);
      void return_slice_complete(unsigned points, RtEvent applied_condition,
         const std::map<unsigned,std::map<DomainPoint,size_t> > &output_sizes,
         void *metadata = NULL, size_t metasize = 0);
      void return_slice_commit(unsigned points, RtEvent applied_condition);
    public:
      void unpack_slice_mapped(Deserializer &derez, AddressSpaceID source);
      void unpack_slice_complete(Deserializer &derez);
      void unpack_slice_commit(Deserializer &derez);
    public:
      // From MemoizableOp
      virtual void trigger_replay(void);
    public:
      // From CollectiveInstanceCreator
      virtual IndexSpaceNode *get_collective_space(void) const
        { return launch_space; }
    protected:
      void enumerate_futures(const Domain &domain);
    public:
      static void process_slice_mapped(Deserializer &derez,
                                       AddressSpaceID source);
      static void process_slice_complete(Deserializer &derez);
      static void process_slice_commit(Deserializer &derez);
      static void process_slice_find_intra_dependence(Deserializer &derez);
      static void process_slice_record_intra_dependence(Deserializer &derez);
    protected:
      friend class SliceTask;
      Future reduction_future;
      unsigned total_points;
      unsigned mapped_points;
      unsigned complete_points;
      unsigned committed_points;
      RtUserEvent future_map_ready;
    protected:
      std::vector<RegionTreePath> privilege_paths;
      std::set<SliceTask*> origin_mapped_slices;
      std::vector<FutureInstance*> reduction_instances;
      std::vector<Memory> serdez_redop_targets;
    protected:
      std::set<RtEvent> map_applied_conditions;
      std::set<ApEvent> complete_effects;
      std::set<RtEvent> complete_preconditions;
      std::set<RtEvent> commit_preconditions;
    protected:
      std::map<DomainPoint,RtUserEvent> pending_intra_space_dependences;
    protected:
      // Profiling information
      struct IndexProfilingInfo : public Mapping::Mapper::TaskProfilingInfo {
      public:
        void *buffer;
        size_t buffer_size;
      };
      std::vector<ProfilingMeasurementID>      task_profiling_requests;
      std::vector<ProfilingMeasurementID>      copy_profiling_requests;
      std::vector<IndexProfilingInfo>                   profiling_info;
      RtUserEvent                                   profiling_reported;
      int                                           profiling_priority;
      int                               outstanding_profiling_requests;
      int                               outstanding_profiling_reported;
    protected:
      // Whether we have to do intra-task alias analysis
      bool need_intra_task_alias_analysis;
#ifdef DEBUG_LEGION
    protected:
      // For checking aliasing of points in debug mode only
      std::set<std::pair<unsigned,unsigned> > interfering_requirements;
      std::map<DomainPoint,std::vector<LogicalRegion> > point_requirements;
    public:
      void check_point_requirements(
          const std::map<DomainPoint,std::vector<LogicalRegion> > &point_reqs);
#endif
    protected:
      // Sizes of subspaces for globally indexed output regions
      std::map<unsigned,std::map<DomainPoint,size_t> > all_output_sizes;
    };

    /**
     * \class SliceTask
     * A slice task is a (possibly whole) fraction of an index
     * space task launch.  Once slice task object is made for
     * each slice created by the mapper when (possibly recursively)
     * slicing up the domain of the index space task launch.
     */
    class SliceTask : public MultiTask, public ResourceTracker,
                      public LegionHeapify<SliceTask> {
    public:
      static const AllocationType alloc_type = SLICE_TASK_ALLOC;
    public:
      enum CollectiveInstMessage {
        SLICE_COLLECTIVE_FIND_OR_CREATE,
        SLICE_COLLECTIVE_FINALIZE,
        SLICE_COLLECTIVE_REPORT,
      };
    public:
      SliceTask(Runtime *rt);
      SliceTask(const SliceTask &rhs);
      virtual ~SliceTask(void);
    public:
      SliceTask& operator=(const SliceTask &rhs);
    public:
      inline UniqueID get_remote_owner_uid(void) const 
        { return remote_owner_uid; }
    public:
      virtual void activate(void);
      virtual void deactivate(void);
    public:
      virtual void trigger_dependence_analysis(void);
    public:
      virtual void resolve_false(bool speculated, bool launched);
      virtual void early_map_task(void);
      virtual bool distribute_task(void);
      virtual VersionInfo& get_version_info(unsigned idx);
      virtual const VersionInfo& get_version_info(unsigned idx) const;
      virtual RtEvent perform_mapping(MustEpochOp *owner = NULL,
                                      const DeferMappingArgs *args = NULL);
      virtual void launch_task(bool inline_task = false);
      virtual bool is_stealable(void) const;
      virtual void map_and_launch(void);
      virtual bool is_output_global(unsigned idx) const;
      virtual bool is_output_valid(unsigned idx) const;
    public:
      virtual TaskKind get_task_kind(void) const;
    public:
      virtual bool pack_task(Serializer &rez, AddressSpaceID target);
      virtual bool unpack_task(Deserializer &derez, Processor current,
                               std::set<RtEvent> &ready_events);
      virtual void perform_inlining(VariantImpl *variant,
                    const std::deque<InstanceSet> &parent_regions);
    public:
      virtual SliceTask* clone_as_slice_task(IndexSpace is,
                  Processor p, bool recurse, bool stealable);
<<<<<<< HEAD
      virtual void reduce_future(const DomainPoint &point,
                                 FutureInstance *instance);
      void handle_future(const DomainPoint &point, FutureInstance *instance,
                        void *metadata, size_t metasize, FutureFunctor *functor,
                        Processor future_proc, bool own_functor); 
=======
      virtual void handle_future(const DomainPoint &point, UniqueID uid,
                            const void *result, size_t result_size, bool owner,
                            FutureFunctor *functor, Processor future_proc);
>>>>>>> 612e439a
    public:
      virtual void register_must_epoch(void);
      PointTask* clone_as_point_task(const DomainPoint &point,
                                     bool inline_task);
      size_t enumerate_points(bool inline_task);
      FutureInstance* get_predicate_false_result(Processor point_proc,
                              const void *&metadata, size_t &metasize);
    public:
      void check_target_processors(void) const;
      void update_target_processor(void);
      void expand_replay_slices(std::list<SliceTask*> &slices);
      void find_commit_preconditions(std::set<RtEvent> &preconditions);
    protected:
      virtual void trigger_complete(void);
      virtual void trigger_task_complete(void);
      virtual void trigger_task_commit(void);
    public:
      virtual void record_reference_mutation_effect(RtEvent event);
    public:
      void return_privileges(TaskContext *point_context,
                             std::set<RtEvent> &preconditions);
      void record_point_mapped(RtEvent child_mapped, ApEvent child_complete,
          std::map<PhysicalManager*,unsigned> &child_acquired);
      void record_point_complete(RtEvent child_complete);
      void record_point_committed(RtEvent commit_precondition =
                                  RtEvent::NO_RT_EVENT);
    public:
      void record_output_sizes(const DomainPoint &point,
                               const std::vector<OutputRegion> &output_regions);
    protected:
      void trigger_slice_mapped(void);
      void trigger_slice_complete(void);
      void trigger_slice_commit(void);
    protected:
      void pack_remote_mapped(Serializer &rez, RtEvent applied_condition,
                              ApEvent all_points_complete);
      void pack_remote_complete(Serializer &rez, RtEvent applied_condition);
      void pack_remote_commit(Serializer &rez, RtEvent applied_condition);
    public:
      static void handle_slice_return(Runtime *rt, Deserializer &derez);
    public: // Privilege tracker methods
      virtual void receive_resources(size_t return_index,
              std::map<LogicalRegion,unsigned> &created_regions,
              std::vector<LogicalRegion> &deleted_regions,
              std::set<std::pair<FieldSpace,FieldID> > &created_fields,
              std::vector<std::pair<FieldSpace,FieldID> > &deleted_fields,
              std::map<FieldSpace,unsigned> &created_field_spaces,
              std::map<FieldSpace,std::set<LogicalRegion> > &latent_spaces,
              std::vector<FieldSpace> &deleted_field_spaces,
              std::map<IndexSpace,unsigned> &created_index_spaces,
              std::vector<std::pair<IndexSpace,bool> > &deleted_index_spaces,
              std::map<IndexPartition,unsigned> &created_partitions,
              std::vector<std::pair<IndexPartition,bool> > &deleted_partitions,
              std::set<RtEvent> &preconditions);
    public:
      // From MemoizableOp
      virtual void trigger_replay(void);
      virtual void complete_replay(ApEvent instance_ready_event);
    public:
      // Methods for supporting intra-index-space mapping dependences
      virtual RtEvent find_intra_space_dependence(const DomainPoint &point);
      virtual void record_intra_space_dependence(const DomainPoint &point,
                                                 const DomainPoint &next,
                                                 RtEvent point_mapped);
    public:
      // For collective instance creation
      virtual CollectiveManager* find_or_create_collective_instance(
                                  MappingCallKind mapper_call, unsigned index,
                                  const LayoutConstraintSet &constraints,
                                  const std::vector<LogicalRegion> &regions,
                                  Memory::Kind kind, size_t *footprint,
                                  LayoutConstraintKind *unsat_kind,
                                  unsigned *unsat_index,
                                  DomainPoint &collective_point);
      virtual bool finalize_collective_instance(MappingCallKind mapper_call,
                                                unsigned index, bool success);
      virtual void report_total_collective_instance_calls(MappingCallKind call,
                                                          unsigned total_calls);
      static void handle_collective_instance_request(Deserializer &derez,
                                       AddressSpaceID source, Runtime *rutime);
      static void handle_collective_instance_response(Deserializer &derez,
                                                      Runtime *runtime);
    protected:
      friend class IndexTask;
      friend class PointTask;
      friend class ReplMustEpochOp;
      std::vector<PointTask*> points;
    protected:
      unsigned num_unmapped_points;
      unsigned num_uncomplete_points;
      unsigned num_uncommitted_points;
    protected:
      IndexTask *index_owner;
      UniqueID remote_unique_id;
      bool origin_mapped;
      UniqueID remote_owner_uid;
      DomainPoint reduction_instance_point;
      // An event for tracking when origin-mapped slices on the owner
      // node have committed so we can trigger things appropriately
      RtUserEvent origin_mapped_complete;
    protected:
      std::set<RtEvent> map_applied_conditions;
      std::set<ApEvent> point_completions;
      std::set<RtEvent> complete_preconditions;
      std::set<RtEvent> commit_preconditions;
    protected:
      std::set<std::pair<DomainPoint,DomainPoint> > unique_intra_space_deps;
    protected:
      // Sizes of subspaces for globally indexed output regions
      std::map<unsigned,std::map<DomainPoint,size_t> > all_output_sizes;
    };

  }; // namespace Internal
}; // namespace Legion

#endif // __LEGION_TASKS_H__<|MERGE_RESOLUTION|>--- conflicted
+++ resolved
@@ -614,7 +614,6 @@
      */
     class MultiTask : public TaskOp {
     public:
-<<<<<<< HEAD
       class OutputOptions {
       public:
         OutputOptions(void) : store(0) { }
@@ -625,11 +624,10 @@
         inline bool valid_requirement(void) const { return (store & 2); }
       private:
         unsigned char store;
-=======
+      };
       struct FutureHandles : public Collectable {
       public:
         std::map<DomainPoint,DistributedID> handles;
->>>>>>> 612e439a
       };
     public:
       MultiTask(Runtime *rt);
@@ -674,14 +672,8 @@
     public:
       virtual SliceTask* clone_as_slice_task(IndexSpace is,
                       Processor p, bool recurse, bool stealable) = 0;
-<<<<<<< HEAD
       virtual void reduce_future(const DomainPoint &point,
                                  FutureInstance *instance) = 0;
-=======
-      virtual void handle_future(const DomainPoint &point, UniqueID uid,
-                           const void *result, size_t result_size, bool owner,
-                           FutureFunctor *functor, Processor proc) = 0;
->>>>>>> 612e439a
       virtual void register_must_epoch(void) = 0;
     public:
       // Methods for supporting intra-index-space mapping dependences
@@ -1131,14 +1123,8 @@
       virtual SliceTask* clone_as_slice_task(IndexSpace is,
                   Processor p, bool recurse, bool stealable);
     public:
-<<<<<<< HEAD
       virtual void reduce_future(const DomainPoint &point, 
                                  FutureInstance *instance);
-=======
-      virtual void handle_future(const DomainPoint &point, UniqueID uid,
-                           const void *result, size_t result_size, bool owner,
-                           FutureFunctor *functor, Processor future_proc);
->>>>>>> 612e439a
     public:
       virtual void pack_profiling_requests(Serializer &rez,
                                            std::set<RtEvent> &applied) const;
@@ -1307,17 +1293,12 @@
     public:
       virtual SliceTask* clone_as_slice_task(IndexSpace is,
                   Processor p, bool recurse, bool stealable);
-<<<<<<< HEAD
       virtual void reduce_future(const DomainPoint &point,
                                  FutureInstance *instance);
-      void handle_future(const DomainPoint &point, FutureInstance *instance,
-                        void *metadata, size_t metasize, FutureFunctor *functor,
-                        Processor future_proc, bool own_functor); 
-=======
-      virtual void handle_future(const DomainPoint &point, UniqueID uid,
-                            const void *result, size_t result_size, bool owner,
-                            FutureFunctor *functor, Processor future_proc);
->>>>>>> 612e439a
+      void handle_future(const DomainPoint &point, UniqueID uid,
+                         FutureInstance *instance, void *metadata, 
+                         size_t metasize, FutureFunctor *functor,
+                         Processor future_proc, bool own_functor); 
     public:
       virtual void register_must_epoch(void);
       PointTask* clone_as_point_task(const DomainPoint &point,
