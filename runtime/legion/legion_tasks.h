/* Copyright 2020 Stanford University, NVIDIA Corporation
 *
 * Licensed under the Apache License, Version 2.0 (the "License");
 * you may not use this file except in compliance with the License.
 * You may obtain a copy of the License at
 *
 *     http://www.apache.org/licenses/LICENSE-2.0
 *
 * Unless required by applicable law or agreed to in writing, software
 * distributed under the License is distributed on an "AS IS" BASIS,
 * WITHOUT WARRANTIES OR CONDITIONS OF ANY KIND, either express or implied.
 * See the License for the specific language governing permissions and
 * limitations under the License.
 */


#ifndef __LEGION_TASKS_H__
#define __LEGION_TASKS_H__

#include "legion.h"
#include "legion/runtime.h"
#include "legion/legion_ops.h"
#include "legion/region_tree.h"
#include "legion/legion_mapping.h"
#include "legion/legion_utilities.h"
#include "legion/legion_allocation.h"

namespace Legion {
  namespace Internal {

    /**
     * \class ResourceTracker
     * A helper class for tracking which privileges an
     * operation owns. This is inherited by multi-tasks
     * for aggregating the privilege results of their
     * children as well as task contexts for tracking
     * which privileges have been accrued or deleted
     * as part of the execution of the task.
     */
    class ResourceTracker {
    public:
      ResourceTracker(void);
      ResourceTracker(const ResourceTracker &rhs);
      virtual ~ResourceTracker(void);
    public:
      ResourceTracker& operator=(const ResourceTracker &rhs);
    public:
      void return_resources(ResourceTracker *target, size_t return_index,
                            std::set<RtEvent> &preconditions);
      virtual void receive_resources(size_t return_index,
              std::map<LogicalRegion,unsigned> &created_regions,
              std::vector<LogicalRegion> &deleted_regions,
              std::set<std::pair<FieldSpace,FieldID> > &created_fields,
              std::vector<std::pair<FieldSpace,FieldID> > &deleted_fields,
              std::map<FieldSpace,unsigned> &created_field_spaces,
              std::map<FieldSpace,std::set<LogicalRegion> > &latent_spaces,
              std::vector<FieldSpace> &deleted_field_spaces,
              std::map<IndexSpace,unsigned> &created_index_spaces,
              std::vector<std::pair<IndexSpace,bool> > &deleted_index_spaces,
              std::map<IndexPartition,unsigned> &created_partitions,
              std::vector<std::pair<IndexPartition,bool> > &deleted_partitions,
              std::set<RtEvent> &preconditions) = 0;
      void pack_resources_return(Serializer &rez, size_t return_index);
      static RtEvent unpack_resources_return(Deserializer &derez,
                                             ResourceTracker *target);
    protected:
      std::map<LogicalRegion,unsigned>                 created_regions;
      std::map<LogicalRegion,bool>                     local_regions;
      std::set<std::pair<FieldSpace,FieldID> >         created_fields;
      std::map<std::pair<FieldSpace,FieldID>,bool>     local_fields;
      std::map<FieldSpace,unsigned>                    created_field_spaces;
      std::map<IndexSpace,unsigned>                    created_index_spaces;
      std::map<IndexPartition,unsigned>                created_index_partitions;
    protected:
      std::vector<LogicalRegion>                       deleted_regions;
      std::vector<std::pair<FieldSpace,FieldID> >      deleted_fields;
      std::vector<FieldSpace>                          deleted_field_spaces;
      std::map<FieldSpace,std::set<LogicalRegion> >    latent_field_spaces;
      std::vector<std::pair<IndexSpace,bool> >         deleted_index_spaces;
      std::vector<std::pair<IndexPartition,bool> >     deleted_index_partitions;
    };

    /**
     * \class ExternalTask
     * An extention of the external-facing Task to help
     * with packing and unpacking them
     */
    class ExternalTask : public Task, public ExternalMappable {
    public:
      ExternalTask(void);
    public:
      void pack_external_task(Serializer &rez, AddressSpaceID target) const;
      void unpack_external_task(Deserializer &derez, Runtime *runtime,
                                ReferenceMutator *mutator);
    public:
      virtual void set_context_index(size_t index) = 0;
    protected:
      AllocManager *arg_manager;
    };

    /**
     * \class TaskOp
     * This is the base task operation class for all
     * kinds of tasks in the system.
     */
    class TaskOp : public ExternalTask, public MemoizableOp<SpeculativeOp> {
    public:
      enum TaskKind {
        INDIVIDUAL_TASK_KIND,
        POINT_TASK_KIND,
        INDEX_TASK_KIND,
        SLICE_TASK_KIND,
        SHARD_TASK_KIND,
      };
    public:
      struct TriggerTaskArgs : public LgTaskArgs<TriggerTaskArgs> {
      public:
        static const LgTaskID TASK_ID = LG_TRIGGER_TASK_ID;
      public:
        TriggerTaskArgs(TaskOp *t)
          : LgTaskArgs<TriggerTaskArgs>(t->get_unique_op_id()), op(t) { }
      public:
        TaskOp *const op;
      };
      struct DeferDistributeArgs : public LgTaskArgs<DeferDistributeArgs> {
      public:
        static const LgTaskID TASK_ID = LG_DEFER_DISTRIBUTE_TASK_ID;
      public:
        DeferDistributeArgs(TaskOp *op)
          : LgTaskArgs<DeferDistributeArgs>(op->get_unique_op_id()),
            proxy_this(op) { }
      public:
        TaskOp *const proxy_this;
      };
      struct DeferMappingArgs : public LgTaskArgs<DeferMappingArgs> {
      public:
        static const LgTaskID TASK_ID = LG_DEFER_PERFORM_MAPPING_TASK_ID;
      public:
        DeferMappingArgs(TaskOp *op, MustEpochOp *owner,
                         RtUserEvent done, unsigned cnt,
                         std::vector<unsigned> *performed,
                         std::vector<ApEvent> *eff)
          : LgTaskArgs<DeferMappingArgs>(op->get_unique_op_id()),
            proxy_this(op), must_op(owner), done_event(done),
            invocation_count(cnt), performed_regions(performed),
            effects(eff) { }
      public:
        TaskOp *const proxy_this;
        MustEpochOp *const must_op;
        const RtUserEvent done_event;
        const unsigned invocation_count;
        std::vector<unsigned> *const performed_regions;
        std::vector<ApEvent> *const effects;
      };
      struct DeferLaunchArgs : public LgTaskArgs<DeferLaunchArgs> {
      public:
        static const LgTaskID TASK_ID = LG_DEFER_LAUNCH_TASK_ID;
      public:
        DeferLaunchArgs(TaskOp *op)
          : LgTaskArgs<DeferLaunchArgs>(op->get_unique_op_id()),
            proxy_this(op) { }
      public:
        TaskOp *const proxy_this;
      };
      struct DeferredFutureSetArgs : public LgTaskArgs<DeferredFutureSetArgs> {
      public:
        static const LgTaskID TASK_ID = LG_DEFERRED_FUTURE_SET_ID;
      public:
        DeferredFutureSetArgs(FutureImpl *tar, FutureImpl *res, TaskOp *t)
          : LgTaskArgs<DeferredFutureSetArgs>(t->get_unique_op_id()),
            target(tar), result(res), task_op(t) { }
      public:
        FutureImpl *const target;
        FutureImpl *const result;
        TaskOp *const task_op;
      };
      struct DeferredFutureMapSetArgs :
        public LgTaskArgs<DeferredFutureMapSetArgs> {
      public:
        static const LgTaskID TASK_ID = LG_DEFERRED_FUTURE_MAP_SET_ID;
      public:
        DeferredFutureMapSetArgs(FutureMapImpl *map, FutureImpl *res,
                                 Domain d, TaskOp *t)
          : LgTaskArgs<DeferredFutureMapSetArgs>(t->get_unique_op_id()),
            future_map(map), result(res), domain(d), task_op(t) { }
      public:
        FutureMapImpl *const future_map;
        FutureImpl *const result;
        const Domain domain;
        TaskOp *const task_op;
      };
      struct DeferredEnqueueArgs : public LgTaskArgs<DeferredEnqueueArgs> {
      public:
        static const LgTaskID TASK_ID = LG_DEFERRED_ENQUEUE_TASK_ID;
      public:
        DeferredEnqueueArgs(ProcessorManager *man, TaskOp *t)
          : LgTaskArgs<DeferredEnqueueArgs>(t->get_unique_op_id()),
            manager(man), task(t) { }
      public:
        ProcessorManager *const manager;
        TaskOp *const task;
      };
      struct DeferredTaskCompleteArgs : 
        public LgTaskArgs<DeferredTaskCompleteArgs> {
      public:
        static const LgTaskID TASK_ID = LG_DEFERRED_TASK_COMPLETE_TASK_ID;
      public:
        DeferredTaskCompleteArgs(TaskOp *t)
          : LgTaskArgs<DeferredTaskCompleteArgs>(t->get_unique_op_id()),
            task(t) { }
      public:
        TaskOp *const task;
      };
    public:
      TaskOp(Runtime *rt);
      virtual ~TaskOp(void);
    public:
      virtual UniqueID get_unique_id(void) const;
      virtual size_t get_context_index(void) const;
      virtual void set_context_index(size_t index);
      virtual const char* get_task_name(void) const;
      virtual bool is_reducing_future(void) const;
      virtual void pack_remote_operation(Serializer &rez, AddressSpaceID target,
                                         std::set<RtEvent> &applied) const;
      virtual void pack_profiling_requests(Serializer &rez,
                                           std::set<RtEvent> &applied) const;
    public:
      bool is_remote(void) const;
      inline bool is_stolen(void) const { return (steal_count > 0); }
      inline bool is_origin_mapped(void) const { return map_origin; }
      inline bool is_replicated(void) const { return replicate; }
      int get_depth(void) const;
    public:
      void set_current_proc(Processor current);
      inline void set_origin_mapped(bool origin) { map_origin = origin; }
      inline void set_replicated(bool repl) { replicate = repl; }
      inline void set_target_proc(Processor next) { target_proc = next; }
    protected:
      void activate_task(void);
      void deactivate_task(void);
    public:
      void set_must_epoch(MustEpochOp *epoch, unsigned index,
                          bool do_registration);
    public:
      void pack_base_task(Serializer &rez, AddressSpaceID target);
      void unpack_base_task(Deserializer &derez,
                            std::set<RtEvent> &ready_events);
      void pack_base_external_task(Serializer &rez, AddressSpaceID target);
      void unpack_base_external_task(Deserializer &derez,
                                     ReferenceMutator *mutator);
    public:
      void mark_stolen(void);
      void initialize_base_task(InnerContext *ctx, bool track,
            const std::vector<StaticDependence> *dependences,
            const Predicate &p, Processor::TaskFuncID tid);
      void check_empty_field_requirements(void);
      size_t check_future_size(FutureImpl *impl);
    public:
      bool select_task_options(bool prioritize);
    public:
      virtual void activate(void) = 0;
      virtual void deactivate(void) = 0;
      virtual const char* get_logging_name(void) const;
      virtual OpKind get_operation_kind(void) const;
      virtual size_t get_region_count(void) const;
      virtual Mappable* get_mappable(void);
    public:
      virtual void trigger_dependence_analysis(void) = 0;
      virtual void trigger_complete(void);
      virtual void trigger_commit(void);
    public:
      virtual bool query_speculate(bool &value, bool &mapping_only);
      virtual void resolve_true(bool speculated, bool launched);
      virtual void resolve_false(bool speculated, bool launched) = 0;
    public:
      virtual void select_sources(const unsigned index,
                                  const InstanceRef &target,
                                  const InstanceSet &sources,
                                  std::vector<unsigned> &ranking);
      virtual void update_atomic_locks(const unsigned index,
                                       Reservation lock, bool exclusive);
      virtual unsigned find_parent_index(unsigned idx);
      virtual VersionInfo& get_version_info(unsigned idx);
      virtual const VersionInfo& get_version_info(unsigned idx) const;
      virtual RegionTreePath& get_privilege_path(unsigned idx);
      virtual ApEvent compute_sync_precondition(const TraceInfo *info) const;
      virtual std::map<PhysicalManager*,unsigned>*
                                            get_acquired_instances_ref(void);
    public:
      virtual void early_map_task(void) = 0;
      virtual bool distribute_task(void) = 0;
      virtual RtEvent perform_mapping(MustEpochOp *owner = NULL,
                                      const DeferMappingArgs *args = NULL) = 0;
      virtual void launch_task(void) = 0;
      virtual bool is_stealable(void) const = 0;
    public:
      virtual ApEvent get_task_completion(void) const = 0;
      virtual TaskKind get_task_kind(void) const = 0;
    public:
      // Returns true if the task should be deactivated
      virtual bool pack_task(Serializer &rez, AddressSpaceID target) = 0;
      virtual bool unpack_task(Deserializer &derez, Processor current,
                               std::set<RtEvent> &ready_events) = 0;
      virtual void perform_inlining(TaskContext *enclosing) = 0;
    public:
      virtual void end_inline_task(const void *result, size_t result_size,
                                   bool owned, FutureFunctor *functor);
    public:
      RtEvent defer_distribute_task(RtEvent precondition);
      RtEvent defer_perform_mapping(RtEvent precondition, MustEpochOp *op,
                                    const DeferMappingArgs *args,
                                    unsigned invocation_count,
                                    std::vector<unsigned> *performed = NULL,
                                    std::vector<ApEvent> *effects = NULL);
      RtEvent defer_launch_task(RtEvent precondition);
    protected:
      void enqueue_ready_task(bool use_target_processor,
                              RtEvent wait_on = RtEvent::NO_RT_EVENT);
    public:
      // Tell the parent context that this task is in a ready queue
      void activate_outstanding_task(void);
      void deactivate_outstanding_task(void);
    public:
      void perform_privilege_checks(void);
    public:
      void find_early_mapped_region(unsigned idx, InstanceSet &ref);
      void clone_task_op_from(TaskOp *rhs, Processor p,
                              bool stealable, bool duplicate_args);
      void update_grants(const std::vector<Grant> &grants);
      void update_arrival_barriers(const std::vector<PhaseBarrier> &barriers);
      void compute_point_region_requirements(void);
      void complete_point_projection(void);
      bool prepare_steal(void);
    public:
      void compute_parent_indexes(TaskContext *alt_context = NULL);
      void perform_intra_task_alias_analysis(bool is_tracing,
          LegionTrace *trace, std::vector<RegionTreePath> &privilege_paths);
    public:
      // From Memoizable
      virtual const RegionRequirement& get_requirement(unsigned idx) const
        { return regions[idx]; }
    public:
      // These methods get called once the task has executed
      // and all the children have either mapped, completed,
      // or committed.
      void trigger_children_complete(void);
      void trigger_children_committed(void);
    protected:
      // Tasks have two requirements to complete:
      // - all speculation must be resolved
      // - all children must be complete
      virtual void trigger_task_complete(bool deferred = false) = 0;
      // Tasks have two requirements to commit:
      // - all commit dependences must be satisfied (trigger_commit)
      // - all children must commit (children_committed)
      virtual void trigger_task_commit(void) = 0;
    public:
      static void handle_deferred_task_complete(const void *args);
    protected:
      // Early mapped regions
      std::map<unsigned/*idx*/,InstanceSet>     early_mapped_regions;
      // A map of any locks that we need to take for this task
      std::map<Reservation,bool/*exclusive*/>   atomic_locks;
      // Post condition effects for copies out
      std::set<ApEvent>                         effects_postconditions;
      // Set of acquired instances for this task
      std::map<PhysicalManager*,unsigned/*ref count*/> acquired_instances;
    protected:
      std::vector<unsigned>                     parent_req_indexes;
    protected:
      bool complete_received;
      bool commit_received;
    protected:
      bool options_selected;
      bool memoize_selected;
      bool map_origin;
      bool request_valid_instances;
      bool replicate;
    protected:
      // For managing predication
      PredEvent true_guard;
      PredEvent false_guard;
    private:
      mutable bool is_local;
      mutable bool local_cached;
    protected:
      bool children_complete;
      bool children_commit;
    protected:
      MapperManager *mapper;
    public:
      // Index for this must epoch op
      unsigned must_epoch_index;
    public:
      // Static methods
      static void process_unpack_task(Runtime *rt, Deserializer &derez);
      static void process_remote_replay(Runtime *rt, Deserializer &derez);
    public:
      static void log_requirement(UniqueID uid, unsigned idx,
                                 const RegionRequirement &req);
    };

    /**
     * \class RemoteTaskOp
     * This is a remote copy of a TaskOp to be used
     * for mapper calls and other operations
     */
    class RemoteTaskOp : public ExternalTask, public RemoteOp {
    public:
      RemoteTaskOp(Runtime *rt, Operation *ptr, AddressSpaceID src);
      RemoteTaskOp(const RemoteTaskOp &rhs);
      virtual ~RemoteTaskOp(void);
    public:
      RemoteTaskOp& operator=(const RemoteTaskOp &rhs);
    public:
      virtual UniqueID get_unique_id(void) const;
      virtual size_t get_context_index(void) const;
      virtual int get_depth(void) const;
      virtual const char* get_task_name(void) const;
      virtual void set_context_index(size_t index);
    public:
      virtual const char* get_logging_name(void) const;
      virtual OpKind get_operation_kind(void) const;
      virtual void select_sources(const unsigned index,
                                  const InstanceRef &target,
                                  const InstanceSet &sources,
                                  std::vector<unsigned> &ranking);
      virtual void pack_remote_operation(Serializer &rez, AddressSpaceID target,
                                         std::set<RtEvent> &applied) const;
      virtual void unpack(Deserializer &derez, ReferenceMutator &mutator);
    };

    /**
     * \class SingleTask
     * This is the parent type for each of the single class
     * kinds of classes.  It also serves as the type that
     * represents a context for each application level task.
     */
    class SingleTask : public TaskOp {
    public:
      struct MisspeculationTaskArgs :
        public LgTaskArgs<MisspeculationTaskArgs> {
      public:
        static const LgTaskID TASK_ID = LG_MISSPECULATE_TASK_ID;
      public:
        MisspeculationTaskArgs(SingleTask *t)
          : LgTaskArgs<MisspeculationTaskArgs>(t->get_unique_op_id()),
            task(t) { }
      public:
        SingleTask *const task;
      };
    public:
      SingleTask(Runtime *rt);
      virtual ~SingleTask(void);
    protected:
      void activate_single(void);
      void deactivate_single(void);
    public:
      virtual void trigger_dependence_analysis(void) = 0;
    public:
      // These two functions are only safe to call after
      // the task has had its variant selected
      bool is_leaf(void) const;
      bool is_inner(void) const;
      bool is_created_region(unsigned index) const;
      void update_no_access_regions(void);
      void clone_single_from(SingleTask *task);
    public:
      inline void clone_virtual_mapped(std::vector<bool> &target) const
        { target = virtual_mapped; }
      inline void clone_parent_req_indexes(std::vector<unsigned> &target) const
        { target = parent_req_indexes; }
      inline const std::deque<InstanceSet>&
        get_physical_instances(void) const { return physical_instances; }
      inline const std::vector<bool>& get_no_access_regions(void) const
        { return no_access_regions; }
      inline VariantID get_selected_variant(void) const
        { return selected_variant; }
      inline const std::set<RtEvent>& get_map_applied_conditions(void) const
        { return map_applied_conditions; }
      inline RtEvent get_profiling_reported(void) const
        { return profiling_reported; }
    public:
      RtEvent perform_versioning_analysis(const bool post_mapper);
      void initialize_map_task_input(Mapper::MapTaskInput &input,
                                     Mapper::MapTaskOutput &output,
                                     MustEpochOp *must_epoch_owner,
                                     std::vector<InstanceSet> &valid_instances);
      void finalize_map_task_output(Mapper::MapTaskInput &input,
                                    Mapper::MapTaskOutput &output,
                                    MustEpochOp *must_epoch_owner,
                                    std::vector<InstanceSet> &valid_instances);
      void replay_map_task_output(void);
      virtual InnerContext* create_implicit_context(void);
      void set_shard_manager(ShardManager *manager);
    protected: // mapper helper calls
      void validate_target_processors(const std::vector<Processor> &prcs) const;
      void validate_variant_selection(MapperManager *local_mapper,
          VariantImpl *impl, Processor::Kind kind, const char *call_name) const;
    protected:
      void invoke_mapper(MustEpochOp *must_epoch_owner);
      void invoke_mapper_replicated(MustEpochOp *must_epoch_owner);
      RtEvent map_all_regions(ApEvent user_event, MustEpochOp *must_epoch_owner,
                              const DeferMappingArgs *defer_args);
      void perform_post_mapping(const TraceInfo &trace_info);
      void replicate_task(void);
    protected:
      void pack_single_task(Serializer &rez, AddressSpaceID target);
      void unpack_single_task(Deserializer &derez,
                              std::set<RtEvent> &ready_events);
      void send_remote_context(AddressSpaceID target, RemoteTask *dst);
    public:
      virtual void pack_profiling_requests(Serializer &rez,
                                           std::set<RtEvent> &applied) const;
      virtual void add_copy_profiling_request(const PhysicalTraceInfo &info,
                               Realm::ProfilingRequestSet &requests, bool fill);
      virtual void handle_profiling_response(const ProfilingResponseBase *base,
                                      const Realm::ProfilingResponse &respone,
                                      const void *orig, size_t orig_length);
      virtual void handle_profiling_update(int count);
      void finalize_single_task_profiling(void);
    public:
      virtual void activate(void) = 0;
      virtual void deactivate(void) = 0;
      virtual bool is_top_level_task(void) const { return false; }
      virtual bool is_shard_task(void) const { return false; }
      virtual SingleTask* get_origin_task(void) const = 0;
    public:
      virtual void resolve_false(bool speculated, bool launched) = 0;
      virtual void launch_task(void);
      virtual void early_map_task(void) = 0;
      virtual bool distribute_task(void) = 0;
      virtual RtEvent perform_mapping(MustEpochOp *owner = NULL,
                                      const DeferMappingArgs *args = NULL) = 0;
      // For tasks that are sharded off by control replication
      virtual void shard_off(RtEvent mapped_precondition);
      virtual bool is_stealable(void) const = 0;
      virtual bool can_early_complete(ApUserEvent &chain_event) = 0;
    public:
      virtual ApEvent get_task_completion(void) const = 0;
      virtual TaskKind get_task_kind(void) const = 0;
    public:
      // Override these methods from operation class
      virtual void trigger_mapping(void);
    protected:
      friend class ShardManager;
      virtual void trigger_task_complete(bool deferred = false) = 0;
      virtual void trigger_task_commit(void) = 0;
    public:
      virtual bool pack_task(Serializer &rez, AddressSpaceID target) = 0;
      virtual bool unpack_task(Deserializer &derez, Processor current,
                               std::set<RtEvent> &ready_events) = 0; 
      virtual void pack_as_shard_task(Serializer &rez, 
                                      AddressSpaceID target) = 0;
      virtual void perform_inlining(TaskContext *enclosing) = 0;
    public:
      virtual void handle_future(const void *res, size_t res_size,
                                 bool owned, FutureFunctor *functor,
                                 Processor future_proc) = 0;
      virtual void handle_post_mapped(bool deferral,
                          RtEvent pre = RtEvent::NO_RT_EVENT) = 0;
      virtual void handle_misspeculation(void) = 0;
    public:
      // From Memoizable
      virtual bool is_memoizable_task(void) const { return true; }
      virtual ApEvent get_memo_completion(void) const
        { return get_task_completion(); }
      virtual void replay_mapping_output(void) { replay_map_task_output(); }
      virtual void set_effects_postcondition(ApEvent postcondition);
    public:
      void handle_remote_profiling_response(Deserializer &derez);
      static void process_remote_profiling_response(Deserializer &derez);
    protected:
      virtual InnerContext* initialize_inner_execution_context(VariantImpl *v);
    protected:
      // Boolean for each region saying if it is virtual mapped
      std::vector<bool>                     virtual_mapped;
      // Regions which are NO_ACCESS or have no privilege fields
      std::vector<bool>                     no_access_regions;
      // The version infos for this operation
      LegionVector<VersionInfo>::aligned    version_infos;
    protected:
      std::vector<Processor>                target_processors;
      // Hold the result of the mapping
      std::deque<InstanceSet>               physical_instances;
    protected: // Mapper choices
      std::set<unsigned>                    untracked_valid_regions;
      VariantID                             selected_variant;
      TaskPriority                          task_priority;
      bool                                  perform_postmap;
    protected:
      // origin-mapped cases need to know if they've been mapped or not yet
      bool                                  first_mapping;
      std::set<RtEvent>                     intra_space_mapping_dependences;
      // Events that must be triggered before we are done mapping
      std::set<RtEvent>                     map_applied_conditions;
      RtUserEvent                           deferred_complete_mapping;
    protected:
      TaskContext*                          execution_context;
      TraceInfo*                            remote_trace_info;
      // For replication of this task
      ShardManager*                         shard_manager;
    protected:
      std::map<AddressSpaceID,RemoteTask*>  remote_instances;
    protected:
      mutable bool leaf_cached, is_leaf_result;
      mutable bool inner_cached, is_inner_result;
    protected:
      // Profiling information
      struct SingleProfilingInfo : public Mapping::Mapper::TaskProfilingInfo {
      public:
        void *buffer;
        size_t buffer_size;
      };
      std::vector<ProfilingMeasurementID>      task_profiling_requests;
      std::vector<ProfilingMeasurementID>      copy_profiling_requests;
      std::vector<SingleProfilingInfo>                  profiling_info;
      RtUserEvent                                   profiling_reported;
      int                                           profiling_priority;
      int                               outstanding_profiling_requests;
      int                               outstanding_profiling_reported;
#ifdef DEBUG_LEGION
    protected:
      // For checking that premapped instances didn't change during mapping
      std::map<unsigned/*index*/,
               std::vector<Mapping::PhysicalInstance> > premapped_instances;
#endif
    };

    /**
     * \class MultiTask
     * This is the parent type for each of the multi-task
     * kinds of classes.
     */
    class MultiTask : public TaskOp {
    public:
      MultiTask(Runtime *rt);
      virtual ~MultiTask(void);
    protected:
      void activate_multi(void);
      void deactivate_multi(void);
    public:
      bool is_sliced(void) const;
      void slice_index_space(void);
      void trigger_slices(void);
      void clone_multi_from(MultiTask *task, IndexSpace is, Processor p,
                            bool recurse, bool stealable);
    public:
      virtual void activate(void) = 0;
      virtual void deactivate(void) = 0;
      virtual bool is_reducing_future(void) const { return (redop > 0); }
    public:
      virtual void trigger_dependence_analysis(void) = 0;
    public:
      virtual void resolve_false(bool speculated, bool launched) = 0;
      virtual void early_map_task(void) = 0;
      virtual bool distribute_task(void) = 0;
      virtual RtEvent perform_mapping(MustEpochOp *owner = NULL,
                                      const DeferMappingArgs *args = NULL) = 0;
      virtual void launch_task(void) = 0;
      virtual bool is_stealable(void) const = 0;
      virtual void map_and_launch(void) = 0;
    public:
      virtual ApEvent get_task_completion(void) const = 0;
      virtual TaskKind get_task_kind(void) const = 0;
    public:
      virtual void trigger_mapping(void);
    protected:
      virtual void trigger_task_complete(bool deferred = false) = 0;
      virtual void trigger_task_commit(void) = 0;
    public:
      virtual bool pack_task(Serializer &rez, AddressSpaceID target) = 0;
      virtual bool unpack_task(Deserializer &derez, Processor current,
                               std::set<RtEvent> &ready_events) = 0;
      virtual void perform_inlining(TaskContext *enclosing) = 0;
    public:
      virtual SliceTask* clone_as_slice_task(IndexSpace is,
                      Processor p, bool recurse, bool stealable) = 0;
      virtual void handle_future(const DomainPoint &point, const void *result,
                                 size_t result_size, bool owner,
                                 FutureFunctor *functor, Processor proc) = 0;
      virtual void register_must_epoch(void) = 0;
    public:
      // Methods for supporting intra-index-space mapping dependences
      virtual RtEvent find_intra_space_dependence(const DomainPoint &point) = 0;
      virtual void record_intra_space_dependence(const DomainPoint &point,
                                                 const DomainPoint &next,
                                                 RtEvent point_mapped) = 0;
    public:
      void pack_multi_task(Serializer &rez, AddressSpaceID target);
      void unpack_multi_task(Deserializer &derez,
                             std::set<RtEvent> &ready_events);
    public:
      void initialize_reduction_state(void);
      void fold_reduction_future(const void *result, size_t result_size,
                                 bool owner, bool exclusive);
    protected:
      std::list<SliceTask*> slices;
      bool sliced;
    protected:
      IndexSpaceNode *launch_space; // global set of points
      IndexSpace internal_space; // local set of points
      FutureMap future_map;
      ReductionOpID redop;
      bool deterministic_redop;
      const ReductionOp *reduction_op;
      FutureMap point_arguments;
      std::vector<FutureMap> point_futures;
      // For handling reductions of types with serdez methods
      const SerdezRedopFns *serdez_redop_fns;
      size_t reduction_state_size;
      void *reduction_state;
      // Temporary storage for future results
      std::map<DomainPoint,std::pair<void*,size_t> > temporary_futures;
      // used for detecting cases where we've already mapped a mutli task
      // on the same node but moved it to a different processor
      bool first_mapping;
    protected:
      bool children_complete_invoked;
      bool children_commit_invoked;
    protected:
      Future predicate_false_future;
      void *predicate_false_result;
      size_t predicate_false_size;
    protected:
      std::map<DomainPoint,RtEvent> intra_space_dependences;
    };

    /**
     * \class IndividualTask
     * This class serves as the basis for all individual task
     * launch calls performed by the runtime.
     */
    class IndividualTask : public SingleTask,
                           public LegionHeapify<IndividualTask> {
    public:
      static const AllocationType alloc_type = INDIVIDUAL_TASK_ALLOC;
    public:
      IndividualTask(Runtime *rt);
      IndividualTask(const IndividualTask &rhs);
      virtual ~IndividualTask(void);
    public:
      IndividualTask& operator=(const IndividualTask &rhs);
    public:
      virtual void activate(void);
      virtual void deactivate(void);
    protected:
      void activate_individual_task(void);
      void deactivate_individual_task(void);
      virtual SingleTask* get_origin_task(void) const { return orig_task; }
    public:
      Future initialize_task(InnerContext *ctx,
                             const TaskLauncher &launcher,
                             bool track = true, bool top_level=false,
                             bool implicit_top_level = false);
      void initialize_must_epoch(MustEpochOp *epoch, unsigned index,
                                 bool do_registration);
      void perform_base_dependence_analysis(void);
    public:
      virtual bool has_prepipeline_stage(void) const
        { return need_prepipeline_stage; }
      virtual void trigger_prepipeline_stage(void);
      virtual void trigger_dependence_analysis(void);
      virtual void trigger_ready(void);
      virtual void report_interfering_requirements(unsigned idx1,unsigned idx2); 
    public:
      virtual void resolve_false(bool speculated, bool launched);
      virtual void early_map_task(void);
      virtual bool distribute_task(void);
      virtual RtEvent perform_mapping(MustEpochOp *owner = NULL,
                                      const DeferMappingArgs *args = NULL);
      virtual bool is_stealable(void) const;
      virtual bool can_early_complete(ApUserEvent &chain_event);
      virtual VersionInfo& get_version_info(unsigned idx);
      virtual const VersionInfo& get_version_info(unsigned idx) const;
      virtual RegionTreePath& get_privilege_path(unsigned idx);
    public:
      virtual ApEvent get_task_completion(void) const;
      virtual TaskKind get_task_kind(void) const;
    public:
      virtual void trigger_task_complete(bool deferred = false);
      virtual void trigger_task_commit(void);
    public:
      virtual void handle_future(const void *res, size_t res_size,
                                 bool owned, FutureFunctor *functor,
                                 Processor future_proc);
      virtual void handle_post_mapped(bool deferral, 
                          RtEvent pre = RtEvent::NO_RT_EVENT);
      virtual void handle_misspeculation(void);
    public:
      virtual void record_reference_mutation_effect(RtEvent event);
    public:
      virtual bool pack_task(Serializer &rez, AddressSpaceID target);
      virtual bool unpack_task(Deserializer &derez, Processor current,
                               std::set<RtEvent> &ready_events);
      virtual void pack_as_shard_task(Serializer &rez, AddressSpaceID target);
      virtual void perform_inlining(TaskContext *enclosing);
      virtual bool is_top_level_task(void) const { return top_level_task; }
      virtual void end_inline_task(const void *result, size_t result_size,
                                   bool owned, FutureFunctor *functor);
    protected:
      void pack_remote_versions(Serializer &rez);
      void pack_remote_complete(Serializer &rez);
      void pack_remote_commit(Serializer &rez);
      void unpack_remote_complete(Deserializer &derez);
      void unpack_remote_commit(Deserializer &derez);
    public:
      // From MemoizableOp
      virtual void replay_analysis(void);
      virtual void complete_replay(ApEvent completion_event);
    public:
      static void process_unpack_remote_complete(Deserializer &derez);
      static void process_unpack_remote_commit(Deserializer &derez);
    protected: 
      Future result; 
      std::vector<RegionTreePath> privilege_paths;
    protected:
      // Information for remotely executing task
      IndividualTask *orig_task; // Not a valid pointer when remote
      ApEvent remote_completion_event;
      UniqueID remote_unique_id;
      UniqueID remote_owner_uid;
    protected:
      Future predicate_false_future;
      void *predicate_false_result;
      size_t predicate_false_size;
    protected:
      bool sent_remotely;
    protected:
      friend class Internal;
      // Special field for the top level task
      bool top_level_task;
      bool implicit_top_level_task;
      bool local_function_task;
      // Whether we have to do intra-task alias analysis
      bool need_intra_task_alias_analysis;
    protected:
<<<<<<< HEAD
      std::map<PhysicalManager*,unsigned/*ref count*/> acquired_instances;
=======
      std::map<AddressSpaceID,RemoteTask*> remote_instances; 
>>>>>>> a2fb5429
    };

    /**
     * \class PointTask
     * A point task is a single point of an index space task
     * launch.  It will primarily be managed by its enclosing
     * slice task owner.
     */
    class PointTask : public SingleTask, public ProjectionPoint,
                      public LegionHeapify<PointTask> {
    public:
      static const AllocationType alloc_type = POINT_TASK_ALLOC;
    public:
      PointTask(Runtime *rt);
      PointTask(const PointTask &rhs);
      virtual ~PointTask(void);
    public:
      PointTask& operator=(const PointTask &rhs);
    public:
      virtual void activate(void);
      virtual void deactivate(void);
      virtual SingleTask* get_origin_task(void) const { return orig_task; }
      virtual bool is_reducing_future(void) const;
    public:
      virtual void trigger_dependence_analysis(void);
      virtual void report_interfering_requirements(unsigned idx1,unsigned idx2);
    public:
      virtual void resolve_false(bool speculated, bool launched);
      virtual void early_map_task(void);
      virtual bool distribute_task(void);
      virtual RtEvent perform_mapping(MustEpochOp *owner = NULL,
                                      const DeferMappingArgs *args = NULL);
      virtual void shard_off(RtEvent mapped_precondition);
      virtual bool is_stealable(void) const;
      virtual bool can_early_complete(ApUserEvent &chain_event);
      virtual VersionInfo& get_version_info(unsigned idx);
      virtual const VersionInfo& get_version_info(unsigned idx) const;
    public:
      virtual ApEvent get_task_completion(void) const;
      virtual TaskKind get_task_kind(void) const;
    public:
      virtual void trigger_task_complete(bool deferred = false);
      virtual void trigger_task_commit(void);
    public:
      virtual bool pack_task(Serializer &rez, AddressSpaceID target);
      virtual bool unpack_task(Deserializer &derez, Processor current,
                               std::set<RtEvent> &ready_events);
      virtual void pack_as_shard_task(Serializer &rez, AddressSpaceID target);
      virtual void perform_inlining(TaskContext *enclosing);
    public:
      virtual void handle_future(const void *res, size_t res_size,
                                 bool owned, FutureFunctor *functor,
                                 Processor future_proc);
      virtual void handle_post_mapped(bool deferral,
                          RtEvent pre = RtEvent::NO_RT_EVENT);
      virtual void handle_misspeculation(void);
    public:
      // ProjectionPoint methods
      virtual const DomainPoint& get_domain_point(void) const;
      virtual void set_projection_result(unsigned idx, LogicalRegion result);
    public:
      void initialize_point(SliceTask *owner, const DomainPoint &point,
                            const FutureMap &point_arguments,
                            const std::vector<FutureMap> &point_futures);
      void send_back_created_state(AddressSpaceID target);
    public:
      virtual void record_reference_mutation_effect(RtEvent event);
    public:
      // From MemoizableOp
      virtual void replay_analysis(void);
      virtual void complete_replay(ApEvent completion_event);
    public:
      // From Memoizable
      virtual TraceLocalID get_trace_local_id(void) const;
    public:
      // For collective instance creation
      virtual CollectiveManager* find_or_create_collective_instance(
                                  MappingCallKind mapper_call, unsigned index,
                                  const LayoutConstraintSet &constraints,
                                  const std::vector<LogicalRegion> &regions,
                                  Memory::Kind kind, size_t *footprint,
                                  LayoutConstraintKind *unsat_kind,
                                  unsigned *unsat_index,
                                  DomainPoint &collective_point);
      virtual bool finalize_collective_instance(MappingCallKind mapper_call,
                                                unsigned index, bool success);
      virtual void report_total_collective_instance_calls(MappingCallKind call,
                                                          unsigned total_calls);
    public:
      void record_intra_space_dependences(unsigned index,
             const std::vector<DomainPoint> &dependences);
    protected:
      friend class SliceTask;
      PointTask                   *orig_task;
      SliceTask                   *slice_owner;
      ApUserEvent                 point_termination;
      ApUserEvent                 deferred_effects;
    protected:
      std::map<AddressSpaceID,RemoteTask*> remote_instances;
    };

    /**
     * \class ShardTask
     * A shard task is copy of a single task that is used for
     * executing a single copy of a control replicated task.
     * It implements the functionality of a single task so that 
     * we can use it mostly transparently for the execution of 
     * a single shard.
     */
    class ShardTask : public SingleTask {
    public:
      ShardTask(Runtime *rt, ShardManager *manager, 
                ShardID shard_id, Processor target);
      ShardTask(const ShardTask &rhs);
      virtual ~ShardTask(void);
    public:
      ShardTask& operator=(const ShardTask &rhs);
    public:
      virtual void activate(void); 
      virtual void deactivate(void);
      virtual SingleTask* get_origin_task(void) const 
        { assert(false); return NULL; }
      virtual bool is_shard_task(void) const { return true; }
      virtual bool is_top_level_task(void) const; 
      virtual bool is_reducing_future(void) const { return true; }
    public:
      // From MemoizableOp
      virtual void replay_analysis(void);
    public:
      virtual void trigger_dependence_analysis(void);
      virtual void resolve_false(bool speculated, bool launched);
      virtual void early_map_task(void);
      virtual bool distribute_task(void);
      virtual RtEvent perform_must_epoch_version_analysis(MustEpochOp *own);
      virtual RtEvent perform_mapping(MustEpochOp *owner = NULL,
                                      const DeferMappingArgs *args = NULL);
      virtual bool is_stealable(void) const;
      virtual bool can_early_complete(ApUserEvent &chain_event);
      virtual std::map<PhysicalManager*,unsigned>*
                                       get_acquired_instances_ref(void);
    public:
      virtual ApEvent get_task_completion(void) const;
      virtual TaskKind get_task_kind(void) const;
    public:
      // Override these methods from operation class
      virtual void trigger_mapping(void); 
    protected:
      virtual void trigger_task_complete(bool deferred = false);
      virtual void trigger_task_commit(void);
    public:
      virtual VersionInfo& get_version_info(unsigned idx);
    public:
      virtual void perform_physical_traversal(unsigned idx,
                                RegionTreeContext ctx, InstanceSet &valid);
      virtual bool pack_task(Serializer &rez, AddressSpaceID target);
      virtual bool unpack_task(Deserializer &derez, Processor current,
                               std::set<RtEvent> &ready_events); 
      virtual void pack_as_shard_task(Serializer &rez, AddressSpaceID target);
      RtEvent unpack_shard_task(Deserializer &derez);
      virtual void perform_inlining(TaskContext *enclosing);
    public:
      virtual void handle_future(const void *res, size_t res_size, 
                                 bool owned, FutureFunctor *functor,
                                 Processor future_proc); 
      virtual void handle_post_mapped(bool deferral,
                          RtEvent pre = RtEvent::NO_RT_EVENT);
      virtual void handle_misspeculation(void);
    protected:
      virtual InnerContext* initialize_inner_execution_context(VariantImpl *v);
    public:
      virtual InnerContext* create_implicit_context(void);
    public:
      void launch_shard(void);
      void extract_event_preconditions(const std::deque<InstanceSet> &insts);
      void return_resources(ResourceTracker *target,
                            std::set<RtEvent> &preconditions);
      void report_leaks_and_duplicates(std::set<RtEvent> &preconditions);
      void handle_collective_message(Deserializer &derez);
      void handle_future_map_request(Deserializer &derez);
      void handle_equivalence_set_request(Deserializer &derez);
      void handle_intra_space_dependence(Deserializer &derez);
      void handle_resource_update(Deserializer &derez,
                                  std::set<RtEvent> &applied);
      void handle_trace_update(Deserializer &derez, AddressSpaceID source);
      ApBarrier handle_find_trace_shard_event(size_t temp_index, ApEvent event,
                                              ShardID remote_shard);
    public:
      InstanceView* create_instance_top_view(PhysicalManager *manager,
                                             AddressSpaceID source);
      void initialize_implicit_task(InnerContext *context, TaskID tid,
                                    MapperID mid, Processor proxy);
    public:
      const ShardID shard_id;
    protected:
      UniqueID remote_owner_uid;
    };

    /**
     * \class IndexTask
     * An index task is used to represent an index space task
     * launch performed by the runtime.  It will only live
     * on the node on which it was created.  Eventually the
     * mapper will slice the index space, and the corresponding
     * slice tasks for the index space will be distributed around
     * the machine and eventually returned to this index space task.
     */
    class IndexTask : public CollectiveInstanceCreator<MultiTask>,
                      public LegionHeapify<IndexTask> {
    public:
      static const AllocationType alloc_type = INDEX_TASK_ALLOC;
    public:
      IndexTask(Runtime *rt);
      IndexTask(const IndexTask &rhs);
      virtual ~IndexTask(void);
    public:
      IndexTask& operator=(const IndexTask &rhs);
    public:
      FutureMap initialize_task(InnerContext *ctx,
                                const IndexTaskLauncher &launcher,
                                IndexSpace launch_space,
                                bool track = true);
      Future initialize_task(InnerContext *ctx,
                             const IndexTaskLauncher &launcher,
                             IndexSpace launch_space,
                             ReductionOpID redop,
                             bool deterministic,
                             bool track = true);
      void initialize_predicate(const Future &pred_future,
                                const TaskArgument &pred_arg);
      void initialize_must_epoch(MustEpochOp *epoch, unsigned index,
                                 bool do_registration);
      void perform_base_dependence_analysis(void);
    public:
      virtual void activate(void);
      virtual void deactivate(void);
    protected:
      void activate_index_task(void);
      void deactivate_index_task(void);
    public:
      virtual bool has_prepipeline_stage(void) const
        { return need_prepipeline_stage; }
      virtual void trigger_prepipeline_stage(void);
      virtual void trigger_dependence_analysis(void);
      virtual void report_interfering_requirements(unsigned idx1,unsigned idx2);
      virtual RegionTreePath& get_privilege_path(unsigned idx);
    public:
      virtual void resolve_false(bool speculated, bool launched);
      virtual void early_map_task(void);
      virtual bool distribute_task(void);
      virtual RtEvent perform_mapping(MustEpochOp *owner = NULL,
                                      const DeferMappingArgs *args = NULL);
      virtual void launch_task(void);
      virtual bool is_stealable(void) const;
      virtual void map_and_launch(void);
    public:
      virtual ApEvent get_task_completion(void) const;
      virtual TaskKind get_task_kind(void) const;
    protected:
      virtual void trigger_task_complete(bool deferred = false);
      virtual void trigger_task_commit(void);
    public:
      virtual bool pack_task(Serializer &rez, AddressSpaceID target);
      virtual bool unpack_task(Deserializer &derez, Processor current,
                               std::set<RtEvent> &ready_events);
      virtual void perform_inlining(TaskContext *enclosing);
      virtual void end_inline_task(const void *result, size_t result_size,
                                   bool owned, FutureFunctor *functor);
      virtual VersionInfo& get_version_info(unsigned idx);
      virtual const VersionInfo& get_version_info(unsigned idx) const;
    public:
      virtual SliceTask* clone_as_slice_task(IndexSpace is,
                  Processor p, bool recurse, bool stealable);
    public:
      virtual void handle_future(const DomainPoint &point, const void *result,
                                 size_t result_size, bool owner,
                                 FutureFunctor *functor, Processor future_proc);
    public:
      virtual void pack_profiling_requests(Serializer &rez,
                                           std::set<RtEvent> &applied) const;
      virtual void add_copy_profiling_request(const PhysicalTraceInfo &info,
                               Realm::ProfilingRequestSet &requests, bool fill);
      virtual void handle_profiling_response(const ProfilingResponseBase *base,
                                      const Realm::ProfilingResponse &respone,
                                      const void *orig, size_t orig_length);
      virtual void handle_profiling_update(int count);
    public:
      virtual void register_must_epoch(void);
    public:
      // Make this a virtual method so for control replication we can 
      // create a different type of future map for the task
      virtual FutureMapImpl* create_future_map(TaskContext *ctx,
                    IndexSpace launch_space, IndexSpace shard_space);
    public:
      // Methods for supporting intra-index-space mapping dependences
      virtual RtEvent find_intra_space_dependence(const DomainPoint &point);
      virtual void record_intra_space_dependence(const DomainPoint &point,
                                                 const DomainPoint &next,
                                                 RtEvent point_mapped);
    public:
      virtual void record_reference_mutation_effect(RtEvent event);
    public:
      void early_map_regions(std::set<RtEvent> &applied_conditions,
                             const std::vector<unsigned> &must_premap);
      void record_origin_mapped_slice(SliceTask *local_slice);
    public:
      void return_slice_mapped(unsigned points,
                               RtEvent applied_condition,
                               ApEvent restrict_postcondition);
      void return_slice_complete(unsigned points, RtEvent applied_condition);
      void return_slice_commit(unsigned points, RtEvent applied_condition);
    public:
      void unpack_slice_mapped(Deserializer &derez, AddressSpaceID source);
      void unpack_slice_complete(Deserializer &derez);
      void unpack_slice_commit(Deserializer &derez);
    public:
      // From MemoizableOp
      virtual void replay_analysis(void);
    public:
      // From CollectiveInstanceCreator
      virtual IndexSpaceNode *get_collective_space(void) const
        { return launch_space; }
    public:
      static void process_slice_mapped(Deserializer &derez,
                                       AddressSpaceID source);
      static void process_slice_complete(Deserializer &derez);
      static void process_slice_commit(Deserializer &derez);
      static void process_slice_find_intra_dependence(Deserializer &derez);
      static void process_slice_record_intra_dependence(Deserializer &derez);
    protected:
      friend class SliceTask;
      Future reduction_future;
      unsigned total_points;
      unsigned mapped_points;
      unsigned complete_points;
      unsigned committed_points;
      RtUserEvent future_map_ready;
    protected:
      LegionMap<unsigned/*idx*/,VersionInfo>::aligned version_infos;
      std::vector<RegionTreePath> privilege_paths;
      std::set<SliceTask*> origin_mapped_slices;
    protected:
      std::set<RtEvent> map_applied_conditions;
      std::set<RtEvent> complete_preconditions;
      std::set<RtEvent> commit_preconditions;
      std::map<PhysicalManager*,unsigned> acquired_instances;
    protected:
      std::map<DomainPoint,RtUserEvent> pending_intra_space_dependences;
    protected:
      // Profiling information
      struct IndexProfilingInfo : public Mapping::Mapper::TaskProfilingInfo {
      public:
        void *buffer;
        size_t buffer_size;
      };
      std::vector<ProfilingMeasurementID>      task_profiling_requests;
      std::vector<ProfilingMeasurementID>      copy_profiling_requests;
      std::vector<IndexProfilingInfo>                   profiling_info;
      RtUserEvent                                   profiling_reported;
      int                                           profiling_priority;
      int                               outstanding_profiling_requests;
      int                               outstanding_profiling_reported;
    protected:
      // Whether we have to do intra-task alias analysis
      bool need_intra_task_alias_analysis;
#ifdef DEBUG_LEGION
    protected:
      // For checking aliasing of points in debug mode only
      std::set<std::pair<unsigned,unsigned> > interfering_requirements;
      std::map<DomainPoint,std::vector<LogicalRegion> > point_requirements;
    public:
      void check_point_requirements(
          const std::map<DomainPoint,std::vector<LogicalRegion> > &point_reqs);
#endif
    };

    /**
     * \class SliceTask
     * A slice task is a (possibly whole) fraction of an index
     * space task launch.  Once slice task object is made for
     * each slice created by the mapper when (possibly recursively)
     * slicing up the domain of the index space task launch.
     */
    class SliceTask : public MultiTask, public ResourceTracker,
                      public LegionHeapify<SliceTask> {
    public:
      static const AllocationType alloc_type = SLICE_TASK_ALLOC;
    public:
      enum CollectiveInstMessage {
        SLICE_COLLECTIVE_FIND_OR_CREATE,
        SLICE_COLLECTIVE_FINALIZE,
        SLICE_COLLECTIVE_REPORT,
      };
    public:
      SliceTask(Runtime *rt);
      SliceTask(const SliceTask &rhs);
      virtual ~SliceTask(void);
    public:
      SliceTask& operator=(const SliceTask &rhs);
    public:
      inline UniqueID get_remote_owner_uid(void) const 
        { return remote_owner_uid; }
    public:
      virtual void activate(void);
      virtual void deactivate(void);
    public:
      virtual void trigger_dependence_analysis(void);
    public:
      virtual void resolve_false(bool speculated, bool launched);
      virtual void early_map_task(void);
      virtual bool distribute_task(void);
      virtual RtEvent perform_mapping(MustEpochOp *owner = NULL,
                                      const DeferMappingArgs *args = NULL);
      virtual void launch_task(void);
      virtual bool is_stealable(void) const;
      virtual void map_and_launch(void);
    public:
      virtual ApEvent get_task_completion(void) const;
      virtual TaskKind get_task_kind(void) const;
    public:
      virtual bool pack_task(Serializer &rez, AddressSpaceID target);
      virtual bool unpack_task(Deserializer &derez, Processor current,
                               std::set<RtEvent> &ready_events);
      virtual void perform_inlining(TaskContext *enclosing);
    public:
      virtual SliceTask* clone_as_slice_task(IndexSpace is,
                  Processor p, bool recurse, bool stealable);
      virtual void handle_future(const DomainPoint &point, const void *result,
                                 size_t result_size, bool owner,
                                 FutureFunctor *functor, Processor future_proc);
    public:
      virtual void register_must_epoch(void);
      PointTask* clone_as_point_task(const DomainPoint &point);
      size_t enumerate_points(void);
      const void* get_predicate_false_result(size_t &result_size);
    public:
      void check_target_processors(void) const;
      void update_target_processor(void);
      void expand_replay_slices(std::list<SliceTask*> &slices);
      void find_profiling_reported(std::set<RtEvent> &preconditions);
    protected:
      virtual void trigger_task_complete(bool deferred = false);
      virtual void trigger_task_commit(void);
    public:
      virtual void record_reference_mutation_effect(RtEvent event);
    public:
      void return_privileges(TaskContext *point_context,
                             std::set<RtEvent> &preconditions);
      void record_child_mapped(RtEvent child_mapped,
          ApEvent restrict_postcondition,
          std::map<PhysicalManager*,unsigned> &child_acquired);
      void record_child_complete(RtEvent child_complete);
      void record_child_committed(RtEvent commit_precondition =
                                  RtEvent::NO_RT_EVENT);
    protected:
      void trigger_slice_mapped(void);
      void trigger_slice_complete(void);
      void trigger_slice_commit(void);
    protected:
      void pack_remote_mapped(Serializer &rez, RtEvent applied_condition);
      void pack_remote_complete(Serializer &rez, RtEvent applied_condition);
      void pack_remote_commit(Serializer &rez, RtEvent applied_condition);
    public:
      static void handle_slice_return(Runtime *rt, Deserializer &derez);
    public: // Privilege tracker methods
      virtual void receive_resources(size_t return_index,
              std::map<LogicalRegion,unsigned> &created_regions,
              std::vector<LogicalRegion> &deleted_regions,
              std::set<std::pair<FieldSpace,FieldID> > &created_fields,
              std::vector<std::pair<FieldSpace,FieldID> > &deleted_fields,
              std::map<FieldSpace,unsigned> &created_field_spaces,
              std::map<FieldSpace,std::set<LogicalRegion> > &latent_spaces,
              std::vector<FieldSpace> &deleted_field_spaces,
              std::map<IndexSpace,unsigned> &created_index_spaces,
              std::vector<std::pair<IndexSpace,bool> > &deleted_index_spaces,
              std::map<IndexPartition,unsigned> &created_partitions,
              std::vector<std::pair<IndexPartition,bool> > &deleted_partitions,
              std::set<RtEvent> &preconditions);
    public:
      // From MemoizableOp
      virtual void replay_analysis(void);
      virtual void complete_replay(ApEvent instance_ready_event);
    public:
      // Methods for supporting intra-index-space mapping dependences
      virtual RtEvent find_intra_space_dependence(const DomainPoint &point);
      virtual void record_intra_space_dependence(const DomainPoint &point,
                                                 const DomainPoint &next,
                                                 RtEvent point_mapped);
    public:
      // For collective instance creation
      virtual CollectiveManager* find_or_create_collective_instance(
                                  MappingCallKind mapper_call, unsigned index,
                                  const LayoutConstraintSet &constraints,
                                  const std::vector<LogicalRegion> &regions,
                                  Memory::Kind kind, size_t *footprint,
                                  LayoutConstraintKind *unsat_kind,
                                  unsigned *unsat_index,
                                  DomainPoint &collective_point);
      virtual bool finalize_collective_instance(MappingCallKind mapper_call,
                                                unsigned index, bool success);
      virtual void report_total_collective_instance_calls(MappingCallKind call,
                                                          unsigned total_calls);
      static void handle_collective_instance_request(Deserializer &derez,
                                       AddressSpaceID source, Runtime *rutime);
      static void handle_collective_instance_response(Deserializer &derez,
                                                      Runtime *runtime);
    protected:
      friend class IndexTask;
      friend class PointTask;
      friend class ReplMustEpochOp;
      std::vector<PointTask*> points;
    protected:
      unsigned num_unmapped_points;
      unsigned num_uncomplete_points;
      unsigned num_uncommitted_points;
    protected:
      IndexTask *index_owner;
      ApEvent index_complete;
      UniqueID remote_unique_id;
      bool origin_mapped;
      UniqueID remote_owner_uid;
      TraceInfo *remote_trace_info;
      ApUserEvent effects_postcondition;
    protected:
      std::map<PhysicalManager*,unsigned> acquired_instances;
      std::set<RtEvent> map_applied_conditions;
      std::set<RtEvent> complete_preconditions;
      std::set<RtEvent> commit_preconditions;
    protected:
      std::set<std::pair<DomainPoint,DomainPoint> > unique_intra_space_deps;
    };

  }; // namespace Internal
}; // namespace Legion

#endif // __LEGION_TASKS_H__<|MERGE_RESOLUTION|>--- conflicted
+++ resolved
@@ -834,12 +834,6 @@
       bool local_function_task;
       // Whether we have to do intra-task alias analysis
       bool need_intra_task_alias_analysis;
-    protected:
-<<<<<<< HEAD
-      std::map<PhysicalManager*,unsigned/*ref count*/> acquired_instances;
-=======
-      std::map<AddressSpaceID,RemoteTask*> remote_instances; 
->>>>>>> a2fb5429
     };
 
     /**
