--- conflicted
+++ resolved
@@ -8990,14 +8990,9 @@
                      PredEvent tguard, PredEvent fguard, 
                      InnerContext *owner, bool register_now) 
       : DeferredView(ctx, encode_phi_did(did), owner_space, node, 
-<<<<<<< HEAD
                      register_now), CompositeBase(view_lock, false),
-        true_guard(tguard), false_guard(fguard), version_info(info)
-=======
-                     register_now), CompositeBase(view_lock),
         true_guard(tguard), false_guard(fguard), version_info(info),
         owner_context(owner)
->>>>>>> e01cc64a
     //--------------------------------------------------------------------------
     {
       version_info->add_reference();
