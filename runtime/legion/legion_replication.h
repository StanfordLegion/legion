/* Copyright 2022 Stanford University, NVIDIA Corporation
 *
 * Licensed under the Apache License, Version 2.0 (the "License");
 * you may not use this file except in compliance with the License.
 * You may obtain a copy of the License at
 *
 *     http://www.apache.org/licenses/LICENSE-2.0
 *
 * Unless required by applicable law or agreed to in writing, software
 * distributed under the License is distributed on an "AS IS" BASIS,
 * WITHOUT WARRANTIES OR CONDITIONS OF ANY KIND, either express or implied.
 * See the License for the specific language governing permissions and
 * limitations under the License.
 */

#ifndef __LEGION_REPLICATION_H__
#define __LEGION_REPLICATION_H__

#include "legion/legion_ops.h"
#include "legion/legion_tasks.h"
#include "legion/legion_trace.h"
#include "legion/legion_context.h"

namespace Legion {
  namespace Internal { 

#ifdef DEBUG_LEGION_COLLECTIVES
    /**
     * \class CollectiveCheckReduction
     * A small helper reduction for use with checking that 
     * Legion collectives are properly aligned across all shards
     */
    class CollectiveCheckReduction {
    public:
      typedef long RHS;
      typedef long LHS;
      static const long IDENTITY;
      static const long identity;
      static const long BAD;
      static const ReductionOpID REDOP;

      template<bool EXCLUSIVE> static void apply(LHS &lhs, RHS rhs);
      template<bool EXCLUSIVE> static void fold(RHS &rhs1, RHS rhs2);
    }; 

    /**
     * \class CloseCheckReduction
     * Another helper reduction for comparing the phase barriers
     * used by close operations which should be ordered
     */
    class CloseCheckReduction {
    public:
      struct CloseCheckValue {
      public:
        CloseCheckValue(void);
        CloseCheckValue(const LogicalUser &user, RtBarrier barrier,
                        RegionTreeNode *node, bool read_only);
      public:
        bool operator==(const CloseCheckValue &rhs) const;
      public:
        unsigned operation_index;
        unsigned region_requirement_index;
        RtBarrier barrier;
        LogicalRegion region;
        LogicalPartition partition;
        bool is_region;
        bool read_only;
      };
    public:
      typedef CloseCheckValue RHS;
      typedef CloseCheckValue LHS;
      static const CloseCheckValue IDENTITY;
      static const CloseCheckValue identity;
      static const ReductionOpID REDOP;

      template<bool EXCLUSIVE> static void apply(LHS &lhs, RHS rhs);
      template<bool EXCLUSIVE> static void fold(RHS &rhs1, RHS rhs2);
    };
#endif

    /**
     * \class ShardCollective
     * The shard collective is the base class for performing
     * collective operations between shards
     */
    class ShardCollective {
    public:
      struct DeferCollectiveArgs : public LgTaskArgs<DeferCollectiveArgs> {
      public:
        static const LgTaskID TASK_ID = LG_DEFER_COLLECTIVE_TASK_ID;
      public:
        DeferCollectiveArgs(ShardCollective *c)
          : LgTaskArgs(implicit_provenance), collective(c) { }
      public:
        ShardCollective *const collective;
      };
    public:
      ShardCollective(CollectiveIndexLocation loc, ReplicateContext *ctx);
      ShardCollective(ReplicateContext *ctx, CollectiveID id);
      virtual ~ShardCollective(void);
    public:
      virtual void perform_collective_async(
                     RtEvent precondition = RtEvent::NO_RT_EVENT) = 0;
      virtual RtEvent perform_collective_wait(bool block = false) = 0;
      virtual void handle_collective_message(Deserializer &derez) = 0;
      void perform_collective_sync(RtEvent pre = RtEvent::NO_RT_EVENT);
      static void handle_deferred_collective(const void *args);
    protected:
      bool defer_collective_async(RtEvent precondition);
      int convert_to_index(ShardID id, ShardID origin) const;
      ShardID convert_to_shard(int index, ShardID origin) const;
    public:
      ShardManager *const manager;
      ReplicateContext *const context;
      const ShardID local_shard;
      const CollectiveID collective_index;
    protected:
      mutable LocalLock collective_lock;
    };

    /**
     * \class BroadcastCollective
     * This shard collective has equivalent functionality to 
     * MPI Broadcast in that it will transmit some data on one
     * shard to all the other shards.
     */
    class BroadcastCollective : public ShardCollective {
    public:
      BroadcastCollective(CollectiveIndexLocation loc,
                          ReplicateContext *ctx, ShardID origin);
      BroadcastCollective(ReplicateContext *ctx, 
                          CollectiveID id, ShardID origin); 
      virtual ~BroadcastCollective(void);
    public:
      // We guarantee that these methods will be called atomically
      virtual void pack_collective(Serializer &rez) const = 0;
      virtual void unpack_collective(Deserializer &derez) = 0;
    public:
      virtual void perform_collective_async(RtEvent pre = RtEvent::NO_RT_EVENT);
      virtual RtEvent perform_collective_wait(bool block = true);
      virtual void handle_collective_message(Deserializer &derez);
    public:
      RtEvent get_done_event(void) const;
      inline bool is_origin(void) const
        { return (origin == local_shard); }
    protected:
      void send_messages(void) const;
    public:
      const ShardID origin;
      const int shard_collective_radix;
    private:
      RtUserEvent done_event; // valid on all shards except origin
    };

    /**
     * \class GatherCollective
     * This shard collective has equivalent functionality to
     * MPI Gather in that it will ensure that data from all
     * the shards are reduced down to a single shard.
     */
    class GatherCollective : public ShardCollective {
    public:
      GatherCollective(CollectiveIndexLocation loc,
                       ReplicateContext *ctx, ShardID target);
      virtual ~GatherCollective(void);
    public:
      // We guarantee that these methods will be called atomically
      virtual void pack_collective(Serializer &rez) const = 0;
      virtual void unpack_collective(Deserializer &derez) = 0;
    public:
      virtual void perform_collective_async(RtEvent pre = RtEvent::NO_RT_EVENT);
      // Make sure to call this in the destructor of anything not the target
      virtual RtEvent perform_collective_wait(bool block = true);
      virtual void handle_collective_message(Deserializer &derez);
      inline bool is_target(void) const { return (target == local_shard); }
      // Use this method in case we don't actually end up using the collective
      void elide_collective(void);
    protected:
      void send_message(void);
      int compute_expected_notifications(void) const;
    public:
      const ShardID target;
      const int shard_collective_radix;
      const int expected_notifications;
    private:
      RtUserEvent done_event; // only valid on owner shard
      int received_notifications;
    };

    /**
     * \class AllGatherCollective
     * This shard collective has equivalent functionality to
     * MPI All Gather in that it will ensure that all shards
     * see the value data from all other shards.
     */
    template<bool INORDER>
    class AllGatherCollective : public ShardCollective {
    public:
      // Inorder says whether we need to see messages for stages inorder,
      // e.g. do we need to see all stage 0 messages before stage 1
      AllGatherCollective(CollectiveIndexLocation loc, ReplicateContext *ctx);
      AllGatherCollective(ReplicateContext *ctx, CollectiveID id);
      virtual ~AllGatherCollective(void);
    public:
      // We guarantee that these methods will be called atomically
      virtual void pack_collective_stage(Serializer &rez, int stage) = 0;
      virtual void unpack_collective_stage(Deserializer &derez, int stage) = 0;
    public:
      virtual void perform_collective_async(RtEvent pre = RtEvent::NO_RT_EVENT);
      virtual RtEvent perform_collective_wait(bool block = true);
      virtual void handle_collective_message(Deserializer &derez);
      // Use this method in case we don't actually end up using the collective
      void elide_collective(void);
    protected:
      void initialize_collective(void);
      void construct_message(ShardID target, int stage, Serializer &rez);
      bool initiate_collective(void);
      void send_remainder_stage(void);
      bool send_ready_stages(const int start_stage=1);
      void unpack_stage(int stage, Deserializer &derez);
      void complete_exchange(void);
      virtual RtEvent post_complete_exchange(void) 
        { return RtEvent::NO_RT_EVENT; }
    public: 
      const int shard_collective_radix;
      const int shard_collective_log_radix;
      const int shard_collective_stages;
      const int shard_collective_participating_shards;
      const int shard_collective_last_radix;
      const bool participating; 
    private:
      RtUserEvent done_event;
      std::vector<int> stage_notifications;
      std::vector<bool> sent_stages;
      std::map<int,std::vector<std::pair<void*,size_t> > > *reorder_stages;
      // Handle a small race on deciding who gets to
      // trigger the done event, only the last one of these
      // will get to do the trigger to avoid any races
      unsigned pending_send_ready_stages;
#ifdef DEBUG_LEGION
      bool done_triggered;
#endif
    };

    /**
     * \class FutureAllReduceCollective
     * This collective will build a butterfly network for reducing
     * future instance values. Note that execution will not resume
     * until the precondition event for each future instance triggers
     * so this collective can be used to build the Realm event graph
     * in advance of actual execution.
     */
    class FutureAllReduceCollective : public AllGatherCollective<false> {
    public:
      struct PendingReduce {
      public:
        PendingReduce(void) : instance(NULL) { }
        PendingReduce(FutureInstance *inst, ApUserEvent post)
          : instance(inst), postcondition(post) { }
      public:
        FutureInstance *instance;
        ApUserEvent postcondition;
      };
    public:
      FutureAllReduceCollective(Operation *op, CollectiveIndexLocation loc, 
          ReplicateContext *ctx, ReductionOpID redop_id,
          const ReductionOp *redop, bool deterministic);
      FutureAllReduceCollective(Operation *op, ReplicateContext *ctx, 
          CollectiveID id, ReductionOpID redop_id, 
          const ReductionOp *redop, bool deterministic);
      virtual ~FutureAllReduceCollective(void);
    public:
      virtual void pack_collective_stage(Serializer &rez, int stage);
      virtual void unpack_collective_stage(Deserializer &derez, int stage);
    public:
      void set_shadow_instance(FutureInstance *shadow);
      RtEvent async_reduce(FutureInstance *instance, ApEvent &ready_event);
    protected:
      ApEvent perform_reductions(const std::map<ShardID,PendingReduce> &pend);
      void create_shadow_instance(void);
      void finalize(void);
    public:
      Operation *const op;
      const ReductionOp *const redop;
      const ReductionOpID redop_id;
      const bool deterministic;
    protected:
      const ApUserEvent finished;
      std::map<int,std::map<ShardID,PendingReduce> > pending_reductions;
      std::set<ApEvent> shadow_postconditions;
      FutureInstance *instance;
      FutureInstance *shadow_instance;
      ApEvent instance_ready;
      ApEvent shadow_ready;
      int last_stage_sends;
      int current_stage;
      bool pack_shadow;
    };

    /**
     * \class AllReduceCollective
     * This shard collective has equivalent functionality to 
     * MPI All Reduce in that it will take a value from each
     * shard and reduce it down to a final value using a 
     * Legion reduction operator. We'll build this on top
     * of the AllGatherCollective
     */
    template<typename REDOP>
    class AllReduceCollective : public AllGatherCollective<false> {
    public:
      AllReduceCollective(CollectiveIndexLocation loc, ReplicateContext *ctx);
      AllReduceCollective(ReplicateContext *ctx, CollectiveID id);
      virtual ~AllReduceCollective(void);
    public:
      virtual void pack_collective_stage(Serializer &rez, int stage);
      virtual void unpack_collective_stage(Deserializer &derez, int stage);
    public:
      void async_all_reduce(typename REDOP::RHS value);
      RtEvent wait_all_reduce(bool block = true);
      typename REDOP::RHS sync_all_reduce(typename REDOP::RHS value);
      typename REDOP::RHS get_result(void);
    protected:
      typename REDOP::RHS value;
      int current_stage;
      std::map<int,std::vector<typename REDOP::RHS> > future_values;
    };

    /**
     * \class BarrierExchangeCollective
     * A class for exchanging sets of barriers between shards
     */
    template<typename BAR>
    class BarrierExchangeCollective : public AllGatherCollective<false> {
    public:
      BarrierExchangeCollective(ReplicateContext *ctx, size_t window_size, 
                                typename std::vector<BAR> &barriers,
                                CollectiveIndexLocation loc);
      BarrierExchangeCollective(const BarrierExchangeCollective &rhs);
      virtual ~BarrierExchangeCollective(void);
    public:
      BarrierExchangeCollective& operator=(const BarrierExchangeCollective &rs);
    public:
      void exchange_barriers_async(void);
      void wait_for_barrier_exchange(void);
    public:
      virtual void pack_collective_stage(Serializer &rez, int stage);
      virtual void unpack_collective_stage(Deserializer &derez, int stage);
    protected:
      const size_t window_size;
      std::vector<BAR> &barriers;
      std::map<unsigned,BAR> local_barriers;
    };

    /**
     * \class ValueBroadcast
     * This will broadcast a value of any type that can be 
     * trivially serialized to all the shards.
     */
    template<typename T>
    class ValueBroadcast : public BroadcastCollective {
    public:
      ValueBroadcast(ReplicateContext *ctx, CollectiveIndexLocation loc)
        : BroadcastCollective(loc, ctx, ctx->owner_shard->shard_id) { }
      ValueBroadcast(ReplicateContext *ctx, ShardID origin,
                     CollectiveIndexLocation loc)
        : BroadcastCollective(loc, ctx, origin) { }
      ValueBroadcast(CollectiveID id, ReplicateContext *ctx, ShardID origin)
        : BroadcastCollective(ctx, id, origin) { }
      ValueBroadcast(const ValueBroadcast &rhs) 
        : BroadcastCollective(rhs) { assert(false); }
      virtual ~ValueBroadcast(void) { }
    public:
      ValueBroadcast& operator=(const ValueBroadcast &rhs)
        { assert(false); return *this; }
      inline void broadcast(const T &v) 
        { value = v; perform_collective_async(); }
      inline T get_value(bool wait = true)
        { if (wait) perform_collective_wait(); return value; }
    public:
      virtual void pack_collective(Serializer &rez) const 
        { rez.serialize(value); }
      virtual void unpack_collective(Deserializer &derez)
        { derez.deserialize(value); }
    protected:
      T value;
    };

    /**
     * \class ValueExchange
     * This class will exchange a value of any type that can be
     * trivially serialized to all the shards
     */
    template<typename T>
    class ValueExchange : public AllGatherCollective<false> { 
    public:
      ValueExchange(CollectiveIndexLocation loc, ReplicateContext *ctx)
        : AllGatherCollective(loc, ctx) { }
      ValueExchange(ReplicateContext *ctx, CollectiveID id)
        : AllGatherCollective(ctx, id) { }
      virtual ~ValueExchange(void) { }
    public:
      virtual void pack_collective_stage(Serializer &rez, int stage)
      {
        rez.serialize<size_t>(values.size());
        for (typename std::set<T>::const_iterator it = values.begin();
              it != values.end(); it++)
          rez.serialize(*it);
      }
      virtual void unpack_collective_stage(Deserializer &derez, int stage)
      {
        size_t num_values;
        derez.deserialize(num_values);
        for (unsigned idx = 0; idx < num_values; idx++)
        {
          T value;
          derez.deserialize(value);
          values.insert(value);
        }
      }
    public:
      const std::set<T>& exchange_values(T value)
      {
        values.insert(value);
        perform_collective_sync();
        return values;
      }
    protected:
      std::set<T> values;
    };

    /**
     * \class BufferBroadcast
     * Broadcast out a binary buffer out to all the shards
     */
    class BufferBroadcast : public BroadcastCollective {
    public:
      BufferBroadcast(ReplicateContext *ctx, CollectiveIndexLocation loc)
        : BroadcastCollective(loc, ctx, ctx->owner_shard->shard_id),
          buffer(NULL), size(0), own(false) { }
      BufferBroadcast(ReplicateContext *ctx, ShardID origin,
                     CollectiveIndexLocation loc)
        : BroadcastCollective(loc, ctx, origin),
          buffer(NULL), size(0), own(false) { }
      BufferBroadcast(const BufferBroadcast &rhs) 
        : BroadcastCollective(rhs) { assert(false); }
      virtual ~BufferBroadcast(void) { if (own) free(buffer); }
    public:
      BufferBroadcast& operator=(const BufferBroadcast &rhs)
        { assert(false); return *this; }
      void broadcast(void *buffer, size_t size, bool copy = true);
      const void* get_buffer(size_t &size, bool wait = true);
    public:
      virtual void pack_collective(Serializer &rez) const; 
      virtual void unpack_collective(Deserializer &derez);
    protected:
      void *buffer;
      size_t size;
      bool own;
    };

    /**
     * \class ShardSyncTree
     * A synchronization tree allows one shard to be notified when
     * all the other shards have reached a certain point in the 
     * execution of the program.
     */
    class ShardSyncTree : public BroadcastCollective {
    public:
      ShardSyncTree(ReplicateContext *ctx, ShardID origin, 
                    CollectiveIndexLocation loc);
      ShardSyncTree(const ShardSyncTree &rhs) 
        : BroadcastCollective(rhs), is_origin(false) 
        { assert(false); }
      virtual ~ShardSyncTree(void);
    public:
      ShardSyncTree& operator=(const ShardSyncTree &rhs) 
        { assert(false); return *this; }
    public:
      virtual void pack_collective(Serializer &rez) const;
      virtual void unpack_collective(Deserializer &derez);
    protected:
      RtUserEvent done_event;
      mutable std::set<RtEvent> done_preconditions;
      const bool is_origin;
    };

    /**
     * \class ShardEventTree
     * This collective will construct an event broadcast tree
     * so that one shard can notify all the other shards once
     * an event has triggered
     */
    class ShardEventTree : public BroadcastCollective {
    public:
      ShardEventTree(ReplicateContext *ctx, ShardID origin, 
                     CollectiveID id);
      ShardEventTree(const ShardEventTree &rhs) 
        : BroadcastCollective(rhs), is_origin(false) { assert(false); }
      virtual ~ShardEventTree(void);
    public:
      ShardEventTree& operator=(const ShardEventTree &rhs) 
        { assert(false); return *this; }
    public:
      void signal_tree(RtEvent precondition); // origin
      RtEvent get_local_event(void);
    public:
      virtual void pack_collective(Serializer &rez) const;
      virtual void unpack_collective(Deserializer &derez);
    protected:
      RtUserEvent local_event;
      RtEvent trigger_event;
      RtEvent finished_event;
      const bool is_origin;
    };

    /**
     * \class SingleTaskTree
     * This collective is an extension of ShardEventTree that also
     * provides a broadcasting mechanism for the size of the future
     */
    class SingleTaskTree : public ShardEventTree {
    public:
      SingleTaskTree(ReplicateContext *ctx, ShardID origin, 
                     CollectiveID id, FutureImpl *impl);
      SingleTaskTree(const SingleTaskTree &rhs)
        : ShardEventTree(rhs), future(NULL) { assert(false); }
      virtual ~SingleTaskTree(void);
    public:
      SingleTaskTree & operator=(const SingleTaskTree &rhs) 
        { assert(false); return *this; }
    public:
      void broadcast_future_size(RtEvent precondition, 
          size_t future_size, bool has_size);
    public:
      virtual void pack_collective(Serializer &rez) const;
      virtual void unpack_collective(Deserializer &derez);
    protected:
      FutureImpl *const future;
      size_t future_size;
      bool has_future_size;
    };

    /**
     * \class CrossProductExchange
     * A class for exchanging the names of partitions created by
     * a call for making cross-product partitions
     */
    class CrossProductCollective : public AllGatherCollective<false> {
    public:
      CrossProductCollective(ReplicateContext *ctx,
                             CollectiveIndexLocation loc);
      CrossProductCollective(const CrossProductCollective &rhs);
      virtual ~CrossProductCollective(void);
    public:
      CrossProductCollective& operator=(const CrossProductCollective &rhs);
    public:
      void exchange_partitions(std::map<IndexSpace,IndexPartition> &handles);
    public:
      virtual void pack_collective_stage(Serializer &rez, int stage);
      virtual void unpack_collective_stage(Deserializer &derez, int stage);
    protected:
      std::map<IndexSpace,IndexPartition> non_empty_handles;
    };

    /**
     * \class ShardingGatherCollective
     * A class for gathering all the names of the ShardingIDs chosen
     * by different mappers to confirm that they are all the same.
     * This is primarily only used in debug mode.
     */
    class ShardingGatherCollective : public GatherCollective {
    public:
      ShardingGatherCollective(ReplicateContext *ctx, ShardID target,
                               CollectiveIndexLocation loc);
      ShardingGatherCollective(const ShardingGatherCollective &rhs);
      virtual ~ShardingGatherCollective(void);
    public:
      ShardingGatherCollective& operator=(const ShardingGatherCollective &rhs);
    public:
      virtual void pack_collective(Serializer &rez) const;
      virtual void unpack_collective(Deserializer &derez);
    public:
      void contribute(ShardingID value);
      bool validate(ShardingID value);
    protected:
      std::map<ShardID,ShardingID> results;
    };

    /**
     * \class IndirectRecordExchange
     * A class for doing an all-gather of indirect records for 
     * doing gather/scatter/full-indirect copy operations.
     */
    class IndirectRecordExchange : public AllGatherCollective<false> {
    public:
      struct IndirectKey {
      public:
        IndirectKey(void) { }
        IndirectKey(PhysicalInstance i, const Domain &d)
          : inst(i), domain(d) { }
      public:
        inline bool operator<(const IndirectKey &rhs) const 
        {
          if (inst.id < rhs.inst.id)
            return true;
          if (inst.id > rhs.inst.id)
            return false;
          return (domain < rhs.domain);
        }
        inline bool operator==(const IndirectKey &rhs) const
        {
          if (inst.id != rhs.inst.id)
            return false;
          return (domain == rhs.domain);
        }
      public:
        PhysicalInstance inst;
        Domain domain;
      };
    public:
      IndirectRecordExchange(ReplicateContext *ctx, CollectiveID id);
      IndirectRecordExchange(const IndirectRecordExchange &rhs);
      virtual ~IndirectRecordExchange(void);
    public:
      IndirectRecordExchange& operator=(const IndirectRecordExchange &rhs);
    public:
      void exchange_records(LegionVector<IndirectRecord> &records);
    public:
      virtual void pack_collective_stage(Serializer &rez, int stage);
      virtual void unpack_collective_stage(Deserializer &derez, int stage);
    protected:
      LegionMap<IndirectKey,FieldMask> records;
    };
    
    /**
     * \class FieldDescriptorExchange
     * A class for doing an all-gather of field descriptors for 
     * doing dependent partitioning operations. This will also build
     * a butterfly tree of user events that will be used to know when
     * all of the constituent shards are done with the operation they
     * are collectively performing together.
     */
    class FieldDescriptorExchange : public AllGatherCollective<false> {
    public:
      FieldDescriptorExchange(ReplicateContext *ctx,
                              CollectiveIndexLocation loc);
      FieldDescriptorExchange(const FieldDescriptorExchange &rhs);
      virtual ~FieldDescriptorExchange(void);
    public:
      FieldDescriptorExchange& operator=(const FieldDescriptorExchange &rhs);
    public:
      ApEvent exchange_descriptors(ApEvent ready_event,
                                 const std::vector<FieldDataDescriptor> &desc);
      // Have to call this with the completion event
      ApEvent exchange_completion(ApEvent complete_event);
    public:
      virtual void pack_collective_stage(Serializer &rez, int stage);
      virtual void unpack_collective_stage(Deserializer &derez, int stage);
    public:
      std::set<ApEvent> ready_events;
      std::vector<FieldDataDescriptor> descriptors;
    public:
      // Use these for building the butterfly network of user events for
      // knowing when everything is done on all the nodes. 
      // This vector is of the number of stages and tracks the incoming
      // set of remote complete events for a stage, in the case of a 
      // remainder stage it is of size 1
      std::vector<std::set<ApUserEvent> > remote_to_trigger; // stages
      // This vector is the number of stages+1 to capture the ready
      // event for each of the different stages as well as the event
      // for when the entire collective is done
      mutable std::vector<std::set<ApEvent> > local_preconditions; 
    };

    /**
     * \class FieldDescriptorGather
     * A class for doing a gather of field descriptors to a specific
     * node for doing dependent partitioning operations. This collective
     * also will construct an event broadcast tree to inform all the 
     * constituent shards about when the operation is done with the 
     * instances which are being gathered.
     */
    class FieldDescriptorGather : public GatherCollective {
    public:
      FieldDescriptorGather(ReplicateContext *ctx, ShardID target,
                            CollectiveIndexLocation loc);
      FieldDescriptorGather(const FieldDescriptorGather &rhs);
      virtual ~FieldDescriptorGather(void);
    public:
      FieldDescriptorGather& operator=(const FieldDescriptorGather &rhs);
    public:
      virtual void pack_collective(Serializer &rez) const;
      virtual void unpack_collective(Deserializer &derez);
    public:
      void contribute(ApEvent ready_event,
                      const std::vector<FieldDataDescriptor> &descriptors);
      const std::vector<FieldDataDescriptor>& 
           get_full_descriptors(ApEvent &ready);
      // Owner shard only
      void notify_remote_complete(ApEvent precondition);
      // Non-owner shard only
      ApEvent get_complete_event(void) const;
    protected:
      std::set<ApEvent> ready_events;
      std::vector<FieldDataDescriptor> descriptors;
      std::set<ApUserEvent> remote_complete_events;
      ApUserEvent complete_event;
      bool used;
    };

    /**
     * \class FutureBroadcast
     * A class for broadcasting a future result to all the shards
     */
    class FutureBroadcast : public BroadcastCollective {
    public:
      FutureBroadcast(ReplicateContext *ctx, CollectiveID id, 
                      ShardID source, FutureImpl *impl);
      FutureBroadcast(const FutureBroadcast &rhs);
      virtual ~FutureBroadcast(void);
    public:
      FutureBroadcast& operator=(const FutureBroadcast &rhs);
    public:
      virtual void pack_collective(Serializer &rez) const;
      virtual void unpack_collective(Deserializer &derez);
    public:
      void broadcast_future(void);
    protected:
      FutureImpl *const impl;
      RtEvent ready;
    };

    /**
     * \class BufferExchange
     * A class for doing an all-to-all exchange of byte buffers
     */
    class BufferExchange : public AllGatherCollective<false> {
    public:
      BufferExchange(ReplicateContext *ctx,
                     CollectiveIndexLocation loc);
      BufferExchange(const BufferExchange &rhs);
      virtual ~BufferExchange(void);
    public:
      BufferExchange& operator=(const BufferExchange &rhs);
    public:
      virtual void pack_collective_stage(Serializer &rez, int stage);
      virtual void unpack_collective_stage(Deserializer &derez, int stage);
    public:
      const std::map<ShardID,std::pair<void*,size_t> >&
        exchange_buffers(void *value, size_t size, bool keep_self = false);
      RtEvent exchange_buffers_async(void *value, size_t size, 
                                     bool keep_self = false);
      const std::map<ShardID,std::pair<void*,size_t> >& sync_buffers(bool keep);
    protected:
      std::map<ShardID,std::pair<void*,size_t> > results;
    };

    /**
     * \class FutureNameExchange
     * A class for doing an all-to-all exchange of future names
     */
    class FutureNameExchange : public AllGatherCollective<false> {
    public:
      FutureNameExchange(ReplicateContext *ctx, CollectiveID id, 
                         ReplFutureMapImpl *future_map,
                         ReferenceMutator *mutator);
      FutureNameExchange(const FutureNameExchange &rhs);
      virtual ~FutureNameExchange(void);
    public:
      FutureNameExchange& operator=(const FutureNameExchange &rhs);
    public:
      virtual void pack_collective_stage(Serializer &rez, int stage);
      virtual void unpack_collective_stage(Deserializer &derez, int stage);
    public:
      void exchange_future_names(std::map<DomainPoint,Future> &futures);
    public:
      ReplFutureMapImpl *const future_map;
      ReferenceMutator *const mutator;
    protected:
      std::map<DomainPoint,Future> results;
    };

    /**
     * \class MustEpochMappingBroadcast 
     * A class for broadcasting the results of the mapping decisions
     * for a map must epoch call on a single node
     */
    class MustEpochMappingBroadcast : public BroadcastCollective {
    public:
      MustEpochMappingBroadcast(ReplicateContext *ctx, ShardID origin,
                                CollectiveID collective_id);
      MustEpochMappingBroadcast(const MustEpochMappingBroadcast &rhs);
      virtual ~MustEpochMappingBroadcast(void);
    public:
      MustEpochMappingBroadcast& operator=(
                                  const MustEpochMappingBroadcast &rhs);
    public:
      virtual void pack_collective(Serializer &rez) const;
      virtual void unpack_collective(Deserializer &derez);
    public:
      void broadcast(const std::vector<Processor> &processor_mapping,
         const std::vector<std::vector<Mapping::PhysicalInstance> > &mappings);
      void receive_results(std::vector<Processor> &processor_mapping,
               const std::vector<unsigned> &constraint_indexes,
               std::vector<std::vector<Mapping::PhysicalInstance> > &mappings,
               std::map<PhysicalManager*,unsigned> &acquired);
    protected:
      std::vector<Processor> processors;
      std::vector<std::vector<DistributedID> > instances;
    protected:
      RtUserEvent local_done_event;
      mutable std::set<RtEvent> done_events;
      std::set<PhysicalManager*> held_references;
    };

    /**
     * \class MustEpochMappingExchange
     * A class for exchanging the mapping decisions for
     * specific constraints for a must epoch launch
     */
    class MustEpochMappingExchange : public AllGatherCollective<false> {
    public:
      struct ConstraintInfo {
        std::vector<DistributedID> instances;
        ShardID                    origin_shard;
        int                        weight;
      };
    public:
      MustEpochMappingExchange(ReplicateContext *ctx,
                               CollectiveID collective_id);
      MustEpochMappingExchange(const MustEpochMappingExchange &rhs);
      virtual ~MustEpochMappingExchange(void);
    public:
      MustEpochMappingExchange& operator=(const MustEpochMappingExchange &rhs);
    public:
      virtual void pack_collective_stage(Serializer &rez, int stage);
      virtual void unpack_collective_stage(Deserializer &derez, int stage);
    public:
      void exchange_must_epoch_mappings(ShardID shard_id, 
              size_t total_shards, size_t total_constraints,
              const std::vector<const Task*> &local_tasks,
              const std::vector<const Task*> &all_tasks,
                    std::vector<Processor> &processor_mapping,
              const std::vector<unsigned> &constraint_indexes,
              std::vector<std::vector<Mapping::PhysicalInstance> > &mappings,
              const std::vector<int> &mapping_weights,
              std::map<PhysicalManager*,unsigned> &acquired);
    protected:
      std::map<DomainPoint,Processor> processors;
      std::map<unsigned/*constraint index*/,ConstraintInfo> constraints;
    protected:
      RtUserEvent local_done_event;
      std::set<RtEvent> done_events;
      std::set<PhysicalManager*> held_references;
    };

    /**
     * \class MustEpochDependenceExchange
     * A class for exchanging the mapping dependence events for all 
     * the single tasks in a must epoch launch so we can know which
     * order the point tasks are being mapped in.
     */
    class MustEpochDependenceExchange : public AllGatherCollective<false> {
    public:
      MustEpochDependenceExchange(ReplicateContext *ctx, 
                                  CollectiveIndexLocation loc);
      MustEpochDependenceExchange(const MustEpochDependenceExchange &rhs);
      virtual ~MustEpochDependenceExchange(void);
    public:
      MustEpochDependenceExchange& operator=(
                                  const MustEpochDependenceExchange &rhs);
    public:
      virtual void pack_collective_stage(Serializer &rez, int stage);
      virtual void unpack_collective_stage(Deserializer &derez, int stage);
    public:
      void exchange_must_epoch_dependences(
                            std::map<DomainPoint,RtUserEvent> &mapped_events);
    protected:
      std::map<DomainPoint,RtUserEvent> mapping_dependences;
    };

    /**
     * \class MustEpochCompletionExchange
     * A class for exchanging the local mapping and completion events
     * for all the tasks in a must epoch operation
     */
    class MustEpochCompletionExchange : public AllGatherCollective<false> {
    public:
      MustEpochCompletionExchange(ReplicateContext *ctx,
                                  CollectiveIndexLocation loc);
      MustEpochCompletionExchange(const MustEpochCompletionExchange &rhs);
      virtual ~MustEpochCompletionExchange(void);
    public:
      MustEpochCompletionExchange& operator=(
                                    const MustEpochCompletionExchange &rhs);
    public:
      virtual void pack_collective_stage(Serializer &rez, int stage);
      virtual void unpack_collective_stage(Deserializer &derez, int stage);
    public:
      void exchange_must_epoch_completion(RtEvent mapped, ApEvent complete,
                                          std::set<RtEvent> &tasks_mapped,
                                          std::set<ApEvent> &tasks_complete);
    protected:
      std::set<RtEvent> tasks_mapped;
      std::set<ApEvent> tasks_complete;
    }; 

    /**
     * \class CheckCollectiveMapping
     * A class for exchanging the names of collective instances for confirming
     * that all shards are using the same collective instances
     */
    class CheckCollectiveMapping : public BroadcastCollective {
    public:
      CheckCollectiveMapping(ReplicateContext *ctx, CollectiveID id);
      CheckCollectiveMapping(const CheckCollectiveMapping &rhs);
      virtual ~CheckCollectiveMapping(void);
    public:
      CheckCollectiveMapping& operator=(const CheckCollectiveMapping &rhs);
    public:
      virtual void pack_collective(Serializer &rez) const;
      virtual void unpack_collective(Deserializer &derez);
    public:
      bool verify(const FieldMaskSet<CollectiveManager> &instances);
    protected:
      LegionMap<DistributedID,FieldMask>::aligned chosen_instances;
    };

    /**
     * \class ShardedMappingExchange
     * A class for exchanging the names of instances and mapping dependence
     * events for sharded mapping operations.
     */
    class ShardedMappingExchange : public AllGatherCollective<false> {
    public:
      ShardedMappingExchange(CollectiveIndexLocation loc, ReplicateContext *ctx,
                             ShardID shard_id, bool check_mappings);
      ShardedMappingExchange(const ShardedMappingExchange &rhs);
      virtual ~ShardedMappingExchange(void);
    public:
      ShardedMappingExchange& operator=(const ShardedMappingExchange &rhs);
    public:
      virtual void pack_collective_stage(Serializer &rez, int stage);
      virtual void unpack_collective_stage(Deserializer &derez, int stage);
    public:
      void initiate_exchange(const InstanceSet &mappings,
                             const std::vector<InstanceView*> &views);
      void complete_exchange(Operation *op, ShardedView *sharded_view,
                             const InstanceSet &mappings,
                             std::set<RtEvent> &map_applied_events);
    public:
      const ShardID shard_id;
      const bool check_mappings;
    protected:
      std::map<DistributedID,LegionMap<ShardID,FieldMask> > mappings;
      LegionMap<DistributedID,FieldMask> global_views;
    };

    /**
     * \class TemplateIndexExchange
     * A class for exchanging proposed templates for trace replay
     */
    class TemplateIndexExchange : public AllGatherCollective<true> {
    public:
      TemplateIndexExchange(ReplicateContext *ctx, CollectiveID id);
      TemplateIndexExchange(const TemplateIndexExchange &rhs);
      virtual ~TemplateIndexExchange(void);
    public:
      TemplateIndexExchange& operator=(const TemplateIndexExchange &rhs);
    public:
      virtual void pack_collective_stage(Serializer &rez, int stage);
      virtual void unpack_collective_stage(Deserializer &derez, int stage);
    public:
      void initiate_exchange(const std::vector<int> &indexes);
      void complete_exchange(std::map<int,unsigned> &index_counts);
    protected:
      int current_stage;
      std::map<int,unsigned> index_counts;
    };

    /**
     * \class UnorderedExchange
     * This is a class that exchanges information about unordered operations
     * that are ready to execute on each shard so that we can determine which
     * operations can be inserted into a task stream
     */
    class UnorderedExchange : public AllGatherCollective<true> {
    public:
      UnorderedExchange(ReplicateContext *ctx, CollectiveIndexLocation loc);
      UnorderedExchange(const UnorderedExchange &rhs);
      virtual ~UnorderedExchange(void);
    public:
      UnorderedExchange& operator=(const UnorderedExchange &rhs);
    public:
      virtual void pack_collective_stage(Serializer &rez, int stage);
      virtual void unpack_collective_stage(Deserializer &derez, int stage);
    public:
      bool exchange_unordered_ops(const std::list<Operation*> &unordered_ops,
                                  std::vector<Operation*> &ready_ops);
    protected:
      template<typename T>
      void update_future_counts(const int stage,
          std::map<int,std::map<T,unsigned> > &future_counts,
          std::map<T,unsigned> &counts);
      template<typename T>
      void pack_counts(Serializer &rez, const std::map<T,unsigned> &counts);
      template<typename T>
      void unpack_counts(const int stage, Deserializer &derez, 
                         std::map<T,unsigned> &future_counts);
      template<typename T>
      void pack_field_counts(Serializer &rez, 
          const std::map<std::pair<T,FieldID>,unsigned> &counts);
      template<typename T>
      void unpack_field_counts(const int stage, Deserializer &derez, 
          std::map<std::pair<T,FieldID>,unsigned> &future_counts);
      template<typename T, typename OP>
      void initialize_counts(const std::map<T,OP*> &ops,
                             std::map<T,unsigned> &counts);
      template<typename T, typename OP>
      void find_ready_ops(const size_t total_shards,
          const std::map<T,unsigned> &final_counts,
          const std::map<T,OP*> &ops, std::vector<Operation*> &ready_ops);
    protected:
      int current_stage;
    protected:
      std::map<IndexSpace,unsigned> index_space_counts;
      std::map<IndexPartition,unsigned> index_partition_counts;
      std::map<FieldSpace,unsigned> field_space_counts;
      // Use the lowest field ID here as the key
      std::map<std::pair<FieldSpace,FieldID>,unsigned> field_counts;
      std::map<LogicalRegion,unsigned> logical_region_counts;
      // Use the lowest field ID here as the key
      std::map<std::pair<LogicalRegion,FieldID>,unsigned> detach_counts;
    protected:
      std::map<IndexSpace,ReplDeletionOp*> index_space_deletions;
      std::map<IndexPartition,ReplDeletionOp*> index_partition_deletions;
      std::map<FieldSpace,ReplDeletionOp*> field_space_deletions;
      // Use the lowest field ID here as the key
      std::map<std::pair<FieldSpace,FieldID>,ReplDeletionOp*> field_deletions;
      std::map<LogicalRegion,ReplDeletionOp*> logical_region_deletions;
      // Use the lowest field ID here as the key
      std::map<std::pair<LogicalRegion,FieldID>,ReplDetachOp*> detachments;
    };

    /**
     * \class ConsensusMatchBase
     * A base class for consensus match
     */
    class ConsensusMatchBase : public AllGatherCollective<true> {
    public:
      struct ConsensusMatchArgs : public LgTaskArgs<ConsensusMatchArgs> {
      public:
        static const LgTaskID TASK_ID = LG_DEFER_CONSENSUS_MATCH_TASK_ID;
      public:
        ConsensusMatchArgs(ConsensusMatchBase *b, UniqueID uid)
          : LgTaskArgs(uid), base(b) { }
      public:
        ConsensusMatchBase *const base;
      };
    public:
      ConsensusMatchBase(ReplicateContext *ctx, CollectiveIndexLocation loc);
      ConsensusMatchBase(const ConsensusMatchBase &rhs);
      virtual ~ConsensusMatchBase(void);
    public:
      virtual void complete_exchange(void) = 0;
    public:
      static void handle_consensus_match(const void *args);
    };

    /**
     * \class ConsensusMatchExchange
     * This is collective for performing a consensus exchange between 
     * the shards for a collection of values.
     */
    template<typename T>
    class ConsensusMatchExchange : ConsensusMatchBase {
    public:
      ConsensusMatchExchange(ReplicateContext *ctx, CollectiveIndexLocation loc,
                      Future to_complete, void *output, ApUserEvent to_trigger);
      ConsensusMatchExchange(const ConsensusMatchExchange &rhs);
      virtual ~ConsensusMatchExchange(void);
    public:
      ConsensusMatchExchange& operator=(const ConsensusMatchExchange &rhs);
    public:
      virtual void pack_collective_stage(Serializer &rez, int stage);
      virtual void unpack_collective_stage(Deserializer &derez, int stage);
    public:
      bool match_elements_async(const void *input, size_t num_elements);
      virtual void complete_exchange(void);
    protected:
      Future to_complete;
      T *const output;
      const ApUserEvent to_trigger;
      std::map<T,size_t> element_counts;
#ifdef DEBUG_LEGION
      size_t max_elements;
#endif
    };

    /**
     * \class VerifyReplicableExchange
     * This class exchanges hash values of all the inputs for calls
     * into control replication contexts in order to ensure that they 
     * all are the same.
     */
    class VerifyReplicableExchange : public AllGatherCollective<false> {
    public:
      VerifyReplicableExchange(CollectiveIndexLocation loc, 
                               ReplicateContext *ctx);
      VerifyReplicableExchange(const VerifyReplicableExchange &rhs);
      virtual ~VerifyReplicableExchange(void);
    public:
      VerifyReplicableExchange& operator=(const VerifyReplicableExchange &rhs);
    public:
      virtual void pack_collective_stage(Serializer &rez, int stage);
      virtual void unpack_collective_stage(Deserializer &derez, int stage);
    public:
      typedef std::map<std::pair<uint64_t,uint64_t>,ShardID> ShardHashes;
      const ShardHashes& exchange(uint64_t hash[2]);
    public:
      ShardHashes unique_hashes;
    };

    /**
     * \class OutputSizeExchange
     * This class exchanges sizes of output subregions that are globally
     * indexed.
     */
    class OutputSizeExchange : public AllGatherCollective<false> {
    public:
      typedef std::map<DomainPoint,size_t> SizeMap;
    public:
      OutputSizeExchange(ReplicateContext *ctx,
                         CollectiveIndexLocation loc,
                         std::map<unsigned,SizeMap> &all_output_sizes);
      OutputSizeExchange(const OutputSizeExchange &rhs);
      virtual ~OutputSizeExchange(void);
    public:
      OutputSizeExchange& operator=(const OutputSizeExchange &rhs);
    public:
      virtual void pack_collective_stage(Serializer &rez, int stage);
      virtual void unpack_collective_stage(Deserializer &derez, int stage);
    public:
      RtEvent exchange_output_sizes(void);
    public:
      std::map<unsigned,SizeMap> &all_output_sizes;
    };

    /**
     * \class IndexAttachLaunchSpace
     * This collective computes the number of points in each
     * shard of a replicated index attach collective in order
     * to help compute the index launch space
     */
    class IndexAttachLaunchSpace : public AllGatherCollective<false> {
    public:
      IndexAttachLaunchSpace(ReplicateContext *ctx,
                             CollectiveIndexLocation loc);
      IndexAttachLaunchSpace(const IndexAttachLaunchSpace &rhs);
      virtual ~IndexAttachLaunchSpace(void);
    public:
      IndexAttachLaunchSpace& operator=(const IndexAttachLaunchSpace &rhs);
    public:
      virtual void pack_collective_stage(Serializer &rez, int stage);
      virtual void unpack_collective_stage(Deserializer &derez, int stage);
    public:
      void exchange_counts(size_t count);
      IndexSpaceNode* get_launch_space(void);
    protected:
      std::vector<size_t> sizes;
      unsigned nonzeros;
    };

    /**
     * \class IndexAttachUpperBound
     * This computes the upper bound node in the region
     * tree for an index space attach operation
     */
    class IndexAttachUpperBound : public AllGatherCollective<false> {
    public:
      IndexAttachUpperBound(ReplicateContext *ctx,
                            CollectiveIndexLocation loc,
                            RegionTreeForest *forest);
      IndexAttachUpperBound(const IndexAttachUpperBound &rhs);
      virtual ~IndexAttachUpperBound(void);
    public:
      IndexAttachUpperBound& operator=(const IndexAttachUpperBound &rhs);
    public:
      virtual void pack_collective_stage(Serializer &rez, int stage);
      virtual void unpack_collective_stage(Deserializer &derez, int stage);
    public:
      RegionTreeNode* find_upper_bound(RegionTreeNode *node);
    public:
      RegionTreeForest *const forest;
    protected:
      RegionTreeNode *node;
    };

    /**
     * \class IndexAttachExchange
     * This class is used to exchange the needed metadata for
     * replicated index space attach operations
     */
    class IndexAttachExchange : public AllGatherCollective<false> {
    public:
      IndexAttachExchange(ReplicateContext *ctx,
                          CollectiveIndexLocation loc);
      IndexAttachExchange(const IndexAttachExchange &rhs);
      virtual ~IndexAttachExchange(void);
    public:
      IndexAttachExchange& operator=(const IndexAttachExchange &rhs);
    public:
      virtual void pack_collective_stage(Serializer &rez, int stage);
      virtual void unpack_collective_stage(Deserializer &derez, int stage);
    public:
      void exchange_spaces(std::vector<IndexSpace> &spaces);
      size_t get_spaces(std::vector<IndexSpace> &spaces, unsigned &local_start);
      IndexSpaceNode* get_launch_space(void); 
    protected:
      std::map<ShardID,std::vector<IndexSpace> > shard_spaces;
    };

    /**
     * \class IndexAttachCoregions
     * Exchange the information about coregions between the different
     * shards to ensure that only a single point will perform the 
     * mapping if multiple points map to the same region
     */
    class IndexAttachCoregions : public AllGatherCollective<false> {
    public:
      struct PendingPoint {
      public:
        PendingPoint(void)
          : region(LogicalRegion::NO_REGION),
            instances(NULL), attached_event(NULL) { }
        PendingPoint(LogicalRegion r, InstanceSet &s, ApUserEvent &e)
          : region(r), instances(&s), attached_event(&e) { }
      public:
        LogicalRegion region;
        InstanceSet *instances;
        ApUserEvent *attached_event;
      };
      struct RegionPoints {
      public:
        std::map<ShardID,ApUserEvent> shard_events;
        std::set<DistributedID> managers;
      };
    public:
      IndexAttachCoregions(ReplicateContext *ctx,
                           CollectiveIndexLocation loc, size_t points);
      IndexAttachCoregions(const IndexAttachCoregions &rhs);
      virtual ~IndexAttachCoregions(void);
    public:
      IndexAttachCoregions& operator=(const IndexAttachCoregions &rhs);
    public:
      virtual void pack_collective_stage(Serializer &rez, int stage);
      virtual void unpack_collective_stage(Deserializer &derez, int stage);
      virtual RtEvent post_complete_exchange(void);
    public:
      bool record_point(PointAttachOp *point, LogicalRegion region,
              InstanceSet &instances, ApUserEvent &attached_event);
    public:
      const size_t total_points;
    protected:
      std::map<PointAttachOp*,PendingPoint> pending_points;
      std::map<LogicalRegion,RegionPoints> region_points;
    };

    /**
     * \class ImplicitShardingFunctor
     * Support the computation of an implicit sharding function for 
     * the creation of replicated future maps
     */
    class ImplicitShardingFunctor : public AllGatherCollective<false>,
                                    public ShardingFunctor {
    public:
      ImplicitShardingFunctor(ReplicateContext *ctx,
                              CollectiveIndexLocation loc,
                              ReplFutureMapImpl *map);
      ImplicitShardingFunctor(const ImplicitShardingFunctor &rhs);
      virtual ~ImplicitShardingFunctor(void);
    public:
      ImplicitShardingFunctor& operator=(const ImplicitShardingFunctor &rhs);
    public:
      virtual void pack_collective_stage(Serializer &rez, int stage);
      virtual void unpack_collective_stage(Deserializer &derez, int stage);
    public:
      virtual ShardID shard(const DomainPoint &point,
                            const Domain &full_space,
                            const size_t total_shards);
    protected:
      virtual RtEvent post_complete_exchange(void);
    public:
      template<typename T>
      void compute_sharding(const std::map<DomainPoint,T> &points)
      {
        for (typename std::map<DomainPoint,T>::const_iterator it =
              points.begin(); it != points.end(); it++)
          implicit_sharding[it->first] = local_shard; 
        this->perform_collective_async();
      }
    public:
      ReplFutureMapImpl *const map;
    protected:
      std::map<DomainPoint,ShardID> implicit_sharding;
    };

    /**
     * \class SlowBarrier
     * This class creates a collective that behaves like a barrier, but is
     * probably slower than Realm phase barriers. It's useful for cases
     * where we may not know whether we are going to perform a barrier or
     * not so we grab a collective ID. We can throw away collective IDs
     * for free, but in the rare case we actually do need to perform
     * the barrier then this class will handle the implementation.
     */
    class SlowBarrier : public AllGatherCollective<false> {
    public:
      SlowBarrier(ReplicateContext *ctx, CollectiveID id);
      SlowBarrier(const SlowBarrier &rhs);
      virtual ~SlowBarrier(void);
    public:
      SlowBarrier& operator=(const SlowBarrier &rhs);
    public:
      virtual void pack_collective_stage(Serializer &rez, int stage) { }
      virtual void unpack_collective_stage(Deserializer &derez, int stage) { }
    };

    /**
     * \class ShardedCollective
     * This class mirrors the CollectiveMapping class and provides helper
     * methods for doing collective-style tree broadcasts and reductions
     * on a unique set of shards.
     */
    class ShardedMapping : public Collectable {
    public:
      ShardedMapping(const std::set<ShardID> &shards, size_t radix);
      ShardedMapping(const std::vector<ShardID> &shards, size_t radix);
    public:
      inline ShardID operator[](unsigned idx) const
        { return unique_sorted_shards[idx]; }
      inline size_t size(void) const { return unique_sorted_shards.size(); }
      bool operator==(const ShardedMapping &rhs) const;
      bool operator!=(const ShardedMapping &rhs) const;
    public:
      ShardID get_parent(const ShardID origin, const ShardID local) const;
      void get_children(const ShardID origin, const ShardID local,
                        std::vector<ShardID> &children) const;
      size_t count_children(const ShardID origin, const ShardID local) const;
      bool contains(const ShardID space) const;
    protected:
      unsigned find_index(const ShardID space) const;
      unsigned convert_to_offset(unsigned index, unsigned origin) const;
      unsigned convert_to_index(unsigned offset, unsigned origin) const;
    protected:
      std::vector<ShardID> unique_sorted_shards;
      size_t radix;
    };

    /**
     * \class ReplCollectiveInstanceHandler
     * This is a pure virtual class that handles incoming messages
     * for the creation of collective instances with control replication
     */
    class ReplCollectiveInstanceHandler {
    public:
      virtual void handle_collective_instance_message(Deserializer &derez) = 0;
    };

    /**
     * \class ReplCollectiveInstanceCreator
     * This provides a special implementation of the 
     * CollectiveInstanceCreator class for operations that are being
     * execute in control replicated contexts
     */
    template<typename OP>
    class ReplCollectiveInstanceCreator : public OP,
            public ReplCollectiveInstanceHandler {
    private:
      enum ReplCollectiveInstanceMessageKind {
        REPL_COLLECTIVE_ACQUIRE_ALLOCATION_PRIVILEGE,
        REPL_COLLECTIVE_RELEASE_ALLOCATION_PRIVILEGE,
        REPL_COLLECTIVE_CREATE_PENDING_MANAGERS,
        REPL_COLLECTIVE_MATCH_INSTANCES,
        REPL_COLLECTIVE_FINALIZE_COLLECTIVE_INSTANCE,
        REPL_COLLECTIVE_VERIFY_TOTAL_CALLS,
        REPL_COLLECTIVE_COUNT_REGION_OCCURRENCES,
      };
    public:
      ReplCollectiveInstanceCreator(Runtime *rt);
      ReplCollectiveInstanceCreator(
          const ReplCollectiveInstanceCreator<OP> &rhs);
    public:
      void activate_repl_collective_instance_creator(void);
      void deactivate_repl_collective_instance_creator(void);
    protected:
      // Shard ownership for each operation based on its context
      // index in the order of operations which should yield a 
      // relatively balanced load across the shards (hopefully)
      inline ShardID get_collective_instance_origin_shard(
                                    ReplicateContext *ctx) const
        { return this->get_context_index() % ctx->total_shards; }
    public:
      // We use this method as our hook to get ourselves registered
      // with the replicated context as a handler of messages coming
      // from other shards in the broadcast and reduction trees of
      // the sharded mapping
      virtual size_t get_total_collective_instance_points(void);
      virtual void handle_collective_instance_message(Deserializer &derez);
    protected:
      virtual ShardedMapping* get_collective_instance_sharded_mapping(void) = 0;
    public:
      // invoked when all the local points have been seen
      virtual void perform_acquire_collective_allocation_privileges(
                                  MappingCallKind mapper_call, unsigned index,
                                  const std::set<Memory> &targets,
                                  RtUserEvent to_trigger);
      virtual void perform_release_collective_allocation_privileges(
                                  MappingCallKind mapper_call, unsigned index,
                                  const std::set<Memory> &targets);
      virtual void perform_create_pending_collective_managers(
                                  MappingCallKind mapper_call, unsigned index, 
                                  const std::map<size_t,
                                    typename OP::PendingCollective> &instances,
                                  LayoutConstraintKind bad_kind,
                                  size_t bad_index, bool bad_regions);
      virtual void perform_match_collective_instances(
                                  MappingCallKind mapper_call, unsigned index,
                                  std::map<size_t,
                                    std::vector<DistributedID> > &instances);
      virtual void perform_finalize_pending_collective_instance(
                                  MappingCallKind mapper_call, unsigned index,
                                  bool success);
      virtual void perform_verify_total_collective_instance_calls(
                                  MappingCallKind mapper_call,
                                  unsigned total_calls);
      virtual void perform_count_collective_region_occurrences(unsigned index,
                                  std::map<LogicalRegion,size_t> &counts);
    protected:
      std::atomic<ShardedMapping*> shard_mapping;
    };

    /**
     * \class ReplIndividualTask
     * An individual task that is aware that it is 
     * being executed in a control replication context.
     */
    class ReplIndividualTask : public IndividualTask {
    public:
      ReplIndividualTask(Runtime *rt);
      ReplIndividualTask(const ReplIndividualTask &rhs);
      virtual ~ReplIndividualTask(void);
    public:
      ReplIndividualTask& operator=(const ReplIndividualTask &rhs);
    public:
      virtual void activate(void);
      virtual void deactivate(void);
    public:
      virtual void trigger_prepipeline_stage(void);
      virtual void trigger_ready(void);
      virtual void trigger_replay(void);
      virtual void resolve_false(bool speculated, bool launched);
      virtual void shard_off(RtEvent mapped_precondition);
      virtual void prepare_map_must_epoch(void);
      virtual void handle_future_size(size_t return_type_size,
          bool has_return_type_size, std::set<RtEvent> &applied_events);
    public:
      // Override these so we can broadcast the future result
      virtual void trigger_task_complete(void);
    public:
      void initialize_replication(ReplicateContext *ctx);
      void set_sharding_function(ShardingID functor,ShardingFunction *function);
    protected:
      ShardID owner_shard;
      ShardingID sharding_functor;
      ShardingFunction *sharding_function;
      CollectiveID mapped_collective_id; // id for mapped event broadcast
      CollectiveID future_collective_id; // id for the future broadcast 
      SingleTaskTree *mapped_collective;
      FutureBroadcast *future_collective;
#ifdef DEBUG_LEGION
    public:
      inline void set_sharding_collective(ShardingGatherCollective *collective)
        { sharding_collective = collective; }
    protected:
      ShardingGatherCollective *sharding_collective;
#endif
    };

    /**
     * \class ReplIndexTask
     * An individual task that is aware that it is 
     * being executed in a control replication context.
     */
    class ReplIndexTask : public ReplCollectiveInstanceCreator<IndexTask> {
    public:
      ReplIndexTask(Runtime *rt);
      ReplIndexTask(const ReplIndexTask &rhs);
      virtual ~ReplIndexTask(void);
    public:
      ReplIndexTask& operator=(const ReplIndexTask &rhs);
    public:
      virtual void activate(void);
      virtual void deactivate(void);
    public:
      virtual void trigger_prepipeline_stage(void);
      virtual void trigger_dependence_analysis(void);
      virtual void trigger_ready(void);
      virtual void trigger_replay(void);
    protected:
      virtual void create_future_instances(std::vector<Memory> &target_mems);
      virtual void finish_index_task_reduction(void);
      virtual RtEvent finish_index_task_complete(void);
    public:
      // Have to override this too for doing output in the
      // case that we misspeculate
      virtual void resolve_false(bool speculated, bool launched);
      virtual void prepare_map_must_epoch(void);
    public:
      void initialize_replication(ReplicateContext *ctx);
      void set_sharding_function(ShardingID functor,ShardingFunction *function);
      virtual FutureMapImpl* create_future_map(TaskContext *ctx,
                    IndexSpace launch_space, IndexSpace shard_space);
      void select_sharding_function(ReplicateContext *repl_ctx);
    public:
      // Methods for supporting intra-index-space mapping dependences
      virtual RtEvent find_intra_space_dependence(const DomainPoint &point);
      virtual void record_intra_space_dependence(const DomainPoint &point,
                                                 const DomainPoint &next,
                                                 RtEvent point_mapped);
    protected:
      virtual void finalize_output_regions(void);
    protected:
      virtual ShardedMapping* get_collective_instance_sharded_mapping(void);
    protected:
      ShardingID sharding_functor;
      ShardingFunction *sharding_function;
      BufferExchange *serdez_redop_collective;
      FutureAllReduceCollective *all_reduce_collective;
      OutputSizeExchange *output_size_collective;
    protected:
      // Map of output sizes collected by this shard
      std::map<unsigned,std::map<DomainPoint,size_t> > local_output_sizes;
    protected:
      std::set<std::pair<DomainPoint,ShardID> > unique_intra_space_deps;
#ifdef DEBUG_LEGION
    public:
      inline void set_sharding_collective(ShardingGatherCollective *collective)
        { sharding_collective = collective; }
    protected:
      ShardingGatherCollective *sharding_collective;
#endif
    };

    /**
     * \class ReplMergeCloseOp
     * A close operation that is aware that it is being
     * executed in a control replication context.
     */
    class ReplMergeCloseOp : public MergeCloseOp {
    public:
      ReplMergeCloseOp(Runtime *runtime);
      ReplMergeCloseOp(const ReplMergeCloseOp &rhs);
      virtual ~ReplMergeCloseOp(void);
    public:
      ReplMergeCloseOp& operator=(const ReplMergeCloseOp &rhs);
    public:
      virtual void activate(void);
      virtual void deactivate(void);
    public:
      void set_repl_close_info(RtBarrier mapped_barrier);
      virtual void record_refinements(const FieldMask &refinement_mask,
                                      const bool overwrite);
      virtual void trigger_dependence_analysis(void);
      virtual void trigger_ready(void);
      virtual void trigger_mapping(void); 
    protected:
      RtBarrier mapped_barrier;
      RtBarrier refinement_barrier;
      ValueBroadcast<DistributedID> *did_collective;
    };

    /**
     * \class ReplRefinementOp
     * A refinement operatoin that is aware that it is being
     * executed ina  control replication context.
     */
    class ReplRefinementOp : public RefinementOp {
    public:
      ReplRefinementOp(Runtime *runtime);
      ReplRefinementOp(const ReplRefinementOp &rhs);
      virtual ~ReplRefinementOp(void);
    public:
      ReplRefinementOp& operator=(const ReplRefinementOp &rhs);
    public:
      virtual void activate(void);
      virtual void deactivate(void);
    public:
      void set_repl_refinement_info(RtBarrier mapped_barrier, 
                                    RtBarrier refinement_barrier);
      virtual void trigger_dependence_analysis(void);
      virtual void trigger_ready(void);
      virtual void trigger_mapping(void); 
    protected:
      void initialize_replicated_set(EquivalenceSet *set,
          const FieldMask &mask, std::set<RtEvent> &applied_events) const;
    protected:
      RtBarrier mapped_barrier;
      RtBarrier refinement_barrier;
      std::vector<ValueBroadcast<DistributedID>*> collective_dids;
      // Note that this data structure ensures that we do things
      // for these partitions in a order that is consistent across
      // shards because all shards will sort the keys the same way
      std::map<LogicalPartition,PartitionNode*> replicated_partitions;
      // Same thing for one-off regions
      std::map<LogicalRegion,RegionNode*> replicated_regions;
      // Version information objects for each of our local regions
      // that we are own after sharding non-replicated partitions
      LegionMap<RegionNode*,VersionInfo> sharded_region_version_infos;
      // Regions for which we need to propagate refinements for
      // non-replicated partition refinements
      std::map<PartitionNode*,std::vector<RegionNode*> > sharded_regions;
      // Fields for partitions that have refinement regions
      FieldMaskSet<PartitionNode> sharded_partitions;
    };

    /**
     * \class ReplFillOp
     * A copy operation that is aware that it is being
     * executed in a control replication context.
     */
    class ReplFillOp : public FillOp {
    public:
      ReplFillOp(Runtime *rt);
      ReplFillOp(const ReplFillOp &rhs);
      virtual ~ReplFillOp(void);
    public:
      ReplFillOp& operator=(const ReplFillOp &rhs);
    public:
      void initialize_replication(ReplicateContext *ctx,
                                  bool is_first_local);
    public:
      virtual void activate(void);
      virtual void deactivate(void);
    public:
      virtual void trigger_dependence_analysis(void);
      virtual void trigger_ready(void);
      virtual void resolve_false(bool speculated, bool launched);
      virtual CollectiveMapping* get_collective_mapping(void);
      virtual bool is_collective_first_local_shard(void) const
        { return is_first_local_shard; }
      virtual RtEvent finalize_complete_mapping(RtEvent event);
    public:
      RtBarrier collective_map_barrier;
      bool is_first_local_shard;
    };

    /**
     * \class ReplIndexFillOp
     * An index fill operation that is aware that it is 
     * being executed in a control replication context.
     */
    class ReplIndexFillOp : public ReplCollectiveInstanceCreator<IndexFillOp> {
    public:
      ReplIndexFillOp(Runtime *rt);
      ReplIndexFillOp(const ReplIndexFillOp &rhs);
      virtual ~ReplIndexFillOp(void);
    public:
      ReplIndexFillOp& operator=(const ReplIndexFillOp &rhs);
    public:
      virtual void activate(void);
      virtual void deactivate(void);
    public:
      virtual void trigger_prepipeline_stage(void);
      virtual void trigger_dependence_analysis(void);
      virtual void trigger_ready(void);
      virtual void trigger_replay(void);
      virtual void resolve_false(bool speculated, bool launched);
    protected:
      virtual ShardedMapping* get_collective_instance_sharded_mapping(void);
    public:
      void initialize_replication(ReplicateContext *ctx);
    protected:
      ShardingID sharding_functor;
      ShardingFunction *sharding_function;
      MapperManager *mapper;
#ifdef DEBUG_LEGION
    public:
      inline void set_sharding_collective(ShardingGatherCollective *collective)
        { sharding_collective = collective; }
    protected:
      ShardingGatherCollective *sharding_collective;
#endif
    };

    /**
     * \class ReplCopyOp
     * A copy operation that is aware that it is being
     * executed in a control replication context.
     */
    class ReplCopyOp : public CopyOp {
    public:
      ReplCopyOp(Runtime *rt);
      ReplCopyOp(const ReplCopyOp &rhs);
      virtual ~ReplCopyOp(void);
    public:
      ReplCopyOp& operator=(const ReplCopyOp &rhs);
    public:
      void initialize_replication(ReplicateContext *ctx);
    public:
      virtual void activate(void);
      virtual void deactivate(void);
    public:
      virtual void trigger_prepipeline_stage(void);
      virtual void trigger_ready(void);
      virtual void trigger_replay(void);
      virtual void resolve_false(bool speculated, bool launched);
    protected:
      ShardingID sharding_functor;
      ShardingFunction *sharding_function;
    public:
      CollectiveID mapped_collective_id;
      ShardEventTree *mapped_collective;
#ifdef DEBUG_LEGION
    public:
      inline void set_sharding_collective(ShardingGatherCollective *collective)
        { sharding_collective = collective; }
    protected:
      ShardingGatherCollective *sharding_collective;
#endif
    };

    /**
     * \class ReplIndexCopyOp
     * An index fill operation that is aware that it is 
     * being executed in a control replication context.
     */
    class ReplIndexCopyOp : public ReplCollectiveInstanceCreator<IndexCopyOp> {
    public:
      ReplIndexCopyOp(Runtime *rt);
      ReplIndexCopyOp(const ReplIndexCopyOp &rhs);
      virtual ~ReplIndexCopyOp(void);
    public:
      ReplIndexCopyOp& operator=(const ReplIndexCopyOp &rhs);
    public:
      virtual void activate(void);
      virtual void deactivate(void);
    public:
      virtual void trigger_prepipeline_stage(void);
      virtual void trigger_dependence_analysis(void);
      virtual void trigger_ready(void);
      virtual void trigger_replay(void);
      virtual void resolve_false(bool speculated, bool launched);
      virtual std::pair<ApEvent,ApEvent> exchange_indirect_records(
          const unsigned index, const ApEvent local_pre,
          const ApEvent local_post, const PhysicalTraceInfo &trace_info,
          const InstanceSet &instances, const IndexSpace space,
          const DomainPoint &key,
<<<<<<< HEAD
          LegionVector<IndirectRecord>::aligned &records, const bool sources);
    protected:
      virtual ShardedMapping* get_collective_instance_sharded_mapping(void);
=======
          LegionVector<IndirectRecord> &records, const bool sources);
>>>>>>> eae4ba19
    public:
      void initialize_replication(ReplicateContext *ctx,
                                  std::vector<ApBarrier> &indirection_bars,
                                  unsigned &next_indirection_index);
    protected:
      ShardingID sharding_functor;
      ShardingFunction *sharding_function;
      std::vector<ApBarrier> pre_indirection_barriers;
      std::vector<ApBarrier> post_indirection_barriers;
      std::vector<CollectiveID> src_collectives;
      std::vector<CollectiveID> dst_collectives;
#ifdef DEBUG_LEGION
    public:
      inline void set_sharding_collective(ShardingGatherCollective *collective)
        { sharding_collective = collective; }
    protected:
      ShardingGatherCollective *sharding_collective;
#endif
    };

    /**
     * \class ReplDeletionOp
     * A deletion operation that is aware that it is
     * being executed in a control replication context.
     */
    class ReplDeletionOp : public DeletionOp {
    public:
      ReplDeletionOp(Runtime *rt);
      ReplDeletionOp(const ReplDeletionOp &rhs);
      virtual ~ReplDeletionOp(void);
    public:
      ReplDeletionOp& operator=(const ReplDeletionOp &rhs);
    public:
      virtual void activate(void);
      virtual void deactivate(void);
    public:
      virtual void trigger_dependence_analysis(void);
      virtual void trigger_ready(void);
      virtual void trigger_mapping(void);
      virtual void trigger_complete(void);
    public:
      void initialize_replication(ReplicateContext *ctx, 
                                  bool is_total, bool is_first,
                                  RtBarrier *ready_barrier = NULL,
                                  RtBarrier *mapping_barrier = NULL,
                                  RtBarrier *execution_barrier = NULL);
      // Help for handling unordered deletions 
      void record_unordered_kind(
       std::map<IndexSpace,ReplDeletionOp*> &index_space_deletions,
       std::map<IndexPartition,ReplDeletionOp*> &index_partition_deletions,
       std::map<FieldSpace,ReplDeletionOp*> &field_space_deletions,
       std::map<std::pair<FieldSpace,FieldID>,ReplDeletionOp*> &field_deletions,
       std::map<LogicalRegion,ReplDeletionOp*> &logical_region_deletions);
    protected:
      RtBarrier ready_barrier;
      RtBarrier mapping_barrier;
      RtBarrier execution_barrier;
      bool is_total_sharding;
      bool is_first_local_shard;
    };

    /**
     * \class ReplPendingPartitionOp
     * A pending partition operation that knows that its
     * being executed in a control replication context
     */
    class ReplPendingPartitionOp : public PendingPartitionOp {
    public:
      ReplPendingPartitionOp(Runtime *rt);
      ReplPendingPartitionOp(const ReplPendingPartitionOp &rhs);
      virtual ~ReplPendingPartitionOp(void);
    public:
      ReplPendingPartitionOp& operator=(const ReplPendingPartitionOp &rhs);
    public:
      virtual void activate(void);
      virtual void deactivate(void);
    public:
      virtual void request_future_buffers(std::set<RtEvent> &mapped_events,
                                          std::set<RtEvent> &ready_events);
      virtual void trigger_complete(void);
    };

    /**
     * \class ReplDependentPartitionOp
     * A dependent partitioning operation that knows that it
     * is being executed in a control replication context
     */
    class ReplDependentPartitionOp :
      public ReplCollectiveInstanceCreator<DependentPartitionOp> { 
    public:
      class ReplByFieldThunk : public ByFieldThunk {
      public:
        ReplByFieldThunk(ReplicateContext *ctx,
                         ShardID target, IndexPartition p);
      public:
        virtual ApEvent perform(DependentPartitionOp *op,
            RegionTreeForest *forest, ApEvent instances_ready,
            const std::vector<FieldDataDescriptor> &instances);
        virtual void elide_collectives(void) 
          { gather_collective.elide_collective(); }
      protected:
        FieldDescriptorGather gather_collective;
      };
      class ReplByImageThunk : public ByImageThunk {
      public:
#ifdef SHARD_BY_IMAGE
        ReplByImageThunk(ReplicateContext *ctx,
                         IndexPartition p, IndexPartition proj,
                         ShardID shard_id, size_t total);
#else
        ReplByImageThunk(ReplicateContext *ctx, ShardID target,
                         IndexPartition p, IndexPartition proj,
                         ShardID shard_id, size_t total);
#endif
      public:
        virtual ApEvent perform(DependentPartitionOp *op,
            RegionTreeForest *forest, ApEvent instances_ready,
            const std::vector<FieldDataDescriptor> &instances);
        virtual void elide_collectives(void) { collective.elide_collective(); }
      protected:
#ifdef SHARD_BY_IMAGE
        FieldDescriptorExchange collective;
#else
        FieldDescriptorGather collective;
#endif
        const ShardID shard_id;
        const size_t total_shards;
      };
      class ReplByImageRangeThunk : public ByImageRangeThunk {
      public:
#ifdef SHARD_BY_IMAGE
        ReplByImageRangeThunk(ReplicateContext *ctx,
                              IndexPartition p, IndexPartition proj,
                              ShardID shard_id, size_t total);
#else
        ReplByImageRangeThunk(ReplicateContext *ctx, ShardID target, 
                              IndexPartition p, IndexPartition proj,
                              ShardID shard_id, size_t total);
#endif
      public:
        virtual ApEvent perform(DependentPartitionOp *op,
            RegionTreeForest *forest, ApEvent instances_ready,
            const std::vector<FieldDataDescriptor> &instances);
        virtual void elide_collectives(void) { collective.elide_collective(); }
      protected:
#ifdef SHARD_BY_IMAGE
        FieldDescriptorExchange collective;
#else
        FieldDescriptorGather collective;
#endif
        const ShardID shard_id;
        const size_t total_shards;
      };
      class ReplByPreimageThunk : public ByPreimageThunk {
      public:
        ReplByPreimageThunk(ReplicateContext *ctx, ShardID target,
                            IndexPartition p, IndexPartition proj);
      public:
        virtual ApEvent perform(DependentPartitionOp *op,
            RegionTreeForest *forest, ApEvent instances_ready,
            const std::vector<FieldDataDescriptor> &instances);
        virtual void elide_collectives(void) 
          { gather_collective.elide_collective(); }
      protected:
        FieldDescriptorGather gather_collective;
      };
      class ReplByPreimageRangeThunk : public ByPreimageRangeThunk {
      public:
        ReplByPreimageRangeThunk(ReplicateContext *ctx, ShardID target,
                                 IndexPartition p, IndexPartition proj);
      public:
        virtual ApEvent perform(DependentPartitionOp *op,
            RegionTreeForest *forest, ApEvent instances_ready,
            const std::vector<FieldDataDescriptor> &instances);
        virtual void elide_collectives(void) 
          { gather_collective.elide_collective(); }
      protected:
        FieldDescriptorGather gather_collective;
      };
      // Nothing special about association for control replication
    public:
      ReplDependentPartitionOp(Runtime *rt);
      ReplDependentPartitionOp(const ReplDependentPartitionOp &rhs);
      virtual ~ReplDependentPartitionOp(void);
    public:
      ReplDependentPartitionOp& operator=(const ReplDependentPartitionOp &rhs);
    public:
      void initialize_by_field(ReplicateContext *ctx, ShardID target,
                               ApEvent ready_event, IndexPartition pid,
                               LogicalRegion handle, LogicalRegion parent,
                               FieldID fid, MapperID id, MappingTagID tag,
                               const UntypedBuffer &marg,
                               RtBarrier &dependent_partition_bar);
      void initialize_by_image(ReplicateContext *ctx,
#ifndef SHARD_BY_IMAGE
                               ShardID target,
#endif
                               ApEvent ready_event, IndexPartition pid,
                               LogicalPartition projection,
                               LogicalRegion parent, FieldID fid,
                               MapperID id, MappingTagID tag,
                               const UntypedBuffer &marg,
                               ShardID shard, size_t total_shards,
                               RtBarrier &dependent_partition_bar);
      void initialize_by_image_range(ReplicateContext *ctx,
#ifndef SHARD_BY_IMAGE
                               ShardID target,
#endif
                               ApEvent ready_event, IndexPartition pid,
                               LogicalPartition projection,
                               LogicalRegion parent, FieldID fid,
                               MapperID id, MappingTagID tag,
                               const UntypedBuffer &marg,
                               ShardID shard, size_t total_shards,
                               RtBarrier &dependent_partition_bar);
      void initialize_by_preimage(ReplicateContext *ctx, ShardID target,
                               ApEvent ready_event, IndexPartition pid,
                               IndexPartition projection, LogicalRegion handle,
                               LogicalRegion parent, FieldID fid,
                               MapperID id, MappingTagID tag,
                               const UntypedBuffer &marg,
                               RtBarrier &dependent_partition_bar);
      void initialize_by_preimage_range(ReplicateContext *ctx, ShardID target, 
                               ApEvent ready_event, IndexPartition pid,
                               IndexPartition projection, LogicalRegion handle,
                               LogicalRegion parent, FieldID fid,
                               MapperID id, MappingTagID tag,
                               const UntypedBuffer &marg,
                               RtBarrier &dependent_partition_bar);
      void initialize_by_association(ReplicateContext *ctx,LogicalRegion domain,
                               LogicalRegion domain_parent, FieldID fid,
                               IndexSpace range, MapperID id, MappingTagID tag,
                               const UntypedBuffer &marg,
                               RtBarrier &dependent_partition_bar);
    public:
      virtual void activate(void);
      virtual void deactivate(void);
    public:
      // Need to pick our sharding functor
      virtual void trigger_dependence_analysis(void);
      virtual void trigger_ready(void);  
      virtual void finalize_mapping(void);
      virtual void select_partition_projection(void);
    protected:
      virtual ShardedMapping* get_collective_instance_sharded_mapping(void);
    protected:
      void select_sharding_function(void);
    protected:
      ShardingFunction *sharding_function;
      RtBarrier mapping_barrier;
#ifdef DEBUG_LEGION
    public:
      inline void set_sharding_collective(ShardingGatherCollective *collective)
        { sharding_collective = collective; }
    protected:
      ShardingGatherCollective *sharding_collective;
#endif
    };

    /**
     * \class ReplMustEpochOp
     * A must epoch operation that is aware that it is 
     * being executed in a control replication context
     */
    class ReplMustEpochOp : public MustEpochOp {
    public:
      ReplMustEpochOp(Runtime *rt);
      ReplMustEpochOp(const ReplMustEpochOp &rhs);
      virtual ~ReplMustEpochOp(void);
    public:
      ReplMustEpochOp& operator=(const ReplMustEpochOp &rhs);
    public:
      virtual void activate(void);
      virtual void deactivate(void);
      virtual FutureMapImpl* create_future_map(TaskContext *ctx,
                      IndexSpace domain, IndexSpace shard_space);
      virtual void instantiate_tasks(InnerContext *ctx,
                                     const MustEpochLauncher &launcher);
      virtual MapperManager* invoke_mapper(void);
      virtual void map_and_distribute(std::set<RtEvent> &tasks_mapped,
                                      std::set<ApEvent> &tasks_complete);
      virtual bool has_prepipeline_stage(void) const { return true; }
      virtual void trigger_prepipeline_stage(void);
      virtual void trigger_commit(void);
      virtual void receive_resources(size_t return_index,
              std::map<LogicalRegion,unsigned> &created_regions,
              std::vector<LogicalRegion> &deleted_regions,
              std::set<std::pair<FieldSpace,FieldID> > &created_fields,
              std::vector<std::pair<FieldSpace,FieldID> > &deleted_fields,
              std::map<FieldSpace,unsigned> &created_field_spaces,
              std::map<FieldSpace,std::set<LogicalRegion> > &latent_spaces,
              std::vector<FieldSpace> &deleted_field_spaces,
              std::map<IndexSpace,unsigned> &created_index_spaces,
              std::vector<std::pair<IndexSpace,bool> > &deleted_index_spaces,
              std::map<IndexPartition,unsigned> &created_partitions,
              std::vector<std::pair<IndexPartition,bool> > &deleted_partitions,
              std::set<RtEvent> &preconditions);
    public:
      void map_replicate_tasks(void) const;
      void distribute_replicate_tasks(void);
    public:
      void initialize_replication(ReplicateContext *ctx);
      Domain get_shard_domain(void) const;
    protected:
      ShardingID sharding_functor;
      ShardingFunction *sharding_function;
      CollectiveID mapping_collective_id;
      bool collective_map_must_epoch_call;
      MustEpochMappingBroadcast *mapping_broadcast;
      MustEpochMappingExchange *mapping_exchange;
      MustEpochDependenceExchange *dependence_exchange;
      MustEpochCompletionExchange *completion_exchange;
      std::set<SingleTask*> shard_single_tasks;
      RtBarrier resource_return_barrier;
#ifdef DEBUG_LEGION
    public:
      inline void set_sharding_collective(ShardingGatherCollective *collective)
        { sharding_collective = collective; }
    protected:
      ShardingGatherCollective *sharding_collective;
#endif
    };

    /**
     * \class ReplTimingOp
     * A timing operation that is aware that it is 
     * being executed in a control replication context
     */
    class ReplTimingOp : public TimingOp {
    public:
      ReplTimingOp(Runtime *rt);
      ReplTimingOp(const ReplTimingOp &rhs);
      virtual ~ReplTimingOp(void);
    public:
      ReplTimingOp& operator=(const ReplTimingOp &rhs);
    public:
      virtual void activate(void);
      virtual void deactivate(void);
    public:
      virtual void trigger_mapping(void);
      virtual void deferred_execute(void);
    public:
      inline void set_timing_collective(ValueBroadcast<long long> *collective) 
        { timing_collective = collective; }
    protected:
      ValueBroadcast<long long> *timing_collective;
    }; 

    /**
     * \class ReplTunableOp
     * A tunable operation that is aware that it is
     * being executed in a control replicated context
     */
    class ReplTunableOp : public TunableOp {
    public:
      ReplTunableOp(Runtime *rt);
      ReplTunableOp(const ReplTunableOp &rhs);
      virtual ~ReplTunableOp(void);
    public:
      ReplTunableOp& operator=(const ReplTunableOp &rhs);
    public:
      void initialize_replication(ReplicateContext *context);
    public:
      virtual void activate(void);
      virtual void deactivate(void);
      virtual void process_result(MapperManager *mapper, 
                                  void *buffer, size_t size) const;
    protected:
      BufferBroadcast *value_broadcast;       
    };

    /**
     * \class ReplAllReduceOp
     * An all-reduce operation that is aware that it is
     * being executed in a control replication context
     */
    class ReplAllReduceOp : public AllReduceOp {
    public:
      ReplAllReduceOp(Runtime *rt);
      ReplAllReduceOp(const ReplAllReduceOp &rhs);
      virtual ~ReplAllReduceOp(void);
    public:
      ReplAllReduceOp& operator=(const ReplAllReduceOp &rhs);
    public:
      void initialize_replication(ReplicateContext *ctx);
    public:
      virtual void activate(void);
      virtual void deactivate(void);
    protected:
      virtual void populate_sources(void);
      virtual void create_future_instances(std::vector<Memory> &target_mems);
      virtual void all_reduce_serdez(void);
      virtual RtEvent all_reduce_redop(void);
    protected:
      BufferExchange *serdez_redop_collective;
      FutureAllReduceCollective *all_reduce_collective;
    };

    /**
     * \class ReplFenceOp
     * A fence operation that is aware that it is being 
     * executed in a control replicated context. Currently
     * this only applies to mixed and execution fences.
     */
    class ReplFenceOp : public FenceOp {
    public:
      ReplFenceOp(Runtime *rt);
      ReplFenceOp(const ReplFenceOp &rhs);
      virtual ~ReplFenceOp(void);
    public:
      ReplFenceOp& operator=(const ReplFenceOp &rhs);
    public:
      virtual void activate(void);
      virtual void deactivate(void);
    public:
      virtual void trigger_dependence_analysis(void);
      virtual void trigger_mapping(void);
      virtual void trigger_replay(void);
      virtual void complete_replay(ApEvent complete_event);
    protected:
      void initialize_fence_barriers(ReplicateContext *repl_ctx = NULL);
    protected:
      RtBarrier mapping_fence_barrier;
      ApBarrier execution_fence_barrier;
    };

    /**
     * \class ReplMapOp
     * An inline mapping operation that is aware that it is being
     * executed in a control replicated context. We require that
     * any inline mapping be mapped on all shards before we consider
     * it mapped on any shard. The reason for this is that inline
     * mappings can act like a kind of communication between shards
     * where they are all reading/writing to the same logical region.
     */
    class ReplMapOp : public ReplCollectiveInstanceCreator<
                                  CollectiveInstanceCreator<MapOp> > {
    public:
      ReplMapOp(Runtime *rt);
      ReplMapOp(const ReplMapOp &rhs);
      virtual ~ReplMapOp(void);
    public:
      ReplMapOp& operator=(const ReplMapOp &rhs);
    public:
      void initialize_replication(ReplicateContext *ctx,
                                  IndexSpace shard_space,
                                  ShardingFunction *shard_fn,
                                  bool first_local_shard);
    public:
      virtual void activate(void);
      virtual void deactivate(void);
      virtual void trigger_prepipeline_stage(void);
      virtual void trigger_dependence_analysis(void);
      virtual void trigger_ready(void);
      virtual void trigger_mapping(void);
      virtual DomainPoint get_shard_point(void) const;
      virtual DomainPoint get_collective_instance_point(void) const;
      // From collective instance creator
      virtual IndexSpaceNode* get_collective_space(void) const;
    protected:
      virtual ShardedMapping* get_collective_instance_sharded_mapping(void);
    protected:
      CollectiveID collective_check;
      IndexSpace shard_space;
      ShardingFunction *shard_fn;
      RtBarrier collective_map_barrier; 
      bool is_first_local_shard;
    };

    /**
     * \class ReplAttachOp
     * An attach operation that is aware that it is being
     * executed in a control replicated context.
     */
    class ReplAttachOp : public AttachOp {
    public:
      ReplAttachOp(Runtime *rt);
      ReplAttachOp(const ReplAttachOp &rhs);
      virtual ~ReplAttachOp(void);
    public:
      ReplAttachOp& operator=(const ReplAttachOp &rhs);
    public:
      void initialize_replication(ReplicateContext *ctx,
                                  RtBarrier &resource_barrier,
                                  ApBarrier &attach_barrier,
                                  bool collective_instances,
                                  bool deduplicate_across_shards,
                                  bool first_local_shard);
    public:
      virtual void activate(void);
      virtual void deactivate(void);
      virtual void trigger_prepipeline_stage(void);
      virtual void trigger_dependence_analysis(void);
      virtual void trigger_ready(void);
      virtual void trigger_mapping(void);
      virtual DomainPoint get_collective_instance_point(void) const;
    public:
      virtual PhysicalManager* create_manager(RegionNode *node,
                                   const std::vector<FieldID> &field_set,
                                   const std::vector<size_t> &field_sizes,
                                   const std::vector<unsigned> &mask_index_map,
                                   const std::vector<CustomSerdezID> &serez,
                                              const FieldMask &external_mask);
    protected:
      IndexSpace shard_space;
      IndexSpace point_space;
      ApBarrier attach_barrier;
      RtBarrier collective_map_barrier;
      ShardingFunction *shard_fn;
      size_t exchange_index;
      bool collective_instance;
      bool deduplicate_across_shards;
      bool is_first_local_shard;
      // individual insts: whether at least one shard lives on the local process
      bool contains_individual; 
    protected:
      RtBarrier resource_barrier;
      ValueBroadcast<DistributedID> *did_broadcast;
      // Need this because std::pair<PhysicalInstance,ApEvent> is not
      // trivially copyable for reasons passing understanding
      struct InstanceEventPair {
        PhysicalInstance first;
        ApEvent second;
      };
      ValueBroadcast<InstanceEventPair> *single_broadcast;
    };

    /**
     * \class ReplIndexAttachOp
     * An index space attach operation that is aware
     * that it is executing in a control replicated context
     */
    class ReplIndexAttachOp : public IndexAttachOp {
    public:
      ReplIndexAttachOp(Runtime *rt);
      ReplIndexAttachOp(const ReplIndexAttachOp &rhs);
      virtual ~ReplIndexAttachOp(void);
    public:
      ReplIndexAttachOp& operator=(const ReplIndexAttachOp &rhs);
    public:
      virtual void activate(void);
      virtual void deactivate(void);
      virtual void trigger_prepipeline_stage(void);
      virtual void trigger_dependence_analysis(void);
      virtual void check_point_requirements(
                    const std::vector<IndexSpace> &spaces);
      virtual bool are_all_direct_children(bool local);
      virtual RtEvent find_coregions(PointAttachOp *point, LogicalRegion region,
          InstanceSet &instances, ApUserEvent &attached_event);
    public:
      void initialize_replication(ReplicateContext *ctx);
    protected:
      IndexAttachExchange *collective;
      ShardingFunction *sharding_function;
      IndexAttachCoregions *attach_coregions_collective;
    };

    /**
     * \class ReplDetachOp
     * An detach operation that is aware that it is being
     * executed in a control replicated context.
     */
    class ReplDetachOp : public DetachOp {
    public:
      ReplDetachOp(Runtime *rt);
      ReplDetachOp(const ReplDetachOp &rhs);
      virtual ~ReplDetachOp(void);
    public:
      ReplDetachOp& operator=(const ReplDetachOp &rhs);
    public:
      void initialize_replication(ReplicateContext *ctx,
                                  IndexSpace shard_space,
                                  ShardingFunction *shard_fn,
                                  bool first_local_shard);
    public:
      virtual void activate(void);
      virtual void deactivate(void);
      virtual void trigger_prepipeline_stage(void);
      virtual void trigger_dependence_analysis(void);
      virtual void trigger_ready(void);
      virtual void trigger_mapping(void);
      virtual void select_sources(const unsigned index,
                                  const InstanceRef &target,
                                  const InstanceSet &sources,
                                  std::vector<unsigned> &ranking);
      virtual DomainPoint get_collective_instance_point(void) const;
    public:
      // Help for unordered detachments
      void record_unordered_kind(
        std::map<std::pair<LogicalRegion,FieldID>,ReplDetachOp*> &detachments);
    protected:
      IndexSpace shard_space;
      ShardingFunction *shard_fn;
      RtBarrier collective_map_barrier;
      bool is_first_local_shard;
    };

    /**
     * \class ReplIndexDetachOp
     * An index space detach operation that is aware
     * that it is executing in a control replicated context
     */
    class ReplIndexDetachOp : public IndexDetachOp {
    public:
      ReplIndexDetachOp(Runtime *rt);
      ReplIndexDetachOp(const ReplIndexDetachOp &rhs);
      virtual ~ReplIndexDetachOp(void);
    public:
      ReplIndexDetachOp& operator=(const ReplIndexDetachOp &rhs);
    public:
      virtual void activate(void);
      virtual void deactivate(void);
      virtual void trigger_prepipeline_stage(void);
      virtual void trigger_dependence_analysis(void);
    protected:
      ShardingFunction *sharding_function;
    };

    /**
     * \class ReplAcquireOp
     * An acquire op that is aware that it is
     * executing in a control replicated context
     */
    class ReplAcquireOp : public AcquireOp {
    public:
      ReplAcquireOp(Runtime *rt);
      ReplAcquireOp(const ReplAcquireOp &rhs);
      virtual ~ReplAcquireOp(void);
    public:
      ReplAcquireOp& operator=(const ReplAcquireOp &rhs);
    public:
      void initialize_replication(ReplicateContext *context,
                                  bool first_local_shard);
    public:
      virtual void activate(void);
      virtual void deactivate(void);
    public:
      virtual void trigger_dependence_analysis(void);
      virtual void trigger_ready(void);
      virtual void resolve_false(bool speculated, bool launched);
      virtual CollectiveMapping* get_collective_mapping(void);
      virtual bool is_collective_first_local_shard(void) const 
        { return is_first_local_shard; }
      virtual RtEvent finalize_complete_mapping(RtEvent event);
    protected:
      RtBarrier collective_map_barrier;
      bool is_first_local_shard;
    };

    /**
     * \class ReplReleaseOp
     * A release op that is aware that it 
     */
    class ReplReleaseOp : public ReleaseOp {
    public:
      ReplReleaseOp(Runtime *rt);
      ReplReleaseOp(const ReplReleaseOp &rhs);
      virtual ~ReplReleaseOp(void);
    public:
      ReplReleaseOp& operator=(const ReplReleaseOp &rhs);
    public:
      void initialize_replication(ReplicateContext *context,
                                  bool first_local_shard);
    public:
      virtual void trigger_dependence_analysis(void);
      virtual void trigger_ready(void);
      virtual void resolve_false(bool speculated, bool launched);
      virtual CollectiveMapping* get_collective_mapping(void);
      virtual bool is_collective_first_local_shard(void) const 
        { return is_first_local_shard; }
      virtual RtEvent finalize_complete_mapping(RtEvent event);
    public:
      virtual void activate(void);
      virtual void deactivate(void);
    protected:
      RtBarrier collective_map_barrier;
      bool is_first_local_shard;
    };

    /**
     * \class ReplTraceOp
     * Base class for all replicated trace operations
     */
    class ReplTraceOp : public ReplFenceOp {
    public:
      ReplTraceOp(Runtime *rt);
      ReplTraceOp(const ReplTraceOp &rhs);
      virtual ~ReplTraceOp(void);
    public:
      ReplTraceOp& operator=(const ReplTraceOp &rhs);
    public:
      virtual void execute_dependence_analysis(void);
      virtual void sync_for_replayable_check(void);
      virtual bool exchange_replayable(ReplicateContext *ctx, bool replayable);
      virtual void elide_fences_pre_sync(void);
      virtual void elide_fences_post_sync(void);
    protected:
      LegionTrace *local_trace;
    };
    
    /**
     * \class ReplTraceCaptureOp
     * Control replicated version of the TraceCaptureOp
     */
    class ReplTraceCaptureOp : public ReplTraceOp {
    public:
      static const AllocationType alloc_type = TRACE_CAPTURE_OP_ALLOC;
    public:
      ReplTraceCaptureOp(Runtime *rt);
      ReplTraceCaptureOp(const ReplTraceCaptureOp &rhs);
      virtual ~ReplTraceCaptureOp(void);
    public:
      ReplTraceCaptureOp& operator=(const ReplTraceCaptureOp &rhs);
    public:
      void initialize_capture(ReplicateContext *ctx, 
          bool has_blocking_call, bool remove_trace_reference);
    public:
      virtual void activate(void);
      virtual void deactivate(void);
      virtual const char* get_logging_name(void) const;
      virtual OpKind get_operation_kind(void) const;
      virtual void trigger_dependence_analysis(void);
      virtual void trigger_ready(void);
      virtual void trigger_mapping(void);
      virtual void sync_for_replayable_check(void);
      virtual bool exchange_replayable(ReplicateContext *ctx, bool replayable);
      virtual void elide_fences_pre_sync(void);
      virtual void elide_fences_post_sync(void);
    protected:
      PhysicalTemplate *current_template;
      RtBarrier recording_fence;
      CollectiveID replayable_collective_id;
      CollectiveID replay_sync_collective_id;
      CollectiveID pre_elide_fences_collective_id;
      CollectiveID post_elide_fences_collective_id;
      bool has_blocking_call;
      bool remove_trace_reference;
      bool is_recording;
    };

    /**
     * \class ReplTraceCompleteOp
     * Control replicated version of TraceCompleteOp
     */
    class ReplTraceCompleteOp : public ReplTraceOp {
    public:
      static const AllocationType alloc_type = TRACE_COMPLETE_OP_ALLOC;
    public:
      ReplTraceCompleteOp(Runtime *rt);
      ReplTraceCompleteOp(const ReplTraceCompleteOp &rhs);
      virtual ~ReplTraceCompleteOp(void);
    public:
      ReplTraceCompleteOp& operator=(const ReplTraceCompleteOp &rhs);
    public:
      void initialize_complete(ReplicateContext *ctx, bool has_blocking_call);
    public:
      virtual void activate(void);
      virtual void deactivate(void);
      virtual const char* get_logging_name(void) const;
      virtual OpKind get_operation_kind(void) const;
      virtual void trigger_dependence_analysis(void);
      virtual void trigger_ready(void);
      virtual void trigger_mapping(void);
      virtual void sync_for_replayable_check(void);
      virtual bool exchange_replayable(ReplicateContext *ctx, bool replayable);
      virtual void elide_fences_pre_sync(void);
      virtual void elide_fences_post_sync(void);
    protected:
      PhysicalTemplate *current_template;
      ApEvent template_completion;
      RtBarrier recording_fence;
      CollectiveID replayable_collective_id;
      CollectiveID replay_sync_collective_id;
      CollectiveID pre_elide_fences_collective_id;
      CollectiveID post_elide_fences_collective_id;
      bool replayed;
      bool has_blocking_call;
      bool is_recording;
    };

    /**
     * \class ReplTraceReplayOp
     * Control replicated version of TraceReplayOp
     */
    class ReplTraceReplayOp : public ReplTraceOp {
    public:
      static const AllocationType alloc_type = TRACE_REPLAY_OP_ALLOC;
    public:
      ReplTraceReplayOp(Runtime *rt);
      ReplTraceReplayOp(const ReplTraceReplayOp &rhs);
      virtual ~ReplTraceReplayOp(void);
    public:
      ReplTraceReplayOp& operator=(const ReplTraceReplayOp &rhs);
    public:
      void initialize_replay(ReplicateContext *ctx, LegionTrace *trace);
    public:
      virtual void activate(void);
      virtual void deactivate(void);
      virtual const char* get_logging_name(void) const;
      virtual OpKind get_operation_kind(void) const;
      virtual void trigger_dependence_analysis(void);
      virtual void pack_remote_operation(Serializer &rez, AddressSpaceID target,
                                         std::set<RtEvent> &applied) const;
    protected:
      // This a parameter that controls how many rounds of template
      // selection we want shards to go through before giving up
      // and doing a capture. The trick is to get all the shards to
      // agree on the template. Each round will have each shard 
      // propose twice as many viable traces the previous round so
      // we get some nice exponential back-off properties. Increase
      // the number of rounds if you want them to try for longer.
      static const int TRACE_SELECTION_ROUNDS = 2;
      CollectiveID trace_selection_collective_ids[TRACE_SELECTION_ROUNDS];
    };

    /**
     * \class ReplTraceBeginOp
     * Control replicated version of trace begin op
     */
    class ReplTraceBeginOp : public ReplTraceOp {
    public:
      static const AllocationType alloc_type = TRACE_BEGIN_OP_ALLOC;
    public:
      ReplTraceBeginOp(Runtime *rt);
      ReplTraceBeginOp(const ReplTraceBeginOp &rhs);
      virtual ~ReplTraceBeginOp(void);
    public:
      ReplTraceBeginOp& operator=(const ReplTraceBeginOp &rhs);
    public:
      void initialize_begin(ReplicateContext *ctx, LegionTrace *trace);
    public:
      virtual void activate(void);
      virtual void deactivate(void);
      virtual const char* get_logging_name(void) const;
      virtual OpKind get_operation_kind(void) const;
    };

    /**
     * \class ReplTraceSummaryOp
     * Control replicated version of TraceSummaryOp
     */
    class ReplTraceSummaryOp : public ReplTraceOp {
    public:
      static const AllocationType alloc_type = TRACE_SUMMARY_OP_ALLOC;
    public:
      ReplTraceSummaryOp(Runtime *rt);
      ReplTraceSummaryOp(const ReplTraceSummaryOp &rhs);
      virtual ~ReplTraceSummaryOp(void);
    public:
      ReplTraceSummaryOp& operator=(const ReplTraceSummaryOp &rhs);
    public:
      void initialize_summary(ReplicateContext *ctx,
                              ShardedPhysicalTemplate *tpl,
                              Operation *invalidator);
      void perform_logging(void);
    public:
      virtual void activate(void);
      virtual void deactivate(void);
      virtual const char* get_logging_name(void) const;
      virtual OpKind get_operation_kind(void) const;
    public:
      virtual void trigger_dependence_analysis(void);
      virtual void trigger_ready(void);
      virtual void trigger_mapping(void);
      virtual void pack_remote_operation(Serializer &rez, AddressSpaceID target,
                                         std::set<RtEvent> &applied) const;
    protected:
      ShardedPhysicalTemplate *current_template;
    };

    /**
     * \class ShardMapping
     * A mapping from the shard IDs to their address spaces
     */
    class ShardMapping : public Collectable {
    public:
      ShardMapping(void);
      ShardMapping(const ShardMapping &rhs);
      ShardMapping(const std::vector<AddressSpaceID> &spaces);
      ~ShardMapping(void);
    public:
      ShardMapping& operator=(const ShardMapping &rhs);
      AddressSpaceID operator[](unsigned idx) const;
      AddressSpaceID& operator[](unsigned idx);
    public:
      inline size_t size(void) const { return address_spaces.size(); }
      inline void resize(size_t size) { address_spaces.resize(size); }
    public:
      void pack_mapping(Serializer &rez) const;
      void unpack_mapping(Deserializer &derez);
    protected:
      std::vector<AddressSpaceID> address_spaces;
    }; 

    /**
     * \class ShardManager
     * This is a class that manages the execution of one or
     * more shards for a given control replication context on
     * a single node. It provides support for doing broadcasts,
     * reductions, and exchanges of information between the 
     * variaous shard tasks.
     */
    class ShardManager : public Mapper::SelectShardingFunctorInput, 
                          public Collectable {
    public:
      struct ShardManagerLaunchArgs :
        public LgTaskArgs<ShardManagerLaunchArgs> {
      public:
        static const LgTaskID TASK_ID = LG_CONTROL_REP_LAUNCH_TASK_ID;
      public:
        ShardManagerLaunchArgs(ShardTask *s)
          : LgTaskArgs<ShardManagerLaunchArgs>(s->get_unique_op_id()), 
            shard(s) { }
      public:
        ShardTask *const shard;
      };
      struct ShardManagerDeleteArgs :
        public LgTaskArgs<ShardManagerDeleteArgs> {
      public:
        static const LgTaskID TASK_ID = LG_CONTROL_REP_DELETE_TASK_ID;
      public:
        ShardManager *manager;
      };
    public:
      enum BroadcastMessageKind {
        RESOURCE_UPDATE_KIND,
        CREATED_REGION_UPDATE_KIND,
      };
    public:
      struct AttachDeduplication {
      public:
        AttachDeduplication(void) : done_count(0) { }
      public:
        RtUserEvent pending;
        std::vector<const IndexAttachLauncher*> launchers; 
        std::map<LogicalRegion,const IndexAttachLauncher*> owners;
        unsigned done_count;
      };
    public:
      ShardManager(Runtime *rt, ReplicationID repl_id, 
                   bool control, bool top, size_t total_shards,
                   AddressSpaceID owner_space, SingleTask *original = NULL,
                   RtBarrier shard_task_barrier = RtBarrier::NO_RT_BARRIER);
      ShardManager(const ShardManager &rhs);
      ~ShardManager(void);
    public:
      ShardManager& operator=(const ShardManager &rhs);
    public:
      inline RtBarrier get_shard_task_barrier(void) const
        { return shard_task_barrier; }
      inline ApBarrier get_pending_partition_barrier(void) const
        { return pending_partition_barrier; }
      inline RtBarrier get_creation_barrier(void) const
        { return creation_barrier; }
      inline RtBarrier get_deletion_ready_barrier(void) const
        { return deletion_ready_barrier; }
      inline RtBarrier get_deletion_mapping_barrier(void) const
        { return deletion_mapping_barrier; }
      inline RtBarrier get_deletion_execution_barrier(void) const
        { return deletion_mapping_barrier; }
      inline RtBarrier get_attach_resource_barrier(void) const
        { return attach_resource_barrier; }
      inline ApBarrier get_attach_instance_barrier(void) const
        { return attach_instance_barrier; }
      inline RtBarrier get_mapping_fence_barrier(void) const
        { return mapping_fence_barrier; }
      inline RtBarrier get_resource_return_barrier(void) const
        { return resource_return_barrier; }
      inline RtBarrier get_trace_recording_barrier(void) const
        { return trace_recording_barrier; }
      inline RtBarrier get_summary_fence_barrier(void) const
        { return summary_fence_barrier; }
      inline ApBarrier get_execution_fence_barrier(void) const
        { return execution_fence_barrier; }
      inline RtBarrier get_dependent_partition_barrier(void) const
        { return dependent_partition_barrier; }
      inline RtBarrier get_semantic_attach_barrier(void) const
        { return semantic_attach_barrier; }
      inline ApBarrier get_inorder_barrier(void) const
        { return inorder_barrier; }
      inline RtBarrier get_callback_barrier(void) const
        { return callback_barrier; }
#ifdef DEBUG_LEGION_COLLECTIVES
      inline RtBarrier get_collective_check_barrier(void) const
        { return collective_check_barrier; }
      inline RtBarrier get_logical_check_barrier(void) const
        { return logical_check_barrier; }
      inline RtBarrier get_close_check_barrier(void) const
        { return close_check_barrier; }
      inline RtBarrier get_refinement_check_barrier(void) const
        { return refinement_check_barrier; }
#endif
    public:
      inline ShardMapping& get_mapping(void) const
        { return *address_spaces; }
      inline CollectiveMapping& get_collective_mapping(void) const
        { return *collective_mapping; }
      inline AddressSpaceID get_shard_space(ShardID sid) const
        { return (*address_spaces)[sid]; }    
      inline bool is_first_local_shard(ShardTask *task) const
        { return (local_shards[0] == task); }
      inline const std::set<AddressSpace>& get_unique_shard_spaces(void) const
        { return unique_shard_spaces; }
    public:
      void set_shard_mapping(const std::vector<Processor> &shard_mapping);
      void set_address_spaces(const std::vector<AddressSpaceID> &spaces);
      void create_callback_barrier(size_t arrival_count);
      ShardTask* create_shard(ShardID id, Processor target);
      void extract_event_preconditions(const std::deque<InstanceSet> &insts);
      void launch(const std::vector<bool> &virtual_mapped);
      void distribute_shards(AddressSpaceID target,
                             const std::vector<ShardTask*> &shards);
      void unpack_shards_and_launch(Deserializer &derez);
      void launch_shard(ShardTask *task,
                        RtEvent precondition = RtEvent::NO_RT_EVENT) const;
      EquivalenceSet* get_initial_equivalence_set(unsigned idx) const;
      EquivalenceSet* deduplicate_equivalence_set_creation(RegionNode *node,
                      const FieldMask &mask, DistributedID did, bool &first);
      void deduplicate_attaches(const IndexAttachLauncher &launcher,
                                std::vector<unsigned> &indexes);
      // Return true if we have a shard on every address space
      bool is_total_sharding(void);
      template<typename T>
      inline void exchange_shard_local_op_data(size_t context_index,
                                               size_t exchange_index,
                                               const T &data)
      {
        static_assert(std::is_trivially_copyable<T>(), "not copyable");
        exchange_shard_local_op_data(context_index, exchange_index,
                                     &data, sizeof(data));
      }
      void exchange_shard_local_op_data(size_t context_index,
                                        size_t exchange_index,
                                        const void *data, size_t size);
      template<typename T>
      inline T find_shard_local_op_data(size_t context_index,
                                        size_t exchange_index)
      {
        static_assert(std::is_trivially_copyable<T>(), "not copyable");
        T result;
        find_shard_local_op_data(context_index, exchange_index, 
                                 &result, sizeof(result));
        return result;
      }
      void find_shard_local_op_data(size_t context_index,
                                    size_t exchange_index,
                                    void *data, size_t size);
      void barrier_shard_local(size_t context_index, size_t exchange_index);
    public:
      void handle_post_mapped(bool local, RtEvent precondition);
      void handle_post_execution(FutureInstance *instance, void *metadata,
                                 size_t metasize, bool local);
      RtEvent trigger_task_complete(bool local, ApEvent effects_done);
      void trigger_task_commit(bool local);
    public:
      void send_collective_message(ShardID target, Serializer &rez);
      void handle_collective_message(Deserializer &derez);
    public:
      void send_future_map_request(ShardID target, Serializer &rez);
      void handle_future_map_request(Deserializer &derez);
    public:
      void send_disjoint_complete_request(ShardID target, Serializer &rez);
      void handle_disjoint_complete_request(Deserializer &derez);
    public:
      void send_intra_space_dependence(ShardID target, Serializer &rez);
      void handle_intra_space_dependence(Deserializer &derez);
    public:
      void send_collective_instance_message(ShardID target, Serializer &rez);
      void handle_collective_instance_message(Deserializer &derez);
    public:
      void broadcast_resource_update(ShardTask *source, Serializer &rez,
                                     std::set<RtEvent> &applied_events);
    public:
      void broadcast_created_region_contexts(ShardTask *source, Serializer &rez,
                                             std::set<RtEvent> &applied_events);
    protected:
      void broadcast_message(ShardTask *source, Serializer &rez,
                BroadcastMessageKind kind, std::set<RtEvent> &applied_events);
      void handle_broadcast(Deserializer &derez);
    public:
      void send_trace_event_request(ShardedPhysicalTemplate *physical_template,
                          ShardID shard_source, AddressSpaceID template_source, 
                          size_t template_index, ApEvent event, 
                          AddressSpaceID event_space, RtUserEvent done_event);
      void send_trace_event_response(ShardedPhysicalTemplate *physical_template,
                          AddressSpaceID template_source, ApEvent event,
                          ApBarrier result, RtUserEvent done_event);
      void send_trace_update(ShardID target, Serializer &rez);
      void handle_trace_update(Deserializer &derez, AddressSpaceID source);
    public:
      static void handle_launch(const void *args);
      static void handle_delete(const void *args);
    public:
      static void handle_launch(Deserializer &derez, Runtime *rt, 
                                AddressSpaceID source);
      static void handle_delete(Deserializer &derez, Runtime *rt);
      static void handle_post_mapped(Deserializer &derez, Runtime *rt);
      static void handle_post_execution(Deserializer &derez, Runtime *rt);
      static void handle_trigger_complete(Deserializer &derez, Runtime *rt);
      static void handle_trigger_commit(Deserializer &derez, Runtime *rt);
      static void handle_collective_message(Deserializer &derez, Runtime *rt);
      static void handle_future_map_request(Deserializer &derez, Runtime *rt);
      static void handle_top_view_request(Deserializer &derez, Runtime *rt,
                                          AddressSpaceID request_source);
      static void handle_top_view_response(Deserializer &derez, Runtime *rt);
      static void handle_disjoint_complete_request(Deserializer &derez, 
                                                   Runtime *rt);
      static void handle_intra_space_dependence(Deserializer &derez, 
                                                Runtime *rt);
      static void handle_broadcast_update(Deserializer &derez, Runtime *rt);
      static void handle_trace_event_request(Deserializer &derez, Runtime *rt,
                                             AddressSpaceID request_source);
      static void handle_trace_event_response(Deserializer &derez);
      static void handle_trace_update(Deserializer &derez, Runtime *rt,
                                      AddressSpaceID source);
      static void handle_collective_instance_message(Deserializer &derez,
                                                     Runtime *runtime);
    public:
      ShardingFunction* find_sharding_function(ShardingID sid);
    public:
      void create_instance_top_view(PhysicalManager *manager, 
                                    AddressSpaceID source, 
                                    ReplicateContext *request_context,
                                    AddressSpaceID request_source,
                                    bool handle_now = false);
#ifdef LEGION_USE_LIBDL
      void perform_global_registration_callbacks(
                     Realm::DSOReferenceImplementation *dso, RtEvent local_done,
                     RtEvent global_done, std::set<RtEvent> &preconditions);
#endif
      bool perform_semantic_attach(void);
    public:
      Runtime *const runtime;
      const ReplicationID repl_id;
      const AddressSpaceID owner_space;
      const size_t total_shards;
      SingleTask *const original_task;
      const bool control_replicated;
      const bool top_level_task;
    protected:
      mutable LocalLock                manager_lock;
      // Inheritted from Mapper::SelectShardingFunctorInput
      // std::vector<Processor>        shard_mapping;
      ShardMapping*                    address_spaces;
      CollectiveMapping*               collective_mapping;
      std::vector<ShardTask*>          local_shards;
      std::vector<EquivalenceSet*>     mapped_equivalence_sets;
    protected:
      // There are four kinds of signals that come back from 
      // the execution of the shards:
      // - mapping complete
      // - future result
      // - task complete
      // - task commit
      // The owner applies these to the original task object only
      // after they have occurred for all the shards
      unsigned    local_mapping_complete, remote_mapping_complete;
      unsigned    local_execution_complete, remote_execution_complete;
      unsigned    trigger_local_complete, trigger_remote_complete;
      unsigned    trigger_local_commit,   trigger_remote_commit;
      unsigned    remote_constituents;
      unsigned    semantic_attach_counter;
      FutureInstance *local_future_result;
      std::set<RtEvent> mapping_preconditions;
    protected:
      RtBarrier shard_task_barrier;
      ApBarrier pending_partition_barrier;
      RtBarrier creation_barrier;
      RtBarrier deletion_ready_barrier;
      RtBarrier deletion_mapping_barrier;
      RtBarrier deletion_execution_barrier;
      RtBarrier attach_resource_barrier;
      ApBarrier attach_instance_barrier;
      RtBarrier mapping_fence_barrier;
      RtBarrier resource_return_barrier;
      RtBarrier trace_recording_barrier;
      RtBarrier summary_fence_barrier;
      ApBarrier execution_fence_barrier;
      ApBarrier attach_broadcast_barrier;
      ApBarrier attach_reduce_barrier;
      RtBarrier dependent_partition_barrier;
      RtBarrier semantic_attach_barrier;
      ApBarrier inorder_barrier;
      RtBarrier callback_barrier;
#ifdef DEBUG_LEGION_COLLECTIVES
      RtBarrier collective_check_barrier;
      RtBarrier logical_check_barrier;
      RtBarrier close_check_barrier;
      RtBarrier refinement_check_barrier;
#endif
    protected:
      std::map<ShardingID,ShardingFunction*> sharding_functions;
    protected:
      std::map<DistributedID,std::pair<EquivalenceSet*,size_t> > 
                                        created_equivalence_sets;
      // ApEvents describing the completion of each shard
      std::set<ApEvent> shard_effects;
    protected:
      // A unique set of address spaces on which shards exist 
      std::set<AddressSpaceID> unique_shard_spaces;
#ifdef LEGION_USE_LIBDL
      std::set<std::pair<std::string,std::string> > 
                               unique_registration_callbacks;
#endif
    protected:
      struct ShardLocalData {
      public:
        ShardLocalData(void) : buffer(NULL), size(0), remaining(0) { }
      public:
        void *buffer;
        size_t size;
        RtUserEvent pending;
        unsigned remaining;
      };
      std::map<std::pair<size_t,size_t>,ShardLocalData> shard_local_data;
    protected:
      AttachDeduplication *attach_deduplication;
    };

  }; // namespace Internal
}; // namespace Legion

#endif // __LEGION_REPLICATION_H__<|MERGE_RESOLUTION|>--- conflicted
+++ resolved
@@ -923,7 +923,7 @@
     public:
       bool verify(const FieldMaskSet<CollectiveManager> &instances);
     protected:
-      LegionMap<DistributedID,FieldMask>::aligned chosen_instances;
+      LegionMap<DistributedID,FieldMask> chosen_instances;
     };
 
     /**
@@ -1755,14 +1755,10 @@
           const unsigned index, const ApEvent local_pre,
           const ApEvent local_post, const PhysicalTraceInfo &trace_info,
           const InstanceSet &instances, const IndexSpace space,
-          const DomainPoint &key,
-<<<<<<< HEAD
-          LegionVector<IndirectRecord>::aligned &records, const bool sources);
+          const DomainPoint &key, LegionVector<IndirectRecord> &records,
+          const bool sources);
     protected:
       virtual ShardedMapping* get_collective_instance_sharded_mapping(void);
-=======
-          LegionVector<IndirectRecord> &records, const bool sources);
->>>>>>> eae4ba19
     public:
       void initialize_replication(ReplicateContext *ctx,
                                   std::vector<ApBarrier> &indirection_bars,
