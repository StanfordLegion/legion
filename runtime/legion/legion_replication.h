/* Copyright 2022 Stanford University, NVIDIA Corporation
 *
 * Licensed under the Apache License, Version 2.0 (the "License");
 * you may not use this file except in compliance with the License.
 * You may obtain a copy of the License at
 *
 *     http://www.apache.org/licenses/LICENSE-2.0
 *
 * Unless required by applicable law or agreed to in writing, software
 * distributed under the License is distributed on an "AS IS" BASIS,
 * WITHOUT WARRANTIES OR CONDITIONS OF ANY KIND, either express or implied.
 * See the License for the specific language governing permissions and
 * limitations under the License.
 */

#ifndef __LEGION_REPLICATION_H__
#define __LEGION_REPLICATION_H__

#include "legion/legion_ops.h"
#include "legion/legion_tasks.h"
#include "legion/legion_trace.h"
#include "legion/legion_context.h"

namespace Legion {
  namespace Internal { 

#ifdef DEBUG_LEGION_COLLECTIVES
    /**
     * \class CollectiveCheckReduction
     * A small helper reduction for use with checking that 
     * Legion collectives are properly aligned across all shards
     */
    class CollectiveCheckReduction {
    public:
      typedef long RHS;
      typedef long LHS;
      static const long IDENTITY;
      static const long identity;
      static const long BAD;
      static const ReductionOpID REDOP;

      template<bool EXCLUSIVE> static void apply(LHS &lhs, RHS rhs);
      template<bool EXCLUSIVE> static void fold(RHS &rhs1, RHS rhs2);
    }; 

    /**
     * \class CloseCheckReduction
     * Another helper reduction for comparing the phase barriers
     * used by close operations which should be ordered
     */
    class CloseCheckReduction {
    public:
      struct CloseCheckValue {
      public:
        CloseCheckValue(void);
        CloseCheckValue(const LogicalUser &user, RtBarrier barrier,
                        RegionTreeNode *node, bool read_only);
      public:
        bool operator==(const CloseCheckValue &rhs) const;
      public:
        unsigned operation_index;
        unsigned region_requirement_index;
        RtBarrier barrier;
        LogicalRegion region;
        LogicalPartition partition;
        bool is_region;
        bool read_only;
      };
    public:
      typedef CloseCheckValue RHS;
      typedef CloseCheckValue LHS;
      static const CloseCheckValue IDENTITY;
      static const CloseCheckValue identity;
      static const ReductionOpID REDOP;

      template<bool EXCLUSIVE> static void apply(LHS &lhs, RHS rhs);
      template<bool EXCLUSIVE> static void fold(RHS &rhs1, RHS rhs2);
    };
#endif

    struct SelectShardingFunctorOutput :
      public Mapper::SelectShardingFunctorOutput {
      inline SelectShardingFunctorOutput(void)
        { chosen_functor = UINT_MAX; slice_recurse = true; }
    };

    /**
     * \class ShardCollective
     * The shard collective is the base class for performing
     * collective operations between shards
     */
    class ShardCollective {
    public:
      struct DeferCollectiveArgs : public LgTaskArgs<DeferCollectiveArgs> {
      public:
        static const LgTaskID TASK_ID = LG_DEFER_COLLECTIVE_TASK_ID;
      public:
        DeferCollectiveArgs(ShardCollective *c)
          : LgTaskArgs(implicit_provenance), collective(c) { }
      public:
        ShardCollective *const collective;
      };
    public:
      ShardCollective(CollectiveIndexLocation loc, ReplicateContext *ctx);
      ShardCollective(ReplicateContext *ctx, CollectiveID id);
      virtual ~ShardCollective(void);
    public:
      virtual void perform_collective_async(
                     RtEvent precondition = RtEvent::NO_RT_EVENT) = 0;
      virtual RtEvent perform_collective_wait(bool block = false) = 0;
      virtual void handle_collective_message(Deserializer &derez) = 0;
      void perform_collective_sync(RtEvent pre = RtEvent::NO_RT_EVENT);
      static void handle_deferred_collective(const void *args);
    protected:
      bool defer_collective_async(RtEvent precondition);
      int convert_to_index(ShardID id, ShardID origin) const;
      ShardID convert_to_shard(int index, ShardID origin) const;
    public:
      ShardManager *const manager;
      ReplicateContext *const context;
      const ShardID local_shard;
      const CollectiveID collective_index;
    protected:
      mutable LocalLock collective_lock;
    };

    /**
     * \class BroadcastCollective
     * This shard collective has equivalent functionality to 
     * MPI Broadcast in that it will transmit some data on one
     * shard to all the other shards.
     */
    class BroadcastCollective : public ShardCollective {
    public:
      BroadcastCollective(CollectiveIndexLocation loc,
                          ReplicateContext *ctx, ShardID origin);
      BroadcastCollective(ReplicateContext *ctx, 
                          CollectiveID id, ShardID origin); 
      virtual ~BroadcastCollective(void);
    public:
      // We guarantee that these methods will be called atomically
      virtual void pack_collective(Serializer &rez) const = 0;
      virtual void unpack_collective(Deserializer &derez) = 0;
    public:
      virtual void perform_collective_async(RtEvent pre = RtEvent::NO_RT_EVENT);
      virtual RtEvent perform_collective_wait(bool block = true);
      virtual void handle_collective_message(Deserializer &derez);
    public:
      RtEvent get_done_event(void) const;
      inline bool is_origin(void) const
        { return (origin == local_shard); }
    protected:
      void send_messages(void) const;
    public:
      const ShardID origin;
      const int shard_collective_radix;
    private:
      RtUserEvent done_event; // valid on all shards except origin
    };

    /**
     * \class GatherCollective
     * This shard collective has equivalent functionality to
     * MPI Gather in that it will ensure that data from all
     * the shards are reduced down to a single shard.
     */
    class GatherCollective : public ShardCollective {
    public:
      GatherCollective(CollectiveIndexLocation loc,
                       ReplicateContext *ctx, ShardID target);
      virtual ~GatherCollective(void);
    public:
      // We guarantee that these methods will be called atomically
      virtual void pack_collective(Serializer &rez) const = 0;
      virtual void unpack_collective(Deserializer &derez) = 0;
    public:
      virtual void perform_collective_async(RtEvent pre = RtEvent::NO_RT_EVENT);
      // Make sure to call this in the destructor of anything not the target
      virtual RtEvent perform_collective_wait(bool block = true);
      virtual void handle_collective_message(Deserializer &derez);
      inline bool is_target(void) const { return (target == local_shard); }
      // Use this method in case we don't actually end up using the collective
      void elide_collective(void);
    protected:
      void send_message(void);
      int compute_expected_notifications(void) const;
    public:
      const ShardID target;
      const int shard_collective_radix;
      const int expected_notifications;
    private:
      RtUserEvent done_event; // only valid on owner shard
      int received_notifications;
    };

    /**
     * \class AllGatherCollective
     * This shard collective has equivalent functionality to
     * MPI All Gather in that it will ensure that all shards
     * see the value data from all other shards.
     */
    template<bool INORDER>
    class AllGatherCollective : public ShardCollective {
    public:
      // Inorder says whether we need to see messages for stages inorder,
      // e.g. do we need to see all stage 0 messages before stage 1
      AllGatherCollective(CollectiveIndexLocation loc, ReplicateContext *ctx);
      AllGatherCollective(ReplicateContext *ctx, CollectiveID id);
      virtual ~AllGatherCollective(void);
    public:
      // We guarantee that these methods will be called atomically
      virtual void pack_collective_stage(Serializer &rez, int stage) = 0;
      virtual void unpack_collective_stage(Deserializer &derez, int stage) = 0;
    public:
      virtual void perform_collective_async(RtEvent pre = RtEvent::NO_RT_EVENT);
      virtual RtEvent perform_collective_wait(bool block = true);
      virtual void handle_collective_message(Deserializer &derez);
      // Use this method in case we don't actually end up using the collective
      void elide_collective(void);
    protected:
      void initialize_collective(void);
      void construct_message(ShardID target, int stage, Serializer &rez);
      bool initiate_collective(void);
      void send_remainder_stage(void);
      bool send_ready_stages(const int start_stage=1);
      void unpack_stage(int stage, Deserializer &derez);
      void complete_exchange(void);
      virtual RtEvent post_complete_exchange(void) 
        { return RtEvent::NO_RT_EVENT; }
    public: 
      const int shard_collective_radix;
      const int shard_collective_log_radix;
      const int shard_collective_stages;
      const int shard_collective_participating_shards;
      const int shard_collective_last_radix;
      const bool participating; 
    private:
      RtUserEvent done_event;
      std::vector<int> stage_notifications;
      std::vector<bool> sent_stages;
      std::map<int,std::vector<std::pair<void*,size_t> > > *reorder_stages;
      // Handle a small race on deciding who gets to
      // trigger the done event, only the last one of these
      // will get to do the trigger to avoid any races
      unsigned pending_send_ready_stages;
#ifdef DEBUG_LEGION
      bool done_triggered;
#endif
    };

    /**
     * \class FutureAllReduceCollective
     * This collective will build a butterfly network for reducing
     * future instance values. Note that execution will not resume
     * until the precondition event for each future instance triggers
     * so this collective can be used to build the Realm event graph
     * in advance of actual execution.
     */
    class FutureAllReduceCollective : public AllGatherCollective<false> {
    public:
      struct PendingReduce {
      public:
        PendingReduce(void) : instance(NULL) { }
        PendingReduce(FutureInstance *inst, ApUserEvent post)
          : instance(inst), postcondition(post) { }
      public:
        FutureInstance *instance;
        ApUserEvent postcondition;
      };
    public:
      FutureAllReduceCollective(Operation *op, CollectiveIndexLocation loc, 
          ReplicateContext *ctx, ReductionOpID redop_id,
          const ReductionOp *redop, bool deterministic);
      FutureAllReduceCollective(Operation *op, ReplicateContext *ctx, 
          CollectiveID id, ReductionOpID redop_id, 
          const ReductionOp *redop, bool deterministic);
      virtual ~FutureAllReduceCollective(void);
    public:
      virtual void pack_collective_stage(Serializer &rez, int stage);
      virtual void unpack_collective_stage(Deserializer &derez, int stage);
    public:
      void set_shadow_instance(FutureInstance *shadow);
      RtEvent async_reduce(FutureInstance *instance, ApEvent &ready_event);
    protected:
      ApEvent perform_reductions(const std::map<ShardID,PendingReduce> &pend);
      void create_shadow_instance(void);
      void finalize(void);
    public:
      Operation *const op;
      const ReductionOp *const redop;
      const ReductionOpID redop_id;
      const bool deterministic;
    protected:
      const ApUserEvent finished;
      std::map<int,std::map<ShardID,PendingReduce> > pending_reductions;
      std::set<ApEvent> shadow_postconditions;
      FutureInstance *instance;
      FutureInstance *shadow_instance;
      ApEvent instance_ready;
      ApEvent shadow_ready;
      int last_stage_sends;
      int current_stage;
      bool pack_shadow;
    };

    /**
     * \class AllReduceCollective
     * This shard collective has equivalent functionality to 
     * MPI All Reduce in that it will take a value from each
     * shard and reduce it down to a final value using a 
     * Legion reduction operator. We'll build this on top
     * of the AllGatherCollective
     */
    template<typename REDOP>
    class AllReduceCollective : public AllGatherCollective<false> {
    public:
      AllReduceCollective(CollectiveIndexLocation loc, ReplicateContext *ctx);
      AllReduceCollective(ReplicateContext *ctx, CollectiveID id);
      virtual ~AllReduceCollective(void);
    public:
      virtual void pack_collective_stage(Serializer &rez, int stage);
      virtual void unpack_collective_stage(Deserializer &derez, int stage);
    public:
      void async_all_reduce(typename REDOP::RHS value);
      RtEvent wait_all_reduce(bool block = true);
      typename REDOP::RHS sync_all_reduce(typename REDOP::RHS value);
      typename REDOP::RHS get_result(void);
    protected:
      typename REDOP::RHS value;
      int current_stage;
      std::map<int,std::vector<typename REDOP::RHS> > future_values;
    };

    /**
     * \class BarrierExchangeCollective
     * A class for exchanging sets of barriers between shards
     */
    template<typename BAR>
    class BarrierExchangeCollective : public AllGatherCollective<false> {
    public:
      BarrierExchangeCollective(ReplicateContext *ctx, size_t window_size, 
                                typename std::vector<BAR> &barriers,
                                CollectiveIndexLocation loc);
      BarrierExchangeCollective(const BarrierExchangeCollective &rhs);
      virtual ~BarrierExchangeCollective(void);
    public:
      BarrierExchangeCollective& operator=(const BarrierExchangeCollective &rs);
    public:
      void exchange_barriers_async(void);
      void wait_for_barrier_exchange(void);
    public:
      virtual void pack_collective_stage(Serializer &rez, int stage);
      virtual void unpack_collective_stage(Deserializer &derez, int stage);
    protected:
      const size_t window_size;
      std::vector<BAR> &barriers;
      std::map<unsigned,BAR> local_barriers;
    };

    /**
     * \class ValueBroadcast
     * This will broadcast a value of any type that can be 
     * trivially serialized to all the shards.
     */
    template<typename T>
    class ValueBroadcast : public BroadcastCollective {
    public:
      ValueBroadcast(ReplicateContext *ctx, CollectiveIndexLocation loc)
        : BroadcastCollective(loc, ctx, ctx->owner_shard->shard_id) { }
      ValueBroadcast(ReplicateContext *ctx, ShardID origin,
                     CollectiveIndexLocation loc)
        : BroadcastCollective(loc, ctx, origin) { }
      ValueBroadcast(CollectiveID id, ReplicateContext *ctx, ShardID origin)
        : BroadcastCollective(ctx, id, origin) { }
      ValueBroadcast(const ValueBroadcast &rhs) 
        : BroadcastCollective(rhs) { assert(false); }
      virtual ~ValueBroadcast(void) { }
    public:
      ValueBroadcast& operator=(const ValueBroadcast &rhs)
        { assert(false); return *this; }
      inline void broadcast(const T &v) 
        { value = v; perform_collective_async(); }
      inline T get_value(bool wait = true)
        { if (wait) perform_collective_wait(); return value; }
    public:
      virtual void pack_collective(Serializer &rez) const 
        { rez.serialize(value); }
      virtual void unpack_collective(Deserializer &derez)
        { derez.deserialize(value); }
    protected:
      T value;
    };

    /**
     * \class ValueExchange
     * This class will exchange a value of any type that can be
     * trivially serialized to all the shards
     */
    template<typename T>
    class ValueExchange : public AllGatherCollective<false> { 
    public:
      ValueExchange(CollectiveIndexLocation loc, ReplicateContext *ctx)
        : AllGatherCollective(loc, ctx) { }
      ValueExchange(ReplicateContext *ctx, CollectiveID id)
        : AllGatherCollective(ctx, id) { }
      virtual ~ValueExchange(void) { }
    public:
      virtual void pack_collective_stage(Serializer &rez, int stage)
      {
        rez.serialize<size_t>(values.size());
        for (typename std::set<T>::const_iterator it = values.begin();
              it != values.end(); it++)
          rez.serialize(*it);
      }
      virtual void unpack_collective_stage(Deserializer &derez, int stage)
      {
        size_t num_values;
        derez.deserialize(num_values);
        for (unsigned idx = 0; idx < num_values; idx++)
        {
          T value;
          derez.deserialize(value);
          values.insert(value);
        }
      }
    public:
      const std::set<T>& exchange_values(T value)
      {
        values.insert(value);
        perform_collective_sync();
        return values;
      }
    protected:
      std::set<T> values;
    };

    /**
     * \class BufferBroadcast
     * Broadcast out a binary buffer out to all the shards
     */
    class BufferBroadcast : public BroadcastCollective {
    public:
      BufferBroadcast(ReplicateContext *ctx, CollectiveIndexLocation loc)
        : BroadcastCollective(loc, ctx, ctx->owner_shard->shard_id),
          buffer(NULL), size(0), own(false) { }
      BufferBroadcast(ReplicateContext *ctx, ShardID origin,
                     CollectiveIndexLocation loc)
        : BroadcastCollective(loc, ctx, origin),
          buffer(NULL), size(0), own(false) { }
      BufferBroadcast(const BufferBroadcast &rhs) 
        : BroadcastCollective(rhs) { assert(false); }
      virtual ~BufferBroadcast(void) { if (own) free(buffer); }
    public:
      BufferBroadcast& operator=(const BufferBroadcast &rhs)
        { assert(false); return *this; }
      void broadcast(void *buffer, size_t size, bool copy = true);
      const void* get_buffer(size_t &size, bool wait = true);
    public:
      virtual void pack_collective(Serializer &rez) const; 
      virtual void unpack_collective(Deserializer &derez);
    protected:
      void *buffer;
      size_t size;
      bool own;
    };

    /**
     * \class ShardSyncTree
     * A synchronization tree allows one shard to be notified when
     * all the other shards have reached a certain point in the 
     * execution of the program.
     */
    class ShardSyncTree : public BroadcastCollective {
    public:
      ShardSyncTree(ReplicateContext *ctx, ShardID origin, 
                    CollectiveIndexLocation loc);
      ShardSyncTree(const ShardSyncTree &rhs) 
        : BroadcastCollective(rhs), is_origin(false) 
        { assert(false); }
      virtual ~ShardSyncTree(void);
    public:
      ShardSyncTree& operator=(const ShardSyncTree &rhs) 
        { assert(false); return *this; }
    public:
      virtual void pack_collective(Serializer &rez) const;
      virtual void unpack_collective(Deserializer &derez);
    protected:
      RtUserEvent done_event;
      mutable std::set<RtEvent> done_preconditions;
      const bool is_origin;
    };

    /**
     * \class ShardEventTree
     * This collective will construct an event broadcast tree
     * so that one shard can notify all the other shards once
     * an event has triggered
     */
    class ShardEventTree : public BroadcastCollective {
    public:
      ShardEventTree(ReplicateContext *ctx, ShardID origin, 
                     CollectiveID id);
      ShardEventTree(const ShardEventTree &rhs) 
        : BroadcastCollective(rhs), is_origin(false) { assert(false); }
      virtual ~ShardEventTree(void);
    public:
      ShardEventTree& operator=(const ShardEventTree &rhs) 
        { assert(false); return *this; }
    public:
      void signal_tree(RtEvent precondition); // origin
      RtEvent get_local_event(void);
    public:
      virtual void pack_collective(Serializer &rez) const;
      virtual void unpack_collective(Deserializer &derez);
    protected:
      RtUserEvent local_event;
      RtEvent trigger_event;
      RtEvent finished_event;
      const bool is_origin;
    };

    /**
     * \class SingleTaskTree
     * This collective is an extension of ShardEventTree that also
     * provides a broadcasting mechanism for the size of the future
     */
    class SingleTaskTree : public ShardEventTree {
    public:
      SingleTaskTree(ReplicateContext *ctx, ShardID origin, 
                     CollectiveID id, FutureImpl *impl);
      SingleTaskTree(const SingleTaskTree &rhs)
        : ShardEventTree(rhs), future(NULL) { assert(false); }
      virtual ~SingleTaskTree(void);
    public:
      SingleTaskTree & operator=(const SingleTaskTree &rhs) 
        { assert(false); return *this; }
    public:
      void broadcast_future_size(RtEvent precondition, 
          size_t future_size, bool has_size);
    public:
      virtual void pack_collective(Serializer &rez) const;
      virtual void unpack_collective(Deserializer &derez);
    protected:
      FutureImpl *const future;
      size_t future_size;
      bool has_future_size;
    };

    /**
     * \class CrossProductExchange
     * A class for exchanging the names of partitions created by
     * a call for making cross-product partitions
     */
    class CrossProductCollective : public AllGatherCollective<false> {
    public:
      CrossProductCollective(ReplicateContext *ctx,
                             CollectiveIndexLocation loc);
      CrossProductCollective(const CrossProductCollective &rhs);
      virtual ~CrossProductCollective(void);
    public:
      CrossProductCollective& operator=(const CrossProductCollective &rhs);
    public:
      void exchange_partitions(std::map<IndexSpace,IndexPartition> &handles);
    public:
      virtual void pack_collective_stage(Serializer &rez, int stage);
      virtual void unpack_collective_stage(Deserializer &derez, int stage);
    protected:
      std::map<IndexSpace,IndexPartition> non_empty_handles;
    };

    /**
     * \class ShardingGatherCollective
     * A class for gathering all the names of the ShardingIDs chosen
     * by different mappers to confirm that they are all the same.
     * This is primarily only used in debug mode.
     */
    class ShardingGatherCollective : public GatherCollective {
    public:
      ShardingGatherCollective(ReplicateContext *ctx, ShardID target,
                               CollectiveIndexLocation loc);
      ShardingGatherCollective(const ShardingGatherCollective &rhs);
      virtual ~ShardingGatherCollective(void);
    public:
      ShardingGatherCollective& operator=(const ShardingGatherCollective &rhs);
    public:
      virtual void pack_collective(Serializer &rez) const;
      virtual void unpack_collective(Deserializer &derez);
    public:
      void contribute(ShardingID value);
      bool validate(ShardingID value);
    protected:
      std::map<ShardID,ShardingID> results;
    };

    /**
     * \class IndirectRecordExchange
     * A class for doing an all-gather of indirect records for 
     * doing gather/scatter/full-indirect copy operations.
     */
    class IndirectRecordExchange : public AllGatherCollective<true> {
    public:
      IndirectRecordExchange(ReplicateContext *ctx, CollectiveID id);
      IndirectRecordExchange(const IndirectRecordExchange &rhs) = delete;
      virtual ~IndirectRecordExchange(void);
    public:
      IndirectRecordExchange& operator=(
          const IndirectRecordExchange &rhs) = delete;
    public:
      RtEvent exchange_records(
          std::vector<std::vector<IndirectRecord>*> &targets,
          std::vector<IndirectRecord> &local_records);
    public:
      virtual void pack_collective_stage(Serializer &rez, int stage);
      virtual void unpack_collective_stage(Deserializer &derez, int stage);
      virtual RtEvent post_complete_exchange(void);
    protected:
      std::vector<std::vector<IndirectRecord>*> local_targets;
      std::vector<IndirectRecord> all_records;
    };
    
    /**
     * \class FieldDescriptorExchange
     * A class for doing an all-gather of field descriptors for 
     * doing dependent partitioning operations. This will also build
     * a butterfly tree of user events that will be used to know when
     * all of the constituent shards are done with the operation they
     * are collectively performing together.
     */
    class FieldDescriptorExchange : public AllGatherCollective<false> {
    public:
      FieldDescriptorExchange(ReplicateContext *ctx,
                              CollectiveIndexLocation loc);
      FieldDescriptorExchange(const FieldDescriptorExchange &rhs);
      virtual ~FieldDescriptorExchange(void);
    public:
      FieldDescriptorExchange& operator=(const FieldDescriptorExchange &rhs);
    public:
      ApEvent exchange_descriptors(ApEvent ready_event,
                                 const std::vector<FieldDataDescriptor> &desc);
      // Have to call this with the completion event
      ApEvent exchange_completion(ApEvent complete_event);
    public:
      virtual void pack_collective_stage(Serializer &rez, int stage);
      virtual void unpack_collective_stage(Deserializer &derez, int stage);
    public:
      std::set<ApEvent> ready_events;
      std::vector<FieldDataDescriptor> descriptors;
    public:
      // Use these for building the butterfly network of user events for
      // knowing when everything is done on all the nodes. 
      // This vector is of the number of stages and tracks the incoming
      // set of remote complete events for a stage, in the case of a 
      // remainder stage it is of size 1
      std::vector<std::set<ApUserEvent> > remote_to_trigger; // stages
      // This vector is the number of stages+1 to capture the ready
      // event for each of the different stages as well as the event
      // for when the entire collective is done
      mutable std::vector<std::set<ApEvent> > local_preconditions; 
    };

    /**
     * \class FieldDescriptorGather
     * A class for doing a gather of field descriptors to a specific
     * node for doing dependent partitioning operations. This collective
     * also will construct an event broadcast tree to inform all the 
     * constituent shards about when the operation is done with the 
     * instances which are being gathered.
     */
    class FieldDescriptorGather : public GatherCollective {
    public:
      FieldDescriptorGather(ReplicateContext *ctx, ShardID target,
                            CollectiveIndexLocation loc);
      FieldDescriptorGather(const FieldDescriptorGather &rhs);
      virtual ~FieldDescriptorGather(void);
    public:
      FieldDescriptorGather& operator=(const FieldDescriptorGather &rhs);
    public:
      virtual void pack_collective(Serializer &rez) const;
      virtual void unpack_collective(Deserializer &derez);
    public:
      void contribute(ApEvent ready_event,
                      const std::vector<FieldDataDescriptor> &descriptors);
      const std::vector<FieldDataDescriptor>& 
           get_full_descriptors(ApEvent &ready);
      // Owner shard only
      void notify_remote_complete(ApEvent precondition);
      // Non-owner shard only
      ApEvent get_complete_event(void) const;
    protected:
      std::set<ApEvent> ready_events;
      std::vector<FieldDataDescriptor> descriptors;
      std::set<ApUserEvent> remote_complete_events;
      ApUserEvent complete_event;
      bool used;
    };

    /**
     * \class FutureBroadcast
     * A class for broadcasting a future result to all the shards
     */
    class FutureBroadcast : public BroadcastCollective {
    public:
      FutureBroadcast(ReplicateContext *ctx, CollectiveID id, 
                      ShardID source, FutureImpl *impl);
      FutureBroadcast(const FutureBroadcast &rhs);
      virtual ~FutureBroadcast(void);
    public:
      FutureBroadcast& operator=(const FutureBroadcast &rhs);
    public:
      virtual void pack_collective(Serializer &rez) const;
      virtual void unpack_collective(Deserializer &derez);
    public:
      void broadcast_future(void);
    protected:
      FutureImpl *const impl;
      RtEvent ready;
    };

    /**
     * \class BufferExchange
     * A class for doing an all-to-all exchange of byte buffers
     */
    class BufferExchange : public AllGatherCollective<false> {
    public:
      BufferExchange(ReplicateContext *ctx,
                     CollectiveIndexLocation loc);
      BufferExchange(const BufferExchange &rhs);
      virtual ~BufferExchange(void);
    public:
      BufferExchange& operator=(const BufferExchange &rhs);
    public:
      virtual void pack_collective_stage(Serializer &rez, int stage);
      virtual void unpack_collective_stage(Deserializer &derez, int stage);
    public:
      const std::map<ShardID,std::pair<void*,size_t> >&
        exchange_buffers(void *value, size_t size, bool keep_self = false);
      RtEvent exchange_buffers_async(void *value, size_t size, 
                                     bool keep_self = false);
      const std::map<ShardID,std::pair<void*,size_t> >& sync_buffers(bool keep);
    protected:
      std::map<ShardID,std::pair<void*,size_t> > results;
    };

    /**
     * \class FutureNameExchange
     * A class for doing an all-to-all exchange of future names
     */
    class FutureNameExchange : public AllGatherCollective<false> {
    public:
      FutureNameExchange(ReplicateContext *ctx, CollectiveID id, 
                         ReplFutureMapImpl *future_map,
                         ReferenceMutator *mutator);
      FutureNameExchange(const FutureNameExchange &rhs);
      virtual ~FutureNameExchange(void);
    public:
      FutureNameExchange& operator=(const FutureNameExchange &rhs);
    public:
      virtual void pack_collective_stage(Serializer &rez, int stage);
      virtual void unpack_collective_stage(Deserializer &derez, int stage);
    public:
      void exchange_future_names(std::map<DomainPoint,Future> &futures);
    public:
      ReplFutureMapImpl *const future_map;
      ReferenceMutator *const mutator;
    protected:
      std::map<DomainPoint,Future> results;
    };

    /**
     * \class MustEpochMappingBroadcast 
     * A class for broadcasting the results of the mapping decisions
     * for a map must epoch call on a single node
     */
    class MustEpochMappingBroadcast : public BroadcastCollective {
    public:
      MustEpochMappingBroadcast(ReplicateContext *ctx, ShardID origin,
                                CollectiveID collective_id);
      MustEpochMappingBroadcast(const MustEpochMappingBroadcast &rhs);
      virtual ~MustEpochMappingBroadcast(void);
    public:
      MustEpochMappingBroadcast& operator=(
                                  const MustEpochMappingBroadcast &rhs);
    public:
      virtual void pack_collective(Serializer &rez) const;
      virtual void unpack_collective(Deserializer &derez);
    public:
      void broadcast(const std::vector<Processor> &processor_mapping,
         const std::vector<std::vector<Mapping::PhysicalInstance> > &mappings);
      void receive_results(std::vector<Processor> &processor_mapping,
               const std::vector<unsigned> &constraint_indexes,
               std::vector<std::vector<Mapping::PhysicalInstance> > &mappings,
               std::map<PhysicalManager*,unsigned> &acquired);
    protected:
      std::vector<Processor> processors;
      std::vector<std::vector<DistributedID> > instances;
    protected:
      RtUserEvent local_done_event;
      mutable std::set<RtEvent> done_events;
      std::set<PhysicalManager*> held_references;
    };

    /**
     * \class MustEpochMappingExchange
     * A class for exchanging the mapping decisions for
     * specific constraints for a must epoch launch
     */
    class MustEpochMappingExchange : public AllGatherCollective<false> {
    public:
      struct ConstraintInfo {
        std::vector<DistributedID> instances;
        ShardID                    origin_shard;
        int                        weight;
      };
    public:
      MustEpochMappingExchange(ReplicateContext *ctx,
                               CollectiveID collective_id);
      MustEpochMappingExchange(const MustEpochMappingExchange &rhs);
      virtual ~MustEpochMappingExchange(void);
    public:
      MustEpochMappingExchange& operator=(const MustEpochMappingExchange &rhs);
    public:
      virtual void pack_collective_stage(Serializer &rez, int stage);
      virtual void unpack_collective_stage(Deserializer &derez, int stage);
    public:
      void exchange_must_epoch_mappings(ShardID shard_id, 
              size_t total_shards, size_t total_constraints,
              const std::vector<const Task*> &local_tasks,
              const std::vector<const Task*> &all_tasks,
                    std::vector<Processor> &processor_mapping,
              const std::vector<unsigned> &constraint_indexes,
              std::vector<std::vector<Mapping::PhysicalInstance> > &mappings,
              const std::vector<int> &mapping_weights,
              std::map<PhysicalManager*,unsigned> &acquired);
    protected:
      std::map<DomainPoint,Processor> processors;
      std::map<unsigned/*constraint index*/,ConstraintInfo> constraints;
    protected:
      RtUserEvent local_done_event;
      std::set<RtEvent> done_events;
      std::set<PhysicalManager*> held_references;
    };

    /**
     * \class MustEpochDependenceExchange
     * A class for exchanging the mapping dependence events for all 
     * the single tasks in a must epoch launch so we can know which
     * order the point tasks are being mapped in.
     */
    class MustEpochDependenceExchange : public AllGatherCollective<false> {
    public:
      MustEpochDependenceExchange(ReplicateContext *ctx, 
                                  CollectiveIndexLocation loc);
      MustEpochDependenceExchange(const MustEpochDependenceExchange &rhs);
      virtual ~MustEpochDependenceExchange(void);
    public:
      MustEpochDependenceExchange& operator=(
                                  const MustEpochDependenceExchange &rhs);
    public:
      virtual void pack_collective_stage(Serializer &rez, int stage);
      virtual void unpack_collective_stage(Deserializer &derez, int stage);
    public:
      void exchange_must_epoch_dependences(
                            std::map<DomainPoint,RtUserEvent> &mapped_events);
    protected:
      std::map<DomainPoint,RtUserEvent> mapping_dependences;
    };

    /**
     * \class MustEpochCompletionExchange
     * A class for exchanging the local mapping and completion events
     * for all the tasks in a must epoch operation
     */
    class MustEpochCompletionExchange : public AllGatherCollective<false> {
    public:
      MustEpochCompletionExchange(ReplicateContext *ctx,
                                  CollectiveIndexLocation loc);
      MustEpochCompletionExchange(const MustEpochCompletionExchange &rhs);
      virtual ~MustEpochCompletionExchange(void);
    public:
      MustEpochCompletionExchange& operator=(
                                    const MustEpochCompletionExchange &rhs);
    public:
      virtual void pack_collective_stage(Serializer &rez, int stage);
      virtual void unpack_collective_stage(Deserializer &derez, int stage);
    public:
      void exchange_must_epoch_completion(RtEvent mapped, ApEvent complete,
                                          std::set<RtEvent> &tasks_mapped,
                                          std::set<ApEvent> &tasks_complete);
    protected:
      std::set<RtEvent> tasks_mapped;
      std::set<ApEvent> tasks_complete;
    }; 

    /**
     * \class CheckCollectiveMapping
     * A class for exchanging the names of collective instances for confirming
     * that all shards are using the same collective instances
     */
    class CheckCollectiveMapping : public BroadcastCollective {
    public:
      CheckCollectiveMapping(ReplicateContext *ctx, CollectiveID id);
      CheckCollectiveMapping(const CheckCollectiveMapping&) = delete;
      virtual ~CheckCollectiveMapping(void);
    public:
      CheckCollectiveMapping& operator=(const CheckCollectiveMapping&) = delete;
    public:
      virtual void pack_collective(Serializer &rez) const;
      virtual void unpack_collective(Deserializer &derez);
    public:
      bool verify(const FieldMaskSet<CollectiveManager> &instances);
    protected:
      LegionMap<DistributedID,FieldMask> chosen_instances;
    };

    /**
     * \class CheckCollectiveSources
     * A class for exchanging the names of source instances for confirming
     * that all shards have listed the same instances for mapping
     */
    class CheckCollectiveSources : public BroadcastCollective {
    public:
      CheckCollectiveSources(ReplicateContext *ctx, CollectiveID id);
      CheckCollectiveSources(const CheckCollectiveSources&) = delete;
      virtual ~CheckCollectiveSources(void);
    public:
      CheckCollectiveSources& operator=(const CheckCollectiveSources&) = delete;
    public:
      virtual void pack_collective(Serializer &rez) const;
      virtual void unpack_collective(Deserializer &derez);
    public:
      bool verify(const std::vector<PhysicalManager*> &instances);
    protected:
      std::vector<DistributedID> source_instances;
    };

    /**
     * \class TemplateIndexExchange
     * A class for exchanging proposed templates for trace replay
     */
    class TemplateIndexExchange : public AllGatherCollective<true> {
    public:
      TemplateIndexExchange(ReplicateContext *ctx, CollectiveID id);
      TemplateIndexExchange(const TemplateIndexExchange &rhs);
      virtual ~TemplateIndexExchange(void);
    public:
      TemplateIndexExchange& operator=(const TemplateIndexExchange &rhs);
    public:
      virtual void pack_collective_stage(Serializer &rez, int stage);
      virtual void unpack_collective_stage(Deserializer &derez, int stage);
    public:
      void initiate_exchange(const std::vector<int> &indexes);
      void complete_exchange(std::map<int,unsigned> &index_counts);
    protected:
      int current_stage;
      std::map<int,unsigned> index_counts;
    };

    /**
     * \class UnorderedExchange
     * This is a class that exchanges information about unordered operations
     * that are ready to execute on each shard so that we can determine which
     * operations can be inserted into a task stream
     */
    class UnorderedExchange : public AllGatherCollective<true> {
    public:
      UnorderedExchange(ReplicateContext *ctx, CollectiveIndexLocation loc);
      UnorderedExchange(const UnorderedExchange &rhs);
      virtual ~UnorderedExchange(void);
    public:
      UnorderedExchange& operator=(const UnorderedExchange &rhs);
    public:
      virtual void pack_collective_stage(Serializer &rez, int stage);
      virtual void unpack_collective_stage(Deserializer &derez, int stage);
    public:
      bool exchange_unordered_ops(const std::list<Operation*> &unordered_ops,
                                  std::vector<Operation*> &ready_ops);
    protected:
      template<typename T>
      void update_future_counts(const int stage,
          std::map<int,std::map<T,unsigned> > &future_counts,
          std::map<T,unsigned> &counts);
      template<typename T>
      void pack_counts(Serializer &rez, const std::map<T,unsigned> &counts);
      template<typename T>
      void unpack_counts(const int stage, Deserializer &derez, 
                         std::map<T,unsigned> &future_counts);
      template<typename T>
      void pack_field_counts(Serializer &rez, 
          const std::map<std::pair<T,FieldID>,unsigned> &counts);
      template<typename T>
      void unpack_field_counts(const int stage, Deserializer &derez, 
          std::map<std::pair<T,FieldID>,unsigned> &future_counts);
      template<typename T, typename OP>
      void initialize_counts(const std::map<T,OP*> &ops,
                             std::map<T,unsigned> &counts);
      template<typename T, typename OP>
      void find_ready_ops(const size_t total_shards,
          const std::map<T,unsigned> &final_counts,
          const std::map<T,OP*> &ops, std::vector<Operation*> &ready_ops);
    protected:
      int current_stage;
    protected:
      std::map<IndexSpace,unsigned> index_space_counts;
      std::map<IndexPartition,unsigned> index_partition_counts;
      std::map<FieldSpace,unsigned> field_space_counts;
      // Use the lowest field ID here as the key
      std::map<std::pair<FieldSpace,FieldID>,unsigned> field_counts;
      std::map<LogicalRegion,unsigned> logical_region_counts;
      // Use the lowest field ID here as the key
      std::map<std::pair<LogicalRegion,FieldID>,unsigned> detach_counts;
    protected:
      std::map<IndexSpace,ReplDeletionOp*> index_space_deletions;
      std::map<IndexPartition,ReplDeletionOp*> index_partition_deletions;
      std::map<FieldSpace,ReplDeletionOp*> field_space_deletions;
      // Use the lowest field ID here as the key
      std::map<std::pair<FieldSpace,FieldID>,ReplDeletionOp*> field_deletions;
      std::map<LogicalRegion,ReplDeletionOp*> logical_region_deletions;
      // Use the lowest field ID here as the key
      std::map<std::pair<LogicalRegion,FieldID>,ReplDetachOp*> detachments;
    };

    /**
     * \class ConsensusMatchBase
     * A base class for consensus match
     */
    class ConsensusMatchBase : public AllGatherCollective<true> {
    public:
      struct ConsensusMatchArgs : public LgTaskArgs<ConsensusMatchArgs> {
      public:
        static const LgTaskID TASK_ID = LG_DEFER_CONSENSUS_MATCH_TASK_ID;
      public:
        ConsensusMatchArgs(ConsensusMatchBase *b, UniqueID uid)
          : LgTaskArgs(uid), base(b) { }
      public:
        ConsensusMatchBase *const base;
      };
    public:
      ConsensusMatchBase(ReplicateContext *ctx, CollectiveIndexLocation loc);
      ConsensusMatchBase(const ConsensusMatchBase &rhs);
      virtual ~ConsensusMatchBase(void);
    public:
      virtual void complete_exchange(void) = 0;
    public:
      static void handle_consensus_match(const void *args);
    };

    /**
     * \class ConsensusMatchExchange
     * This is collective for performing a consensus exchange between 
     * the shards for a collection of values.
     */
    template<typename T>
    class ConsensusMatchExchange : ConsensusMatchBase {
    public:
      ConsensusMatchExchange(ReplicateContext *ctx, CollectiveIndexLocation loc,
                      Future to_complete, void *output, ApUserEvent to_trigger);
      ConsensusMatchExchange(const ConsensusMatchExchange &rhs);
      virtual ~ConsensusMatchExchange(void);
    public:
      ConsensusMatchExchange& operator=(const ConsensusMatchExchange &rhs);
    public:
      virtual void pack_collective_stage(Serializer &rez, int stage);
      virtual void unpack_collective_stage(Deserializer &derez, int stage);
    public:
      bool match_elements_async(const void *input, size_t num_elements);
      virtual void complete_exchange(void);
    protected:
      Future to_complete;
      T *const output;
      const ApUserEvent to_trigger;
      std::map<T,size_t> element_counts;
#ifdef DEBUG_LEGION
      size_t max_elements;
#endif
    };

    /**
     * \class VerifyReplicableExchange
     * This class exchanges hash values of all the inputs for calls
     * into control replication contexts in order to ensure that they 
     * all are the same.
     */
    class VerifyReplicableExchange : public AllGatherCollective<false> {
    public:
      VerifyReplicableExchange(CollectiveIndexLocation loc, 
                               ReplicateContext *ctx);
      VerifyReplicableExchange(const VerifyReplicableExchange &rhs);
      virtual ~VerifyReplicableExchange(void);
    public:
      VerifyReplicableExchange& operator=(const VerifyReplicableExchange &rhs);
    public:
      virtual void pack_collective_stage(Serializer &rez, int stage);
      virtual void unpack_collective_stage(Deserializer &derez, int stage);
    public:
      typedef std::map<std::pair<uint64_t,uint64_t>,ShardID> ShardHashes;
      const ShardHashes& exchange(const uint64_t hash[2]);
    public:
      ShardHashes unique_hashes;
    };

    /**
     * \class OutputSizeExchange
     * This class exchanges sizes of output subregions that are globally
     * indexed.
     */
    class OutputSizeExchange : public AllGatherCollective<false> {
    public:
      typedef std::map<DomainPoint,DomainPoint> SizeMap;
    public:
      OutputSizeExchange(ReplicateContext *ctx,
                         CollectiveIndexLocation loc,
                         std::map<unsigned,SizeMap> &all_output_sizes);
      OutputSizeExchange(const OutputSizeExchange &rhs);
      virtual ~OutputSizeExchange(void);
    public:
      OutputSizeExchange& operator=(const OutputSizeExchange &rhs);
    public:
      virtual void pack_collective_stage(Serializer &rez, int stage);
      virtual void unpack_collective_stage(Deserializer &derez, int stage);
    public:
      RtEvent exchange_output_sizes(void);
    public:
      std::map<unsigned,SizeMap> &all_output_sizes;
    };

    /**
     * \class IndexAttachLaunchSpace
     * This collective computes the number of points in each
     * shard of a replicated index attach collective in order
     * to help compute the index launch space
     */
    class IndexAttachLaunchSpace : public AllGatherCollective<false> {
    public:
      IndexAttachLaunchSpace(ReplicateContext *ctx,
                             CollectiveIndexLocation loc);
      IndexAttachLaunchSpace(const IndexAttachLaunchSpace &rhs);
      virtual ~IndexAttachLaunchSpace(void);
    public:
      IndexAttachLaunchSpace& operator=(const IndexAttachLaunchSpace &rhs);
    public:
      virtual void pack_collective_stage(Serializer &rez, int stage);
      virtual void unpack_collective_stage(Deserializer &derez, int stage);
    public:
      void exchange_counts(size_t count);
      IndexSpaceNode* get_launch_space(void);
    protected:
      std::vector<size_t> sizes;
      unsigned nonzeros;
    };

    /**
     * \class IndexAttachUpperBound
     * This computes the upper bound node in the region
     * tree for an index space attach operation
     */
    class IndexAttachUpperBound : public AllGatherCollective<false> {
    public:
      IndexAttachUpperBound(ReplicateContext *ctx,
                            CollectiveIndexLocation loc,
                            RegionTreeForest *forest);
      IndexAttachUpperBound(const IndexAttachUpperBound &rhs);
      virtual ~IndexAttachUpperBound(void);
    public:
      IndexAttachUpperBound& operator=(const IndexAttachUpperBound &rhs);
    public:
      virtual void pack_collective_stage(Serializer &rez, int stage);
      virtual void unpack_collective_stage(Deserializer &derez, int stage);
    public:
      RegionTreeNode* find_upper_bound(RegionTreeNode *node);
    public:
      RegionTreeForest *const forest;
    protected:
      RegionTreeNode *node;
    };

    /**
     * \class IndexAttachExchange
     * This class is used to exchange the needed metadata for
     * replicated index space attach operations
     */
    class IndexAttachExchange : public AllGatherCollective<false> {
    public:
      IndexAttachExchange(ReplicateContext *ctx,
                          CollectiveIndexLocation loc);
      IndexAttachExchange(const IndexAttachExchange &rhs);
      virtual ~IndexAttachExchange(void);
    public:
      IndexAttachExchange& operator=(const IndexAttachExchange &rhs);
    public:
      virtual void pack_collective_stage(Serializer &rez, int stage);
      virtual void unpack_collective_stage(Deserializer &derez, int stage);
    public:
      void exchange_spaces(std::vector<IndexSpace> &spaces);
      size_t get_spaces(std::vector<IndexSpace> &spaces, unsigned &local_start);
      IndexSpaceNode* get_launch_space(void); 
    protected:
      std::map<ShardID,std::vector<IndexSpace> > shard_spaces;
    };

    /**
     * \class IndexAttachCoregions
     * Exchange the information about coregions between the different
     * shards to ensure that only a single point will perform the 
     * mapping if multiple points map to the same region
     */
    class IndexAttachCoregions : public AllGatherCollective<false> {
    public:
      struct PendingPoint {
      public:
        PendingPoint(void)
          : region(LogicalRegion::NO_REGION),
            instances(NULL), attached_event(NULL) { }
        PendingPoint(LogicalRegion r, InstanceSet &s, ApUserEvent &e)
          : region(r), instances(&s), attached_event(&e) { }
      public:
        LogicalRegion region;
        InstanceSet *instances;
        ApUserEvent *attached_event;
      };
      struct RegionPoints {
      public:
        std::map<ShardID,ApUserEvent> shard_events;
        std::set<DistributedID> managers;
      };
    public:
      IndexAttachCoregions(ReplicateContext *ctx,
                           CollectiveIndexLocation loc, size_t points);
      IndexAttachCoregions(const IndexAttachCoregions &rhs);
      virtual ~IndexAttachCoregions(void);
    public:
      IndexAttachCoregions& operator=(const IndexAttachCoregions &rhs);
    public:
      virtual void pack_collective_stage(Serializer &rez, int stage);
      virtual void unpack_collective_stage(Deserializer &derez, int stage);
      virtual RtEvent post_complete_exchange(void);
    public:
      bool record_point(PointAttachOp *point, LogicalRegion region,
              InstanceSet &instances, ApUserEvent &attached_event);
    public:
      const size_t total_points;
    protected:
      std::map<PointAttachOp*,PendingPoint> pending_points;
      std::map<LogicalRegion,RegionPoints> region_points;
    };

    /**
     * \class ImplicitShardingFunctor
     * Support the computation of an implicit sharding function for 
     * the creation of replicated future maps
     */
    class ImplicitShardingFunctor : public AllGatherCollective<false>,
                                    public ShardingFunctor {
    public:
      ImplicitShardingFunctor(ReplicateContext *ctx,
                              CollectiveIndexLocation loc,
                              ReplFutureMapImpl *map);
      ImplicitShardingFunctor(const ImplicitShardingFunctor &rhs);
      virtual ~ImplicitShardingFunctor(void);
    public:
      ImplicitShardingFunctor& operator=(const ImplicitShardingFunctor &rhs);
    public:
      virtual void pack_collective_stage(Serializer &rez, int stage);
      virtual void unpack_collective_stage(Deserializer &derez, int stage);
    public:
      virtual ShardID shard(const DomainPoint &point,
                            const Domain &full_space,
                            const size_t total_shards);
    protected:
      virtual RtEvent post_complete_exchange(void);
    public:
      template<typename T>
      void compute_sharding(const std::map<DomainPoint,T> &points)
      {
        for (typename std::map<DomainPoint,T>::const_iterator it =
              points.begin(); it != points.end(); it++)
          implicit_sharding[it->first] = local_shard; 
        this->perform_collective_async();
      }
    public:
      ReplFutureMapImpl *const map;
    protected:
      std::map<DomainPoint,ShardID> implicit_sharding;
    };

    /**
     * \class SlowBarrier
     * This class creates a collective that behaves like a barrier, but is
     * probably slower than Realm phase barriers. It's useful for cases
     * where we may not know whether we are going to perform a barrier or
     * not so we grab a collective ID. We can throw away collective IDs
     * for free, but in the rare case we actually do need to perform
     * the barrier then this class will handle the implementation.
     */
    class SlowBarrier : public AllGatherCollective<false> {
    public:
      SlowBarrier(ReplicateContext *ctx, CollectiveID id);
      SlowBarrier(const SlowBarrier &rhs);
      virtual ~SlowBarrier(void);
    public:
      SlowBarrier& operator=(const SlowBarrier &rhs);
    public:
      virtual void pack_collective_stage(Serializer &rez, int stage) { }
      virtual void unpack_collective_stage(Deserializer &derez, int stage) { }
    };

    /**
     * \class ShardedCollective
     * This class mirrors the CollectiveMapping class and provides helper
     * methods for doing collective-style tree broadcasts and reductions
     * on a unique set of shards.
     */
    class ShardedMapping : public Collectable {
    public:
      ShardedMapping(const std::set<ShardID> &shards, size_t radix);
      ShardedMapping(const std::vector<ShardID> &shards, size_t radix);
    public:
      inline ShardID operator[](unsigned idx) const
        { return unique_sorted_shards[idx]; }
      inline size_t size(void) const { return unique_sorted_shards.size(); }
      bool operator==(const ShardedMapping &rhs) const;
      bool operator!=(const ShardedMapping &rhs) const;
    public:
      ShardID get_parent(const ShardID origin, const ShardID local) const;
      void get_children(const ShardID origin, const ShardID local,
                        std::vector<ShardID> &children) const;
      size_t count_children(const ShardID origin, const ShardID local) const;
      bool contains(const ShardID space) const;
    protected:
      unsigned find_index(const ShardID space) const;
      unsigned convert_to_offset(unsigned index, unsigned origin) const;
      unsigned convert_to_index(unsigned offset, unsigned origin) const;
    protected:
      std::vector<ShardID> unique_sorted_shards;
      size_t radix;
    };

    /**
     * \class ReplCollectiveInstanceHandler
     * This is a pure virtual class that handles incoming messages
     * for the creation of collective instances with control replication
     */
    class ReplCollectiveInstanceHandler {
    public:
      virtual void handle_collective_instance_message(Deserializer &derez) = 0;
    };

    /**
     * \class ReplCollectiveInstanceCreator
     * This provides a special implementation of the 
     * CollectiveInstanceCreator class for operations that are being
     * execute in control replicated contexts
     */
    template<typename OP>
    class ReplCollectiveInstanceCreator : public OP,
            public ReplCollectiveInstanceHandler {
    public:
      typedef std::map<
        std::pair<LogicalRegion,DistributedID>,size_t> RegionInstanceCounts;
    private:
      enum ReplCollectiveInstanceMessageKind {
        REPL_COLLECTIVE_ACQUIRE_ALLOCATION_PRIVILEGE,
        REPL_COLLECTIVE_RELEASE_ALLOCATION_PRIVILEGE,
        REPL_COLLECTIVE_CREATE_PENDING_MANAGERS,
        REPL_COLLECTIVE_MATCH_INSTANCES,
        REPL_COLLECTIVE_FINALIZE_COLLECTIVE_INSTANCE,
        REPL_COLLECTIVE_VERIFY_TOTAL_CALLS,
        REPL_COLLECTIVE_COUNT_REGION_OCCURRENCES,
      };
    public:
      ReplCollectiveInstanceCreator(Runtime *rt);
      ReplCollectiveInstanceCreator(
          const ReplCollectiveInstanceCreator<OP> &rhs);
    public:
      void activate_repl_collective_instance_creator(void);
      void deactivate_repl_collective_instance_creator(void);
    public:
      // We use this method as our hook to get ourselves registered
      // with the replicated context as a handler of messages coming
      // from other shards in the broadcast and reduction trees of
      // the sharded mapping
      virtual size_t get_total_collective_instance_points(void);
      virtual void handle_collective_instance_message(Deserializer &derez);
    protected:
      virtual ShardedMapping* get_collective_instance_sharded_mapping(void) = 0;
      // Shard ownership for each operation based on its context
      // index in the order of operations which should yield a 
      // relatively balanced load across the shards that this operation
      // maps onto (hopefully)
      ShardID get_collective_instance_origin_shard(void);
      void register_handler(void);
    public:
      // hook all entry points so we can register ourselves on the first call 
      virtual RtEvent acquire_collective_allocation_privileges(
                                  MappingCallKind mapper_call, unsigned index,
                                  Memory target);
      virtual RtEvent acquire_collective_allocation_privileges(
                                  MappingCallKind mapper_call, unsigned index,
                                  const std::set<Memory> &targets,
                                  size_t points = 1);
      virtual void release_collective_allocation_privileges(
                                  MappingCallKind mapper_call, unsigned index,
                                  size_t points = 1);
      virtual PendingCollectiveManager* create_pending_collective_manager(
                                  MappingCallKind mapper_call,
                                  unsigned index, size_t collective_tag,
                                  const LayoutConstraintSet &constraints,
                                  const std::vector<LogicalRegion> &regions,
                                  AddressSpaceID memory_space,
                                  LayoutConstraintKind &bad_constraint,
                                  size_t &bad_index, bool &bad_regions);
      virtual void create_pending_collective_managers(
                                  MappingCallKind mapper_call, unsigned index,
                                  const std::map<size_t,
                                   typename OP::PendingCollective> &instances,
                                  std::map<size_t,PendingCollectiveManager*> 
                                    &collectives, size_t points,
                                  LayoutConstraintKind &bad_constraint,
                                  size_t &bad_index, bool &bad_regions);
      virtual void match_collective_instances(
                                  MappingCallKind mapper_call,
                                  unsigned index, size_t collective_tag,
                                  std::vector<MappingInstance> &instances);
      virtual void match_collective_instances(
                                  MappingCallKind mapper_call, unsigned index,
                                  std::map<size_t,
                                     std::vector<DistributedID> > &instances,
                                  size_t points);
      virtual bool finalize_pending_collective_instance(
                                  MappingCallKind mapper_call, unsigned index,
                                  bool success, size_t points = 1);
      virtual unsigned verify_total_collective_instance_calls(
                                  MappingCallKind call, unsigned total_calls,
                                  size_t points = 1);
      virtual size_t count_collective_region_occurrences(
                                  unsigned index, LogicalRegion region,
                                  DistributedID inst_did);
      virtual void count_collective_region_occurrences(unsigned index,
                                  RegionInstanceCounts &counts,
                                  size_t points);
      // invoked when all the local points have been seen
      virtual void perform_acquire_collective_allocation_privileges(
                                  MappingCallKind mapper_call, unsigned index,
                                  const std::set<Memory> &targets,
                                  RtUserEvent to_trigger);
      virtual void perform_release_collective_allocation_privileges(
                                  MappingCallKind mapper_call, unsigned index,
                                  const std::set<Memory> &targets);
      virtual void perform_create_pending_collective_managers(
                                  MappingCallKind mapper_call, unsigned index, 
                                  const std::map<size_t,
                                    typename OP::PendingCollective> &instances,
                                  LayoutConstraintKind bad_kind,
                                  size_t bad_index, bool bad_regions);
      virtual void perform_match_collective_instances(
                                  MappingCallKind mapper_call, unsigned index,
                                  std::map<size_t,
                                    std::vector<DistributedID> > &instances);
      virtual void perform_finalize_pending_collective_instance(
                                  MappingCallKind mapper_call, unsigned index,
                                  bool success);
      virtual void perform_verify_total_collective_instance_calls(
                                  MappingCallKind mapper_call,
                                  unsigned total_calls);
      virtual void perform_count_collective_region_occurrences(unsigned index,
                                  std::map<std::pair<LogicalRegion,
                                           DistributedID>,size_t> &counts);
    protected:
      std::atomic<ShardedMapping*> shard_mapping;
      std::atomic<bool> first_entry;
    };

    /**
     * \class ReplIndividualTask
     * An individual task that is aware that it is 
     * being executed in a control replication context.
     */
    class ReplIndividualTask : public IndividualTask {
    public:
      ReplIndividualTask(Runtime *rt);
      ReplIndividualTask(const ReplIndividualTask &rhs);
      virtual ~ReplIndividualTask(void);
    public:
      ReplIndividualTask& operator=(const ReplIndividualTask &rhs);
    public:
      virtual void activate(void);
      virtual void deactivate(void);
    public:
      virtual void trigger_prepipeline_stage(void);
      virtual void trigger_ready(void);
      virtual void trigger_replay(void);
      virtual void resolve_false(bool speculated, bool launched);
      virtual void shard_off(RtEvent mapped_precondition);
      virtual void prepare_map_must_epoch(void);
      virtual void handle_future_size(size_t return_type_size,
          bool has_return_type_size, std::set<RtEvent> &applied_events);
    public:
      // Override these so we can broadcast the future result
      virtual void trigger_task_complete(void);
    public:
      void initialize_replication(ReplicateContext *ctx);
      void set_sharding_function(ShardingID functor,ShardingFunction *function);
    protected:
      ShardID owner_shard;
      ShardingID sharding_functor;
      ShardingFunction *sharding_function;
      CollectiveID mapped_collective_id; // id for mapped event broadcast
      CollectiveID future_collective_id; // id for the future broadcast 
      SingleTaskTree *mapped_collective;
      FutureBroadcast *future_collective;
#ifdef DEBUG_LEGION
    public:
      inline void set_sharding_collective(ShardingGatherCollective *collective)
        { sharding_collective = collective; }
    protected:
      ShardingGatherCollective *sharding_collective;
#endif
    };

    /**
     * \class ReplIndexTask
     * An individual task that is aware that it is 
     * being executed in a control replication context.
     */
    class ReplIndexTask : public ReplCollectiveInstanceCreator<IndexTask> {
    public:
      ReplIndexTask(Runtime *rt);
      ReplIndexTask(const ReplIndexTask &rhs);
      virtual ~ReplIndexTask(void);
    public:
      ReplIndexTask& operator=(const ReplIndexTask &rhs);
    public:
      virtual void activate(void);
      virtual void deactivate(void);
    public:
      virtual void trigger_prepipeline_stage(void);
      virtual void trigger_dependence_analysis(void);
      virtual void trigger_ready(void);
      virtual void trigger_replay(void);
      virtual size_t get_total_collective_instance_points(void);
    protected:
      virtual void create_future_instances(std::vector<Memory> &target_mems);
      virtual void finish_index_task_reduction(void);
      virtual RtEvent finish_index_task_complete(void);
    public:
      // Have to override this too for doing output in the
      // case that we misspeculate
      virtual void resolve_false(bool speculated, bool launched);
      virtual void prepare_map_must_epoch(void);
    public:
      void initialize_replication(ReplicateContext *ctx);
      void set_sharding_function(ShardingID functor,ShardingFunction *function);
      virtual FutureMapImpl* create_future_map(TaskContext *ctx,
                    IndexSpace launch_space, IndexSpace shard_space);
      void select_sharding_function(ReplicateContext *repl_ctx);
    public:
      // Methods for supporting intra-index-space mapping dependences
      virtual RtEvent find_intra_space_dependence(const DomainPoint &point);
      virtual void record_intra_space_dependence(const DomainPoint &point,
                                                 const DomainPoint &next,
                                                 RtEvent point_mapped);
    protected:
      virtual void finalize_output_regions(void);
    protected:
      virtual ShardedMapping* get_collective_instance_sharded_mapping(void);
    protected:
      ShardingID sharding_functor;
      ShardingFunction *sharding_function;
      BufferExchange *serdez_redop_collective;
      FutureAllReduceCollective *all_reduce_collective;
      OutputSizeExchange *output_size_collective;
    protected:
      // Map of output sizes collected by this shard
      std::map<unsigned,SizeMap> local_output_sizes;
    protected:
      std::set<std::pair<DomainPoint,ShardID> > unique_intra_space_deps;
#ifdef DEBUG_LEGION
    public:
      inline void set_sharding_collective(ShardingGatherCollective *collective)
        { sharding_collective = collective; }
    protected:
      ShardingGatherCollective *sharding_collective;
#endif
    protected:
      bool slice_sharding_output;
    };

    /**
     * \class ReplMergeCloseOp
     * A close operation that is aware that it is being
     * executed in a control replication context.
     */
    class ReplMergeCloseOp : public MergeCloseOp {
    public:
      ReplMergeCloseOp(Runtime *runtime);
      ReplMergeCloseOp(const ReplMergeCloseOp &rhs);
      virtual ~ReplMergeCloseOp(void);
    public:
      ReplMergeCloseOp& operator=(const ReplMergeCloseOp &rhs);
    public:
      virtual void activate(void);
      virtual void deactivate(void);
    public:
      void set_repl_close_info(RtBarrier mapped_barrier);
      virtual void record_refinements(const FieldMask &refinement_mask,
                                      const bool overwrite);
      virtual void trigger_dependence_analysis(void);
      virtual void trigger_ready(void);
      virtual void trigger_mapping(void); 
    protected:
      RtBarrier mapped_barrier;
      RtBarrier refinement_barrier;
      ValueBroadcast<DistributedID> *did_collective;
    };

    /**
     * \class ReplRefinementOp
     * A refinement operatoin that is aware that it is being
     * executed ina  control replication context.
     */
    class ReplRefinementOp : public RefinementOp {
    public:
      ReplRefinementOp(Runtime *runtime);
      ReplRefinementOp(const ReplRefinementOp &rhs);
      virtual ~ReplRefinementOp(void);
    public:
      ReplRefinementOp& operator=(const ReplRefinementOp &rhs);
    public:
      virtual void activate(void);
      virtual void deactivate(void);
    public:
      void set_repl_refinement_info(RtBarrier mapped_barrier, 
                                    RtBarrier refinement_barrier);
      virtual void trigger_dependence_analysis(void);
      virtual void trigger_ready(void);
      virtual void trigger_mapping(void); 
    protected:
      void initialize_replicated_set(EquivalenceSet *set,
          const FieldMask &mask, std::set<RtEvent> &applied_events) const;
    protected:
      RtBarrier mapped_barrier;
      RtBarrier refinement_barrier;
      std::vector<ValueBroadcast<DistributedID>*> collective_dids;
      // Note that this data structure ensures that we do things
      // for these partitions in a order that is consistent across
      // shards because all shards will sort the keys the same way
      std::map<LogicalPartition,PartitionNode*> replicated_partitions;
      // Same thing for one-off regions
      std::map<LogicalRegion,RegionNode*> replicated_regions;
      // Version information objects for each of our local regions
      // that we are own after sharding non-replicated partitions
      LegionMap<RegionNode*,VersionInfo> sharded_region_version_infos;
      // Regions for which we need to propagate refinements for
      // non-replicated partition refinements
      std::map<PartitionNode*,std::vector<RegionNode*> > sharded_regions;
      // Fields for partitions that have refinement regions
      FieldMaskSet<PartitionNode> sharded_partitions;
    };

    /**
     * \class ReplFillOp
     * A copy operation that is aware that it is being
     * executed in a control replication context.
     */
    class ReplFillOp : public FillOp {
    public:
      ReplFillOp(Runtime *rt);
      ReplFillOp(const ReplFillOp &rhs);
      virtual ~ReplFillOp(void);
    public:
      ReplFillOp& operator=(const ReplFillOp &rhs);
    public:
      void initialize_replication(ReplicateContext *ctx,
                                  bool is_first_local);
    public:
      virtual void activate(void);
      virtual void deactivate(void);
    public:
      virtual void trigger_dependence_analysis(void);
      virtual void trigger_ready(void);
      virtual void resolve_false(bool speculated, bool launched);
      virtual CollectiveMapping* get_collective_mapping(void);
      virtual bool is_collective_first_local_shard(void) const
        { return is_first_local_shard; }
      virtual RtEvent finalize_complete_mapping(RtEvent event);
    public:
      RtBarrier collective_map_barrier;
      bool is_first_local_shard;
    };

    /**
     * \class ReplIndexFillOp
     * An index fill operation that is aware that it is 
     * being executed in a control replication context.
     */
    class ReplIndexFillOp : public ReplCollectiveInstanceCreator<IndexFillOp> {
    public:
      ReplIndexFillOp(Runtime *rt);
      ReplIndexFillOp(const ReplIndexFillOp &rhs);
      virtual ~ReplIndexFillOp(void);
    public:
      ReplIndexFillOp& operator=(const ReplIndexFillOp &rhs);
    public:
      virtual void activate(void);
      virtual void deactivate(void);
    public:
      virtual void trigger_prepipeline_stage(void);
      virtual void trigger_dependence_analysis(void);
      virtual void trigger_ready(void);
      virtual void trigger_replay(void);
      virtual void resolve_false(bool speculated, bool launched);
      virtual IndexSpaceNode* get_shard_points(void) const 
        { return shard_points; }
    protected:
      virtual ShardedMapping* get_collective_instance_sharded_mapping(void);
    public:
      void initialize_replication(ReplicateContext *ctx);
    protected:
      ShardingID sharding_functor;
      ShardingFunction *sharding_function;
      IndexSpaceNode *shard_points;
      MapperManager *mapper;
#ifdef DEBUG_LEGION
    public:
      inline void set_sharding_collective(ShardingGatherCollective *collective)
        { sharding_collective = collective; }
    protected:
      ShardingGatherCollective *sharding_collective;
#endif
    };

    /**
     * \class ReplCopyOp
     * A copy operation that is aware that it is being
     * executed in a control replication context.
     */
    class ReplCopyOp : public CopyOp {
    public:
      ReplCopyOp(Runtime *rt);
      ReplCopyOp(const ReplCopyOp &rhs);
      virtual ~ReplCopyOp(void);
    public:
      ReplCopyOp& operator=(const ReplCopyOp &rhs);
    public:
      void initialize_replication(ReplicateContext *ctx);
    public:
      virtual void activate(void);
      virtual void deactivate(void);
    public:
      virtual void trigger_prepipeline_stage(void);
      virtual void trigger_ready(void);
      virtual void trigger_replay(void);
      virtual void resolve_false(bool speculated, bool launched);
    protected:
      ShardingID sharding_functor;
      ShardingFunction *sharding_function;
    public:
      CollectiveID mapped_collective_id;
      ShardEventTree *mapped_collective; 
#ifdef DEBUG_LEGION
    public:
      inline void set_sharding_collective(ShardingGatherCollective *collective)
        { sharding_collective = collective; }
    protected:
      ShardingGatherCollective *sharding_collective;
#endif
    };

    /**
     * \class ReplIndexCopyOp
     * An index fill operation that is aware that it is 
     * being executed in a control replication context.
     */
    class ReplIndexCopyOp : public ReplCollectiveInstanceCreator<IndexCopyOp> {
    public:
      ReplIndexCopyOp(Runtime *rt);
      ReplIndexCopyOp(const ReplIndexCopyOp &rhs);
      virtual ~ReplIndexCopyOp(void);
    public:
      ReplIndexCopyOp& operator=(const ReplIndexCopyOp &rhs);
    public:
      virtual void activate(void);
      virtual void deactivate(void);
    public:
      virtual void trigger_prepipeline_stage(void);
      virtual void trigger_dependence_analysis(void);
      virtual void trigger_ready(void);
      virtual void trigger_replay(void);
      virtual void resolve_false(bool speculated, bool launched);
<<<<<<< HEAD
      virtual std::pair<ApEvent,ApEvent> exchange_indirect_records(
          const unsigned index, const ApEvent local_pre,
          const ApEvent local_post, const PhysicalTraceInfo &trace_info,
          const InstanceSet &instances, const IndexSpace space,
          const DomainPoint &key, LegionVector<IndirectRecord> &records,
          const bool sources);
      virtual IndexSpaceNode* get_shard_points(void) const 
        { return shard_points; }
    protected:
      virtual ShardedMapping* get_collective_instance_sharded_mapping(void);
=======
      virtual RtEvent finalize_exchange(const unsigned index,const bool source);
    public:
      virtual RtEvent find_intra_space_dependence(const DomainPoint &point);
      virtual void record_intra_space_dependence(const DomainPoint &point,
                                                 const DomainPoint &next,
                                                 RtEvent point_mapped);
>>>>>>> 69eadbca
    public:
      void initialize_replication(ReplicateContext *ctx,
                                  std::vector<ApBarrier> &indirection_bars,
                                  unsigned &next_indirection_index);
    protected:
      ShardingID sharding_functor;
      ShardingFunction *sharding_function;
      IndexSpaceNode *shard_points;
      std::vector<ApBarrier> pre_indirection_barriers;
      std::vector<ApBarrier> post_indirection_barriers;
      std::vector<IndirectRecordExchange*> src_collectives;
      std::vector<IndirectRecordExchange*> dst_collectives;
      std::set<std::pair<DomainPoint,ShardID> > unique_intra_space_deps;
#ifdef DEBUG_LEGION
    public:
      inline void set_sharding_collective(ShardingGatherCollective *collective)
        { sharding_collective = collective; }
    protected:
      ShardingGatherCollective *sharding_collective;
#endif
    };

    /**
     * \class ReplDeletionOp
     * A deletion operation that is aware that it is
     * being executed in a control replication context.
     */
    class ReplDeletionOp : public DeletionOp {
    public:
      ReplDeletionOp(Runtime *rt);
      ReplDeletionOp(const ReplDeletionOp &rhs);
      virtual ~ReplDeletionOp(void);
    public:
      ReplDeletionOp& operator=(const ReplDeletionOp &rhs);
    public:
      virtual void activate(void);
      virtual void deactivate(void);
    public:
      virtual void trigger_dependence_analysis(void);
      virtual void trigger_ready(void);
      virtual void trigger_mapping(void);
      virtual void trigger_complete(void);
    public:
      void initialize_replication(ReplicateContext *ctx, 
                                  bool is_total, bool is_first,
                                  RtBarrier *ready_barrier = NULL,
                                  RtBarrier *mapping_barrier = NULL,
                                  RtBarrier *execution_barrier = NULL);
      // Help for handling unordered deletions 
      void record_unordered_kind(
       std::map<IndexSpace,ReplDeletionOp*> &index_space_deletions,
       std::map<IndexPartition,ReplDeletionOp*> &index_partition_deletions,
       std::map<FieldSpace,ReplDeletionOp*> &field_space_deletions,
       std::map<std::pair<FieldSpace,FieldID>,ReplDeletionOp*> &field_deletions,
       std::map<LogicalRegion,ReplDeletionOp*> &logical_region_deletions);
    protected:
      RtBarrier ready_barrier;
      RtBarrier mapping_barrier;
      RtBarrier execution_barrier;
      bool is_total_sharding;
      bool is_first_local_shard;
    };

    /**
     * \class ReplPendingPartitionOp
     * A pending partition operation that knows that its
     * being executed in a control replication context
     */
    class ReplPendingPartitionOp : public PendingPartitionOp {
    public:
      ReplPendingPartitionOp(Runtime *rt);
      ReplPendingPartitionOp(const ReplPendingPartitionOp &rhs);
      virtual ~ReplPendingPartitionOp(void);
    public:
      ReplPendingPartitionOp& operator=(const ReplPendingPartitionOp &rhs);
    public:
      virtual void activate(void);
      virtual void deactivate(void);
    public:
      virtual void request_future_buffers(std::set<RtEvent> &mapped_events,
                                          std::set<RtEvent> &ready_events);
      virtual void trigger_complete(void);
    };

    /**
     * \class ReplDependentPartitionOp
     * A dependent partitioning operation that knows that it
     * is being executed in a control replication context
     */
    class ReplDependentPartitionOp :
      public ReplCollectiveInstanceCreator<DependentPartitionOp> { 
    public:
      class ReplByFieldThunk : public ByFieldThunk {
      public:
        ReplByFieldThunk(ReplicateContext *ctx,
                         ShardID target, IndexPartition p);
      public:
        virtual ApEvent perform(DependentPartitionOp *op,
            RegionTreeForest *forest, ApEvent instances_ready,
            const std::vector<FieldDataDescriptor> &instances);
        virtual void elide_collectives(void) 
          { gather_collective.elide_collective(); }
      protected:
        FieldDescriptorGather gather_collective;
      };
      class ReplByImageThunk : public ByImageThunk {
      public:
#ifdef SHARD_BY_IMAGE
        ReplByImageThunk(ReplicateContext *ctx,
                         IndexPartition p, IndexPartition proj,
                         ShardID shard_id, size_t total);
#else
        ReplByImageThunk(ReplicateContext *ctx, ShardID target,
                         IndexPartition p, IndexPartition proj,
                         ShardID shard_id, size_t total);
#endif
      public:
        virtual ApEvent perform(DependentPartitionOp *op,
            RegionTreeForest *forest, ApEvent instances_ready,
            const std::vector<FieldDataDescriptor> &instances);
        virtual void elide_collectives(void) { collective.elide_collective(); }
      protected:
#ifdef SHARD_BY_IMAGE
        FieldDescriptorExchange collective;
#else
        FieldDescriptorGather collective;
#endif
        const ShardID shard_id;
        const size_t total_shards;
      };
      class ReplByImageRangeThunk : public ByImageRangeThunk {
      public:
#ifdef SHARD_BY_IMAGE
        ReplByImageRangeThunk(ReplicateContext *ctx,
                              IndexPartition p, IndexPartition proj,
                              ShardID shard_id, size_t total);
#else
        ReplByImageRangeThunk(ReplicateContext *ctx, ShardID target, 
                              IndexPartition p, IndexPartition proj,
                              ShardID shard_id, size_t total);
#endif
      public:
        virtual ApEvent perform(DependentPartitionOp *op,
            RegionTreeForest *forest, ApEvent instances_ready,
            const std::vector<FieldDataDescriptor> &instances);
        virtual void elide_collectives(void) { collective.elide_collective(); }
      protected:
#ifdef SHARD_BY_IMAGE
        FieldDescriptorExchange collective;
#else
        FieldDescriptorGather collective;
#endif
        const ShardID shard_id;
        const size_t total_shards;
      };
      class ReplByPreimageThunk : public ByPreimageThunk {
      public:
        ReplByPreimageThunk(ReplicateContext *ctx, ShardID target,
                            IndexPartition p, IndexPartition proj);
      public:
        virtual ApEvent perform(DependentPartitionOp *op,
            RegionTreeForest *forest, ApEvent instances_ready,
            const std::vector<FieldDataDescriptor> &instances);
        virtual void elide_collectives(void) 
          { gather_collective.elide_collective(); }
      protected:
        FieldDescriptorGather gather_collective;
      };
      class ReplByPreimageRangeThunk : public ByPreimageRangeThunk {
      public:
        ReplByPreimageRangeThunk(ReplicateContext *ctx, ShardID target,
                                 IndexPartition p, IndexPartition proj);
      public:
        virtual ApEvent perform(DependentPartitionOp *op,
            RegionTreeForest *forest, ApEvent instances_ready,
            const std::vector<FieldDataDescriptor> &instances);
        virtual void elide_collectives(void) 
          { gather_collective.elide_collective(); }
      protected:
        FieldDescriptorGather gather_collective;
      };
      // Nothing special about association for control replication
    public:
      ReplDependentPartitionOp(Runtime *rt);
      ReplDependentPartitionOp(const ReplDependentPartitionOp &rhs);
      virtual ~ReplDependentPartitionOp(void);
    public:
      ReplDependentPartitionOp& operator=(const ReplDependentPartitionOp &rhs);
    public:
      void initialize_by_field(ReplicateContext *ctx, ShardID target,
                               ApEvent ready_event, IndexPartition pid,
                               LogicalRegion handle, LogicalRegion parent,
                               FieldID fid, MapperID id, MappingTagID tag,
                               const UntypedBuffer &marg,
                               RtBarrier &dependent_partition_bar);
      void initialize_by_image(ReplicateContext *ctx,
#ifndef SHARD_BY_IMAGE
                               ShardID target,
#endif
                               ApEvent ready_event, IndexPartition pid,
                               LogicalPartition projection,
                               LogicalRegion parent, FieldID fid,
                               MapperID id, MappingTagID tag,
                               const UntypedBuffer &marg,
                               ShardID shard, size_t total_shards,
                               RtBarrier &dependent_partition_bar);
      void initialize_by_image_range(ReplicateContext *ctx,
#ifndef SHARD_BY_IMAGE
                               ShardID target,
#endif
                               ApEvent ready_event, IndexPartition pid,
                               LogicalPartition projection,
                               LogicalRegion parent, FieldID fid,
                               MapperID id, MappingTagID tag,
                               const UntypedBuffer &marg,
                               ShardID shard, size_t total_shards,
                               RtBarrier &dependent_partition_bar);
      void initialize_by_preimage(ReplicateContext *ctx, ShardID target,
                               ApEvent ready_event, IndexPartition pid,
                               IndexPartition projection, LogicalRegion handle,
                               LogicalRegion parent, FieldID fid,
                               MapperID id, MappingTagID tag,
                               const UntypedBuffer &marg,
                               RtBarrier &dependent_partition_bar);
      void initialize_by_preimage_range(ReplicateContext *ctx, ShardID target, 
                               ApEvent ready_event, IndexPartition pid,
                               IndexPartition projection, LogicalRegion handle,
                               LogicalRegion parent, FieldID fid,
                               MapperID id, MappingTagID tag,
                               const UntypedBuffer &marg,
                               RtBarrier &dependent_partition_bar);
      void initialize_by_association(ReplicateContext *ctx,LogicalRegion domain,
                               LogicalRegion domain_parent, FieldID fid,
                               IndexSpace range, MapperID id, MappingTagID tag,
                               const UntypedBuffer &marg,
                               RtBarrier &dependent_partition_bar);
    public:
      virtual void activate(void);
      virtual void deactivate(void);
    public:
      // Need to pick our sharding functor
      virtual void trigger_dependence_analysis(void);
      virtual void trigger_ready(void);  
      virtual void finalize_mapping(void);
      virtual void select_partition_projection(void);
      virtual IndexSpaceNode* get_shard_points(void) const 
        { return shard_points; }
    protected:
      virtual ShardedMapping* get_collective_instance_sharded_mapping(void);
    protected:
      void select_sharding_function(void);
    protected:
      ShardingFunction *sharding_function;
      IndexSpaceNode *shard_points;
      RtBarrier mapping_barrier;
#ifdef DEBUG_LEGION
    public:
      inline void set_sharding_collective(ShardingGatherCollective *collective)
        { sharding_collective = collective; }
    protected:
      ShardingGatherCollective *sharding_collective;
#endif
    };

    /**
     * \class ReplMustEpochOp
     * A must epoch operation that is aware that it is 
     * being executed in a control replication context
     */
    class ReplMustEpochOp : public MustEpochOp {
    public:
      ReplMustEpochOp(Runtime *rt);
      ReplMustEpochOp(const ReplMustEpochOp &rhs);
      virtual ~ReplMustEpochOp(void);
    public:
      ReplMustEpochOp& operator=(const ReplMustEpochOp &rhs);
    public:
      virtual void activate(void);
      virtual void deactivate(void);
      virtual FutureMapImpl* create_future_map(TaskContext *ctx,
                      IndexSpace domain, IndexSpace shard_space);
      virtual void instantiate_tasks(InnerContext *ctx,
                                     const MustEpochLauncher &launcher);
      virtual MapperManager* invoke_mapper(void);
      virtual void map_and_distribute(std::set<RtEvent> &tasks_mapped,
                                      std::set<ApEvent> &tasks_complete);
      virtual bool has_prepipeline_stage(void) const { return true; }
      virtual void trigger_prepipeline_stage(void);
      virtual void trigger_commit(void);
      virtual void receive_resources(size_t return_index,
              std::map<LogicalRegion,unsigned> &created_regions,
              std::vector<LogicalRegion> &deleted_regions,
              std::set<std::pair<FieldSpace,FieldID> > &created_fields,
              std::vector<std::pair<FieldSpace,FieldID> > &deleted_fields,
              std::map<FieldSpace,unsigned> &created_field_spaces,
              std::map<FieldSpace,std::set<LogicalRegion> > &latent_spaces,
              std::vector<FieldSpace> &deleted_field_spaces,
              std::map<IndexSpace,unsigned> &created_index_spaces,
              std::vector<std::pair<IndexSpace,bool> > &deleted_index_spaces,
              std::map<IndexPartition,unsigned> &created_partitions,
              std::vector<std::pair<IndexPartition,bool> > &deleted_partitions,
              std::set<RtEvent> &preconditions);
    public:
      void map_replicate_tasks(void) const;
      void distribute_replicate_tasks(void);
    public:
      void initialize_replication(ReplicateContext *ctx);
      Domain get_shard_domain(void) const;
      size_t count_shard_local_points(IndexSpaceNode *launch_domain);
    protected:
      ShardingID sharding_functor;
      ShardingFunction *sharding_function;
      CollectiveID mapping_collective_id;
      bool collective_map_must_epoch_call;
      MustEpochMappingBroadcast *mapping_broadcast;
      MustEpochMappingExchange *mapping_exchange;
      MustEpochDependenceExchange *dependence_exchange;
      MustEpochCompletionExchange *completion_exchange;
      std::set<SingleTask*> shard_single_tasks;
      RtBarrier resource_return_barrier;
#ifdef DEBUG_LEGION
    public:
      inline void set_sharding_collective(ShardingGatherCollective *collective)
        { sharding_collective = collective; }
    protected:
      ShardingGatherCollective *sharding_collective;
#endif
    };

    /**
     * \class ReplTimingOp
     * A timing operation that is aware that it is 
     * being executed in a control replication context
     */
    class ReplTimingOp : public TimingOp {
    public:
      ReplTimingOp(Runtime *rt);
      ReplTimingOp(const ReplTimingOp &rhs);
      virtual ~ReplTimingOp(void);
    public:
      ReplTimingOp& operator=(const ReplTimingOp &rhs);
    public:
      virtual void activate(void);
      virtual void deactivate(void);
    public:
      virtual void trigger_mapping(void);
      virtual void deferred_execute(void);
    public:
      inline void set_timing_collective(ValueBroadcast<long long> *collective) 
        { timing_collective = collective; }
    protected:
      ValueBroadcast<long long> *timing_collective;
    }; 

    /**
     * \class ReplTunableOp
     * A tunable operation that is aware that it is
     * being executed in a control replicated context
     */
    class ReplTunableOp : public TunableOp {
    public:
      ReplTunableOp(Runtime *rt);
      ReplTunableOp(const ReplTunableOp &rhs);
      virtual ~ReplTunableOp(void);
    public:
      ReplTunableOp& operator=(const ReplTunableOp &rhs);
    public:
      void initialize_replication(ReplicateContext *context);
    public:
      virtual void activate(void);
      virtual void deactivate(void);
      virtual void process_result(MapperManager *mapper, 
                                  void *buffer, size_t size) const;
    protected:
      BufferBroadcast *value_broadcast;       
    };

    /**
     * \class ReplAllReduceOp
     * An all-reduce operation that is aware that it is
     * being executed in a control replication context
     */
    class ReplAllReduceOp : public AllReduceOp {
    public:
      ReplAllReduceOp(Runtime *rt);
      ReplAllReduceOp(const ReplAllReduceOp &rhs);
      virtual ~ReplAllReduceOp(void);
    public:
      ReplAllReduceOp& operator=(const ReplAllReduceOp &rhs);
    public:
      void initialize_replication(ReplicateContext *ctx);
    public:
      virtual void activate(void);
      virtual void deactivate(void);
    protected:
      virtual void populate_sources(void);
      virtual void create_future_instances(std::vector<Memory> &target_mems);
      virtual void all_reduce_serdez(void);
      virtual RtEvent all_reduce_redop(void);
    protected:
      BufferExchange *serdez_redop_collective;
      FutureAllReduceCollective *all_reduce_collective;
    };

    /**
     * \class ReplFenceOp
     * A fence operation that is aware that it is being 
     * executed in a control replicated context. Currently
     * this only applies to mixed and execution fences.
     */
    class ReplFenceOp : public FenceOp {
    public:
      ReplFenceOp(Runtime *rt);
      ReplFenceOp(const ReplFenceOp &rhs);
      virtual ~ReplFenceOp(void);
    public:
      ReplFenceOp& operator=(const ReplFenceOp &rhs);
    public:
      virtual void activate(void);
      virtual void deactivate(void);
    public:
      virtual void trigger_dependence_analysis(void);
      virtual void trigger_mapping(void);
      virtual void trigger_replay(void);
      virtual void complete_replay(ApEvent complete_event);
    protected:
      void initialize_fence_barriers(ReplicateContext *repl_ctx = NULL);
    protected:
      RtBarrier mapping_fence_barrier;
      ApBarrier execution_fence_barrier;
    };

    /**
     * \class ReplMapOp
     * An inline mapping operation that is aware that it is being
     * executed in a control replicated context. We require that
     * any inline mapping be mapped on all shards before we consider
     * it mapped on any shard. The reason for this is that inline
     * mappings can act like a kind of communication between shards
     * where they are all reading/writing to the same logical region.
     */
    class ReplMapOp : public ReplCollectiveInstanceCreator<
                                  CollectiveInstanceCreator<MapOp> > {
    public:
      ReplMapOp(Runtime *rt);
      ReplMapOp(const ReplMapOp &rhs);
      virtual ~ReplMapOp(void);
    public:
      ReplMapOp& operator=(const ReplMapOp &rhs);
    public:
      void initialize_replication(ReplicateContext *ctx,
                                  IndexSpace shard_space,
                                  ShardingFunction *shard_fn,
                                  bool first_local_shard);
    public:
      virtual void activate(void);
      virtual void deactivate(void);
      virtual void trigger_dependence_analysis(void);
      virtual void trigger_ready(void);
      virtual bool invoke_mapper(InstanceSet &mapped_instances,
              std::vector<PhysicalManager*> &source_instances);
      virtual DomainPoint get_shard_point(void) const;
      virtual DomainPoint get_collective_instance_point(void) const;
      virtual bool supports_collective_instances(void) const { return true; }
      virtual RtEvent finalize_complete_mapping(RtEvent precondition);
      virtual ShardID get_parent_shard(void) const;
      // From collective instance creator
      virtual IndexSpaceNode* get_collective_space(void) const;
    protected:
      virtual ShardedMapping* get_collective_instance_sharded_mapping(void);
    protected:
      CollectiveID mapping_check, sources_check;
      IndexSpace shard_space;
      ShardingFunction *shard_fn;
      RtBarrier collective_map_barrier; 
      bool is_first_local_shard;
    };

    /**
     * \class ReplAttachOp
     * An attach operation that is aware that it is being
     * executed in a control replicated context.
     */
    class ReplAttachOp : public AttachOp {
    public:
      ReplAttachOp(Runtime *rt);
      ReplAttachOp(const ReplAttachOp &rhs);
      virtual ~ReplAttachOp(void);
    public:
      ReplAttachOp& operator=(const ReplAttachOp &rhs);
    public:
      void initialize_replication(ReplicateContext *ctx,
                                  RtBarrier &resource_barrier,
                                  bool collective_instances,
                                  bool deduplicate_across_shards,
                                  bool first_local_shard);
    public:
      virtual void activate(void);
      virtual void deactivate(void);
      virtual void trigger_prepipeline_stage(void);
      virtual void trigger_dependence_analysis(void);
      virtual void trigger_ready(void);
      virtual void trigger_mapping(void);
      virtual DomainPoint get_collective_instance_point(void) const;
      virtual size_t get_collective_local_arrivals(void) const;
    public:
      virtual PhysicalManager* create_manager(RegionNode *node,
                                   const std::vector<FieldID> &field_set,
                                   const std::vector<size_t> &field_sizes,
                                   const std::vector<unsigned> &mask_index_map,
                                   const std::vector<CustomSerdezID> &serez,
                                              const FieldMask &external_mask);
      virtual CollectiveMapping* get_collective_mapping(void);
      virtual bool is_collective_first_local_shard(void) const
        { return is_first_local_shard; }
      virtual RtEvent finalize_complete_mapping(RtEvent event);
    protected:
      IndexSpace shard_space;
      IndexSpace point_space;
      RtBarrier collective_map_barrier;
      ShardingFunction *shard_fn;
      size_t exchange_index;
      bool collective_instance;
      bool deduplicate_across_shards;
      bool is_first_local_shard;
      // individual insts: whether at least one shard lives on the local process
      bool contains_individual; 
    protected:
      RtBarrier resource_barrier;
      ValueBroadcast<DistributedID> *did_broadcast;
      // Need this because std::pair<PhysicalInstance,ApEvent> is not
      // trivially copyable for reasons passing understanding
      struct InstanceEventPair {
        PhysicalInstance first;
        ApEvent second;
      };
      ValueBroadcast<InstanceEventPair> *single_broadcast;
    };

    /**
     * \class ReplIndexAttachOp
     * An index space attach operation that is aware
     * that it is executing in a control replicated context
     */
    class ReplIndexAttachOp : public IndexAttachOp {
    public:
      ReplIndexAttachOp(Runtime *rt);
      ReplIndexAttachOp(const ReplIndexAttachOp &rhs);
      virtual ~ReplIndexAttachOp(void);
    public:
      ReplIndexAttachOp& operator=(const ReplIndexAttachOp &rhs);
    public:
      virtual void activate(void);
      virtual void deactivate(void);
      virtual void trigger_prepipeline_stage(void);
      virtual void trigger_dependence_analysis(void);
      virtual void check_point_requirements(
                    const std::vector<IndexSpace> &spaces);
      virtual bool are_all_direct_children(bool local);
      virtual RtEvent find_coregions(PointAttachOp *point, LogicalRegion region,
          InstanceSet &instances, ApUserEvent &attached_event);
    public:
      void initialize_replication(ReplicateContext *ctx);
    protected:
      IndexAttachExchange *collective;
      ShardingFunction *sharding_function;
      IndexAttachCoregions *attach_coregions_collective;
    };

    /**
     * \class ReplDetachOp
     * An detach operation that is aware that it is being
     * executed in a control replicated context.
     */
    class ReplDetachOp : public DetachOp {
    public:
      ReplDetachOp(Runtime *rt);
      ReplDetachOp(const ReplDetachOp &rhs);
      virtual ~ReplDetachOp(void);
    public:
      ReplDetachOp& operator=(const ReplDetachOp &rhs);
    public:
      void initialize_replication(ReplicateContext *ctx,
                                  IndexSpace shard_space,
                                  ShardingFunction *shard_fn,
                                  bool first_local_shard);
    public:
      virtual void activate(void);
      virtual void deactivate(void);
      virtual void trigger_prepipeline_stage(void);
      virtual void trigger_dependence_analysis(void);
      virtual void trigger_ready(void);
      virtual void select_sources(const unsigned index,
                                  const InstanceRef &target,
                                  const InstanceSet &sources,
                                  std::vector<unsigned> &ranking);
      virtual DomainPoint get_collective_instance_point(void) const;
      virtual size_t get_collective_local_arrivals(void) const;
      virtual CollectiveMapping* get_collective_mapping(void);
      virtual bool is_collective_first_local_shard(void) const
        { return is_first_local_shard; }
      virtual RtEvent finalize_complete_mapping(RtEvent event);
    public:
      // Help for unordered detachments
      void record_unordered_kind(
        std::map<std::pair<LogicalRegion,FieldID>,ReplDetachOp*> &detachments);
    protected:
      IndexSpace shard_space;
      ShardingFunction *shard_fn;
      RtBarrier collective_map_barrier;
      bool is_first_local_shard;
    };

    /**
     * \class ReplIndexDetachOp
     * An index space detach operation that is aware
     * that it is executing in a control replicated context
     */
    class ReplIndexDetachOp : public IndexDetachOp {
    public:
      ReplIndexDetachOp(Runtime *rt);
      ReplIndexDetachOp(const ReplIndexDetachOp &rhs);
      virtual ~ReplIndexDetachOp(void);
    public:
      ReplIndexDetachOp& operator=(const ReplIndexDetachOp &rhs);
    public:
      virtual void activate(void);
      virtual void deactivate(void);
      virtual void trigger_prepipeline_stage(void);
      virtual void trigger_dependence_analysis(void);
    protected:
      ShardingFunction *sharding_function;
    };

    /**
     * \class ReplAcquireOp
     * An acquire op that is aware that it is
     * executing in a control replicated context
     */
    class ReplAcquireOp : public AcquireOp {
    public:
      ReplAcquireOp(Runtime *rt);
      ReplAcquireOp(const ReplAcquireOp &rhs);
      virtual ~ReplAcquireOp(void);
    public:
      ReplAcquireOp& operator=(const ReplAcquireOp &rhs);
    public:
      void initialize_replication(ReplicateContext *context,
                                  bool first_local_shard);
    public:
      virtual void activate(void);
      virtual void deactivate(void);
    public:
      virtual void trigger_dependence_analysis(void);
      virtual void trigger_ready(void);
      virtual void resolve_false(bool speculated, bool launched);
      virtual CollectiveMapping* get_collective_mapping(void);
      virtual bool is_collective_first_local_shard(void) const 
        { return is_first_local_shard; }
      virtual RtEvent finalize_complete_mapping(RtEvent precondition);
      virtual DomainPoint get_collective_instance_point(void) const;
      virtual size_t get_collective_local_arrivals(void) const;
    protected:
      RtBarrier collective_map_barrier;
      bool is_first_local_shard;
    };

    /**
     * \class ReplReleaseOp
     * A release op that is aware that it 
     */
    class ReplReleaseOp : public ReleaseOp {
    public:
      ReplReleaseOp(Runtime *rt);
      ReplReleaseOp(const ReplReleaseOp &rhs);
      virtual ~ReplReleaseOp(void);
    public:
      ReplReleaseOp& operator=(const ReplReleaseOp &rhs);
    public:
      void initialize_replication(ReplicateContext *context,
                                  bool first_local_shard);
    public:
      virtual void trigger_dependence_analysis(void);
      virtual void trigger_ready(void);
      virtual void resolve_false(bool speculated, bool launched);
      virtual CollectiveMapping* get_collective_mapping(void);
      virtual DomainPoint get_collective_instance_point(void) const;
      virtual size_t get_collective_local_arrivals(void) const;
      virtual bool is_collective_first_local_shard(void) const 
        { return is_first_local_shard; }
      virtual RtEvent finalize_complete_mapping(RtEvent event);
      virtual void invoke_mapper(std::vector<PhysicalManager*> &src_instances);
    public:
      virtual void activate(void);
      virtual void deactivate(void);
    protected:
      CollectiveID sources_check;
      RtBarrier collective_map_barrier;
      bool is_first_local_shard;
    };

    /**
     * \class ReplTraceOp
     * Base class for all replicated trace operations
     */
    class ReplTraceOp : public ReplFenceOp {
    public:
      ReplTraceOp(Runtime *rt);
      ReplTraceOp(const ReplTraceOp &rhs);
      virtual ~ReplTraceOp(void);
    public:
      ReplTraceOp& operator=(const ReplTraceOp &rhs);
    public:
      virtual void execute_dependence_analysis(void);
      virtual void sync_for_replayable_check(void);
      virtual bool exchange_replayable(ReplicateContext *ctx, bool replayable);
      virtual void elide_fences_pre_sync(void);
      virtual void elide_fences_post_sync(void);
    protected:
      LegionTrace *local_trace;
    };
    
    /**
     * \class ReplTraceCaptureOp
     * Control replicated version of the TraceCaptureOp
     */
    class ReplTraceCaptureOp : public ReplTraceOp {
    public:
      static const AllocationType alloc_type = TRACE_CAPTURE_OP_ALLOC;
    public:
      ReplTraceCaptureOp(Runtime *rt);
      ReplTraceCaptureOp(const ReplTraceCaptureOp &rhs);
      virtual ~ReplTraceCaptureOp(void);
    public:
      ReplTraceCaptureOp& operator=(const ReplTraceCaptureOp &rhs);
    public:
      void initialize_capture(ReplicateContext *ctx, 
          bool has_blocking_call, bool remove_trace_reference);
    public:
      virtual void activate(void);
      virtual void deactivate(void);
      virtual const char* get_logging_name(void) const;
      virtual OpKind get_operation_kind(void) const;
      virtual void trigger_dependence_analysis(void);
      virtual void trigger_ready(void);
      virtual void trigger_mapping(void);
      virtual void sync_for_replayable_check(void);
      virtual bool exchange_replayable(ReplicateContext *ctx, bool replayable);
      virtual void elide_fences_pre_sync(void);
      virtual void elide_fences_post_sync(void);
    protected:
      PhysicalTemplate *current_template;
      RtBarrier recording_fence;
      CollectiveID replayable_collective_id;
      CollectiveID replay_sync_collective_id;
      CollectiveID pre_elide_fences_collective_id;
      CollectiveID post_elide_fences_collective_id;
      bool has_blocking_call;
      bool remove_trace_reference;
      bool is_recording;
    };

    /**
     * \class ReplTraceCompleteOp
     * Control replicated version of TraceCompleteOp
     */
    class ReplTraceCompleteOp : public ReplTraceOp {
    public:
      static const AllocationType alloc_type = TRACE_COMPLETE_OP_ALLOC;
    public:
      ReplTraceCompleteOp(Runtime *rt);
      ReplTraceCompleteOp(const ReplTraceCompleteOp &rhs);
      virtual ~ReplTraceCompleteOp(void);
    public:
      ReplTraceCompleteOp& operator=(const ReplTraceCompleteOp &rhs);
    public:
      void initialize_complete(ReplicateContext *ctx, bool has_blocking_call);
    public:
      virtual void activate(void);
      virtual void deactivate(void);
      virtual const char* get_logging_name(void) const;
      virtual OpKind get_operation_kind(void) const;
      virtual void trigger_dependence_analysis(void);
      virtual void trigger_ready(void);
      virtual void trigger_mapping(void);
      virtual void sync_for_replayable_check(void);
      virtual bool exchange_replayable(ReplicateContext *ctx, bool replayable);
      virtual void elide_fences_pre_sync(void);
      virtual void elide_fences_post_sync(void);
    protected:
      PhysicalTemplate *current_template;
      ApEvent template_completion;
      RtBarrier recording_fence;
      CollectiveID replayable_collective_id;
      CollectiveID replay_sync_collective_id;
      CollectiveID pre_elide_fences_collective_id;
      CollectiveID post_elide_fences_collective_id;
      bool replayed;
      bool has_blocking_call;
      bool is_recording;
    };

    /**
     * \class ReplTraceReplayOp
     * Control replicated version of TraceReplayOp
     */
    class ReplTraceReplayOp : public ReplTraceOp {
    public:
      static const AllocationType alloc_type = TRACE_REPLAY_OP_ALLOC;
    public:
      ReplTraceReplayOp(Runtime *rt);
      ReplTraceReplayOp(const ReplTraceReplayOp &rhs);
      virtual ~ReplTraceReplayOp(void);
    public:
      ReplTraceReplayOp& operator=(const ReplTraceReplayOp &rhs);
    public:
      void initialize_replay(ReplicateContext *ctx, LegionTrace *trace);
    public:
      virtual void activate(void);
      virtual void deactivate(void);
      virtual const char* get_logging_name(void) const;
      virtual OpKind get_operation_kind(void) const;
      virtual void trigger_dependence_analysis(void);
      virtual void pack_remote_operation(Serializer &rez, AddressSpaceID target,
                                         std::set<RtEvent> &applied) const;
    protected:
      // This a parameter that controls how many rounds of template
      // selection we want shards to go through before giving up
      // and doing a capture. The trick is to get all the shards to
      // agree on the template. Each round will have each shard 
      // propose twice as many viable traces the previous round so
      // we get some nice exponential back-off properties. Increase
      // the number of rounds if you want them to try for longer.
      static const int TRACE_SELECTION_ROUNDS = 2;
      CollectiveID trace_selection_collective_ids[TRACE_SELECTION_ROUNDS];
    };

    /**
     * \class ReplTraceBeginOp
     * Control replicated version of trace begin op
     */
    class ReplTraceBeginOp : public ReplTraceOp {
    public:
      static const AllocationType alloc_type = TRACE_BEGIN_OP_ALLOC;
    public:
      ReplTraceBeginOp(Runtime *rt);
      ReplTraceBeginOp(const ReplTraceBeginOp &rhs);
      virtual ~ReplTraceBeginOp(void);
    public:
      ReplTraceBeginOp& operator=(const ReplTraceBeginOp &rhs);
    public:
      void initialize_begin(ReplicateContext *ctx, LegionTrace *trace);
    public:
      virtual void activate(void);
      virtual void deactivate(void);
      virtual const char* get_logging_name(void) const;
      virtual OpKind get_operation_kind(void) const;
    };

    /**
     * \class ReplTraceSummaryOp
     * Control replicated version of TraceSummaryOp
     */
    class ReplTraceSummaryOp : public ReplTraceOp {
    public:
      static const AllocationType alloc_type = TRACE_SUMMARY_OP_ALLOC;
    public:
      ReplTraceSummaryOp(Runtime *rt);
      ReplTraceSummaryOp(const ReplTraceSummaryOp &rhs);
      virtual ~ReplTraceSummaryOp(void);
    public:
      ReplTraceSummaryOp& operator=(const ReplTraceSummaryOp &rhs);
    public:
      void initialize_summary(ReplicateContext *ctx,
                              ShardedPhysicalTemplate *tpl,
                              Operation *invalidator);
      void perform_logging(void);
    public:
      virtual void activate(void);
      virtual void deactivate(void);
      virtual const char* get_logging_name(void) const;
      virtual OpKind get_operation_kind(void) const;
    public:
      virtual void trigger_dependence_analysis(void);
      virtual void trigger_ready(void);
      virtual void trigger_mapping(void);
      virtual void pack_remote_operation(Serializer &rez, AddressSpaceID target,
                                         std::set<RtEvent> &applied) const;
    protected:
      ShardedPhysicalTemplate *current_template;
    };

    /**
     * \class ShardMapping
     * A mapping from the shard IDs to their address spaces
     */
    class ShardMapping : public Collectable {
    public:
      ShardMapping(void);
      ShardMapping(const ShardMapping &rhs);
      ShardMapping(const std::vector<AddressSpaceID> &spaces);
      ~ShardMapping(void);
    public:
      ShardMapping& operator=(const ShardMapping &rhs);
      AddressSpaceID operator[](unsigned idx) const;
      AddressSpaceID& operator[](unsigned idx);
    public:
      inline size_t size(void) const { return address_spaces.size(); }
      inline void resize(size_t size) { address_spaces.resize(size); }
    public:
      void pack_mapping(Serializer &rez) const;
      void unpack_mapping(Deserializer &derez);
    protected:
      std::vector<AddressSpaceID> address_spaces;
    }; 

    /**
     * \class ShardManager
     * This is a class that manages the execution of one or
     * more shards for a given control replication context on
     * a single node. It provides support for doing broadcasts,
     * reductions, and exchanges of information between the 
     * variaous shard tasks.
     */
    class ShardManager : public Mapper::SelectShardingFunctorInput, 
                          public Collectable {
    public:
      struct ShardManagerLaunchArgs :
        public LgTaskArgs<ShardManagerLaunchArgs> {
      public:
        static const LgTaskID TASK_ID = LG_CONTROL_REP_LAUNCH_TASK_ID;
      public:
        ShardManagerLaunchArgs(ShardTask *s)
          : LgTaskArgs<ShardManagerLaunchArgs>(s->get_unique_op_id()), 
            shard(s) { }
      public:
        ShardTask *const shard;
      };
      struct ShardManagerDeleteArgs :
        public LgTaskArgs<ShardManagerDeleteArgs> {
      public:
        static const LgTaskID TASK_ID = LG_CONTROL_REP_DELETE_TASK_ID;
      public:
        ShardManager *manager;
      };
    public:
      enum BroadcastMessageKind {
        RESOURCE_UPDATE_KIND,
        CREATED_REGION_UPDATE_KIND,
      };
    public:
      struct AttachDeduplication {
      public:
        AttachDeduplication(void) : done_count(0) { }
      public:
        RtUserEvent pending;
        std::vector<const IndexAttachLauncher*> launchers; 
        std::map<LogicalRegion,const IndexAttachLauncher*> owners;
        unsigned done_count;
      };
    public:
      ShardManager(Runtime *rt, ReplicationID repl_id, 
                   bool control, bool top, size_t total_shards,
                   AddressSpaceID owner_space, SingleTask *original = NULL,
                   RtBarrier shard_task_barrier = RtBarrier::NO_RT_BARRIER);
      ShardManager(const ShardManager &rhs);
      ~ShardManager(void);
    public:
      ShardManager& operator=(const ShardManager &rhs);
    public:
      inline RtBarrier get_shard_task_barrier(void) const
        { return shard_task_barrier; }
      inline ApBarrier get_pending_partition_barrier(void) const
        { return pending_partition_barrier; }
      inline RtBarrier get_creation_barrier(void) const
        { return creation_barrier; }
      inline RtBarrier get_deletion_ready_barrier(void) const
        { return deletion_ready_barrier; }
      inline RtBarrier get_deletion_mapping_barrier(void) const
        { return deletion_mapping_barrier; }
      inline RtBarrier get_deletion_execution_barrier(void) const
        { return deletion_mapping_barrier; }
      inline RtBarrier get_attach_resource_barrier(void) const
        { return attach_resource_barrier; }
      inline RtBarrier get_mapping_fence_barrier(void) const
        { return mapping_fence_barrier; }
      inline RtBarrier get_resource_return_barrier(void) const
        { return resource_return_barrier; }
      inline RtBarrier get_trace_recording_barrier(void) const
        { return trace_recording_barrier; }
      inline RtBarrier get_summary_fence_barrier(void) const
        { return summary_fence_barrier; }
      inline ApBarrier get_execution_fence_barrier(void) const
        { return execution_fence_barrier; }
      inline RtBarrier get_dependent_partition_barrier(void) const
        { return dependent_partition_barrier; }
      inline RtBarrier get_semantic_attach_barrier(void) const
        { return semantic_attach_barrier; }
      inline ApBarrier get_inorder_barrier(void) const
        { return inorder_barrier; }
      inline RtBarrier get_callback_barrier(void) const
        { return callback_barrier; }
#ifdef DEBUG_LEGION_COLLECTIVES
      inline RtBarrier get_collective_check_barrier(void) const
        { return collective_check_barrier; }
      inline RtBarrier get_logical_check_barrier(void) const
        { return logical_check_barrier; }
      inline RtBarrier get_close_check_barrier(void) const
        { return close_check_barrier; }
      inline RtBarrier get_refinement_check_barrier(void) const
        { return refinement_check_barrier; }
#endif
    public:
      inline ShardMapping& get_mapping(void) const
        { return *address_spaces; }
      inline CollectiveMapping& get_collective_mapping(void) const
        { return *collective_mapping; }
      inline AddressSpaceID get_shard_space(ShardID sid) const
        { return (*address_spaces)[sid]; }    
      inline bool is_first_local_shard(ShardTask *task) const
        { return (local_shards[0] == task); }
      inline const std::set<AddressSpace>& get_unique_shard_spaces(void) const
        { return unique_shard_spaces; }
      inline ReplicateContext* find_local_context(void) const
        { return local_shards[0]->get_shard_execution_context(); }
      inline size_t local_shard_count(void) const
        { return local_shards.size(); }
    public:
      void set_shard_mapping(const std::vector<Processor> &shard_mapping);
      void set_address_spaces(const std::vector<AddressSpaceID> &spaces);
      void create_callback_barrier(size_t arrival_count);
      ShardTask* create_shard(ShardID id, Processor target);
      void extract_event_preconditions(const std::deque<InstanceSet> &insts);
      void launch(const std::vector<bool> &virtual_mapped);
      void distribute_shards(AddressSpaceID target,
                             const std::vector<ShardTask*> &shards);
      void unpack_shards_and_launch(Deserializer &derez);
      void launch_shard(ShardTask *task,
                        RtEvent precondition = RtEvent::NO_RT_EVENT) const;
      EquivalenceSet* get_initial_equivalence_set(unsigned idx) const;
      EquivalenceSet* deduplicate_equivalence_set_creation(RegionNode *node,
                                            DistributedID did, bool &first);
      void deduplicate_attaches(const IndexAttachLauncher &launcher,
                                std::vector<unsigned> &indexes);
      // Return true if we have a shard on every address space
      bool is_total_sharding(void);
      template<typename T>
      inline void exchange_shard_local_op_data(size_t context_index,
                                               size_t exchange_index,
                                               const T &data)
      {
#if !defined(__GNUC__) || (__GNUC__ >= 5)
        static_assert(std::is_trivially_copyable<T>(), "not copyable");
#endif
        exchange_shard_local_op_data(context_index, exchange_index,
                                     &data, sizeof(data));
      }
      void exchange_shard_local_op_data(size_t context_index,
                                        size_t exchange_index,
                                        const void *data, size_t size);
      template<typename T>
      inline T find_shard_local_op_data(size_t context_index,
                                        size_t exchange_index)
      {
#if !defined(__GNUC__) || (__GNUC__ >= 5)
        static_assert(std::is_trivially_copyable<T>(), "not copyable");
#endif
        T result;
        find_shard_local_op_data(context_index, exchange_index, 
                                 &result, sizeof(result));
        return result;
      }
      void find_shard_local_op_data(size_t context_index,
                                    size_t exchange_index,
                                    void *data, size_t size);
      void barrier_shard_local(size_t context_index, size_t exchange_index);
    public:
      void handle_post_mapped(bool local, RtEvent precondition);
      void handle_post_execution(FutureInstance *instance, void *metadata,
                                 size_t metasize, bool local);
      RtEvent trigger_task_complete(bool local, ApEvent effects_done);
      void trigger_task_commit(bool local);
    public:
      void send_collective_message(ShardID target, Serializer &rez);
      void handle_collective_message(Deserializer &derez);
    public:
      void send_future_map_request(ShardID target, Serializer &rez);
      void handle_future_map_request(Deserializer &derez);
    public:
      void send_disjoint_complete_request(ShardID target, Serializer &rez);
      void handle_disjoint_complete_request(Deserializer &derez);
    public:
      void send_intra_space_dependence(ShardID target, Serializer &rez);
      void handle_intra_space_dependence(Deserializer &derez);
    public:
      void send_collective_instance_message(ShardID target, Serializer &rez);
      void handle_collective_instance_message(Deserializer &derez);
    public:
      void broadcast_resource_update(ShardTask *source, Serializer &rez,
                                     std::set<RtEvent> &applied_events);
    public:
      void broadcast_created_region_contexts(ShardTask *source, Serializer &rez,
                                             std::set<RtEvent> &applied_events);
    protected:
      void broadcast_message(ShardTask *source, Serializer &rez,
                BroadcastMessageKind kind, std::set<RtEvent> &applied_events);
      void handle_broadcast(Deserializer &derez);
    public:
      void send_trace_event_request(ShardedPhysicalTemplate *physical_template,
                          ShardID shard_source, AddressSpaceID template_source, 
                          size_t template_index, ApEvent event, 
                          AddressSpaceID event_space, RtUserEvent done_event);
      void send_trace_event_response(ShardedPhysicalTemplate *physical_template,
                          AddressSpaceID template_source, ApEvent event,
                          ApBarrier result, RtUserEvent done_event);
      void send_trace_update(ShardID target, Serializer &rez);
      void handle_trace_update(Deserializer &derez, AddressSpaceID source);
    public:
      static void handle_launch(const void *args);
      static void handle_delete(const void *args);
    public:
      static void handle_launch(Deserializer &derez, Runtime *rt, 
                                AddressSpaceID source);
      static void handle_delete(Deserializer &derez, Runtime *rt);
      static void handle_post_mapped(Deserializer &derez, Runtime *rt);
      static void handle_post_execution(Deserializer &derez, Runtime *rt);
      static void handle_trigger_complete(Deserializer &derez, Runtime *rt);
      static void handle_trigger_commit(Deserializer &derez, Runtime *rt);
      static void handle_collective_message(Deserializer &derez, Runtime *rt);
      static void handle_future_map_request(Deserializer &derez, Runtime *rt);
      static void handle_disjoint_complete_request(Deserializer &derez, 
                                                   Runtime *rt);
      static void handle_intra_space_dependence(Deserializer &derez, 
                                                Runtime *rt);
      static void handle_broadcast_update(Deserializer &derez, Runtime *rt);
      static void handle_trace_event_request(Deserializer &derez, Runtime *rt,
                                             AddressSpaceID request_source);
      static void handle_trace_event_response(Deserializer &derez);
      static void handle_trace_update(Deserializer &derez, Runtime *rt,
                                      AddressSpaceID source);
      static void handle_collective_instance_message(Deserializer &derez,
                                                     Runtime *runtime);
    public:
      ShardingFunction* find_sharding_function(ShardingID sid);
    public:
#ifdef LEGION_USE_LIBDL
      void perform_global_registration_callbacks(
                     Realm::DSOReferenceImplementation *dso, const void *buffer,
                     size_t buffer_size, bool withargs, size_t dedup_tag,
                     RtEvent local_done, RtEvent global_done,
                     std::set<RtEvent> &preconditions);
#endif
      bool perform_semantic_attach(void);
    public:
      Runtime *const runtime;
      const ReplicationID repl_id;
      const AddressSpaceID owner_space;
      const size_t total_shards;
      SingleTask *const original_task;
      const bool control_replicated;
      const bool top_level_task;
    protected:
      mutable LocalLock                manager_lock;
      // Inheritted from Mapper::SelectShardingFunctorInput
      // std::vector<Processor>        shard_mapping;
      ShardMapping*                    address_spaces;
      CollectiveMapping*               collective_mapping;
      std::vector<ShardTask*>          local_shards;
      std::vector<EquivalenceSet*>     mapped_equivalence_sets;
    protected:
      // There are four kinds of signals that come back from 
      // the execution of the shards:
      // - mapping complete
      // - future result
      // - task complete
      // - task commit
      // The owner applies these to the original task object only
      // after they have occurred for all the shards
      unsigned    local_mapping_complete, remote_mapping_complete;
      unsigned    local_execution_complete, remote_execution_complete;
      unsigned    trigger_local_complete, trigger_remote_complete;
      unsigned    trigger_local_commit,   trigger_remote_commit;
      unsigned    remote_constituents;
      unsigned    semantic_attach_counter;
      FutureInstance *local_future_result;
      std::set<RtEvent> mapping_preconditions;
    protected:
      RtBarrier shard_task_barrier;
      ApBarrier pending_partition_barrier;
      RtBarrier creation_barrier;
      RtBarrier deletion_ready_barrier;
      RtBarrier deletion_mapping_barrier;
      RtBarrier deletion_execution_barrier;
      RtBarrier attach_resource_barrier;
      RtBarrier mapping_fence_barrier;
      RtBarrier resource_return_barrier;
      RtBarrier trace_recording_barrier;
      RtBarrier summary_fence_barrier;
      ApBarrier execution_fence_barrier;
      ApBarrier attach_broadcast_barrier;
      ApBarrier attach_reduce_barrier;
      RtBarrier dependent_partition_barrier;
      RtBarrier semantic_attach_barrier;
      ApBarrier inorder_barrier;
      RtBarrier callback_barrier;
#ifdef DEBUG_LEGION_COLLECTIVES
      RtBarrier collective_check_barrier;
      RtBarrier logical_check_barrier;
      RtBarrier close_check_barrier;
      RtBarrier refinement_check_barrier;
#endif
    protected:
      std::map<ShardingID,ShardingFunction*> sharding_functions;
    protected:
      std::map<DistributedID,std::pair<EquivalenceSet*,size_t> > 
                                        created_equivalence_sets;
      // ApEvents describing the completion of each shard
      std::set<ApEvent> shard_effects;
    protected:
      // A unique set of address spaces on which shards exist 
      std::set<AddressSpaceID> unique_shard_spaces;
#ifdef LEGION_USE_LIBDL
      std::set<Runtime::RegistrationKey> unique_registration_callbacks;
#endif
    protected:
      struct ShardLocalData {
      public:
        ShardLocalData(void) : buffer(NULL), size(0), remaining(0) { }
      public:
        void *buffer;
        size_t size;
        RtUserEvent pending;
        unsigned remaining;
      };
      std::map<std::pair<size_t,size_t>,ShardLocalData> shard_local_data;
    protected:
      AttachDeduplication *attach_deduplication;
    };

  }; // namespace Internal
}; // namespace Legion

#endif // __LEGION_REPLICATION_H__<|MERGE_RESOLUTION|>--- conflicted
+++ resolved
@@ -1786,25 +1786,16 @@
       virtual void trigger_ready(void);
       virtual void trigger_replay(void);
       virtual void resolve_false(bool speculated, bool launched);
-<<<<<<< HEAD
-      virtual std::pair<ApEvent,ApEvent> exchange_indirect_records(
-          const unsigned index, const ApEvent local_pre,
-          const ApEvent local_post, const PhysicalTraceInfo &trace_info,
-          const InstanceSet &instances, const IndexSpace space,
-          const DomainPoint &key, LegionVector<IndirectRecord> &records,
-          const bool sources);
       virtual IndexSpaceNode* get_shard_points(void) const 
         { return shard_points; }
     protected:
       virtual ShardedMapping* get_collective_instance_sharded_mapping(void);
-=======
       virtual RtEvent finalize_exchange(const unsigned index,const bool source);
     public:
       virtual RtEvent find_intra_space_dependence(const DomainPoint &point);
       virtual void record_intra_space_dependence(const DomainPoint &point,
                                                  const DomainPoint &next,
                                                  RtEvent point_mapped);
->>>>>>> 69eadbca
     public:
       void initialize_replication(ReplicateContext *ctx,
                                   std::vector<ApBarrier> &indirection_bars,
