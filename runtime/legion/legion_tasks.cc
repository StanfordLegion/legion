/* Copyright 2018 Stanford University, NVIDIA Corporation
 *
 * Licensed under the Apache License, Version 2.0 (the "License");
 * you may not use this file except in compliance with the License.
 * You may obtain a copy of the License at
 *
 *     http://www.apache.org/licenses/LICENSE-2.0
 *
 * Unless required by applicable law or agreed to in writing, software
 * distributed under the License is distributed on an "AS IS" BASIS,
 * WITHOUT WARRANTIES OR CONDITIONS OF ANY KIND, either express or implied.
 * See the License for the specific language governing permissions and
 * limitations under the License.
 */

#include "legion/region_tree.h"
#include "legion/legion_tasks.h"
#include "legion/legion_spy.h"
#include "legion/legion_trace.h"
#include "legion/legion_context.h"
#include "legion/legion_profiling.h"
#include "legion/legion_instances.h"
#include "legion/legion_analysis.h"
#include "legion/legion_views.h"
#include "legion/legion_replication.h"

#include <algorithm>

#define PRINT_REG(reg) (reg).index_space.id,(reg).field_space.id, (reg).tree_id

namespace Legion {
  namespace Internal {

    LEGION_EXTERN_LOGGER_DECLARATIONS

    /////////////////////////////////////////////////////////////
    // Resource Tracker 
    /////////////////////////////////////////////////////////////

    //--------------------------------------------------------------------------
    ResourceTracker::ResourceTracker(void)
    //--------------------------------------------------------------------------
    {
    }

    //--------------------------------------------------------------------------
    ResourceTracker::ResourceTracker(const ResourceTracker &rhs)
    //--------------------------------------------------------------------------
    {
      // should never be called
      assert(false);
    }

    //--------------------------------------------------------------------------
    ResourceTracker::~ResourceTracker(void)
    //--------------------------------------------------------------------------
    {
    }

    //--------------------------------------------------------------------------
    ResourceTracker& ResourceTracker::operator=(const ResourceTracker&rhs)
    //--------------------------------------------------------------------------
    {
      // should never be called
      assert(false);
      return *this;
    } 

    //--------------------------------------------------------------------------
    void ResourceTracker::return_privilege_state(ResourceTracker *target) const
    //--------------------------------------------------------------------------
    {
      if (!created_regions.empty())
        target->register_region_creations(created_regions);
      if (!deleted_regions.empty())
        target->register_region_deletions(deleted_regions);
      if (!created_fields.empty())
        target->register_field_creations(created_fields);
      if (!deleted_fields.empty())
        target->register_field_deletions(deleted_fields);
      if (!created_field_spaces.empty())
        target->register_field_space_creations(created_field_spaces);
      if (!deleted_field_spaces.empty())
        target->register_field_space_deletions(deleted_field_spaces);
      if (!created_index_spaces.empty())
        target->register_index_space_creations(created_index_spaces);
      if (!deleted_index_spaces.empty())
        target->register_index_space_deletions(deleted_index_spaces);
      if (!created_index_partitions.empty())
        target->register_index_partition_creations(created_index_partitions);
      if (!deleted_index_partitions.empty())
        target->register_index_partition_deletions(deleted_index_partitions);
    }

    //--------------------------------------------------------------------------
    void ResourceTracker::pack_privilege_state(Serializer &rez, 
                                    AddressSpaceID target, bool returning) const
    //--------------------------------------------------------------------------
    {
      // Shouldn't need the lock here since we only do this
      // while there is no one else executing
      RezCheck z(rez);
      rez.serialize<size_t>(created_regions.size());
      if (!created_regions.empty())
      {
        for (std::set<LogicalRegion>::const_iterator it =
              created_regions.begin(); it != created_regions.end(); it++)
        {
          rez.serialize(*it);
        }
      }
      rez.serialize<size_t>(deleted_regions.size());
      if (!deleted_regions.empty())
      {
        for (std::set<LogicalRegion>::const_iterator it =
              deleted_regions.begin(); it != deleted_regions.end(); it++)
        {
          rez.serialize(*it);
        }
      }
      if (returning)
      {
        // Only non-local fields get returned
        size_t non_local = 0;
        for (std::map<std::pair<FieldSpace,FieldID>,bool>::const_iterator it =
              created_fields.begin(); it != created_fields.end(); it++)
        {
          if (it->second)
            continue;
          non_local++;
        }
        rez.serialize(non_local);
        if (non_local > 0)
        {
          for (std::map<std::pair<FieldSpace,FieldID>,bool>::const_iterator it =
                created_fields.begin(); it != created_fields.end(); it++)
          {
            rez.serialize(it->first.first);
            rez.serialize(it->first.second);
            rez.serialize<bool>(it->second);
          }
        }
      }
      else
      {
        rez.serialize<size_t>(created_fields.size());
        if (!created_fields.empty())
        {
          for (std::map<std::pair<FieldSpace,FieldID>,bool>::const_iterator it =
                created_fields.begin(); it != created_fields.end(); it++)
          {
            rez.serialize(it->first.first);
            rez.serialize(it->first.second);
            rez.serialize<bool>(it->second);
          }
        }
      }
      rez.serialize<size_t>(deleted_fields.size());
      if (!deleted_fields.empty())
      {
        for (std::set<std::pair<FieldSpace,FieldID> >::const_iterator it = 
              deleted_fields.begin(); it != deleted_fields.end(); it++)
        {
          rez.serialize(it->first);
          rez.serialize(it->second);
        }
      }
      rez.serialize<size_t>(created_field_spaces.size());
      if (!created_field_spaces.empty())
      {
        for (std::set<FieldSpace>::const_iterator it = 
              created_field_spaces.begin(); it != 
              created_field_spaces.end(); it++)
        {
          rez.serialize(*it);
        }
      }
      rez.serialize<size_t>(deleted_field_spaces.size());
      if (!deleted_field_spaces.empty())
      {
        for (std::set<FieldSpace>::const_iterator it = 
              deleted_field_spaces.begin(); it !=
              deleted_field_spaces.end(); it++)
        {
          rez.serialize(*it);
        }
      }
      rez.serialize<size_t>(created_index_spaces.size());
      if (!created_index_spaces.empty())
      {
        for (std::set<IndexSpace>::const_iterator it = 
              created_index_spaces.begin(); it != 
              created_index_spaces.end(); it++)
        {
          rez.serialize(*it);
        }
      }
      rez.serialize<size_t>(deleted_index_spaces.size());
      if (!deleted_index_spaces.empty())
      {
        for (std::set<IndexSpace>::const_iterator it = 
              deleted_index_spaces.begin(); it !=
              deleted_index_spaces.end(); it++)
        {
          rez.serialize(*it);
        }
      }
      rez.serialize<size_t>(created_index_partitions.size());
      if (!created_index_partitions.empty())
      {
        for (std::set<IndexPartition>::const_iterator it = 
              created_index_partitions.begin(); it !=
              created_index_partitions.end(); it++)
        {
          rez.serialize(*it);
        }
      }
      rez.serialize<size_t>(deleted_index_partitions.size());
      if (!deleted_index_partitions.empty())
      {
        for (std::set<IndexPartition>::const_iterator it = 
              deleted_index_partitions.begin(); it !=
              deleted_index_partitions.end(); it++)
        {
          rez.serialize(*it);
        }
      }
    }

    //--------------------------------------------------------------------------
    /*static*/ void ResourceTracker::unpack_privilege_state(Deserializer &derez,
                                                        ResourceTracker *target)
    //--------------------------------------------------------------------------
    {
      // Hold the lock while doing the unpack to avoid conflicting
      // with anyone else returning state
      DerezCheck z(derez);
      size_t num_created_regions;
      derez.deserialize(num_created_regions);
      if (num_created_regions > 0)
      {
        std::set<LogicalRegion> created_regions;
        for (unsigned idx = 0; idx < num_created_regions; idx++)
        {
          LogicalRegion reg;
          derez.deserialize(reg);
          created_regions.insert(reg);
        }
        target->register_region_creations(created_regions);
      }
      size_t num_deleted_regions;
      derez.deserialize(num_deleted_regions);
      if (num_deleted_regions > 0)
      {
        std::set<LogicalRegion> deleted_regions;
        for (unsigned idx = 0; idx < num_deleted_regions; idx++)
        {
          LogicalRegion reg;
          derez.deserialize(reg);
          deleted_regions.insert(reg);
        }
        target->register_region_deletions(deleted_regions);
      }
      size_t num_created_fields;
      derez.deserialize(num_created_fields);
      if (num_created_fields > 0)
      {
        std::map<std::pair<FieldSpace,FieldID>,bool> created_fields;
        for (unsigned idx = 0; idx < num_created_fields; idx++)
        {
          FieldSpace sp;
          derez.deserialize(sp);
          FieldID fid;
          derez.deserialize(fid);
          derez.deserialize<bool>(
              created_fields[std::pair<FieldSpace,FieldID>(sp,fid)]);
        }
        target->register_field_creations(created_fields);
      }
      size_t num_deleted_fields;
      derez.deserialize(num_deleted_fields);
      if (num_deleted_fields > 0)
      {
        std::set<std::pair<FieldSpace,FieldID> > deleted_fields;
        for (unsigned idx = 0; idx < num_deleted_fields; idx++)
        {
          FieldSpace sp;
          derez.deserialize(sp);
          FieldID fid;
          derez.deserialize(fid);
          deleted_fields.insert(std::pair<FieldSpace,FieldID>(sp,fid));
        }
        target->register_field_deletions(deleted_fields);
      }
      size_t num_created_field_spaces;
      derez.deserialize(num_created_field_spaces);
      if (num_created_field_spaces > 0)
      {
        std::set<FieldSpace> created_field_spaces;
        for (unsigned idx = 0; idx < num_created_field_spaces; idx++)
        {
          FieldSpace sp;
          derez.deserialize(sp);
          created_field_spaces.insert(sp);
        }
        target->register_field_space_creations(created_field_spaces);
      }
      size_t num_deleted_field_spaces;
      derez.deserialize(num_deleted_field_spaces);
      if (num_deleted_field_spaces > 0)
      {
        std::set<FieldSpace> deleted_field_spaces;
        for (unsigned idx = 0; idx < num_deleted_field_spaces; idx++)
        {
          FieldSpace sp;
          derez.deserialize(sp);
          deleted_field_spaces.insert(sp);
        }
        target->register_field_space_deletions(deleted_field_spaces);
      }
      size_t num_created_index_spaces;
      derez.deserialize(num_created_index_spaces);
      if (num_created_index_spaces > 0)
      {
        std::set<IndexSpace> created_index_spaces;
        for (unsigned idx = 0; idx < num_created_index_spaces; idx++)
        {
          IndexSpace sp;
          derez.deserialize(sp);
          created_index_spaces.insert(sp);
        }
        target->register_index_space_creations(created_index_spaces);
      }
      size_t num_deleted_index_spaces;
      derez.deserialize(num_deleted_index_spaces);
      if (num_deleted_index_spaces > 0)
      {
        std::set<IndexSpace> deleted_index_spaces;
        for (unsigned idx = 0; idx < num_deleted_index_spaces; idx++)
        {
          IndexSpace sp;
          derez.deserialize(sp);
          deleted_index_spaces.insert(sp);
        }
        target->register_index_space_deletions(deleted_index_spaces);
      }
      size_t num_created_index_partitions;
      derez.deserialize(num_created_index_partitions);
      if (num_created_index_partitions > 0)
      {
        std::set<IndexPartition> created_index_partitions;
        for (unsigned idx = 0; idx < num_created_index_partitions; idx++)
        {
          IndexPartition ip;
          derez.deserialize(ip);
          created_index_partitions.insert(ip);
        }
        target->register_index_partition_creations(created_index_partitions);
      }
      size_t num_deleted_index_partitions;
      derez.deserialize(num_deleted_index_partitions);
      if (num_deleted_index_partitions > 0)
      {
        std::set<IndexPartition> deleted_index_partitions;
        for (unsigned idx = 0; idx < num_deleted_index_partitions; idx++)
        {
          IndexPartition ip;
          derez.deserialize(ip);
          deleted_index_partitions.insert(ip);
        }
        target->register_index_partition_deletions(deleted_index_partitions);
      }
    }

    /////////////////////////////////////////////////////////////
    // External Task 
    /////////////////////////////////////////////////////////////

    //--------------------------------------------------------------------------
    ExternalTask::ExternalTask(void)
      : Task(), arg_manager(NULL)
    //--------------------------------------------------------------------------
    {
    }

    //--------------------------------------------------------------------------
    void ExternalTask::pack_external_task(Serializer &rez,AddressSpaceID target)
    //--------------------------------------------------------------------------
    {
      RezCheck z(rez);
      rez.serialize(task_id);
      rez.serialize(indexes.size());
      for (unsigned idx = 0; idx < indexes.size(); idx++)
        pack_index_space_requirement(indexes[idx], rez);
      rez.serialize(regions.size());
      for (unsigned idx = 0; idx < regions.size(); idx++)
        pack_region_requirement(regions[idx], rez);
      rez.serialize(futures.size());
      // If we are remote we can just do the normal pack
      for (unsigned idx = 0; idx < futures.size(); idx++)
        rez.serialize(futures[idx].impl->did);
      rez.serialize(grants.size());
      for (unsigned idx = 0; idx < grants.size(); idx++)
        pack_grant(grants[idx], rez);
      rez.serialize(wait_barriers.size());
      for (unsigned idx = 0; idx < wait_barriers.size(); idx++)
        pack_phase_barrier(wait_barriers[idx], rez);
      rez.serialize(arrive_barriers.size());
      for (unsigned idx = 0; idx < arrive_barriers.size(); idx++)
        pack_phase_barrier(arrive_barriers[idx], rez);
      rez.serialize<bool>((arg_manager != NULL));
      rez.serialize(arglen);
      rez.serialize(args,arglen);
      rez.serialize(map_id);
      rez.serialize(tag);
      rez.serialize(is_index_space);
      rez.serialize(must_epoch_task);
      rez.serialize(index_domain);
      rez.serialize(index_point);
      rez.serialize(local_arglen);
      rez.serialize(local_args,local_arglen);
      rez.serialize(orig_proc);
      // No need to pack current proc, it will get set when we unpack
      rez.serialize(steal_count);
      // No need to pack remote, it will get set
      rez.serialize(speculated);
      rez.serialize<unsigned>(get_context_index());
    }

    //--------------------------------------------------------------------------
    void ExternalTask::unpack_external_task(Deserializer &derez,
                                    Runtime *runtime, ReferenceMutator *mutator)
    //--------------------------------------------------------------------------
    {
      DerezCheck z(derez);
      derez.deserialize(task_id);
      size_t num_indexes;
      derez.deserialize(num_indexes);
      indexes.resize(num_indexes);
      for (unsigned idx = 0; idx < indexes.size(); idx++)
        unpack_index_space_requirement(indexes[idx], derez);
      size_t num_regions;
      derez.deserialize(num_regions);
      regions.resize(num_regions);
      for (unsigned idx = 0; idx < regions.size(); idx++)
        unpack_region_requirement(regions[idx], derez); 
      size_t num_futures;
      derez.deserialize(num_futures);
      futures.resize(num_futures);
      for (unsigned idx = 0; idx < futures.size(); idx++)
      {
        DistributedID future_did;
        derez.deserialize(future_did);
        FutureImpl *impl = 
          runtime->find_or_create_future(future_did, mutator);
        impl->add_base_gc_ref(FUTURE_HANDLE_REF, mutator);
        futures[idx] = Future(impl, false/*need reference*/);
      }
      size_t num_grants;
      derez.deserialize(num_grants);
      grants.resize(num_grants);
      for (unsigned idx = 0; idx < grants.size(); idx++)
        unpack_grant(grants[idx], derez);
      size_t num_wait_barriers;
      derez.deserialize(num_wait_barriers);
      wait_barriers.resize(num_wait_barriers);
      for (unsigned idx = 0; idx < wait_barriers.size(); idx++)
        unpack_phase_barrier(wait_barriers[idx], derez);
      size_t num_arrive_barriers;
      derez.deserialize(num_arrive_barriers);
      arrive_barriers.resize(num_arrive_barriers);
      for (unsigned idx = 0; idx < arrive_barriers.size(); idx++)
        unpack_phase_barrier(arrive_barriers[idx], derez);
      bool has_arg_manager;
      derez.deserialize(has_arg_manager);
      derez.deserialize(arglen);
      if (arglen > 0)
      {
        if (has_arg_manager)
        {
#ifdef DEBUG_LEGION
          assert(arg_manager == NULL);
#endif
          arg_manager = new AllocManager(arglen);
          arg_manager->add_reference();
          args = arg_manager->get_allocation();
        }
        else
          args = legion_malloc(TASK_ARGS_ALLOC, arglen);
        derez.deserialize(args,arglen);
      }
      derez.deserialize(map_id);
      derez.deserialize(tag);
      derez.deserialize(is_index_space);
      derez.deserialize(must_epoch_task);
      derez.deserialize(index_domain);
      derez.deserialize(index_point);
      derez.deserialize(local_arglen);
      if (local_arglen > 0)
      {
        local_args = malloc(local_arglen);
        derez.deserialize(local_args,local_arglen);
      }
      derez.deserialize(orig_proc);
      derez.deserialize(steal_count);
      derez.deserialize(speculated);
      unsigned ctx_index;
      derez.deserialize(ctx_index);
      set_context_index(ctx_index);
    }

    //--------------------------------------------------------------------------
    /*static*/ void ExternalTask::pack_index_space_requirement(
                              const IndexSpaceRequirement &req, Serializer &rez)
    //--------------------------------------------------------------------------
    {
      RezCheck z(rez);
      rez.serialize(req.handle);
      rez.serialize(req.privilege);
      rez.serialize(req.parent);
      // no need to send verified
    }

    //--------------------------------------------------------------------------
    /*static*/ void ExternalTask::unpack_index_space_requirement(
                                IndexSpaceRequirement &req, Deserializer &derez)
    //--------------------------------------------------------------------------
    {
      DerezCheck z(derez);
      derez.deserialize(req.handle);
      derez.deserialize(req.privilege);
      derez.deserialize(req.parent);
      req.verified = true;
    }

    //--------------------------------------------------------------------------
    /*static*/ void ExternalTask::pack_region_requirement(
                                  const RegionRequirement &req, Serializer &rez)
    //--------------------------------------------------------------------------
    {
      RezCheck z(rez);
      rez.serialize(req.region);
      rez.serialize(req.partition);
      rez.serialize(req.privilege_fields.size());
      for (std::set<FieldID>::const_iterator it = req.privilege_fields.begin();
            it != req.privilege_fields.end(); it++)
      {
        rez.serialize(*it);
      }
      rez.serialize(req.instance_fields.size());
      for (std::vector<FieldID>::const_iterator it = 
            req.instance_fields.begin(); it != req.instance_fields.end(); it++)
      {
        rez.serialize(*it);
      }
      rez.serialize(req.privilege);
      rez.serialize(req.prop);
      rez.serialize(req.parent);
      rez.serialize(req.redop);
      rez.serialize(req.tag);
      rez.serialize(req.flags);
      rez.serialize(req.handle_type);
      rez.serialize(req.projection);
    }

    //--------------------------------------------------------------------------
    /*static*/ void ExternalTask::unpack_region_requirement(
                                    RegionRequirement &req, Deserializer &derez)
    //--------------------------------------------------------------------------
    {
      DerezCheck z(derez);
      derez.deserialize(req.region);
      derez.deserialize(req.partition);
      size_t num_privilege_fields;
      derez.deserialize(num_privilege_fields);
      for (unsigned idx = 0; idx < num_privilege_fields; idx++)
      {
        FieldID fid;
        derez.deserialize(fid);
        req.privilege_fields.insert(fid);
      }
      size_t num_instance_fields;
      derez.deserialize(num_instance_fields);
      for (unsigned idx = 0; idx < num_instance_fields; idx++)
      {
        FieldID fid;
        derez.deserialize(fid);
        req.instance_fields.push_back(fid);
      }
      derez.deserialize(req.privilege);
      derez.deserialize(req.prop);
      derez.deserialize(req.parent);
      derez.deserialize(req.redop);
      derez.deserialize(req.tag);
      derez.deserialize(req.flags);
      derez.deserialize(req.handle_type);
      derez.deserialize(req.projection);
      req.flags |= VERIFIED_FLAG;
    }

    //--------------------------------------------------------------------------
    /*static*/ void ExternalTask::pack_grant(const Grant &grant,Serializer &rez)
    //--------------------------------------------------------------------------
    {
      grant.impl->pack_grant(rez);
    }

    //--------------------------------------------------------------------------
    /*static*/ void ExternalTask::unpack_grant(Grant &grant,Deserializer &derez)
    //--------------------------------------------------------------------------
    {
      // Create a new grant impl object to perform the unpack
      grant = Grant(new GrantImpl());
      grant.impl->unpack_grant(derez);
    }

    //--------------------------------------------------------------------------
    /*static*/ void ExternalTask::pack_phase_barrier(
                                  const PhaseBarrier &barrier, Serializer &rez)
    //--------------------------------------------------------------------------
    {
      RezCheck z(rez);
      rez.serialize(barrier.phase_barrier);
    }  

    //--------------------------------------------------------------------------
    /*static*/ void ExternalTask::unpack_phase_barrier(
                                    PhaseBarrier &barrier, Deserializer &derez)
    //--------------------------------------------------------------------------
    {
      DerezCheck z(derez);
      derez.deserialize(barrier.phase_barrier);
    }

    /////////////////////////////////////////////////////////////
    // Task Operation 
    /////////////////////////////////////////////////////////////
  
    //--------------------------------------------------------------------------
    TaskOp::TaskOp(Runtime *rt)
      : ExternalTask(), SpeculativeOp(rt)
    //--------------------------------------------------------------------------
    {
    }

    //--------------------------------------------------------------------------
    TaskOp::~TaskOp(void)
    //--------------------------------------------------------------------------
    {
    }

    //--------------------------------------------------------------------------
    UniqueID TaskOp::get_unique_id(void) const
    //--------------------------------------------------------------------------
    {
      return unique_op_id;
    }

    //--------------------------------------------------------------------------
    unsigned TaskOp::get_context_index(void) const
    //--------------------------------------------------------------------------
    {
      return context_index;
    }

    //--------------------------------------------------------------------------
    void TaskOp::set_context_index(unsigned index)
    //--------------------------------------------------------------------------
    {
      context_index = index;
    }

    //--------------------------------------------------------------------------
    int TaskOp::get_depth(void) const
    //--------------------------------------------------------------------------
    {
#ifdef DEBUG_LEGION
      assert(parent_ctx != NULL);
#endif
      return (parent_ctx->get_depth() + 1);
    }

    //--------------------------------------------------------------------------
    const char* TaskOp::get_task_name(void) const
    //--------------------------------------------------------------------------
    {
      TaskImpl *impl = runtime->find_or_create_task_impl(task_id);
      return impl->get_name();
    }

    //--------------------------------------------------------------------------
    bool TaskOp::is_remote(void) const
    //--------------------------------------------------------------------------
    {
      if (local_cached)
        return !is_local;
      if (!orig_proc.exists())
        is_local = runtime->is_local(parent_ctx->get_executing_processor());
      else
        is_local = runtime->is_local(orig_proc);
      local_cached = true;
      return !is_local;
    }

    //--------------------------------------------------------------------------
    void TaskOp::set_current_proc(Processor current)
    //--------------------------------------------------------------------------
    {
#ifdef DEBUG_LEGION
      assert(current.exists());
      assert(runtime->is_local(current));
#endif
      // Always clear target_proc and the mapper when setting a new current proc
      mapper = NULL;
      current_proc = current;
      target_proc = current;
    }

    //--------------------------------------------------------------------------
    void TaskOp::activate_task(void)
    //--------------------------------------------------------------------------
    {
      activate_speculative();
      complete_received = false;
      commit_received = false;
      children_complete = false;
      children_commit = false;
      stealable = false;
      options_selected = false;
      map_origin = false;
      replicate = false;
      true_guard = PredEvent::NO_PRED_EVENT;
      false_guard = PredEvent::NO_PRED_EVENT;
      local_cached = false;
      arg_manager = NULL;
      target_proc = Processor::NO_PROC;
      mapper = NULL;
      must_epoch = NULL;
      must_epoch_task = false;
      orig_proc = Processor::NO_PROC; // for is_remote
    }

    //--------------------------------------------------------------------------
    void TaskOp::deactivate_task(void)
    //--------------------------------------------------------------------------
    {
      deactivate_speculative();
      indexes.clear();
      regions.clear();
      futures.clear();
      grants.clear();
      wait_barriers.clear();
      arrive_barriers.clear();
      if (args != NULL)
      {
        if (arg_manager != NULL)
        {
          // If the arg manager is not NULL then we delete the
          // argument manager and just zero out the arguments
          if (arg_manager->remove_reference())
            delete (arg_manager);
          arg_manager = NULL;
        }
        else
          legion_free(TASK_ARGS_ALLOC, args, arglen);
        args = NULL;
        arglen = 0;
      }
      if (local_args != NULL)
      {
        free(local_args);
        local_args = NULL;
        local_arglen = 0;
      }
      early_mapped_regions.clear();
      atomic_locks.clear(); 
      parent_req_indexes.clear();
    }

    //--------------------------------------------------------------------------
    void TaskOp::set_must_epoch(MustEpochOp *epoch, unsigned index,
                                bool do_registration)
    //--------------------------------------------------------------------------
    {
      Operation::set_must_epoch(epoch, do_registration);
      must_epoch_index = index;
    }

    //--------------------------------------------------------------------------
    void TaskOp::pack_base_task(Serializer &rez, AddressSpaceID target)
    //--------------------------------------------------------------------------
    {
      DETAILED_PROFILER(runtime, PACK_BASE_TASK_CALL);
      // pack all the user facing data first
      pack_external_task(rez, target); 
      RezCheck z(rez);
#ifdef DEBUG_LEGION
      assert(regions.size() == parent_req_indexes.size());
#endif
      for (unsigned idx = 0; idx < regions.size(); idx++)
        rez.serialize(parent_req_indexes[idx]);
      rez.serialize(map_origin);
      if (map_origin)
      {
        rez.serialize<size_t>(atomic_locks.size());
        for (std::map<Reservation,bool>::const_iterator it = 
              atomic_locks.begin(); it != atomic_locks.end(); it++)
        {
          rez.serialize(it->first);
          rez.serialize(it->second);
        }
      }
      rez.serialize(execution_fence_event);
      rez.serialize(replicate);
      rez.serialize(true_guard);
      rez.serialize(false_guard);
      rez.serialize(early_mapped_regions.size());
      for (std::map<unsigned,InstanceSet>::iterator it = 
            early_mapped_regions.begin(); it != 
            early_mapped_regions.end(); it++)
      {
        rez.serialize(it->first);
        it->second.pack_references(rez, target);
      }
    }

    //--------------------------------------------------------------------------
    void TaskOp::unpack_base_task(Deserializer &derez,
                                  std::set<RtEvent> &ready_events)
    //--------------------------------------------------------------------------
    {
      DETAILED_PROFILER(runtime, UNPACK_BASE_TASK_CALL);
      // unpack all the user facing data
      unpack_external_task(derez, runtime, this); 
      DerezCheck z(derez);
      parent_req_indexes.resize(regions.size());
      for (unsigned idx = 0; idx < parent_req_indexes.size(); idx++)
        derez.deserialize(parent_req_indexes[idx]);
      derez.deserialize(map_origin);
      if (map_origin)
      {
        size_t num_atomic;
        derez.deserialize(num_atomic);
        for (unsigned idx = 0; idx < num_atomic; idx++)
        {
          Reservation lock;
          derez.deserialize(lock);
          derez.deserialize(atomic_locks[lock]);
        }
      }
      derez.deserialize(execution_fence_event);
      derez.deserialize(replicate);
      derez.deserialize(true_guard);
      derez.deserialize(false_guard);
      size_t num_early;
      derez.deserialize(num_early);
      for (unsigned idx = 0; idx < num_early; idx++)
      {
        unsigned index;
        derez.deserialize(index);
        early_mapped_regions[index].unpack_references(runtime, this, derez, 
                                                      ready_events);
      }
    }

    //--------------------------------------------------------------------------
    /*static*/ void TaskOp::process_unpack_task(Runtime *rt, 
                                                Deserializer &derez)
    //--------------------------------------------------------------------------
    {
      // Figure out what kind of task this is and where it came from
      DerezCheck z(derez);
      Processor current;
      derez.deserialize(current);
      TaskKind kind;
      derez.deserialize(kind);
      switch (kind)
      {
        case INDIVIDUAL_TASK_KIND:
          {
            IndividualTask *task = rt->get_available_individual_task();
            std::set<RtEvent> ready_events;
            if (task->unpack_task(derez, current, ready_events))
            {
              RtEvent ready;
              if (!ready_events.empty())
                ready = Runtime::merge_events(ready_events);
              // Origin mapped tasks can go straight to launching 
              // themselves since they are already mapped
              if (task->is_origin_mapped())
              {
                ProcessorManager::TriggerTaskArgs trigger_args;
                trigger_args.op = task;
                rt->issue_runtime_meta_task(trigger_args, 
                    LG_THROUGHPUT_WORK_PRIORITY, task, ready);
              }
              else
                rt->add_to_ready_queue(current, task, ready);
            }
            break;
          }
        case SLICE_TASK_KIND:
          {
            SliceTask *task = rt->get_available_slice_task();
            std::set<RtEvent> ready_events;
            if (task->unpack_task(derez, current, ready_events))
            {
              RtEvent ready;
              if (!ready_events.empty())
                ready = Runtime::merge_events(ready_events);
              // Origin mapped tasks can go straight to launching 
              // themselves since they are already mapped
              if (task->is_origin_mapped())
              {
                ProcessorManager::TriggerTaskArgs trigger_args;
                trigger_args.op = task;
                rt->issue_runtime_meta_task(trigger_args, 
                    LG_THROUGHPUT_WORK_PRIORITY, task, ready);
              }
              else
                rt->add_to_ready_queue(current, task, ready);
            }
            break;
          }
        case POINT_TASK_KIND:
        case INDEX_TASK_KIND:
        default:
          assert(false); // no other tasks should be sent anywhere
      }
    }

    //--------------------------------------------------------------------------
    void TaskOp::mark_stolen(void)
    //--------------------------------------------------------------------------
    {
      steal_count++;
    }

    //--------------------------------------------------------------------------
    void TaskOp::initialize_base_task(TaskContext *ctx, bool track, 
                  const std::vector<StaticDependence> *dependences,
                  const Predicate &p, Processor::TaskFuncID tid)
    //--------------------------------------------------------------------------
    {
      initialize_speculation(ctx, track, regions.size(), dependences, p);
      parent_task = ctx->get_task(); // initialize the parent task
      // Fill in default values for all of the Task fields
      orig_proc = ctx->get_executing_processor();
      current_proc = orig_proc;
      steal_count = 0;
      speculated = false;
    }

    //--------------------------------------------------------------------------
    void TaskOp::check_empty_field_requirements(void)
    //--------------------------------------------------------------------------
    {
      for (unsigned idx = 0; idx < regions.size(); idx++)
      {
        if (regions[idx].privilege != NO_ACCESS && 
            regions[idx].privilege_fields.empty())
        {
          REPORT_LEGION_WARNING(LEGION_WARNING_REGION_REQUIREMENT_TASK,
                           "REGION REQUIREMENT %d OF "
                           "TASK %s (ID %lld) HAS NO PRIVILEGE "
                           "FIELDS! DID YOU FORGET THEM?!?",
                           idx, get_task_name(), get_unique_id());
        }
      }
    }

    //--------------------------------------------------------------------------
    size_t TaskOp::check_future_size(FutureImpl *impl)
    //--------------------------------------------------------------------------
    {
#ifdef DEBUG_LEGION
      assert(impl != NULL);
#endif
      const size_t result_size = impl->get_untyped_size();
      // TODO: figure out a way to put this check back in with dynamic task
      // registration where we might not know the return size until later
#ifdef PERFORM_PREDICATE_SIZE_CHECKS
      if (result_size != variants->return_size)
        REPORT_LEGION_ERROR(ERROR_PREDICATED_TASK_LAUNCH,
                      "Predicated task launch for task %s "
                      "in parent task %s (UID %lld) has predicated "
                      "false future of size %ld bytes, but the "
                      "expected return size is %ld bytes.",
                      get_task_name(), parent_ctx->get_task_name(),
                      parent_ctx->get_unique_id(),
                      result_size, variants->return_size)
#endif
      return result_size;
    }

    //--------------------------------------------------------------------------
    bool TaskOp::select_task_options(void)
    //--------------------------------------------------------------------------
    {
#ifdef DEBUG_LEGION
      assert(!options_selected);
#endif
      if (mapper == NULL)
        mapper = runtime->find_mapper(current_proc, map_id);
      Mapper::TaskOptions options;
      options.initial_proc = current_proc;
      options.inline_task = false;
      options.stealable = false;
      options.map_locally = false;
      options.replicate = false;
      const TaskPriority parent_priority = parent_ctx->is_priority_mutable() ?
        parent_ctx->get_current_priority() : 0;
      options.parent_priority = parent_priority;
      mapper->invoke_select_task_options(this, &options);
      options_selected = true;
      target_proc = options.initial_proc;
      stealable = options.stealable;
      map_origin = options.map_locally;
      replicate = options.replicate;
      if (replicate && !Runtime::unsafe_mapper)
      {
        // Reduction-only privileges and relaxed coherence modes
        // are not permitted for tasks that are going to be replicated
        for (unsigned idx = 0; idx < regions.size(); idx++)
        {
          if (IS_REDUCE(regions[idx]))
            REPORT_LEGION_ERROR(ERROR_INVALID_MAPPER_OUTPUT,
                          "Mapper %s requested to replicate task %s (UID %lld) "
                          "but region requirement %d has reduction privileges. "
                          "Tasks with reduction-only privileges are not "
                          "permitted to be replicated.", 
                          mapper->get_mapper_name(), get_task_name(),
                          get_unique_id(), idx)
          else if (!IS_EXCLUSIVE(regions[idx]))
            REPORT_LEGION_ERROR(ERROR_INVALID_MAPPER_OUTPUT,
                          "Mapper %s requested to replicate task %s (UID %lld) "
                          "but region requirement %d has relaxed coherence. "
                          "Tasks with relaxed coherence modes are not "
                          "permitted to be replicated.", 
                          mapper->get_mapper_name(), get_task_name(),
                          get_unique_id(), idx)
        }
      }
      if (parent_priority != options.parent_priority)
      {
        // Request for priority change see if it is legal or not
        if (parent_ctx->is_priority_mutable())
          parent_ctx->set_current_priority(options.parent_priority);
        else
          REPORT_LEGION_WARNING(LEGION_WARNING_INVALID_PRIORITY_CHANGE,
                                "Mapper %s requested change of priority "
                                "for parent task %s (UID %lld) when launching "
                                "child task %s (UID %lld), but the parent "
                                "context does not support parent task priority "
                                "mutation", mapper->get_mapper_name(),
                                parent_ctx->get_task_name(),
                                parent_ctx->get_unique_id(), 
                                get_task_name(), get_unique_id())
      }
      return options.inline_task;
    }

    //--------------------------------------------------------------------------
    const char* TaskOp::get_logging_name(void) const
    //--------------------------------------------------------------------------
    {
      return get_task_name();
    }

    //--------------------------------------------------------------------------
    Operation::OpKind TaskOp::get_operation_kind(void) const
    //--------------------------------------------------------------------------
    {
      return TASK_OP_KIND;
    }

    //--------------------------------------------------------------------------
    size_t TaskOp::get_region_count(void) const
    //--------------------------------------------------------------------------
    {
      return regions.size();
    }

    //--------------------------------------------------------------------------
    Mappable* TaskOp::get_mappable(void)
    //--------------------------------------------------------------------------
    {
      return this;
    }

    //--------------------------------------------------------------------------
    void TaskOp::trigger_complete(void) 
    //--------------------------------------------------------------------------
    {
      bool task_complete = false;
      {
        AutoLock o_lock(op_lock);
#ifdef DEBUG_LEGION
        assert(!complete_received);
        assert(!commit_received);
#endif
        complete_received = true;
        // If all our children are also complete then we are done
        task_complete = children_complete;
      }
      if (task_complete)
        trigger_task_complete();
    }

    //--------------------------------------------------------------------------
    void TaskOp::trigger_commit(void)
    //--------------------------------------------------------------------------
    {
      bool task_commit = false; 
      {
        AutoLock o_lock(op_lock);
#ifdef DEBUG_LEGION
        assert(complete_received);
        assert(!commit_received);
#endif
        commit_received = true;
        // If we already received the child commit then we
        // are ready to commit this task
        task_commit = children_commit;
      }
      if (task_commit)
        trigger_task_commit();
    } 

    //--------------------------------------------------------------------------
    bool TaskOp::query_speculate(bool &value, bool &mapping_only)
    //--------------------------------------------------------------------------
    {
      if (mapper == NULL)  
        mapper = runtime->find_mapper(current_proc, map_id);
      Mapper::SpeculativeOutput output;
      output.speculate = false;
      output.speculate_mapping_only = true;
      mapper->invoke_task_speculate(this, &output);
      if (output.speculate)
      {
        value = output.speculative_value;
        mapping_only = output.speculate_mapping_only;
        if (!mapping_only)
        {
          REPORT_LEGION_ERROR(ERROR_MAPPER_REQUESTED_EXECUTION,
                         "Mapper requested execution speculation for task %s "
                         "(UID %lld). Full execution speculation is a planned "
                         "feature but is not currently supported.",
                         get_task_name(), get_unique_id());
          assert(false);
        }
#ifdef DEBUG_LEGION
        assert(!true_guard.exists());
        assert(!false_guard.exists());
#endif
        predicate->get_predicate_guards(true_guard, false_guard);
        // Switch any write-discard privileges back to read-write
        // so we can make sure we get the right data if we end up
        // predicating false
        for (unsigned idx = 0; idx < regions.size(); idx++)
        {
          RegionRequirement &req = regions[idx];
          if (IS_WRITE_ONLY(req))
            req.privilege = READ_WRITE;
        }
      }
      return output.speculate;
    }

    //--------------------------------------------------------------------------
    void TaskOp::resolve_true(bool speculated, bool launched)
    //--------------------------------------------------------------------------
    {
      // Nothing to do
    }

    //--------------------------------------------------------------------------
    void TaskOp::select_sources(const InstanceRef &target,
                                const InstanceSet &sources,
                                std::vector<unsigned> &ranking)
    //--------------------------------------------------------------------------
    {
      Mapper::SelectTaskSrcInput input;
      Mapper::SelectTaskSrcOutput output;
      prepare_for_mapping(target, input.target);
      prepare_for_mapping(sources, input.source_instances);
      input.region_req_index = current_mapping_index;
      if (mapper == NULL)
        mapper = runtime->find_mapper(current_proc, map_id);
      mapper->invoke_select_task_sources(this, &input, &output);
    }

    //--------------------------------------------------------------------------
    void TaskOp::update_atomic_locks(Reservation lock, bool exclusive)
    //--------------------------------------------------------------------------
    {
      // Only one region should be in the process of being analyzed
      // at a time so there is no need to hold the operation lock
      std::map<Reservation,bool>::iterator finder = atomic_locks.find(lock);
      if (finder != atomic_locks.end())
      {
        if (!finder->second && exclusive)
          finder->second = true;
      }
      else
        atomic_locks[lock] = exclusive;
    }

    //--------------------------------------------------------------------------
    ApEvent TaskOp::get_restrict_precondition(void) const
    //--------------------------------------------------------------------------
    {
      return merge_restrict_preconditions(grants, wait_barriers);
    }

    //--------------------------------------------------------------------------
    PhysicalManager* TaskOp::select_temporary_instance(PhysicalManager *dst,
                                 unsigned index, const FieldMask &needed_fields)
    //--------------------------------------------------------------------------
    {
      if (mapper == NULL)
        mapper = runtime->find_mapper(current_proc, map_id);
      Mapper::CreateTaskTemporaryInput input;
      Mapper::CreateTaskTemporaryOutput output;
      input.destination_instance = MappingInstance(dst);
      input.region_requirement_index = index;
      if (!Runtime::unsafe_mapper)
      {
        // Fields and regions must both be met
        // The instance must be freshly created
        // Instance must be acquired
        std::set<PhysicalManager*> previous_managers;
        // Get the set of previous managers we've made
        const std::map<PhysicalManager*,std::pair<unsigned,bool> >*
          acquired_instances = get_acquired_instances_ref(); 
        for (std::map<PhysicalManager*,std::pair<unsigned,bool> >::
              const_iterator it = acquired_instances->begin(); it !=
              acquired_instances->end(); it++)
          previous_managers.insert(it->first);
        mapper->invoke_task_create_temporary(this, &input, &output);
        validate_temporary_instance(output.temporary_instance.impl,
            previous_managers, *acquired_instances, needed_fields,
            regions[index].region, mapper, "create_task_temporary_instance");
      }
      else
        mapper->invoke_task_create_temporary(this, &input, &output);
      if (Runtime::legion_spy_enabled)
        log_temporary_instance(output.temporary_instance.impl, 
                               index, needed_fields);
      return output.temporary_instance.impl;
    }

    //--------------------------------------------------------------------------
    unsigned TaskOp::find_parent_index(unsigned idx)
    //--------------------------------------------------------------------------
    {
#ifdef DEBUG_LEGION
      assert(idx < parent_req_indexes.size());
#endif
      return parent_req_indexes[idx];
    }

    //--------------------------------------------------------------------------
    VersionInfo& TaskOp::get_version_info(unsigned idx)
    //--------------------------------------------------------------------------
    {
      // This should never be called
      assert(false);
      return (*(new VersionInfo()));
    }

    //--------------------------------------------------------------------------
    RestrictInfo& TaskOp::get_restrict_info(unsigned idx)
    //--------------------------------------------------------------------------
    {
      // this should never be called
      assert(false);
      return (*(new RestrictInfo()));
    }

    //--------------------------------------------------------------------------
    const ProjectionInfo* TaskOp::get_projection_info(unsigned idx)
    //--------------------------------------------------------------------------
    {
      // this should never be called
      assert(false);
      return NULL;
    }

    //--------------------------------------------------------------------------
    const std::vector<VersionInfo>* TaskOp::get_version_infos(void)
    //--------------------------------------------------------------------------
    {
      // This should never be called
      assert(false);
      return NULL;
    }

    //--------------------------------------------------------------------------
    const std::vector<RestrictInfo>* TaskOp::get_restrict_infos(void)
    //--------------------------------------------------------------------------
    {
      // This should never be called
      assert(false);
      return NULL;
    }

    //--------------------------------------------------------------------------
    RegionTreePath& TaskOp::get_privilege_path(unsigned idx)
    //--------------------------------------------------------------------------
    {
      // This should never be called
      assert(false);
      return (*(new RegionTreePath()));
    }

    //--------------------------------------------------------------------------
    void TaskOp::end_inline_task(const void *result, 
                                 size_t result_size, bool owned)
    //--------------------------------------------------------------------------
    {
      // should never be called
      assert(false);
    }

    //--------------------------------------------------------------------------
    RtEvent TaskOp::defer_distribute_task(RtEvent precondition)
    //--------------------------------------------------------------------------
    {
      DeferDistributeArgs args;
      args.proxy_this = this;
      return runtime->issue_runtime_meta_task(args,
          LG_THROUGHPUT_DEFERRED_PRIORITY, this, precondition);
    }

    //--------------------------------------------------------------------------
    RtEvent TaskOp::defer_perform_mapping(RtEvent precondition, MustEpochOp *op)
    //--------------------------------------------------------------------------
    {
      DeferMappingArgs args;
      args.proxy_this = this;
      args.must_op = op;
      return runtime->issue_runtime_meta_task(args,
          LG_THROUGHPUT_DEFERRED_PRIORITY, this, precondition);
    }

    //--------------------------------------------------------------------------
    RtEvent TaskOp::defer_launch_task(RtEvent precondition)
    //--------------------------------------------------------------------------
    {
      DeferLaunchArgs args;
      args.proxy_this = this;
      return runtime->issue_runtime_meta_task(args,
          LG_THROUGHPUT_DEFERRED_PRIORITY, this, precondition);
    }

    //--------------------------------------------------------------------------
    void TaskOp::enqueue_ready_task(bool use_target_processor,
                                    RtEvent wait_on /*=RtEvent::NO_RT_EVENT*/)
    //--------------------------------------------------------------------------
    {
      if (use_target_processor)
      {
        set_current_proc(target_proc);
        runtime->add_to_ready_queue(target_proc, this, wait_on);
      }
      else
        runtime->add_to_ready_queue(current_proc, this, wait_on);
    }

    //--------------------------------------------------------------------------
    void TaskOp::pack_version_infos(Serializer &rez,
                                    std::vector<VersionInfo> &infos,
                                    const std::vector<bool> &full_version_infos)
    //--------------------------------------------------------------------------
    {
      RezCheck z(rez);
#ifdef DEBUG_LEGION
      assert(infos.size() == regions.size());
#endif
      for (unsigned idx = 0; idx < infos.size(); idx++)
      {
        rez.serialize<bool>(full_version_infos[idx]);
        if (full_version_infos[idx])
          infos[idx].pack_version_info(rez);
        else
          infos[idx].pack_version_numbers(rez);
      }
    }

    //--------------------------------------------------------------------------
    void TaskOp::unpack_version_infos(Deserializer &derez,
                                      std::vector<VersionInfo> &infos,
                                      std::set<RtEvent> &ready_events)
    //--------------------------------------------------------------------------
    {
      DerezCheck z(derez);
      infos.resize(regions.size());
      for (unsigned idx = 0; idx < regions.size(); idx++)
      {
        bool full_info;
        derez.deserialize(full_info);
        if (full_info)
          infos[idx].unpack_version_info(derez, runtime, ready_events);
        else
          infos[idx].unpack_version_numbers(derez, runtime->forest);
      }
    }

    //--------------------------------------------------------------------------
    void TaskOp::pack_restrict_infos(Serializer &rez,
                                     const std::vector<RestrictInfo> &infos)
    //--------------------------------------------------------------------------
    {
      RezCheck z(rez);
      size_t count = 0;
      for (unsigned idx = 0; idx < infos.size(); idx++)
      {
        if (infos[idx].has_restrictions())
          count++;
      }
      rez.serialize(count);
      if (count > 0)
      {
        rez.serialize(runtime->address_space);
        for (unsigned idx = 0; idx < infos.size(); idx++)
        {
          if (infos[idx].has_restrictions())
          {
            rez.serialize(idx);
            infos[idx].pack_info(rez);
          }
        }
      }
    }

    //--------------------------------------------------------------------------
    void TaskOp::unpack_restrict_infos(Deserializer &derez,
              std::vector<RestrictInfo> &infos, std::set<RtEvent> &ready_events)
    //--------------------------------------------------------------------------
    {
      DerezCheck z(derez);
      // Always resize the restrictions
      infos.resize(regions.size());
      size_t num_restrictions;
      derez.deserialize(num_restrictions);
      if (num_restrictions > 0)
      {
        AddressSpaceID source;
        derez.deserialize(source);
        for (unsigned idx = 0; idx < num_restrictions; idx++)
        {
          unsigned index;
          derez.deserialize(index);
#ifdef DEBUG_LEGION
          assert(index < infos.size());
#endif
          infos[index].unpack_info(derez, runtime, ready_events);
        }
      }
    }

    //--------------------------------------------------------------------------
    void TaskOp::pack_projection_infos(Serializer &rez, 
                                       std::vector<ProjectionInfo> &infos)
    //--------------------------------------------------------------------------
    {
      RezCheck z(rez);
      size_t count = 0;
      for (unsigned idx = 0; idx < infos.size(); idx++)
      {
        if (infos[idx].is_projecting())
          count++;
      }
      rez.serialize(count);
      if (count > 0)
      {
        for (unsigned idx = 0; idx < infos.size(); idx++)
        {
          if (infos[idx].is_projecting())
          {
            rez.serialize(idx);
            infos[idx].pack_info(rez);
          }
        }
      }
    }

    //--------------------------------------------------------------------------
    void TaskOp::unpack_projection_infos(Deserializer &derez,
                                         std::vector<ProjectionInfo> &infos,
                                         IndexSpace launch_space)
    //--------------------------------------------------------------------------
    {
      DerezCheck z(derez);
      infos.resize(regions.size());
      size_t num_projections;
      derez.deserialize(num_projections);
      if (num_projections > 0)
      {
        IndexSpaceNode *launch_node = runtime->forest->get_node(launch_space);
        for (unsigned idx = 0; idx < num_projections; idx++)
        {
          unsigned index;
          derez.deserialize(index);
#ifdef DEBUG_LEGION
          assert(index < infos.size());
#endif
          infos[index].unpack_info(derez, runtime, 
                                   regions[index], launch_node);
        }
      }
    }

    //--------------------------------------------------------------------------
    void TaskOp::activate_outstanding_task(void)
    //--------------------------------------------------------------------------
    {
      parent_ctx->increment_outstanding();
    }

    //--------------------------------------------------------------------------
    void TaskOp::deactivate_outstanding_task(void)
    //--------------------------------------------------------------------------
    {
      parent_ctx->decrement_outstanding();
    } 

    //--------------------------------------------------------------------------
    void TaskOp::perform_privilege_checks(void)
    //--------------------------------------------------------------------------
    {
      DETAILED_PROFILER(runtime, TASK_PRIVILEGE_CHECK_CALL);
      // First check the index privileges
      for (unsigned idx = 0; idx < indexes.size(); idx++)
      {
        LegionErrorType et = parent_ctx->check_privilege(indexes[idx]);
        switch (et)
        {
          case NO_ERROR:
            break;
          case ERROR_BAD_PARENT_INDEX:
            {
              REPORT_LEGION_ERROR(ERROR_PARENT_TASK_TASK,
                              "Parent task %s (ID %lld) of task %s "
                              "(ID %lld) "
                              "does not have an index requirement for "
                              "index space %x as a parent of "
                              "child task's index requirement index %d",
                              parent_ctx->get_task_name(),
                              parent_ctx->get_unique_id(), get_task_name(),
                              get_unique_id(), indexes[idx].parent.id, idx)
              break;
            }
          case ERROR_BAD_INDEX_PATH:
            {
              REPORT_LEGION_ERROR(ERROR_INDEX_SPACE_NOTSUBSPACE,
                              "Index space %x is not a sub-space "
                              "of parent index space %x for index "
                              "requirement %d of task %s (ID %lld)",
                              indexes[idx].handle.id,
                              indexes[idx].parent.id, idx,
                              get_task_name(), get_unique_id())
              break;
            }
          case ERROR_BAD_INDEX_PRIVILEGES:
            {
              REPORT_LEGION_ERROR(ERROR_PRIVILEGES_INDEX_SPACE,
                              "Privileges %x for index space %x "
                              " are not a subset of privileges of parent "
                              "task's privileges for index space "
                              "requirement %d of task %s (ID %lld)",
                              indexes[idx].privilege,
                              indexes[idx].handle.id, idx,
                              get_task_name(), get_unique_id())
              break;
            }
          default:
            assert(false); // Should never happen
        }
      }
      // Now check the region requirement privileges
      for (unsigned idx = 0; idx < regions.size(); idx++)
      {
        // Verify that the requirement is self-consistent
        FieldID bad_field = AUTO_GENERATE_ID;
        int bad_index = -1;
        LegionErrorType et = runtime->verify_requirement(regions[idx], 
                                                         bad_field); 
        if ((et == NO_ERROR) && !is_index_space && 
            ((regions[idx].handle_type == PART_PROJECTION) || 
             (regions[idx].handle_type == REG_PROJECTION)))
          et = ERROR_BAD_PROJECTION_USE;
        // If that worked, then check the privileges with the parent context
        if (et == NO_ERROR)
          et = parent_ctx->check_privilege(regions[idx], bad_field, bad_index);
        switch (et)
        {
          case NO_ERROR:
            break;
          case ERROR_INVALID_REGION_HANDLE:
            {
              REPORT_LEGION_ERROR(ERROR_INVALID_REGION_HANDLE,
                               "Invalid region handle (%x,%d,%d)"
                               " for region requirement %d of task %s "
                               "(ID %lld)",
                               regions[idx].region.index_space.id,
                               regions[idx].region.field_space.id,
                               regions[idx].region.tree_id, idx,
                               get_task_name(), get_unique_id())
              break;
            }
          case ERROR_INVALID_PARTITION_HANDLE:
            {
              REPORT_LEGION_ERROR(ERROR_INVALID_PARTITION_HANDLE,
                               "Invalid partition handle (%x,%d,%d) "
                               "for partition requirement %d of task %s "
                               "(ID %lld)",
                               regions[idx].partition.index_partition.id,
                               regions[idx].partition.field_space.id,
                               regions[idx].partition.tree_id, idx,
                               get_task_name(), get_unique_id())
              break;
            }
          case ERROR_BAD_PROJECTION_USE:
            {
              REPORT_LEGION_ERROR(ERROR_PROJECTION_REGION_REQUIREMENT,
                               "Projection region requirement %d used "
                               "in non-index space task %s",
                               idx, get_task_name())
              break;
            }
          case ERROR_NON_DISJOINT_PARTITION:
            {
              REPORT_LEGION_ERROR(ERROR_NONDISJOINT_PARTITION_SELECTED,
                               "Non disjoint partition selected for "
                               "writing region requirement %d of task "
                               "%s.  All projection partitions "
                               "which are not read-only and not reduce "
                               "must be disjoint",
                               idx, get_task_name())
              break;
            }
          case ERROR_FIELD_SPACE_FIELD_MISMATCH:
            {
              FieldSpace sp = (regions[idx].handle_type == SINGULAR) ||
                (regions[idx].handle_type == REG_PROJECTION) ? 
                  regions[idx].region.field_space :
                  regions[idx].partition.field_space;
              REPORT_LEGION_ERROR(ERROR_FIELD_NOT_VALID,
                               "Field %d is not a valid field of field "
                               "space %d for region %d of task %s "
                               "(ID %lld)",
                               bad_field, sp.id, idx, get_task_name(),
                               get_unique_id())
              break;
            }
          case ERROR_INVALID_INSTANCE_FIELD:
            {
              REPORT_LEGION_ERROR(ERROR_INSTANCE_FIELD_PRIVILEGE,
                               "Instance field %d is not one of the "
                               "privilege fields for region %d of "
                               "task %s (ID %lld)",
                               bad_field, idx, get_task_name(),
                               get_unique_id())
              break;
            }
          case ERROR_DUPLICATE_INSTANCE_FIELD:
            {
              REPORT_LEGION_ERROR(ERROR_INSTANCE_FIELD_DUPLICATE,
                               "Instance field %d is a duplicate for "
                               "region %d of task %s (ID %lld)",
                               bad_field, idx, get_task_name(),
                               get_unique_id())
              break;
            }
          case ERROR_BAD_PARENT_REGION:
            {
              if (bad_index < 0) 
                REPORT_LEGION_ERROR(ERROR_PARENT_TASK_TASK,
                                 "Parent task %s (ID %lld) of task %s "
                                 "(ID %lld) does not have a region "
                                 "requirement for region "
                                 "(%x,%x,%x) as a parent of child task's "
                                 "region requirement index %d because "
                                 "no 'parent' region had that name.",
                                 parent_ctx->get_task_name(),
                                 parent_ctx->get_unique_id(),
                                 get_task_name(), get_unique_id(),
                                 regions[idx].parent.index_space.id,
                                 regions[idx].parent.field_space.id,
                                 regions[idx].parent.tree_id, idx)
              else if (bad_field == AUTO_GENERATE_ID) 
                REPORT_LEGION_ERROR(ERROR_PARENT_TASK_TASK,
                                 "Parent task %s (ID %lld) of task %s "
                                 "(ID %lld) does not have a region "
                                 "requirement for region "
                                 "(%x,%x,%x) as a parent of child task's "
                                 "region requirement index %d because "
                                 "parent requirement %d did not have "
                                 "sufficient privileges.",
                                 parent_ctx->get_task_name(),
                                 parent_ctx->get_unique_id(),
                                 get_task_name(), get_unique_id(),
                                 regions[idx].parent.index_space.id,
                                 regions[idx].parent.field_space.id,
                                 regions[idx].parent.tree_id, idx, bad_index)
              else 
                REPORT_LEGION_ERROR(ERROR_PARENT_TASK_TASK,
                                 "Parent task %s (ID %lld) of task %s "
                                 "(ID %lld) does not have a region "
                                 "requirement for region "
                                 "(%x,%x,%x) as a parent of child task's "
                                 "region requirement index %d because "
                                 "parent requirement %d was missing field %d.",
                                 parent_ctx->get_task_name(),
                                 parent_ctx->get_unique_id(),
                                 get_task_name(), get_unique_id(),
                                 regions[idx].parent.index_space.id,
                                 regions[idx].parent.field_space.id,
                                 regions[idx].parent.tree_id, idx,
                                 bad_index, bad_field)
              break;
            }
          case ERROR_BAD_REGION_PATH:
            {
              REPORT_LEGION_ERROR(ERROR_REGION_NOT_SUBREGION,
                               "Region (%x,%x,%x) is not a "
                               "sub-region of parent region "
                               "(%x,%x,%x) for region requirement %d of "
                               "task %s (ID %lld)",
                               regions[idx].region.index_space.id,
                               regions[idx].region.field_space.id,
                               regions[idx].region.tree_id,
                               PRINT_REG(regions[idx].parent), idx,
                               get_task_name(), get_unique_id())
              break;
            }
          case ERROR_BAD_PARTITION_PATH:
            {
              REPORT_LEGION_ERROR(ERROR_PARTITION_NOT_SUBPARTITION,
                               "Partition (%x,%x,%x) is not a "
                               "sub-partition of parent region "
                               "(%x,%x,%x) for region "
                               "requirement %d task %s (ID %lld)",
                               regions[idx].partition.index_partition.id,
                               regions[idx].partition.field_space.id,
                               regions[idx].partition.tree_id,
                               PRINT_REG(regions[idx].parent), idx,
                               get_task_name(), get_unique_id())
              break;
            }
          case ERROR_BAD_REGION_TYPE:
            {
              REPORT_LEGION_ERROR(ERROR_REGION_REQUIREMENT_TASK,
                               "Region requirement %d of task %s "
                               "(ID %lld) "
                               "cannot find privileges for field %d in "
                               "parent task",
                               idx, get_task_name(),
                               get_unique_id(), bad_field)
              break;
            }
          case ERROR_BAD_REGION_PRIVILEGES:
            {
              REPORT_LEGION_ERROR(ERROR_PRIVILEGES_REGION_NOTSUBSET,
                               "Privileges %x for region "
                               "(%x,%x,%x) are not a subset of privileges "
                               "of parent task's privileges for "
                               "region requirement %d of task %s "
                               "(ID %lld)",
                               regions[idx].privilege,
                               regions[idx].region.index_space.id,
                               regions[idx].region.field_space.id,
                               regions[idx].region.tree_id, idx,
                               get_task_name(), get_unique_id())
              break;
            }
          case ERROR_BAD_PARTITION_PRIVILEGES:
            {
              REPORT_LEGION_ERROR(ERROR_PRIVILEGES_PARTITION_NOTSUBSET,
                               "Privileges %x for partition (%x,%x,%x) "
                               "are not a subset of privileges of parent "
                               "task's privileges for "
                               "region requirement %d of task %s "
                               "(ID %lld)",
                               regions[idx].privilege,
                               regions[idx].partition.index_partition.id,
                               regions[idx].partition.field_space.id,
                               regions[idx].partition.tree_id, idx,
                               get_task_name(), get_unique_id())
              break;
            }
          default:
            assert(false); // Should never happen
        }
      }
    }

    //--------------------------------------------------------------------------
    void TaskOp::find_early_mapped_region(unsigned idx, InstanceSet &ref)
    //--------------------------------------------------------------------------
    {
      std::map<unsigned,InstanceSet>::const_iterator finder =
        early_mapped_regions.find(idx);
      if (finder != early_mapped_regions.end())
        ref = finder->second;
    }

    //--------------------------------------------------------------------------
    void TaskOp::clone_task_op_from(TaskOp *rhs, Processor p, 
                                    bool can_steal, bool duplicate_args)
    //--------------------------------------------------------------------------
    {
      DETAILED_PROFILER(runtime, CLONE_TASK_CALL);
#ifdef DEBUG_LEGION
      assert(p.exists());
#endif
      // From Operation
      this->parent_ctx = rhs->parent_ctx;
      this->context_index = rhs->context_index;
      this->execution_fence_event = rhs->get_execution_fence_event();
      // Don't register this an operation when setting the must epoch info
      if (rhs->must_epoch != NULL)
        this->set_must_epoch(rhs->must_epoch, rhs->must_epoch_index,
                             false/*do registration*/);
      // From Task
      this->task_id = rhs->task_id;
      this->indexes = rhs->indexes;
      this->regions = rhs->regions;
      this->futures = rhs->futures;
      this->grants = rhs->grants;
      this->wait_barriers = rhs->wait_barriers;
      this->arrive_barriers = rhs->arrive_barriers;
      this->arglen = rhs->arglen;
      if (rhs->arg_manager != NULL)
      {
        if (duplicate_args)
        {
#ifdef DEBUG_LEGION
          assert(arg_manager == NULL);
#endif
          this->arg_manager = new AllocManager(this->arglen); 
          this->arg_manager->add_reference();
          this->args = this->arg_manager->get_allocation();
          memcpy(this->args, rhs->args, this->arglen);
        }
        else
        {
          // No need to actually do the copy in this case
          this->arg_manager = rhs->arg_manager; 
          this->arg_manager->add_reference();
          this->args = arg_manager->get_allocation();
        }
      }
      else if (arglen > 0)
      {
        // If there is no argument manager then we do the copy no matter what
        this->args = legion_malloc(TASK_ARGS_ALLOC, arglen);
        memcpy(args,rhs->args,arglen);
      }
      this->map_id = rhs->map_id;
      this->tag = rhs->tag;
      this->is_index_space = rhs->is_index_space;
      this->orig_proc = rhs->orig_proc;
      this->current_proc = rhs->current_proc;
      this->steal_count = rhs->steal_count;
      this->stealable = can_steal;
      this->speculated = rhs->speculated;
      this->parent_task = rhs->parent_task;
      this->map_origin = rhs->map_origin;
      this->replicate = rhs->replicate;
      // From TaskOp
      this->atomic_locks = rhs->atomic_locks;
      this->early_mapped_regions = rhs->early_mapped_regions;
      this->parent_req_indexes = rhs->parent_req_indexes;
      this->current_proc = rhs->current_proc;
      this->target_proc = p;
      this->true_guard = rhs->true_guard;
      this->false_guard = rhs->false_guard;
    }

    //--------------------------------------------------------------------------
    void TaskOp::update_grants(const std::vector<Grant> &requested_grants)
    //--------------------------------------------------------------------------
    {
      grants = requested_grants;
      for (unsigned idx = 0; idx < grants.size(); idx++)
        grants[idx].impl->register_operation(get_task_completion());
    }

    //--------------------------------------------------------------------------
    void TaskOp::update_arrival_barriers(
                                const std::vector<PhaseBarrier> &phase_barriers)
    //--------------------------------------------------------------------------
    {
      ApEvent arrive_pre = get_task_completion();
      for (std::vector<PhaseBarrier>::const_iterator it = 
            phase_barriers.begin(); it != phase_barriers.end(); it++)
      {
        arrive_barriers.push_back(*it);
        Runtime::phase_barrier_arrive(*it, 1/*count*/, arrive_pre);
        if (Runtime::legion_spy_enabled)
          LegionSpy::log_phase_barrier_arrival(unique_op_id, it->phase_barrier);
      }
    }

    //--------------------------------------------------------------------------
    void TaskOp::compute_point_region_requirements(void)
    //--------------------------------------------------------------------------
    {
      DETAILED_PROFILER(runtime, COMPUTE_POINT_REQUIREMENTS_CALL);
      // Update the region requirements for this point
      for (unsigned idx = 0; idx < regions.size(); idx++)
      {
        if (regions[idx].handle_type != SINGULAR)
        {
          ProjectionFunction *function = 
            runtime->find_projection_function(regions[idx].projection);
          regions[idx].region = 
            function->project_point(this, idx, runtime, index_point);
          // Update the region requirement kind 
          regions[idx].handle_type = SINGULAR;
        }
        // Check to see if the region is a NO_REGION,
        // if it is then switch the privilege to NO_ACCESS
        if (regions[idx].region == LogicalRegion::NO_REGION)
        {
          regions[idx].privilege = NO_ACCESS;
          continue;
        }
        // Always check to see if there are any restrictions
        if (has_restrictions(idx, regions[idx].region))
          regions[idx].flags |= RESTRICTED_FLAG;
      }
      complete_point_projection(); 
    }

    //--------------------------------------------------------------------------
    void TaskOp::complete_point_projection(void)
    //--------------------------------------------------------------------------
    {
      SingleTask *single_task = dynamic_cast<SingleTask*>(this);
      if (single_task != NULL)
        single_task->update_no_access_regions();
      // Log our requirements that we computed
      if (Runtime::legion_spy_enabled)
      {
        UniqueID our_uid = get_unique_id();
        for (unsigned idx = 0; idx < regions.size(); idx++)
          log_requirement(our_uid, idx, regions[idx]);
      }
#ifdef DEBUG_LEGION
      {
        std::vector<RegionTreePath> privilege_paths(regions.size());
        for (unsigned idx = 0; idx < regions.size(); idx++)
          initialize_privilege_path(privilege_paths[idx], regions[idx]);
        perform_intra_task_alias_analysis(false/*tracing*/, NULL/*trace*/,
                                          privilege_paths);
      }
#endif
    }

    //--------------------------------------------------------------------------
    void TaskOp::early_map_regions(std::set<RtEvent> &applied_conditions,
                                   const std::vector<unsigned> &must_premap)
    //--------------------------------------------------------------------------
    {
      DETAILED_PROFILER(runtime, EARLY_MAP_REGIONS_CALL);
      // A little bit of suckinesss here, it's unclear if we have
      // our version infos with the proper versioning information
      // so we might need to "page" it in now.  We'll overlap it as
      // much as possible, but it will still suck. The common case is that
      // we don't have anything to premap though so we shouldn't be
      // doing this all that often.
      std::set<RtEvent> version_ready_events;
      for (std::vector<unsigned>::const_iterator it = must_premap.begin();
            it != must_premap.end(); it++)
      {
        VersionInfo &version_info = get_version_info(*it); 
        if (version_info.has_physical_states())
          continue;
        RegionTreePath &privilege_path = get_privilege_path(*it); 
        runtime->forest->perform_versioning_analysis(this, *it, regions[*it],
                                                     privilege_path,
                                                     version_info,
                                                     version_ready_events);
      }
      Mapper::PremapTaskInput input;
      Mapper::PremapTaskOutput output;
      // Initialize this to not have a new target processor
      output.new_target_proc = Processor::NO_PROC;
      // Set up the inputs and outputs 
      std::set<Memory> visible_memories;
      runtime->machine.get_visible_memories(target_proc, visible_memories);
      // At this point if we have any version ready events we need to wait
      if (!version_ready_events.empty())
      {
        RtEvent wait_on = Runtime::merge_events(version_ready_events);
        // This wait sucks but whatever for now
        wait_on.lg_wait();
      }
      for (std::vector<unsigned>::const_iterator it = must_premap.begin();
            it != must_premap.end(); it++)
      {
        InstanceSet valid;    
        VersionInfo &version_info = get_version_info(*it);
        RestrictInfo &restrict_info = get_restrict_info(*it);
        // Do the premapping
        runtime->forest->physical_premap_only(this, *it, regions[*it],
                                              version_info, valid);
        // If we need visible instances, filter them as part of the conversion
        if (regions[*it].is_no_access())
          prepare_for_mapping(valid, input.valid_instances[*it]);
        else if (restrict_info.has_restrictions())
          prepare_for_mapping(restrict_info.get_instances(),
                              input.valid_instances[*it]);
        else
          prepare_for_mapping(valid, visible_memories, 
                              input.valid_instances[*it]);
      }
      // Now invoke the mapper call
      if (mapper == NULL)
        mapper = runtime->find_mapper(current_proc, map_id);
      mapper->invoke_premap_task(this, &input, &output);
      // See if we need to update the new target processor
      if (output.new_target_proc.exists())
        this->target_proc = output.new_target_proc;
      // Now do the registration
      for (std::vector<unsigned>::const_iterator it = must_premap.begin();
            it != must_premap.end(); it++)
      {
        VersionInfo &version_info = get_version_info(*it);
        RestrictInfo &restrict_info = get_restrict_info(*it);
        InstanceSet &chosen_instances = early_mapped_regions[*it];
        std::map<unsigned,std::vector<MappingInstance> >::const_iterator 
          finder = output.premapped_instances.find(*it);
        if (finder == output.premapped_instances.end())
          REPORT_LEGION_ERROR(ERROR_INVALID_MAPPER_OUTPUT,
                        "Invalid mapper output from 'premap_task' invocation "
                        "on mapper %s. Mapper failed to map required premap "
                        "region requirement %d of task %s (ID %lld) launched "
                        "in parent task %s (ID %lld).", 
                        mapper->get_mapper_name(), *it, 
                        get_task_name(), get_unique_id(),
                        parent_ctx->get_task_name(), 
                        parent_ctx->get_unique_id())
        RegionTreeID bad_tree = 0;
        std::vector<FieldID> missing_fields;
        std::vector<PhysicalManager*> unacquired;
        int composite_index = runtime->forest->physical_convert_mapping(
            this, regions[*it], finder->second, 
            chosen_instances, bad_tree, missing_fields,
            Runtime::unsafe_mapper ? NULL : get_acquired_instances_ref(),
            unacquired, !Runtime::unsafe_mapper);
        if (bad_tree > 0)
          REPORT_LEGION_ERROR(ERROR_INVALID_MAPPER_OUTPUT,
                        "Invalid mapper output from 'premap_task' invocation "
                        "on mapper %s. Mapper provided an instance from "
                        "region tree %d for use in satisfying region "
                        "requirement %d of task %s (ID %lld) whose region "
                        "is from region tree %d.", mapper->get_mapper_name(),
                        bad_tree, *it, get_task_name(), get_unique_id(), 
                        regions[*it].region.get_tree_id())
        if (!missing_fields.empty())
        {
          for (std::vector<FieldID>::const_iterator fit = 
                missing_fields.begin(); fit != missing_fields.end(); fit++)
          {
            const void *name; size_t name_size;
            if (!runtime->retrieve_semantic_information(
                regions[*it].region.get_field_space(), *fit,
                NAME_SEMANTIC_TAG, name, name_size, true, false))
              name = "(no name)";
            log_run.error("Missing instance for field %s (FieldID: %d)",
                          static_cast<const char*>(name), *it);
          }
          REPORT_LEGION_ERROR(ERROR_MISSING_INSTANCE_FIELD,
                        "Invalid mapper output from 'premap_task' invocation "
                        "on mapper %s. Mapper failed to specify instances "
                        "for %zd fields of region requirement %d of task %s "
                        "(ID %lld) launched in parent task %s (ID %lld). "
                        "The missing fields are listed below.",
                        mapper->get_mapper_name(), missing_fields.size(),
                        *it, get_task_name(), get_unique_id(),
                        parent_ctx->get_task_name(), 
                        parent_ctx->get_unique_id())
          
        }
        if (!unacquired.empty())
        {
          std::map<PhysicalManager*,std::pair<unsigned,bool> > 
            *acquired_instances = get_acquired_instances_ref();
          for (std::vector<PhysicalManager*>::const_iterator uit = 
                unacquired.begin(); uit != unacquired.end(); uit++)
          {
            if (acquired_instances->find(*uit) == acquired_instances->end())
              REPORT_LEGION_ERROR(ERROR_INVALID_MAPPER_OUTPUT,
                            "Invalid mapper output from 'premap_task' "
                            "invocation on mapper %s. Mapper selected "
                            "physical instance for region requirement "
                            "%d of task %s (ID %lld) which has already "
                            "been collected. If the mapper had properly "
                            "acquired this instance as part of the mapper "
                            "call it would have detected this. Please "
                            "update the mapper to abide by proper mapping "
                            "conventions.", mapper->get_mapper_name(),
                            (*it), get_task_name(), get_unique_id())
          }
          // If we did successfully acquire them, still issue the warning
          REPORT_LEGION_WARNING(LEGION_WARNING_MAPPER_FAILED_ACQUIRE,
                          "mapper %s failed to acquire instances "
                          "for region requirement %d of task %s (ID %lld) "
                          "in 'premap_task' call. You may experience "
                          "undefined behavior as a consequence.",
                          mapper->get_mapper_name(), *it, 
                          get_task_name(), get_unique_id());
        }
        if (composite_index >= 0)
          REPORT_LEGION_ERROR(ERROR_INVALID_MAPPER_OUTPUT,
                        "Invalid mapper output from 'premap_task' invocation "
                        "on mapper %s. Mapper requested composite instance "
                        "creation on region requirement %d of task %s "
                        "(ID %lld) launched in parent task %s (ID %lld).",
                        mapper->get_mapper_name(), *it,
                        get_task_name(), get_unique_id(),
                        parent_ctx->get_task_name(),
                        parent_ctx->get_unique_id())
        if (Runtime::legion_spy_enabled)
          runtime->forest->log_mapping_decision(unique_op_id, *it,
                                                regions[*it],
                                                chosen_instances);
        if (!Runtime::unsafe_mapper)
        {
          std::vector<LogicalRegion> regions_to_check(1, 
                                        regions[*it].region);
          for (unsigned check_idx = 0; 
                check_idx < chosen_instances.size(); check_idx++)
          {
            if (!chosen_instances[check_idx].get_manager()->meets_regions(
                                                          regions_to_check))
              REPORT_LEGION_ERROR(ERROR_INVALID_MAPPER_OUTPUT,
                            "Invalid mapper output from invocation of "
                            "'premap_task' on mapper %s. Mapper specified an "
                            "instance region requirement %d of task %s "
                            "(ID %lld) that does not meet the logical region "
                            "requirement. Task was launched in task %s "
                            "(ID %lld).", mapper->get_mapper_name(), *it, 
                            get_task_name(), get_unique_id(), 
                            parent_ctx->get_task_name(), 
                            parent_ctx->get_unique_id())
          }
        }
        // Set the current mapping index before doing anything that
        // could result in the generation of a copy
        set_current_mapping_index(*it);
        // Passed all the error checking tests so register it
        // Always defer the users, the point tasks will do that
        // for themselves when they map their regions
        runtime->forest->physical_register_only(regions[*it], 
                              version_info, restrict_info, this, *it,
                              completion_event, true/*defer users*/, 
                              true/*need read only reservations*/,
                              applied_conditions, chosen_instances,
                              get_projection_info(*it)
#ifdef DEBUG_LEGION
                              , get_logging_name(), unique_op_id
#endif
                              );
        // Now apply our mapping
        version_info.apply_mapping(applied_conditions);
      }
    }

    //--------------------------------------------------------------------------
    bool TaskOp::prepare_steal(void)
    //--------------------------------------------------------------------------
    {
      if (is_origin_mapped())
        return false;
      if (!is_remote())
        early_map_task();
      return true;
    }

    //--------------------------------------------------------------------------
    void TaskOp::perform_intra_task_alias_analysis(bool is_tracing,
               LegionTrace *trace, std::vector<RegionTreePath> &privilege_paths)
    //--------------------------------------------------------------------------
    {
      DETAILED_PROFILER(runtime, INTRA_TASK_ALIASING_CALL);
#ifdef DEBUG_LEGION
      assert(regions.size() == privilege_paths.size());
#endif
      // Quick out if we've already traced this
      if (!is_tracing && (trace != NULL))
      {
        trace->replay_aliased_children(privilege_paths);
        return;
      }
      std::map<RegionTreeID,std::vector<unsigned> > tree_indexes;
      // Find the indexes of requirements with the same tree
      for (unsigned idx = 0; idx < regions.size(); idx++)
      {
        if (IS_NO_ACCESS(regions[idx]))
          continue;
        tree_indexes[regions[idx].parent.get_tree_id()].push_back(idx);
      }
      // Iterate over the trees with multiple requirements
      for (std::map<RegionTreeID,std::vector<unsigned> >::const_iterator 
            tree_it = tree_indexes.begin(); 
            tree_it != tree_indexes.end(); tree_it++)
      {
        const std::vector<unsigned> &indexes = tree_it->second;
        if (indexes.size() <= 1)
          continue;
        // Get the field masks for each of the requirements
        LegionVector<FieldMask>::aligned field_masks(indexes.size());
        std::vector<IndexTreeNode*> index_nodes(indexes.size());
        {
          FieldSpaceNode *field_space_node = 
           runtime->forest->get_node(regions[indexes[0]].parent)->column_source;
          for (unsigned idx = 0; idx < indexes.size(); idx++)
          {
            field_masks[idx] = field_space_node->get_field_mask(
                                        regions[indexes[idx]].privilege_fields);
            if (regions[indexes[idx]].handle_type == PART_PROJECTION)
              index_nodes[idx] = runtime->forest->get_node(
                        regions[indexes[idx]].partition.get_index_partition());
            else
              index_nodes[idx] = runtime->forest->get_node(
                        regions[indexes[idx]].region.get_index_space());
          }
        }
        // Find the sets of fields which are interfering
        for (unsigned i = 1; i < indexes.size(); i++)
        {
          RegionUsage usage1(regions[indexes[i]]);
          for (unsigned j = 0; j < i; j++)
          {
            FieldMask overlap = field_masks[i] & field_masks[j];
            // No field overlap, so there is nothing to do
            if (!overlap)
              continue;
            // No check for region overlap
            IndexTreeNode *common_ancestor = NULL;
            if (runtime->forest->are_disjoint_tree_only(index_nodes[i],
                  index_nodes[j], common_ancestor))
              continue;
#ifdef DEBUG_LEGION
            assert(common_ancestor != NULL); // should have a counterexample
#endif
            // Get the interference kind and report it if it is bad
            RegionUsage usage2(regions[indexes[j]]);
            DependenceType dtype = check_dependence_type(usage1, usage2);
            // We can only reporting interfering requirements precisely
            // if at least one of these is not a projection requireemnts
            if (((dtype == TRUE_DEPENDENCE) || (dtype == ANTI_DEPENDENCE)) &&
                ((regions[indexes[i]].handle_type == SINGULAR) ||
                 (regions[indexes[j]].handle_type == SINGULAR)))
              report_interfering_requirements(indexes[j], indexes[i]);
            // Special case, if the parents are not the same,
            // then we don't have to do anything cause their
            // path will not overlap
            if (regions[indexes[i]].parent != regions[indexes[j]].parent)
              continue;
            // Record it in the earlier path as the latter path doesn't matter
            privilege_paths[indexes[j]].record_aliased_children(
                                    common_ancestor->depth, overlap);
            // If we have a trace, record the aliased requirements
            if (trace != NULL)
              trace->record_aliased_children(indexes[j], 
                                             common_ancestor->depth, overlap);
          }
        }
      }
    }

    //--------------------------------------------------------------------------
    void TaskOp::compute_parent_indexes(void)
    //--------------------------------------------------------------------------
    {
      parent_req_indexes.resize(regions.size());
      for (unsigned idx = 0; idx < regions.size(); idx++)
      {
        int parent_index = 
          parent_ctx->find_parent_region_req(regions[idx]);
        if (parent_index < 0)
          REPORT_LEGION_ERROR(ERROR_PARENT_TASK_TASK,
                           "Parent task %s (ID %lld) of task %s "
                           "(ID %lld) does not have a region "
                           "requirement for region "
                           "(%x,%x,%x) as a parent of child task's "
                           "region requirement index %d",
                           parent_ctx->get_task_name(), 
                           parent_ctx->get_unique_id(),
                           get_task_name(), get_unique_id(),
                           regions[idx].parent.index_space.id,
                           regions[idx].parent.field_space.id, 
                           regions[idx].parent.tree_id, idx)
        parent_req_indexes[idx] = parent_index;
      }
    }

    //--------------------------------------------------------------------------
    void TaskOp::trigger_children_complete(void)
    //--------------------------------------------------------------------------
    {
      bool task_complete = false;
      {
        AutoLock o_lock(op_lock); 
#ifdef DEBUG_LEGION
        assert(!children_complete);
        // Small race condition here which is alright as
        // long as we haven't committed yet
        assert(!children_commit || !commit_received);
#endif
        children_complete = true;
        task_complete = complete_received;
      }
      if (task_complete)
        trigger_task_complete();
    }

    //--------------------------------------------------------------------------
    void TaskOp::trigger_children_committed(void)
    //--------------------------------------------------------------------------
    {
      bool task_commit = false;
      {
        AutoLock o_lock(op_lock);
#ifdef DEBUG_LEGION
        // There is a small race condition here which is alright
        // as long as we haven't committed yet
        assert(children_complete || !commit_received);
        assert(!children_commit);
#endif
        children_commit = true;
        task_commit = commit_received;
      }
      if (task_commit)
        trigger_task_commit();
    } 

    //--------------------------------------------------------------------------
    /*static*/ void TaskOp::log_requirement(UniqueID uid, unsigned idx,
                                            const RegionRequirement &req)
    //--------------------------------------------------------------------------
    {
      const bool reg = (req.handle_type == SINGULAR) ||
                       (req.handle_type == REG_PROJECTION);
      const bool proj = (req.handle_type == REG_PROJECTION) ||
                        (req.handle_type == PART_PROJECTION); 

      LegionSpy::log_logical_requirement(uid, idx, reg,
          reg ? req.region.index_space.id :
                req.partition.index_partition.id,
          reg ? req.region.field_space.id :
                req.partition.field_space.id,
          reg ? req.region.tree_id : 
                req.partition.tree_id,
          req.privilege, req.prop, req.redop, req.parent.index_space.id);
      LegionSpy::log_requirement_fields(uid, idx, req.privilege_fields);
      if (proj)
        LegionSpy::log_requirement_projection(uid, idx, req.projection);
    }

    /////////////////////////////////////////////////////////////
    // Single Task 
    /////////////////////////////////////////////////////////////

    //--------------------------------------------------------------------------
    SingleTask::SingleTask(Runtime *rt)
      : TaskOp(rt)
    //--------------------------------------------------------------------------
    {
    }
    
    //--------------------------------------------------------------------------
    SingleTask::~SingleTask(void)
    //--------------------------------------------------------------------------
    {
    }

    //--------------------------------------------------------------------------
    void SingleTask::activate_single(void)
    //--------------------------------------------------------------------------
    {
      DETAILED_PROFILER(runtime, ACTIVATE_SINGLE_CALL);
      activate_task();
      outstanding_profiling_requests = 1; // start at 1 as a guard
      profiling_priority = LG_THROUGHPUT_WORK_PRIORITY;
      profiling_reported = RtUserEvent::NO_RT_USER_EVENT;
      selected_variant = 0;
      task_priority = 0;
      perform_postmap = false;
      execution_context = NULL;
      shard_manager = NULL;
      leaf_cached = false;
      inner_cached = false;
      has_virtual_instances_result = false;
      has_virtual_instances_cached = false;
    }

    //--------------------------------------------------------------------------
    void SingleTask::deactivate_single(void)
    //--------------------------------------------------------------------------
    {
      DETAILED_PROFILER(runtime, DEACTIVATE_SINGLE_CALL);
      deactivate_task();
      target_processors.clear();
      physical_instances.clear();
      virtual_mapped.clear();
      no_access_regions.clear();
      map_applied_conditions.clear();
      task_profiling_requests.clear();
      copy_profiling_requests.clear();
      if ((execution_context != NULL) && execution_context->remove_reference())
        delete execution_context;
      if (shard_manager != NULL)
        delete shard_manager;
#ifdef DEBUG_LEGION
      premapped_instances.clear();
#endif
    }

    //--------------------------------------------------------------------------
    bool SingleTask::is_leaf(void) const
    //--------------------------------------------------------------------------
    {
      if (!leaf_cached)
      {
        VariantImpl *var = runtime->find_variant_impl(task_id,selected_variant);
        is_leaf_result = var->is_leaf();
        leaf_cached = true;
      }
      return is_leaf_result;
    }

    //--------------------------------------------------------------------------
    bool SingleTask::is_inner(void) const
    //--------------------------------------------------------------------------
    {
      if (!inner_cached)
      {
        VariantImpl *var = runtime->find_variant_impl(task_id,selected_variant);
        is_inner_result = var->is_inner();
        inner_cached = true;
      }
      return is_inner_result;
    }

    //--------------------------------------------------------------------------
    bool SingleTask::has_virtual_instances(void) const
    //--------------------------------------------------------------------------
    {
      if (!has_virtual_instances_cached)
      {
        for (unsigned idx = 0; idx < regions.size(); idx++)
        {
          if (virtual_mapped[idx])
          {
            has_virtual_instances_result = true;
            break;
          }
        }
        has_virtual_instances_cached = true;
      }
      return has_virtual_instances_result;
    }

    //--------------------------------------------------------------------------
    bool SingleTask::is_created_region(unsigned index) const
    //--------------------------------------------------------------------------
    {
      return (index >= regions.size());
    }

    //--------------------------------------------------------------------------
    void SingleTask::update_no_access_regions(void)
    //--------------------------------------------------------------------------
    {
      no_access_regions.resize(regions.size());
      for (unsigned idx = 0; idx < regions.size(); idx++)
        no_access_regions[idx] = IS_NO_ACCESS(regions[idx]) || 
                                  regions[idx].privilege_fields.empty();
    } 

    //--------------------------------------------------------------------------
    void SingleTask::clone_single_from(SingleTask *rhs)
    //--------------------------------------------------------------------------
    {
      this->clone_task_op_from(rhs, this->target_proc, 
                               false/*stealable*/, true/*duplicate*/);
      this->virtual_mapped = rhs->virtual_mapped;
      this->no_access_regions = rhs->no_access_regions;
      this->target_processors = rhs->target_processors;
      this->physical_instances = rhs->physical_instances;
      // no need to copy the control replication map
      this->selected_variant  = rhs->selected_variant;
      this->task_priority     = rhs->task_priority;
      this->shard_manager     = rhs->shard_manager;
      // For now don't copy anything else below here
      // In the future we may need to copy the profiling requests
    }

    //--------------------------------------------------------------------------
    void SingleTask::pack_single_task(Serializer &rez, AddressSpaceID target)
    //--------------------------------------------------------------------------
    {
      DETAILED_PROFILER(runtime, PACK_SINGLE_TASK_CALL);
      RezCheck z(rez);
      pack_base_task(rez, target);
      if (map_origin)
      {
        rez.serialize(selected_variant);
        rez.serialize(task_priority);
        rez.serialize<size_t>(target_processors.size());
        for (unsigned idx = 0; idx < target_processors.size(); idx++)
          rez.serialize(target_processors[idx]);
        for (unsigned idx = 0; idx < regions.size(); idx++)
          rez.serialize<bool>(virtual_mapped[idx]);
      }
      else
      {
        rez.serialize<size_t>(copy_profiling_requests.size());
        for (unsigned idx = 0; idx < copy_profiling_requests.size(); idx++)
          rez.serialize(copy_profiling_requests[idx]);
      }
      rez.serialize<size_t>(physical_instances.size());
      for (unsigned idx = 0; idx < physical_instances.size(); idx++)
        physical_instances[idx].pack_references(rez, target);
      rez.serialize<size_t>(task_profiling_requests.size());
      for (unsigned idx = 0; idx < task_profiling_requests.size(); idx++)
        rez.serialize(task_profiling_requests[idx]);
      if (!task_profiling_requests.empty() || !copy_profiling_requests.empty())
        rez.serialize(profiling_priority);
    }

    //--------------------------------------------------------------------------
    void SingleTask::unpack_single_task(Deserializer &derez,
                                        std::set<RtEvent> &ready_events)
    //--------------------------------------------------------------------------
    {
      DETAILED_PROFILER(runtime, UNPACK_SINGLE_TASK_CALL);
      DerezCheck z(derez);
      unpack_base_task(derez, ready_events);
      if (map_origin)
      {
        derez.deserialize(selected_variant);
        derez.deserialize(task_priority);
        size_t num_target_processors;
        derez.deserialize(num_target_processors);
        target_processors.resize(num_target_processors);
        for (unsigned idx = 0; idx < num_target_processors; idx++)
          derez.deserialize(target_processors[idx]);
        virtual_mapped.resize(regions.size());
        for (unsigned idx = 0; idx < regions.size(); idx++)
        {
          bool result;
          derez.deserialize(result);
          virtual_mapped[idx] = result;
        }
      }
      else
      {
        size_t num_copy_requests;
        derez.deserialize(num_copy_requests);
        if (num_copy_requests > 0)
        {
          copy_profiling_requests.resize(num_copy_requests);
          for (unsigned idx = 0; idx < num_copy_requests; idx++)
            derez.deserialize(copy_profiling_requests[idx]);
        }
      }
      size_t num_phy;
      derez.deserialize(num_phy);
      physical_instances.resize(num_phy);
      for (unsigned idx = 0; idx < num_phy; idx++)
        physical_instances[idx].unpack_references(runtime, this,
                                                  derez, ready_events);
      update_no_access_regions();
      size_t num_task_requests;
      derez.deserialize(num_task_requests);
      if (num_task_requests > 0)
      {
        task_profiling_requests.resize(num_task_requests);
        for (unsigned idx = 0; idx < num_task_requests; idx++)
          derez.deserialize(task_profiling_requests[idx]);
      }
      if (!task_profiling_requests.empty() || !copy_profiling_requests.empty())
        derez.deserialize(profiling_priority);
    } 

    //--------------------------------------------------------------------------
    void SingleTask::send_remote_context(AddressSpaceID remote_instance,
                                         RemoteTask *remote_ctx)
    //--------------------------------------------------------------------------
    {
#ifdef DEBUG_LEGION
      assert(remote_instance != runtime->address_space);
#endif
      Serializer rez;
      {
        RezCheck z(rez);
        rez.serialize(remote_ctx);
        execution_context->pack_remote_context(rez, remote_instance);
      }
      runtime->send_remote_context_response(remote_instance, rez);
      AutoLock o_lock(op_lock);
#ifdef DEBUG_LEGION
      assert(remote_instances.find(remote_instance) == remote_instances.end());
#endif
      remote_instances[remote_instance] = remote_ctx;
    }

    //--------------------------------------------------------------------------
    void SingleTask::trigger_mapping(void)
    //--------------------------------------------------------------------------
    {
      DETAILED_PROFILER(runtime, TRIGGER_SINGLE_CALL);
      if (is_remote())
      {
        if (distribute_task())
        {
          // Still local
          if (is_origin_mapped())
          {
            // Remote and origin mapped means
            // we were already mapped so we can
            // just launch the task
            launch_task();
          }
          else
          {
            // Remote but still need to map
            RtEvent done_mapping = perform_mapping();
            if (done_mapping.exists() && !done_mapping.has_triggered())
              defer_launch_task(done_mapping);
            else
              launch_task();
          }
        }
        // otherwise it was sent away
      }
      else
      {
        // Not remote
        early_map_task();
        // See if we have a must epoch in which case
        // we can simply record ourselves and we are done
        if (must_epoch != NULL)
        {
          must_epoch->register_single_task(this, must_epoch_index);
        }
        else
        {
#ifdef DEBUG_LEGION
          assert(target_proc.exists());
#endif
          // See if this task is going to be sent
          // remotely in which case we need to do the
          // mapping now, otherwise we can defer it
          // until the task ends up on the target processor
          if (is_origin_mapped() && target_proc.exists() &&
              !runtime->is_local(target_proc))
          {
            RtEvent done_mapping = perform_mapping();
            if (done_mapping.exists() && !done_mapping.has_triggered())
              defer_distribute_task(done_mapping);
            else
            {
#ifdef DEBUG_LEGION
#ifndef NDEBUG
              bool still_local = 
#endif
#endif
              distribute_task();
#ifdef DEBUG_LEGION
              assert(!still_local);
#endif
            }
          }
          else
          {
            if (distribute_task())
            {
              // Still local so try mapping and launching
              RtEvent done_mapping = perform_mapping();
              if (done_mapping.exists() && !done_mapping.has_triggered())
                defer_launch_task(done_mapping);
              else
                launch_task();
            }
          }
        }
      }
    } 

    //--------------------------------------------------------------------------
    void SingleTask::initialize_map_task_input(Mapper::MapTaskInput &input,
                                               Mapper::MapTaskOutput &output,
                                               MustEpochOp *must_epoch_owner,
                                      std::vector<InstanceSet> &valid)
    //--------------------------------------------------------------------------
    {
      DETAILED_PROFILER(runtime, INITIALIZE_MAP_TASK_CALL);
      // Do the traversals for all the non-early mapped regions and find
      // their valid instances, then fill in the mapper input structure
      valid.resize(regions.size());
      input.valid_instances.resize(regions.size());
      output.chosen_instances.resize(regions.size());
      // If we have must epoch owner, we have to check for any 
      // constrained mappings which must be heeded
      if (must_epoch_owner != NULL)
        must_epoch_owner->must_epoch_map_task_callback(this, input, output);
      std::set<Memory> visible_memories;
      runtime->machine.get_visible_memories(target_proc, visible_memories);
      RegionTreeContext enclosing = parent_ctx->get_context();
      for (unsigned idx = 0; idx < regions.size(); idx++)
      {
        // Skip any early mapped regions
        std::map<unsigned,InstanceSet>::const_iterator early_mapped_finder = 
          early_mapped_regions.find(idx);
        if (early_mapped_finder != early_mapped_regions.end())
        {
          input.premapped_regions.push_back(idx);
          // Still fill in the valid regions so that mappers can use
          // the instance names for constraints
          prepare_for_mapping(early_mapped_finder->second, 
                              input.valid_instances[idx]);
          // We can also copy them over to the output too
          output.chosen_instances[idx] = input.valid_instances[idx];
          continue;
        }
        // Skip any NO_ACCESS or empty privilege field regions
        if (IS_NO_ACCESS(regions[idx]) || regions[idx].privilege_fields.empty())
          continue;
        // Handle the case of restricted simultaneous coherence where if
        // we are restricted and are requesting simultaneous coherence then
        // we need to use the same instances as our parent instance
        RestrictInfo &restrict_info = get_restrict_info(idx);
        if (IS_SIMULT(regions[idx]) && restrict_info.has_restrictions())
        {
          // Check to see if we cover all the fields, if not we 
          // have no way to handle this currently
          FieldMask restricted_mask;
          restrict_info.populate_restrict_fields(restricted_mask);
          if (FieldMask::pop_count(restricted_mask) != 
              int(regions[idx].privilege_fields.size()))
            REPORT_LEGION_FATAL(LEGION_FATAL_RESTRICTED_SIMULTANEOUS,
                          "Partially restricted region requirement %d with "
                          "simultaneous coherence for task %s (ID %lld) is "
                          "not currently supported by the Legion runtime. "
                          "Please report this use case to the Legion "
                          "developers mailing list.", idx, get_task_name(),
                          get_unique_id())
          input.premapped_regions.push_back(idx);
          // Still fill in the valid regions so that mappers can use
          // the instance names for constraints
          prepare_for_mapping(restrict_info.get_instances(),
                              input.valid_instances[idx]);
          // We can also copy them over to the output too
          output.chosen_instances[idx] = input.valid_instances[idx];
          continue;
        }
        // Always have to do the traversal at this point to mark open children
        InstanceSet &current_valid = valid[idx];
        perform_physical_traversal(idx, enclosing, current_valid);
        // See if we've already got an output from a must-epoch mapping
        if (!output.chosen_instances[idx].empty())
        {
#ifdef DEBUG_LEGION
          assert(must_epoch_owner != NULL);
#endif
          // We can skip this since we already know the result
          continue;
        }
        // Now we can prepare this for mapping,
        // filter for visible memories if necessary
        if (regions[idx].is_no_access())
          prepare_for_mapping(current_valid, input.valid_instances[idx]);
        else if (restrict_info.has_restrictions())
          prepare_for_mapping(restrict_info.get_instances(),
                              input.valid_instances[idx]);
        else
          prepare_for_mapping(current_valid, visible_memories,
                              input.valid_instances[idx]);
      }
#ifdef DEBUG_LEGION
      // Save the inputs for premapped regions so we can check them later
      if (!input.premapped_regions.empty())
      {
        for (std::vector<unsigned>::const_iterator it = 
              input.premapped_regions.begin(); it !=
              input.premapped_regions.end(); it++)
          premapped_instances[*it] = output.chosen_instances[*it];
      }
#endif
      // Prepare the output too
      output.chosen_variant = 0;
      output.postmap_task = false;
      output.task_priority = 0;
      output.postmap_task = false;
    }

    //--------------------------------------------------------------------------
    void SingleTask::finalize_map_task_output(Mapper::MapTaskInput &input,
                                              Mapper::MapTaskOutput &output,
                                              MustEpochOp *must_epoch_owner,
                                              std::vector<InstanceSet> &valid)
    //--------------------------------------------------------------------------
    {
      DETAILED_PROFILER(runtime, FINALIZE_MAP_TASK_CALL);
      // first check the processors to make sure they are all on the
      // same node and of the same kind, if we know we have a must epoch
      // owner then we also know there is only one valid choice
      if (must_epoch_owner == NULL)
      {
        if (output.target_procs.empty())
        {
          REPORT_LEGION_WARNING(LEGION_WARNING_EMPTY_OUTPUT_TARGET,
                          "Empty output target_procs from call to 'map_task' "
                          "by mapper %s for task %s (ID %lld). Adding the "
                          "'target_proc' " IDFMT " as the default.",
                          mapper->get_mapper_name(), get_task_name(),
                          get_unique_id(), this->target_proc.id);
          output.target_procs.push_back(this->target_proc);
        }
        else if (Runtime::separate_runtime_instances && 
                  (output.target_procs.size() > 1))
        {
          // Ignore additional processors in separate runtime instances
          output.target_procs.resize(1);
        }
        if (!Runtime::unsafe_mapper)
          validate_target_processors(output.target_procs);
        // Special case for when we run in hl:separate mode
        if (Runtime::separate_runtime_instances)
        {
          target_processors.resize(1);
          target_processors[0] = this->target_proc;
        }
        else // the common case
          target_processors = output.target_procs;
      }
      else
      {
        if (output.target_procs.size() > 1)
        {
          REPORT_LEGION_WARNING(LEGION_WARNING_IGNORING_SPURIOUS_TARGET,
                          "Ignoring spurious additional target processors "
                          "requested in 'map_task' for task %s (ID %lld) "
                          "by mapper %s because task is part of a must "
                          "epoch launch.", get_task_name(), get_unique_id(),
                          mapper->get_mapper_name());
        }
        if (!output.target_procs.empty() && 
                 (output.target_procs[0] != this->target_proc))
        {
          REPORT_LEGION_WARNING(LEGION_WARNING_IGNORING_PROCESSOR_REQUEST,
                          "Ignoring processor request of " IDFMT " for "
                          "task %s (ID %lld) by mapper %s because task "
                          "has already been mapped to processor " IDFMT
                          " as part of a must epoch launch.", 
                          output.target_procs[0].id, get_task_name(), 
                          get_unique_id(), mapper->get_mapper_name(),
                          this->target_proc.id);
        }
        // Only one valid choice in this case, ignore everything else
        target_processors.push_back(this->target_proc);
      }
      // Sort out any profiling requests that we need to perform
      if (!output.task_prof_requests.empty())
      {
        profiling_priority = output.profiling_priority;
        // If we do any legion specific checks, make sure we ask
        // Realm for the proc profiling info so that we can get
        // a callback to report our profiling information
        bool has_proc_request = false;
        // Filter profiling requests into those for copies and the actual task
        for (std::set<ProfilingMeasurementID>::const_iterator it = 
              output.task_prof_requests.requested_measurements.begin(); it !=
              output.task_prof_requests.requested_measurements.end(); it++)
        {
          if ((*it) > Mapping::PMID_LEGION_FIRST)
          {
            // If we haven't seen a proc usage yet, then add it
            // to the realm requests to ensure we get a callback
            // for this task. We know we'll see it before this
            // because the measurement IDs are in order
            if (!has_proc_request)
              task_profiling_requests.push_back(
                  (ProfilingMeasurementID)Realm::PMID_OP_PROC_USAGE);
            // These are legion profiling requests and currently
            // are only profiling task information
            task_profiling_requests.push_back(*it);
            continue;
          }
          switch ((Realm::ProfilingMeasurementID)*it)
          {
            case Realm::PMID_OP_PROC_USAGE:
              has_proc_request = true; // Then fall through
            case Realm::PMID_OP_STATUS:
            case Realm::PMID_OP_BACKTRACE:
            case Realm::PMID_OP_TIMELINE:
            case Realm::PMID_PCTRS_CACHE_L1I:
            case Realm::PMID_PCTRS_CACHE_L1D:
            case Realm::PMID_PCTRS_CACHE_L2:
            case Realm::PMID_PCTRS_CACHE_L3:
            case Realm::PMID_PCTRS_IPC:
            case Realm::PMID_PCTRS_TLB:
            case Realm::PMID_PCTRS_BP:
              {
                // Just task
                task_profiling_requests.push_back(*it);
                break;
              }
            default:
              {
                REPORT_LEGION_WARNING(LEGION_WARNING_MAPPER_REQUESTED_PROFILING,
                              "Mapper %s requested a profiling "
                    "measurement of type %d which is not applicable to "
                    "task %s (UID %lld) and will be ignored.",
                    mapper->get_mapper_name(), *it, get_task_name(),
                    get_unique_id());
              }
          }
        }
      }
      if (!output.copy_prof_requests.empty())
      {
        filter_copy_request_kinds(mapper, 
            output.copy_prof_requests.requested_measurements,
            copy_profiling_requests, true/*warn*/);
        profiling_priority = output.profiling_priority;
      }
      // See whether the mapper picked a variant or a generator
      VariantImpl *variant_impl = NULL;
      if (output.chosen_variant > 0)
        variant_impl = runtime->find_variant_impl(task_id, 
                                output.chosen_variant, true/*can fail*/);
      else // TODO: invoke a generator if one exists
        REPORT_LEGION_ERROR(ERROR_INVALID_MAPPER_OUTPUT,
                      "Invalid mapper output from invocation of '%s' on "
                      "mapper %s. Mapper specified an invalid task variant "
                      "of ID 0 for task %s (ID %lld), but Legion does not yet "
                      "support task generators.", "map_task", 
                      mapper->get_mapper_name(), 
                      get_task_name(), get_unique_id())
      if (variant_impl == NULL)
        // If we couldn't find or make a variant that is bad
        REPORT_LEGION_ERROR(ERROR_INVALID_MAPPER_OUTPUT,
                      "Invalid mapper output from invocation of '%s' on "
                      "mapper %s. Mapper failed to specify a valid "
                      "task variant or generator capable of create a variant "
                      "implementation of task %s (ID %lld).",
                      "map_task", mapper->get_mapper_name(), get_task_name(),
                      get_unique_id())
      // Save variant validation until we know which instances we'll be using 
#ifdef DEBUG_LEGION
      // Check to see if any premapped region mappings changed
      if (!premapped_instances.empty())
      {
        for (std::map<unsigned,std::vector<Mapping::PhysicalInstance> >::
              const_iterator it = premapped_instances.begin(); it !=
              premapped_instances.end(); it++)
        {
          if (it->second.size() != output.chosen_instances[it->first].size())
            REPORT_LEGION_ERROR(ERROR_INVALID_MAPPER_OUTPUT,
                        "Invalid mapper output from invocation of '%s' on "
                        "mapper %s. Mapper modified the premapped output "
                        "for region requirement %d of task %s (ID %lld).",
                        "map_task", mapper->get_mapper_name(), it->first,
                        get_task_name(), get_unique_id())
          for (unsigned idx = 0; idx < it->second.size(); idx++)
            if (it->second[idx] != output.chosen_instances[it->first][idx])
              REPORT_LEGION_ERROR(ERROR_INVALID_MAPPER_OUTPUT,
                        "Invalid mapper output from invocation of '%s' on "
                        "mapper %s. Mapper modified the premapped output "
                        "for region requirement %d of task %s (ID %lld).",
                        "map_task", mapper->get_mapper_name(), it->first,
                        get_task_name(), get_unique_id())
        }
      }
#endif
      // fill in virtual_mapped
      virtual_mapped.resize(regions.size(),false);
      // Convert all the outputs into our set of physical instances and
      // validate them by checking the following properites:
      // - all are either pure virtual or pure physical 
      // - no missing fields
      // - all satisfy the region requirement
      // - all are visible from all the target processors
      physical_instances.resize(regions.size());
      // If we're doing safety checks, we need the set of memories
      // visible from all the target processors
      std::set<Memory> visible_memories;
      if (!Runtime::unsafe_mapper)
      {
        if (target_processors.size() > 1)
        {
          // If we have multiple processor, we want the set of 
          // memories visible to all of them
          Machine::MemoryQuery visible_query(runtime->machine);
          for (std::vector<Processor>::const_iterator it = 
                target_processors.begin(); it != target_processors.end(); it++)
            visible_query.has_affinity_to(*it);
          for (Machine::MemoryQuery::iterator it = visible_query.begin();
                it != visible_query.end(); it++)
            visible_memories.insert(*it);
        }
        else
          runtime->find_visible_memories(target_proc, visible_memories);
      }
      for (unsigned idx = 0; idx < regions.size(); idx++)
      {
        // If it was early mapped or is restricted, then it is easy
        std::map<unsigned,InstanceSet>::const_iterator finder = 
          early_mapped_regions.find(idx);
        if ((finder != early_mapped_regions.end()) ||
            (IS_SIMULT(regions[idx]) && 
             get_restrict_info(idx).has_restrictions()))
        {
          if (finder == early_mapped_regions.end())
          {
            RestrictInfo &restrict_info = get_restrict_info(idx);
            // Must cover given the assertion in initialize_map_task_input
            physical_instances[idx] = restrict_info.get_instances();
          }
          else
            physical_instances[idx] = finder->second;
          // Check to see if it is visible or not from the target processors
          if (!Runtime::unsafe_mapper && !regions[idx].is_no_access())
          {
            InstanceSet &req_instances = physical_instances[idx];
            for (unsigned idx2 = 0; idx2 < req_instances.size(); idx2++)
            {
              Memory mem = req_instances[idx2].get_memory();
              if (visible_memories.find(mem) == visible_memories.end())
              {
                // Not visible from all target processors
                // Different error messages depending on the cause
                if (regions[idx].is_restricted()) 
                  REPORT_LEGION_ERROR(ERROR_INVALID_MAPPER_OUTPUT,
                                "Invalid mapper output from invocation of '%s' "
                                "on mapper %s. Mapper selected processor(s) "
                                "which restricted instance of region "
                                "requirement %d in memory " IDFMT " is not "
                                "visible for task %s (ID %lld).",
                                "map_task", mapper->get_mapper_name(), idx,
                                mem.id, get_task_name(), get_unique_id())
                else 
                  REPORT_LEGION_ERROR(ERROR_INVALID_MAPPER_OUTPUT,
                                "Invalid mapper output from invocation of '%s' "
                                "on mapper %s. Mapper selected processor(s) "
                                "for which premapped instance of region "
                                "requirement %d in memory " IDFMT " is not "
                                "visible for task %s (ID %lld).",
                                "map_task", mapper->get_mapper_name(), idx,
                                mem.id, get_task_name(), get_unique_id())
              }
            }
          }
          if (Runtime::legion_spy_enabled)
            runtime->forest->log_mapping_decision(unique_op_id, idx,
                                                  regions[idx],
                                                  physical_instances[idx]);
          continue;
        }
        // Skip any NO_ACCESS or empty privilege field regions
        if (no_access_regions[idx])
          continue;
        // Do the conversion
        InstanceSet &result = physical_instances[idx];
        RegionTreeID bad_tree = 0;
        std::vector<FieldID> missing_fields;
        std::vector<PhysicalManager*> unacquired;
        bool free_acquired = false;
        std::map<PhysicalManager*,std::pair<unsigned,bool> > *acquired = NULL;
        // Get the acquired instances only if we are checking
        if (!Runtime::unsafe_mapper)
        {
          if (this->must_epoch != NULL)
          {
            acquired = new std::map<PhysicalManager*,
                     std::pair<unsigned,bool> >(*get_acquired_instances_ref());
            free_acquired = true;
            // Merge the must epoch owners acquired instances too 
            // if we need to check for all our instances being acquired
            std::map<PhysicalManager*,std::pair<unsigned,bool> > 
              *epoch_acquired = this->must_epoch->get_acquired_instances_ref();
            if (epoch_acquired != NULL)
              acquired->insert(epoch_acquired->begin(), epoch_acquired->end());
          }
          else
            acquired = get_acquired_instances_ref();
        }
        int composite_idx = 
          runtime->forest->physical_convert_mapping(this, regions[idx],
                output.chosen_instances[idx], result, bad_tree, missing_fields,
                acquired, unacquired, !Runtime::unsafe_mapper);
        if (free_acquired)
          delete acquired;
        if (bad_tree > 0)
          REPORT_LEGION_ERROR(ERROR_INVALID_MAPPER_OUTPUT,
                        "Invalid mapper output from invocation of '%s' on "
                        "mapper %s. Mapper specified an instance from region "
                        "tree %d for use with region requirement %d of task "
                        "%s (ID %lld) whose region is from tree %d.",
                        "map_task", mapper->get_mapper_name(), bad_tree,
                        idx, get_task_name(), get_unique_id(),
                        regions[idx].region.get_tree_id())
        if (!missing_fields.empty())
        {
          for (std::vector<FieldID>::const_iterator it = 
                missing_fields.begin(); it != missing_fields.end(); it++)
          {
            const void *name; size_t name_size;
            if(!runtime->retrieve_semantic_information(
                regions[idx].region.get_field_space(), *it, NAME_SEMANTIC_TAG,
                name, name_size, true/*can fail*/, false))
	          name = "(no name)";
              log_run.error("Missing instance for field %s (FieldID: %d)",
                          static_cast<const char*>(name), *it);
          }
          REPORT_LEGION_ERROR(ERROR_MISSING_INSTANCE_FIELD,
                        "Invalid mapper output from invocation of '%s' on "
                        "mapper %s. Mapper failed to specify an instance for "
                        "%zd fields of region requirement %d on task %s "
                        "(ID %lld). The missing fields are listed below.",
                        "map_task", mapper->get_mapper_name(), 
                        missing_fields.size(), idx, get_task_name(), 
                        get_unique_id())
          
        }
        if (!unacquired.empty())
        {
          std::map<PhysicalManager*,std::pair<unsigned,bool> > 
            *acquired_instances = get_acquired_instances_ref();
          for (std::vector<PhysicalManager*>::const_iterator it = 
                unacquired.begin(); it != unacquired.end(); it++)
          {
            if (acquired_instances->find(*it) == acquired_instances->end())
              REPORT_LEGION_ERROR(ERROR_INVALID_MAPPER_OUTPUT,
                            "Invalid mapper output from 'map_task' "
                            "invocation on mapper %s. Mapper selected "
                            "physical instance for region requirement "
                            "%d of task %s (ID %lld) which has already "
                            "been collected. If the mapper had properly "
                            "acquired this instance as part of the mapper "
                            "call it would have detected this. Please "
                            "update the mapper to abide by proper mapping "
                            "conventions.", mapper->get_mapper_name(),
                            idx, get_task_name(), get_unique_id())
          }
          // Event if we did successfully acquire them, still issue the warning
          REPORT_LEGION_WARNING(LEGION_WARNING_MAPPER_FAILED_ACQUIRE,
                          "mapper %s failed to acquire instances "
                          "for region requirement %d of task %s (ID %lld) "
                          "in 'map_task' call. You may experience "
                          "undefined behavior as a consequence.",
                          mapper->get_mapper_name(), idx, 
                          get_task_name(), get_unique_id())
        }
        // See if they want a virtual mapping
        if (composite_idx >= 0)
        {
          // Everything better be all virtual or all real
          if (result.size() > 1)
            REPORT_LEGION_ERROR(ERROR_INVALID_MAPPER_OUTPUT,
                          "Invalid mapper output from invocation of '%s' on "
                          "mapper %s. Mapper specified mixed composite and "
                          "concrete instances for region requirement %d of "
                          "task %s (ID %lld). Only full concrete instances "
                          "or a single composite instance is supported.",
                          "map_task", mapper->get_mapper_name(), idx, 
                          get_task_name(), get_unique_id())
          if (IS_REDUCE(regions[idx]))
            REPORT_LEGION_ERROR(ERROR_INVALID_MAPPER_OUTPUT,
                          "Invalid mapper output from invocation of '%s' on "
                          "mapper %s. Illegal composite mapping requested on "
                          "region requirement %d of task %s (UID %lld) which "
                          "has only reduction privileges.", 
                          "map_task", mapper->get_mapper_name(), idx, 
                          get_task_name(), get_unique_id())
          if (!IS_EXCLUSIVE(regions[idx]))
            REPORT_LEGION_ERROR(ERROR_INVALID_MAPPER_OUTPUT,
                          "Invalid mapper output from invocation of '%s' on "
                          "mapper %s. Illegal composite instance requested "
                          "on region requirement %d of task %s (ID %lld) "
                          "which has a relaxed coherence mode. Virtual "
                          "mappings are only permitted for exclusive "
                          "coherence.", "map_task", mapper->get_mapper_name(),
                          idx, get_task_name(), get_unique_id())
          virtual_mapped[idx] = true;
        } 
        if (Runtime::legion_spy_enabled)
          runtime->forest->log_mapping_decision(unique_op_id, idx,
                                                regions[idx],
                                                physical_instances[idx]);
        // Skip checks if the mapper promises it is safe
        if (Runtime::unsafe_mapper)
          continue;
        // If this is anything other than a virtual mapping, check that
        // the instances align with the privileges
        if (!virtual_mapped[idx])
        {
          std::vector<LogicalRegion> regions_to_check(1, regions[idx].region);
          for (unsigned idx2 = 0; idx2 < result.size(); idx2++)
          {
            if (!result[idx2].get_manager()->meets_regions(regions_to_check))
              // Doesn't satisfy the region requirement
              REPORT_LEGION_ERROR(ERROR_INVALID_MAPPER_OUTPUT,
                            "Invalid mapper output from invocation of '%s' on "
                            "mapper %s. Mapper specified instance that does "
                            "not meet region requirement %d for task %s "
                            "(ID %lld). The index space for the instance has "
                            "insufficient space for the requested logical "
                            "region.", "map_task", mapper->get_mapper_name(),
                            idx, get_task_name(), get_unique_id())
          }
          if (!regions[idx].is_no_access() &&
              !variant_impl->is_no_access_region(idx))
          {
            for (unsigned idx2 = 0; idx2 < result.size(); idx2++)
            {
              Memory mem = result[idx2].get_memory();
              if (visible_memories.find(mem) == visible_memories.end())
                // Not visible from all target processors
                REPORT_LEGION_ERROR(ERROR_INVALID_MAPPER_OUTPUT,
                              "Invalid mapper output from invocation of '%s' "
                              "on mapper %s. Mapper selected an instance for "
                              "region requirement %d in memory " IDFMT " "
                              "which is not visible from the target processors "
                              "for task %s (ID %lld).", "map_task", 
                              mapper->get_mapper_name(), idx, mem.id, 
                              get_task_name(), get_unique_id())
            }
          }
          // If this is a reduction region requirement make sure all the 
          // managers are reduction instances
          if (IS_REDUCE(regions[idx]))
          {
            std::map<PhysicalManager*,std::pair<unsigned,bool> > 
              *acquired = get_acquired_instances_ref();
            for (unsigned idx2 = 0; idx2 < result.size(); idx2++)
            {
              if (!result[idx2].get_manager()->is_reduction_manager())
                REPORT_LEGION_ERROR(ERROR_INVALID_MAPPER_OUTPUT,
                              "Invalid mapper output from invocation of '%s' "
                              "on mapper %s. Mapper failed to choose a "
                              "specialized reduction instance for region "
                              "requirement %d of task %s (ID %lld) which has "
                              "reduction privileges.", "map_task", 
                              mapper->get_mapper_name(), idx,
                              get_task_name(), get_unique_id())
              std::map<PhysicalManager*,std::pair<unsigned,bool> >::
                const_iterator finder = acquired->find(
                    result[idx2].get_manager());
#ifdef DEBUG_LEGION
              assert(finder != acquired->end());
#endif
              // Permit this if we are doing replay mapping
              if (!finder->second.second && (Runtime::replay_file == NULL))
                REPORT_LEGION_ERROR(ERROR_INVALID_MAPPER_OUTPUT,
                              "Invalid mapper output from invocation of '%s' "
                              "on mapper %s. Mapper made an illegal decision "
                              "to re-use a reduction instance for region "
                              "requirement %d of task %s (ID %lld). Reduction "
                              "instances are not currently permitted to be "
                              "recycled.", "map_task",mapper->get_mapper_name(),
                              idx, get_task_name(), get_unique_id())
            }
          }
          else
          {
            for (unsigned idx2 = 0; idx2 < result.size(); idx2++)
            {
              if (!result[idx2].get_manager()->is_instance_manager())
                REPORT_LEGION_ERROR(ERROR_INVALID_MAPPER_OUTPUT,
                              "Invalid mapper output from invocation of '%s' "
                              "on mapper %s. Mapper selected illegal "
                              "specialized reduction instance for region "
                              "requirement %d of task %s (ID %lld) which "
                              "does not have reduction privileges.", "map_task",
                              mapper->get_mapper_name(), idx, 
                              get_task_name(), get_unique_id())
            }
          }
        }
      }
      // Now that we have our physical instances we can validate the variant
      if (!Runtime::unsafe_mapper)
        validate_variant_selection(mapper, variant_impl, "map_task");
      early_mapped_regions.clear(); 
      // Record anything else that needs to be recorded 
      selected_variant = output.chosen_variant;
      task_priority = output.task_priority;
      perform_postmap = output.postmap_task;
    }

    //--------------------------------------------------------------------------
    void SingleTask::validate_target_processors(
                                 const std::vector<Processor> &processors) const
    //--------------------------------------------------------------------------
    {
      // Make sure that they are all on the same node and of the same kind
      Processor::Kind kind = this->target_proc.kind();
      AddressSpace space = this->target_proc.address_space();
      for (unsigned idx = 0; idx < processors.size(); idx++)
      {
        const Processor &proc = processors[idx];
        if (proc.kind() != kind)
          REPORT_LEGION_ERROR(ERROR_INVALID_MAPPER_OUTPUT,
                        "Invalid mapper output. Mapper %s requested processor "
                        IDFMT " which is of kind %s when mapping task %s "
                        "(ID %lld), but the target processor " IDFMT " has "
                        "kind %s. Only one kind of processor is permitted.",
                        mapper->get_mapper_name(), proc.id, 
                        Processor::get_kind_name(proc.kind()), get_task_name(),
                        get_unique_id(), this->target_proc.id, 
                        Processor::get_kind_name(kind))
        if (proc.address_space() != space)
          REPORT_LEGION_ERROR(ERROR_INVALID_MAPPER_OUTPUT,
                        "Invalid mapper output. Mapper %s requested processor "
                        IDFMT " which is in address space %d when mapping "
                        "task %s (ID %lld) but the target processor " IDFMT 
                        "is in address space %d. All target processors must "
                        "be in the same address space.", 
                        mapper->get_mapper_name(), proc.id,
                        proc.address_space(), get_task_name(), get_unique_id(), 
                        this->target_proc.id, space)
      }
    }

    //--------------------------------------------------------------------------
    void SingleTask::validate_variant_selection(MapperManager *local_mapper,
                          VariantImpl *impl, const char *mapper_call_name) const
    //--------------------------------------------------------------------------
    {
      DETAILED_PROFILER(runtime, VALIDATE_VARIANT_SELECTION_CALL);
      // Check the layout constraints first
      const TaskLayoutConstraintSet &layout_constraints = 
        impl->get_layout_constraints();
      for (std::multimap<unsigned,LayoutConstraintID>::const_iterator it = 
            layout_constraints.layouts.begin(); it != 
            layout_constraints.layouts.end(); it++)
      {
        // Might have constraints for extra region requirements
        if (it->first >= physical_instances.size())
          continue;
        LayoutConstraints *constraints = 
          runtime->find_layout_constraints(it->second);
        const InstanceSet &instances = physical_instances[it->first]; 
        for (unsigned idx = 0; idx < instances.size(); idx++)
        {
          PhysicalManager *manager = instances[idx].get_manager();
          if (manager->conflicts(constraints))
          {
            if (local_mapper == NULL)
              local_mapper = runtime->find_mapper(current_proc, map_id);
            REPORT_LEGION_ERROR(ERROR_INVALID_MAPPER_OUTPUT,
                          "Invalid mapper output. Mapper %s selected variant "
                          "%ld for task %s (ID %lld). But instance selected "
                          "for region requirement %d fails to satisfy the "
                          "corresponding constraints.", 
                          local_mapper->get_mapper_name(), impl->vid,
                          get_task_name(), get_unique_id(), it->first)
          }
        }
      }
      // Now we can test against the execution constraints
      const ExecutionConstraintSet &execution_constraints = 
        impl->get_execution_constraints();
      // TODO: Check ISA, resource, and launch constraints
      // First check the processor constraint
      if (execution_constraints.processor_constraint.is_valid() &&
          (execution_constraints.processor_constraint.get_kind() != 
           this->target_proc.kind()))
      {
        if (local_mapper == NULL)
          local_mapper = runtime->find_mapper(current_proc, map_id);
        REPORT_LEGION_ERROR(ERROR_INVALID_MAPPER_OUTPUT,
                      "Invalid mapper output. Mapper %s selected variant %ld "
                      "for task %s (ID %lld). However, this variant has a "
                      "processor constraint for processors of kind %s, but "
                      "the target processor " IDFMT " is of kind %s.",
                      local_mapper->get_mapper_name(),impl->vid,get_task_name(),
                      get_unique_id(), Processor::get_kind_name(
                        execution_constraints.processor_constraint.get_kind()),
                      this->target_proc.id, Processor::get_kind_name(
                        this->target_proc.kind()))
      }
      // Then check the colocation constraints
      for (std::vector<ColocationConstraint>::const_iterator con_it = 
            execution_constraints.colocation_constraints.begin(); con_it !=
            execution_constraints.colocation_constraints.end(); con_it++)
      {
        if (con_it->indexes.size() < 2)
          continue;
        if (con_it->fields.empty())
          continue;
        // First check to make sure that all these region requirements have
        // the same region tree ID.
        bool first = true;
        FieldSpace handle = FieldSpace::NO_SPACE;
        std::vector<InstanceSet*> instances(con_it->indexes.size());
        unsigned idx = 0;
        for (std::set<unsigned>::const_iterator it = con_it->indexes.begin();
              it != con_it->indexes.end(); it++, idx++)
        {
#ifdef DEBUG_LEGION
          assert(regions[*it].handle_type == SINGULAR);
          for (std::set<FieldID>::const_iterator fit = con_it->fields.begin();
                fit != con_it->fields.end(); fit++)
          {
            if (regions[*it].privilege_fields.find(*fit) ==
                regions[*it].privilege_fields.end())
            {
              REPORT_LEGION_ERROR(ERROR_INVALID_LOCATION_CONSTRAINT,
                            "Invalid location constraint. Location constraint "
                            "specifies field %d which is not included in "
                            "region requirement %d of task %s (ID %lld).",
                            *fit, *it, get_task_name(), get_unique_id());
              assert(false);
            }
          }
#endif
          if (first)
          {
            handle = regions[*it].region.get_field_space();
            first = false;
          }
          else
          {
            if (regions[*it].region.get_field_space() != handle)
            {
              if (local_mapper == NULL)
                local_mapper = runtime->find_mapper(current_proc, map_id);
              REPORT_LEGION_ERROR(ERROR_INVALID_MAPPER_OUTPUT,
                            "Invalid mapper output. Mapper %s selected variant "
                            "%ld for task %s (ID %lld). However, this variant "
                            "has colocation constraints for indexes %d and %d "
                            "which have region requirements with different "
                            "field spaces which is illegal.",
                            local_mapper->get_mapper_name(), impl->vid, 
                            get_task_name(), get_unique_id(), 
                            *(con_it->indexes.begin()), *it)
            }
          }
          instances[idx] = const_cast<InstanceSet*>(&physical_instances[*it]);
        }
        // Now do the test for colocation
        unsigned bad1 = 0, bad2 = 0; 
        if (!runtime->forest->are_colocated(instances, handle, 
                                            con_it->fields, bad1, bad2))
        {
          // Used for translating the indexes back from their linearized form
          std::vector<unsigned> lin_indexes(con_it->indexes.begin(),
                                            con_it->indexes.end());
          if (local_mapper == NULL)
            local_mapper = runtime->find_mapper(current_proc, map_id);
          REPORT_LEGION_ERROR(ERROR_INVALID_MAPPER_OUTPUT,
                        "Invalid mapper output. Mapper %s selected variant "
                        "%ld for task %s (ID %lld). However, this variant "
                        "requires that region requirements %d and %d be "
                        "co-located for some set of field, but they are not.",
                        local_mapper->get_mapper_name(), impl->vid, 
                        get_task_name(), get_unique_id(), lin_indexes[bad1],
                        lin_indexes[bad2])
        }
      }
    }

    //--------------------------------------------------------------------------
    void SingleTask::invoke_mapper(MustEpochOp *must_epoch_owner)
    //--------------------------------------------------------------------------
    {
      Mapper::MapTaskInput input;
      Mapper::MapTaskOutput output;
      output.profiling_priority = LG_THROUGHPUT_WORK_PRIORITY;
      // Initialize the mapping input which also does all the traversal
      // down to the target nodes
      std::vector<InstanceSet> valid_instances(regions.size());
      initialize_map_task_input(input, output, must_epoch_owner, 
                                valid_instances);
      // Now we can invoke the mapper to do the mapping
      if (mapper == NULL)
        mapper = runtime->find_mapper(current_proc, map_id);
      mapper->invoke_map_task(this, &input, &output);
      // Now we can convert the mapper output into our physical instances
      finalize_map_task_output(input, output, must_epoch_owner, 
                               valid_instances);
    }

    //--------------------------------------------------------------------------
    void SingleTask::invoke_mapper_replicated(MustEpochOp *must_epoch_owner)
    //--------------------------------------------------------------------------
    {
      if (mapper == NULL)
        mapper = runtime->find_mapper(current_proc, map_id);
      if (must_epoch_owner != NULL)
        REPORT_LEGION_ERROR(ERROR_INVALID_MAPPER_OUTPUT,
                      "Mapper %s requested to replicate task %s (UID %lld) "
                      "which is part of a must epoch launch. Replication of "
                      "tasks in must epoch launches is not permitted.",
                      mapper->get_mapper_name(), get_task_name(),
                      get_unique_id())
      Mapper::MapTaskInput input;
      Mapper::MapTaskOutput default_output;
      Mapper::MapReplicateTaskOutput output;
      // Initialize the mapping input which also does all the traversal
      // down to the target nodes
      std::vector<InstanceSet> valid_instances(regions.size());
      initialize_map_task_input(input, default_output, 
                                must_epoch_owner, valid_instances);
      // Now we can invoke the mapper to do the mapping
      mapper->invoke_map_replicate_task(this, &input, &default_output, &output);
      if (output.task_mappings.empty())
        REPORT_LEGION_ERROR(ERROR_INVALID_MAPPER_OUTPUT,
                      "Mapper %s failed to provide any mappings for task %s "
                      "(UID %lld) in 'map_replicate_task' mapper call.",
                      mapper->get_mapper_name(), get_task_name(),
                      get_unique_id())
      // Quick test to see if there is only one output requested in which
      // case then there is no replication
      else if (output.task_mappings.size() == 1)
      {
        finalize_map_task_output(input, output.task_mappings[0], 
                                 must_epoch_owner, valid_instances);
        return;
      }
      else
      {
#ifdef DEBUG_LEGION
        assert(shard_manager == NULL);
#endif
        // First make a shard manager to handle the all the shard tasks
        const size_t total_shards = output.task_mappings.size();
        const ReplicationID repl_context = runtime->get_unique_replication_id();
        if (Runtime::legion_spy_enabled)
          LegionSpy::log_replication(get_unique_id(), repl_context,
                                     !output.control_replication_map.empty());
        if (!output.control_replication_map.empty())
        {
          shard_manager = new ShardManager(runtime, repl_context, true/*cr*/,
              is_top_level_task(), total_shards, runtime->address_space, this);
          if (output.control_replication_map.size() != total_shards)
            REPORT_LEGION_ERROR(ERROR_INVALID_MAPPER_OUTPUT,
                          "Mapper %s specified a non-empty control replication "
                          "map of size %zd that does not match the requested "
                          "number of %zd shards for task %s (UID %lld).",
                          mapper->get_mapper_name(), 
                          output.control_replication_map.size(), total_shards,
                          get_task_name(), get_unique_id())
          else
            shard_manager->set_shard_mapping(output.control_replication_map);
          if (!Runtime::unsafe_mapper)
          {
            // Check to make sure that they all picked the same variant
            // and that it is a replicable variant
            VariantID chosen_variant = output.task_mappings[0].chosen_variant;
            for (unsigned idx = 1; idx < total_shards; idx++)
            {
              if (output.task_mappings[idx].chosen_variant != chosen_variant)
                REPORT_LEGION_ERROR(ERROR_INVALID_MAPPER_OUTPUT,
                              "Invalid mapper output from invocation of '%s' "
                              "on mapper %s. Mapper picked different variants "
                              "%ld and %ld for task %s (UID %lld) that was "
                              "designated to be control replicated.", 
                              "map_replicate_task", mapper->get_mapper_name(),
                              chosen_variant, 
                              output.task_mappings[idx].chosen_variant,
                              get_task_name(), get_unique_id())
            }
            VariantImpl *var_impl = runtime->find_variant_impl(task_id,
                                      chosen_variant, true/*can_fail*/);
            // If it's NULL we'll catch it later in the checks
            if ((var_impl != NULL) && !var_impl->is_replicable())
              REPORT_LEGION_ERROR(ERROR_INVALID_MAPPER_OUTPUT,
                            "Invalid mapper output from invocation of '%s' on "
                            "mapper %s. Mapper failed to pick a replicable "
                            "variant for task %s (UID %lld) that was designated"
                            " to be control replicated.", "map_replicate_task",
                            mapper->get_mapper_name(), get_task_name(),
                            get_unique_id())
          }
        }
        else
        {
          shard_manager = new ShardManager(runtime, repl_context, false/*cr*/,
              is_top_level_task(), total_shards, runtime->address_space, this);
          if (!Runtime::unsafe_mapper)
          {
            // Currently we only support non-control replication of 
            // leaf task variants because there is no way to guarantee
            // that the physical instances chosen by the sub-operations
            // launched by the replicated tasks are not the same and we
            // could end up with interfering sub-operations
            for (unsigned idx = 0; idx < total_shards; idx++)
            {
              VariantID variant = output.task_mappings[idx].chosen_variant;
              VariantImpl *var_impl = runtime->find_variant_impl(task_id,
                                                variant, true/*can_fail*/);
              // If it's NULL we'll catch it later in the checks
              if ((var_impl != NULL) && !var_impl->is_leaf())
                REPORT_LEGION_ERROR(ERROR_INVALID_MAPPER_OUTPUT,
                              "Invalid mapper output from invocation of '%s' "
                              "on mapper %s. Mapper failed to pick a leaf task "
                              "variant for task %s (UID %lld) that was chosen "
                              "to be replicated. Only leaf task variants are "
                              "currently permitted for non-control-replicated "
                              "task invocations.", "map_replicate_task",
                              mapper->get_mapper_name(), get_task_name(),
                              get_unique_id())
            }
          }
        }
        // We're going to store the needed instances locally so we can
        // do the mapping when we return on behalf of all the shards
        physical_instances.resize(regions.size());
        // Create the shard tasks and have them complete their mapping
        for (unsigned shard_idx = 0; shard_idx < total_shards; shard_idx++)
        {
          Processor target = output.control_replication_map.empty() ? 
            output.task_mappings[shard_idx].target_procs[0] : 
            output.control_replication_map[shard_idx];
          ShardTask *shard = shard_manager->create_shard(shard_idx, target);
          shard->clone_single_from(this);
          // Shard tasks are always effectively mapped locally
          shard->map_origin = true;
          // Finalize the mapping output
          shard->finalize_map_task_output(input,output.task_mappings[shard_idx],
                                          must_epoch_owner, valid_instances);
          // Now record the instances that we need locally
          const std::deque<InstanceSet> &shard_instances = 
            shard->get_physical_instances();
          for (unsigned region_idx = 0; 
                region_idx < regions.size(); region_idx++)
          {
            if (no_access_regions[region_idx] || 
                !regions[region_idx].region.exists())
              continue;
            const InstanceSet &instances = shard_instances[region_idx];
            InstanceSet &local_instances = physical_instances[region_idx];
            const bool is_write = IS_WRITE(regions[region_idx]);
            // No virtual mappings are permitted
            if (instances.is_virtual_mapping())
              REPORT_LEGION_ERROR(ERROR_INVALID_MAPPER_OUTPUT,
                            "Invalid mapper output from invocation of '%s' on "
                            "mapper %s. Mapper selected a virtual mapping for "
                            "region %d of replicated copy %d of task %s "
                            "(UID %lld). Virtual mappings are not permitted "
                            "for replicated tasks.", "map_replicate_task",
                            mapper->get_mapper_name(), region_idx, shard_idx,
                            get_task_name(), get_unique_id())
            // For each of the shard instances
            for (unsigned idx1 = 0; idx1 < instances.size(); idx1++)
            {
              const InstanceRef &shard_ref = instances[idx1];
              bool found = false;
              for (unsigned idx2 = 0; idx2 < local_instances.size(); idx2++)
              {
                InstanceRef &local_ref = local_instances[idx2];
                if (shard_ref.get_manager() != local_ref.get_manager())
                  continue;
                // If this is a write then we need to check for 
                // overlapping fields to prevent common writes
                if (is_write && !(local_ref.get_valid_fields() * 
                                  shard_ref.get_valid_fields()))
                  REPORT_LEGION_ERROR(ERROR_INVALID_MAPPER_OUTPUT,
                                "Invalid mapper output from invocation of '%s' "
                                "on mapper %s. Mapper selected the same "
                                "physical instance for write privilege region "
                                "%d of two different replicated copies of task "
                                "%s (UID %lld). All regions with write "
                                "privileges must be mapped to different "
                                "physical instances for replicated tasks.",
                                "map_replicate_task", mapper->get_mapper_name(),
                                region_idx, get_task_name(), get_unique_id())
                // Update the set of needed fields
                local_ref.update_fields(shard_ref.get_valid_fields());
                found = true;
                break;
              }
              if (!found)
                local_instances.add_instance(shard_ref);
            }
          }
        }
      }
    }

    //--------------------------------------------------------------------------
    void SingleTask::map_all_regions(ApEvent local_termination_event,
                                     MustEpochOp *must_epoch_op /*=NULL*/)
    //--------------------------------------------------------------------------
    {
      DETAILED_PROFILER(runtime, MAP_ALL_REGIONS_CALL);
#ifdef LEGION_SPY
      {
        ApEvent local_completion = get_completion_event();
        // Yes, these events actually trigger in the opposite order, but
        // it is the logical entailement that is important here
        if (local_completion != local_termination_event)
          LegionSpy::log_event_dependence(local_completion, 
                                          local_termination_event);
      }
#endif
      // Now do the mapping call
      if (is_replicated())
        invoke_mapper_replicated(must_epoch_op);
      else
        invoke_mapper(must_epoch_op);
      const bool multiple_requirements = (regions.size() > 1);
      std::set<Reservation> read_only_reservations;
      // This is the price of allowing read-only requirements to
      // map in parallel: we have to get the reservations for doing
      // read-only mappings to each physical instance prior to performing
      // the mapping. The call to physical_register_only can do this for
      // us if we only have one requirement, but with multiple requirements
      // we need to deduplicate physical instances across requirements
      // so we have to do it here in the caller's context
      if (multiple_requirements)
      {
        for (unsigned idx = 0; idx < regions.size(); idx++)
        {
          // Don't skip early mapped regions
          if (IS_READ_ONLY(regions[idx]) && !virtual_mapped[idx])
            physical_instances[idx].find_read_only_reservations(
                                                  read_only_reservations);
        }
        if (!read_only_reservations.empty())
        {
          RtEvent precondition;
          for (std::set<Reservation>::const_iterator it = 
                read_only_reservations.begin(); it != 
                read_only_reservations.end(); it++)
          {
            RtEvent next = Runtime::acquire_rt_reservation(*it,
                              true/*exclusive*/, precondition);
            precondition = next;
          }
          // Wait until we have our read-only locks
          if (precondition.exists())
            precondition.lg_wait();
        }
      }
      // After we've got our results, apply the state to the region tree
      for (unsigned idx = 0; idx < regions.size(); idx++)
      {
        if (early_mapped_regions.find(idx) != early_mapped_regions.end())
        {
          if (Runtime::legion_spy_enabled)
            LegionSpy::log_task_premapping(unique_op_id, idx);
          continue;
        }
        if (no_access_regions[idx])
          continue;
        // If we virtual mapped it, there is nothing to do
        if (virtual_mapped[idx])
          continue;
        // Set the current mapping index before doing anything
        // that sould result in a copy
        set_current_mapping_index(idx);
        // apply the results of the mapping to the tree
        runtime->forest->physical_register_only(regions[idx], 
                                    get_version_info(idx), 
                                    get_restrict_info(idx),
                                    this, idx, local_termination_event, 
                                    multiple_requirements/*defer add users*/,
                                    !multiple_requirements/*read only locks*/,
                                    map_applied_conditions,
                                    physical_instances[idx],
                                    get_projection_info(idx)
#ifdef DEBUG_LEGION
                                    , get_logging_name()
                                    , unique_op_id
#endif
                                    );
      }
      // If we had more than one region requirement when now have to
      // record our users because we skipped that during traversal
      if (multiple_requirements)
      {
        // This is really ugly, I hate C++ and its const awfulness
        runtime->forest->physical_register_users(this,
            local_termination_event, regions, virtual_mapped, 
            *const_cast<std::vector<VersionInfo>*>(get_version_infos()),
            *const_cast<std::vector<RestrictInfo>*>(get_restrict_infos()), 
            physical_instances, map_applied_conditions);
        // Release any read-only reservations that we're holding
        if (!read_only_reservations.empty())
        {
          if (!map_applied_conditions.empty())
          {
            // This is actually imprecise to do this, let's see if it
            // comes back to haunt us at some point
            RtEvent done_event = Runtime::merge_events(map_applied_conditions);
            for (std::set<Reservation>::const_iterator it = 
                  read_only_reservations.begin(); it != 
                  read_only_reservations.end(); it++)
              it->release(done_event);
            // Can replace the applied conditions with the summary
            map_applied_conditions.clear();
            map_applied_conditions.insert(done_event);
          }
          else
          {
            for (std::set<Reservation>::const_iterator it = 
                  read_only_reservations.begin(); it != 
                  read_only_reservations.end(); it++)
              it->release();
          }
        }
      }
      // If we are replicating the task then we have to extract the conditions
      // under which each of the instances will be ready to be used
      if (shard_manager != NULL)
        shard_manager->extract_event_preconditions(physical_instances);
      // Perform the postmapping for this task if it was requested
      if (perform_postmap)
        perform_post_mapping();
    }  

    //--------------------------------------------------------------------------
    void SingleTask::perform_post_mapping(void)
    //--------------------------------------------------------------------------
    {
      Mapper::PostMapInput input;
      Mapper::PostMapOutput output;
      input.mapped_regions.resize(regions.size());
      input.valid_instances.resize(regions.size());
      output.chosen_instances.resize(regions.size());
      std::vector<InstanceSet> postmap_valid(regions.size());
      for (unsigned idx = 0; idx < regions.size(); idx++)
      {
        // Don't need to actually traverse very far, but we do need the
        // valid instances for all the regions
        RegionTreePath path;
        initialize_mapping_path(path, regions[idx], regions[idx].region);
        runtime->forest->physical_premap_only(this, idx, regions[idx], 
                                              get_version_info(idx),
                                              postmap_valid[idx]);
        // No need to filter these because they are on the way out
        prepare_for_mapping(postmap_valid[idx], input.valid_instances[idx]);  
        prepare_for_mapping(physical_instances[idx], input.mapped_regions[idx]);
      }
      // Now we can do the mapper call
      if (mapper == NULL)
        mapper = runtime->find_mapper(current_proc, map_id);
      mapper->invoke_post_map_task(this, &input, &output);
      // Check and register the results
      for (unsigned idx = 0; idx < regions.size(); idx++)
      {
        if (output.chosen_instances.empty())
          continue;
        RegionRequirement &req = regions[idx];
        if (has_restrictions(idx, req.region))
        {
          REPORT_LEGION_WARNING(LEGION_WARNING_MAPPER_REQUESTED_POST,
                          "Mapper %s requested post mapping "
                          "instances be created for region requirement %d "
                          "of task %s (ID %lld), but this region requirement "
                          "is restricted. The request is being ignored.",
                          mapper->get_mapper_name(), idx, 
                          get_task_name(), get_unique_id());
          continue;
        }
        if (IS_NO_ACCESS(req))
        {
          REPORT_LEGION_WARNING(LEGION_WARNING_MAPPER_REQUESTED_POST,
                          "Mapper %s requested post mapping "
                          "instances be created for region requirement %d "
                          "of task %s (ID %lld), but this region requirement "
                          "has NO_ACCESS privileges. The request is being "
                          "ignored.", mapper->get_mapper_name(), idx,
                          get_task_name(), get_unique_id());
          continue;
        }
        if (IS_REDUCE(req))
        {
          REPORT_LEGION_WARNING(LEGION_WARNING_MAPPER_REQUESTED_POST,
                          "Mapper %s requested post mapping "
                          "instances be created for region requirement %d "
                          "of task %s (ID %lld), but this region requirement "
                          "has REDUCE privileges. The request is being "
                          "ignored.", mapper->get_mapper_name(), idx,
                          get_task_name(), get_unique_id());
          continue;
        }
        // Convert the post-mapping  
        InstanceSet result;
        RegionTreeID bad_tree = 0;
        std::vector<PhysicalManager*> unacquired;
        bool had_composite = 
          runtime->forest->physical_convert_postmapping(this, req,
                              output.chosen_instances[idx], result, bad_tree,
                              Runtime::unsafe_mapper ? NULL : 
                                get_acquired_instances_ref(),
                              unacquired, !Runtime::unsafe_mapper);
        if (bad_tree > 0)
          REPORT_LEGION_ERROR(ERROR_INVALID_MAPPER_OUTPUT,
                        "Invalid mapper output from 'postmap_task' invocation "
                        "on mapper %s. Mapper provided an instance from region "
                        "tree %d for use in satisfying region requirement %d "
                        "of task %s (ID %lld) whose region is from region tree "
                        "%d.", mapper->get_mapper_name(), bad_tree, idx,
                        get_task_name(), get_unique_id(), 
                        regions[idx].region.get_tree_id())
        if (!unacquired.empty())
        {
          std::map<PhysicalManager*,std::pair<unsigned,bool> > 
            *acquired_instances = get_acquired_instances_ref();
          for (std::vector<PhysicalManager*>::const_iterator uit = 
                unacquired.begin(); uit != unacquired.end(); uit++)
          {
            if (acquired_instances->find(*uit) == acquired_instances->end())
              REPORT_LEGION_ERROR(ERROR_INVALID_MAPPER_OUTPUT,
                            "Invalid mapper output from 'postmap_task' "
                            "invocation on mapper %s. Mapper selected "
                            "physical instance for region requirement "
                            "%d of task %s (ID %lld) which has already "
                            "been collected. If the mapper had properly "
                            "acquired this instance as part of the mapper "
                            "call it would have detected this. Please "
                            "update the mapper to abide by proper mapping "
                            "conventions.", mapper->get_mapper_name(),
                            idx, get_task_name(), get_unique_id())
          }
          // If we did successfully acquire them, still issue the warning
          REPORT_LEGION_WARNING(LEGION_WARNING_MAPPER_FAILED_ACQUIRE,
                          "mapper %s failed to acquires instances "
                          "for region requirement %d of task %s (ID %lld) "
                          "in 'postmap_task' call. You may experience "
                          "undefined behavior as a consequence.",
                          mapper->get_mapper_name(), idx, 
                          get_task_name(), get_unique_id());
        }
        if (had_composite)
        {
          REPORT_LEGION_WARNING(LEGION_WARNING_MAPPER_REQUESTED_COMPOSITE,
                          "Mapper %s requested a composite "
                          "instance be created for region requirement %d "
                          "of task %s (ID %lld) for a post mapping. The "
                          "request is being ignored.",
                          mapper->get_mapper_name(), idx,
                          get_task_name(), get_unique_id());
          continue;
        }
        if (!Runtime::unsafe_mapper)
        {
          std::vector<LogicalRegion> regions_to_check(1, 
                                        regions[idx].region);
          for (unsigned check_idx = 0; check_idx < result.size(); check_idx++)
          {
            if (!result[check_idx].get_manager()->meets_regions(
                                                      regions_to_check))
              REPORT_LEGION_ERROR(ERROR_INVALID_MAPPER_OUTPUT,
                            "Invalid mapper output from invocation of "
                            "'postmap_task' on mapper %s. Mapper specified an "
                            "instance region requirement %d of task %s "
                            "(ID %lld) that does not meet the logical region "
                            "requirement.", mapper->get_mapper_name(), idx, 
                            get_task_name(), get_unique_id())
          }
        }
        if (Runtime::legion_spy_enabled)
          runtime->forest->log_mapping_decision(unique_op_id, idx,
                                                regions[idx], result,
                                                true/*postmapping*/);
        // No restrictions for postmappings
        RestrictInfo empty_restrict_info;
        // Register this with a no-event so that the instance can
        // be used as soon as it is valid from the copy to it
        runtime->forest->physical_register_only(regions[idx], 
                          get_version_info(idx), 
                          empty_restrict_info, this, idx,
                          ApEvent::NO_AP_EVENT/*done immediately*/, 
                          true/*defer add users*/, 
                          true/*need read only locks*/,
                          map_applied_conditions, result, 
                          get_projection_info(idx)
#ifdef DEBUG_LEGION
                          , get_logging_name(), unique_op_id
#endif
                          );
      }
    } 

    //--------------------------------------------------------------------------
    void SingleTask::launch_task(void)
    //--------------------------------------------------------------------------
    {
      DETAILED_PROFILER(runtime, LAUNCH_TASK_CALL);
#ifdef DEBUG_LEGION
      assert(regions.size() == physical_instances.size());
      assert(regions.size() == no_access_regions.size());
#endif 
      // If we have a shard manager that means we were replicated so
      // we just do the launch directly from the shard manager
      if ((shard_manager != NULL) && !is_shard_task())
      {
        // Mark that we've completed execution for this task
        // since the shards will do all the real work
        complete_execution();
        shard_manager->launch();
        return;
      }
      // If we haven't computed our virtual mapping information
      // yet (e.g. because we origin mapped) then we have to
      // do that now
      if (virtual_mapped.size() != regions.size())
      {
        virtual_mapped.resize(regions.size());
        for (unsigned idx = 0; idx < regions.size(); idx++)
          virtual_mapped[idx] = physical_instances[idx].is_virtual_mapping();
      }
      VariantImpl *variant = 
        runtime->find_variant_impl(task_id, selected_variant);
      // STEP 1: Compute the precondition for the task launch
      std::set<ApEvent> wait_on_events;
      if (execution_fence_event.exists())
        wait_on_events.insert(execution_fence_event);
#ifdef LEGION_SPY
      // TODO: teach legion spy how to check the inner task optimization
      // for now we'll just turn it off whenever we are going to be
      // validating the runtime analysis
      const bool do_inner_task_optimization = false;
#else
      const bool do_inner_task_optimization = variant->is_inner();
#endif
      // Get the event to wait on unless we are 
      // doing the inner task optimization
      if (!do_inner_task_optimization)
      {
        for (unsigned idx = 0; idx < regions.size(); idx++)
        {
          if (!virtual_mapped[idx] && !no_access_regions[idx])
            physical_instances[idx].update_wait_on_events(wait_on_events);
        }
      }
      // Now add get all the other preconditions for the launch
      for (unsigned idx = 0; idx < futures.size(); idx++)
      {
        FutureImpl *impl = futures[idx].impl; 
        wait_on_events.insert(impl->get_ready_event());
      }
      for (unsigned idx = 0; idx < grants.size(); idx++)
      {
        GrantImpl *impl = grants[idx].impl;
        wait_on_events.insert(impl->acquire_grant());
      }
      for (unsigned idx = 0; idx < wait_barriers.size(); idx++)
      {
	ApEvent e = 
          Runtime::get_previous_phase(wait_barriers[idx].phase_barrier);
        wait_on_events.insert(e);
      }

      // STEP 2: Set up the task's context
      // If we're a leaf task and we have virtual mappings
      // then it's possible for the application to do inline
      // mappings which require a physical context
      {
        if (!variant->is_leaf() || has_virtual_instances())
          execution_context = initialize_inner_execution_context(variant);
        else
          execution_context = new LeafContext(runtime, this);
        // Add a reference to our execution context
        execution_context->add_reference();
        std::vector<ApUserEvent> unmap_events(regions.size());
        std::vector<RegionRequirement> clone_requirements(regions.size());
        // Make physical regions for each our region requirements
        for (unsigned idx = 0; idx < regions.size(); idx++)
        {
#ifdef DEBUG_LEGION
          assert(regions[idx].handle_type == SINGULAR);
#endif
          // Convert any WRITE_ONLY or WRITE_DISCARD privleges to READ_WRITE
          // This is necessary for any sub-operations which may need to rely
          // on our privileges for determining their own privileges such
          // as inline mappings or acquire and release operations
          if (regions[idx].privilege == WRITE_DISCARD)
            regions[idx].privilege = READ_WRITE;
          // If it was virtual mapper so it doesn't matter anyway.
          if (virtual_mapped[idx] || no_access_regions[idx])
          {
            clone_requirements[idx] = regions[idx];
            localize_region_requirement(clone_requirements[idx]);
            execution_context->add_physical_region(clone_requirements[idx],
                false/*mapped*/, map_id, tag, unmap_events[idx],
                virtual_mapped[idx], physical_instances[idx]);
            // Don't switch coherence modes since we virtually
            // mapped it which means we will map in the parent's
            // context
          }
          else if (do_inner_task_optimization)
          {
            // If this is an inner task then we don't map
            // the region with a physical region, but instead
            // we mark that the unmap event which marks when
            // the region can be used by child tasks should
            // be the ready event.
            clone_requirements[idx] = regions[idx];
            localize_region_requirement(clone_requirements[idx]);
            // Also make the region requirement read-write to force
            // people to wait on the value
            if (!IS_REDUCE(regions[idx]))
              clone_requirements[idx].privilege = READ_WRITE;
            unmap_events[idx] = Runtime::create_ap_user_event();
            execution_context->add_physical_region(clone_requirements[idx],
                    false/*mapped*/, map_id, tag, unmap_events[idx],
                    false/*virtual mapped*/, physical_instances[idx]);
            // Trigger the user event when the region is 
            // actually ready to be used
            std::set<ApEvent> ready_events;
            physical_instances[idx].update_wait_on_events(ready_events);
            ApEvent precondition = Runtime::merge_events(ready_events);
            Runtime::trigger_event(unmap_events[idx], precondition);
          }
          else
          { 
            // If this is not virtual mapped, here is where we
            // switch coherence modes from whatever they are in
            // the enclosing context to exclusive within the
            // context of this task
            clone_requirements[idx] = regions[idx];
            localize_region_requirement(clone_requirements[idx]);
            unmap_events[idx] = Runtime::create_ap_user_event();
            execution_context->add_physical_region(clone_requirements[idx],
                    true/*mapped*/, map_id, tag, unmap_events[idx],
                    false/*virtual mapped*/, physical_instances[idx]);
            // We reset the reference below after we've
            // initialized the local contexts and received
            // back the local instance references
          }
          // Make sure you have the metadata for the region with no access priv
          if (no_access_regions[idx] && regions[idx].region.exists())
            runtime->forest->get_node(clone_requirements[idx].region);
        }
        // Initialize any region tree contexts
        execution_context->initialize_region_tree_contexts(clone_requirements,
            unmap_events, wait_on_events, map_applied_conditions);
      }
      // Merge together all the events for the start condition 
      ApEvent start_condition = Runtime::merge_events(wait_on_events);
      // Take all the locks in order in the proper way
      if (!atomic_locks.empty())
      {
        for (std::map<Reservation,bool>::const_iterator it = 
              atomic_locks.begin(); it != atomic_locks.end(); it++)
        {
          start_condition = Runtime::acquire_ap_reservation(it->first, 
                                          it->second, start_condition);
        }
      }
      // STEP 3: Finally we get to launch the task
      // Mark that we have an outstanding task in this context 
      parent_ctx->increment_pending();
      // If this is a leaf task and we have no virtual instances
      // and the SingleTask sub-type says it is ok
      // we can trigger the task's completion event as soon as
      // the task is done running.  We first need to mark that this
      // is going to occur before actually launching the task to 
      // avoid the race.
      bool perform_chaining_optimization = false; 
      ApUserEvent chain_complete_event;
      if (variant->is_leaf() && !has_virtual_instances() &&
          can_early_complete(chain_complete_event))
        perform_chaining_optimization = true;
      // Note there is a potential scary race condition to be aware of here: 
      // once we launch this task it's possible for this task to run and 
      // clean up before we finish the execution of this function thereby
      // invalidating this SingleTask object's fields.  This means
      // that we need to save any variables we need for after the task
      // launch here on the stack before they can be invalidated.
      ApEvent term_event = get_task_completion();
#ifdef DEBUG_LEGION
      assert(!target_processors.empty());
#endif
      Processor launch_processor = target_processors[0];
      if (target_processors.size() > 1)
      {
        // Find the processor group for all the target processors
        launch_processor = runtime->find_processor_group(target_processors);
      }
      Realm::ProfilingRequestSet profiling_requests;
      // If the mapper requested profiling add that now too
      if (!task_profiling_requests.empty())
      {
        // See if we have any realm requests
        std::set<Realm::ProfilingMeasurementID> realm_measurements;
        for (std::vector<ProfilingMeasurementID>::const_iterator it = 
              task_profiling_requests.begin(); it != 
              task_profiling_requests.end(); it++)
        {
          if ((*it) < Mapping::PMID_LEGION_FIRST)
            realm_measurements.insert((Realm::ProfilingMeasurementID)(*it));
          else if ((*it) == Mapping::PMID_RUNTIME_OVERHEAD)
            execution_context->initialize_overhead_tracker();
          else
            assert(false); // should never get here
        }
        if (!realm_measurements.empty())
        {
          ProfilingResponseBase base(this);
          Realm::ProfilingRequest &request = profiling_requests.add_request(
              runtime->find_utility_group(), LG_LEGION_PROFILING_ID, 
              &base, sizeof(base));
          request.add_measurements(realm_measurements);
          int previous = 
            __sync_fetch_and_add(&outstanding_profiling_requests, 1);
          if ((previous == 1) && !profiling_reported.exists())
            profiling_reported = Runtime::create_rt_user_event();
        }
      }
      if (Runtime::legion_spy_enabled)
      {
        LegionSpy::log_variant_decision(unique_op_id, selected_variant);
#ifdef LEGION_SPY
        if (perform_chaining_optimization)
          LegionSpy::log_operation_events(unique_op_id, start_condition, 
                                          chain_complete_event);
        else
          LegionSpy::log_operation_events(unique_op_id, start_condition, 
                                          get_task_completion());
#endif
        LegionSpy::log_task_priority(unique_op_id, task_priority);
        for (unsigned idx = 0; idx < futures.size(); idx++)
        {
          FutureImpl *impl = futures[idx].impl;
          if (impl->get_ready_event().exists())
            LegionSpy::log_future_use(unique_op_id, impl->get_ready_event());
        }
      }
      ApEvent task_launch_event = variant->dispatch_task(launch_processor, this,
                                 execution_context, start_condition, true_guard,
                                 task_priority, profiling_requests);
      // Finish the chaining optimization if we're doing it
      if (perform_chaining_optimization)
        Runtime::trigger_event(chain_complete_event, task_launch_event);
      // STEP 4: After we've launched the task, then we have to release any 
      // locks that we took for while the task was running.  
      if (!atomic_locks.empty())
      {
        for (std::map<Reservation,bool>::const_iterator it = 
              atomic_locks.begin(); it != atomic_locks.end(); it++)
        {
          Runtime::release_reservation(it->first, term_event);
        }
      }
      // Finally if this is a predicated task and we have a speculative
      // guard then we need to launch a meta task to handle the case
      // where the task misspeculates
      if (false_guard.exists())
      {
        MisspeculationTaskArgs args;
        args.task = this;
        runtime->issue_runtime_meta_task(args, LG_LATENCY_WORK_PRIORITY, 
                                         this, RtEvent(false_guard));
        // Fun little trick here: decrement the outstanding meta-task
        // counts for the mis-speculation task in case it doesn't run
        // If it does run, we'll increment the counts again
#ifdef DEBUG_LEGION
        runtime->decrement_total_outstanding_tasks(
            MisspeculationTaskArgs::TASK_ID, true/*meta*/);
#else
        runtime->decrement_total_outstanding_tasks();
#endif
#ifdef DEBUG_SHUTDOWN_HANG
        __sync_fetch_and_add(
            &runtime->outstanding_counts[MisspeculationTaskArgs::TASK_ID],-1);
#endif
      }
    }

    //--------------------------------------------------------------------------
    void SingleTask::add_copy_profiling_request(
                                           Realm::ProfilingRequestSet &requests)
    //--------------------------------------------------------------------------
    {
      // Nothing to do if we don't have any copy profiling requests
      if (copy_profiling_requests.empty())
        return;
      ProfilingResponseBase base(this);
      Realm::ProfilingRequest &request = requests.add_request(
        runtime->find_utility_group(), LG_LEGION_PROFILING_ID, 
        &base, sizeof(base));
      for (std::vector<ProfilingMeasurementID>::const_iterator it = 
            copy_profiling_requests.begin(); it != 
            copy_profiling_requests.end(); it++)
        request.add_measurement((Realm::ProfilingMeasurementID)(*it));
      int previous = __sync_fetch_and_add(&outstanding_profiling_requests, 1);
      if ((previous == 1) && !profiling_reported.exists())
        profiling_reported = Runtime::create_rt_user_event();
    }

    //--------------------------------------------------------------------------
    void SingleTask::handle_profiling_response(
                                       const Realm::ProfilingResponse &response)
    //--------------------------------------------------------------------------
    {
      if (mapper == NULL)
        mapper = runtime->find_mapper(current_proc, map_id); 
      Mapping::Mapper::TaskProfilingInfo info;
      info.profiling_responses.attach_realm_profiling_response(response);
      if (response.has_measurement<
           Mapping::ProfilingMeasurements::OperationProcessorUsage>())
      {
        info.task_response = true;
        // If we had an overhead tracker 
        // see if this is the callback for the task
        if (execution_context->overhead_tracker != NULL)
        {
          // This is the callback for the task itself
          info.profiling_responses.attach_overhead(
              execution_context->overhead_tracker);
          // Mapper takes ownership
          execution_context->overhead_tracker = NULL;
        }
      }
      else
        info.task_response = false;
      mapper->invoke_task_report_profiling(this, &info);
#ifdef DEBUG_LEGION
      assert(outstanding_profiling_requests > 0);
      assert(profiling_reported.exists());
#endif
      int remaining = __sync_add_and_fetch(&outstanding_profiling_requests, -1);
      if (remaining == 0)
        Runtime::trigger_event(profiling_reported);
    } 

    //--------------------------------------------------------------------------
    InnerContext* SingleTask::initialize_inner_execution_context(VariantImpl *v)
    //--------------------------------------------------------------------------
    {
      InnerContext *inner_ctx = new InnerContext(runtime, this, 
          v->is_inner(), regions, parent_req_indexes, 
          virtual_mapped, unique_op_id);
      if (mapper == NULL)
        mapper = runtime->find_mapper(current_proc, map_id);
      inner_ctx->configure_context(mapper, task_priority);
      return inner_ctx;
    }

    /////////////////////////////////////////////////////////////
    // Multi Task 
    /////////////////////////////////////////////////////////////

    //--------------------------------------------------------------------------
    MultiTask::MultiTask(Runtime *rt)
      : TaskOp(rt)
    //--------------------------------------------------------------------------
    {
    }
    
    //--------------------------------------------------------------------------
    MultiTask::~MultiTask(void)
    //--------------------------------------------------------------------------
    {
    }

    //--------------------------------------------------------------------------
    void MultiTask::activate_multi(void)
    //--------------------------------------------------------------------------
    {
      DETAILED_PROFILER(runtime, ACTIVATE_MULTI_CALL);
      activate_task();
      launch_space = IndexSpace::NO_SPACE;
      internal_space = IndexSpace::NO_SPACE;
      sliced = false;
      redop = 0;
      reduction_op = NULL;
      serdez_redop_fns = NULL;
      reduction_state_size = 0;
      reduction_state = NULL;
      children_complete_invoked = false;
      children_commit_invoked = false;
      predicate_false_result = NULL;
      predicate_false_size = 0;
    }

    //--------------------------------------------------------------------------
    void MultiTask::deactivate_multi(void)
    //--------------------------------------------------------------------------
    {
      DETAILED_PROFILER(runtime, DEACTIVATE_MULTI_CALL);
      if (runtime->profiler != NULL)
        runtime->profiler->register_multi_task(this, task_id);
      deactivate_task();
      if (reduction_state != NULL)
      {
        legion_free(REDUCTION_ALLOC, reduction_state, reduction_state_size);
        reduction_state = NULL;
        reduction_state_size = 0;
      }
      // Remove our reference to the point arguments 
      point_arguments = FutureMap();
      slices.clear(); 
      version_infos.clear();
      restrict_infos.clear();
      projection_infos.clear();
      if (predicate_false_result != NULL)
      {
        legion_free(PREDICATE_ALLOC, predicate_false_result, 
                    predicate_false_size);
        predicate_false_result = NULL;
        predicate_false_size = 0;
      }
      predicate_false_future = Future();
    }

    //--------------------------------------------------------------------------
    bool MultiTask::is_sliced(void) const
    //--------------------------------------------------------------------------
    {
      return sliced;
    }

    //--------------------------------------------------------------------------
    void MultiTask::slice_index_space(void)
    //--------------------------------------------------------------------------
    {
      DETAILED_PROFILER(runtime, SLICE_INDEX_SPACE_CALL);
#ifdef DEBUG_LEGION
      assert(!sliced);
#endif
      sliced = true;
      stealable = false; // cannot steal something that has been sliced
      Mapper::SliceTaskInput input;
      Mapper::SliceTaskOutput output;
      input.domain_is = internal_space;
      runtime->forest->find_launch_space_domain(internal_space, input.domain);
      output.verify_correctness = false;
      if (mapper == NULL)
        mapper = runtime->find_mapper(current_proc, map_id);
      mapper->invoke_slice_task(this, &input, &output);
      if (output.slices.empty())
        REPORT_LEGION_ERROR(ERROR_INVALID_MAPPER_OUTPUT,
                      "Invalid mapper output from invocation of 'slice_task' "
                      "call on mapper %s. Mapper failed to specify an slices "
                      "for task %s (ID %lld).", mapper->get_mapper_name(),
                      get_task_name(), get_unique_id())

#ifdef DEBUG_LEGION
      size_t total_points = 0;
#endif
      for (unsigned idx = 0; idx < output.slices.size(); idx++)
      {
        Mapper::TaskSlice &slice = output.slices[idx]; 
        if (!slice.proc.exists())
          REPORT_LEGION_ERROR(ERROR_INVALID_MAPPER_OUTPUT,
                        "Invalid mapper output from invocation of 'slice_task' "
                        "on mapper %s. Mapper returned a slice for task "
                        "%s (ID %lld) with an invalid processor " IDFMT ".",
                        mapper->get_mapper_name(), get_task_name(),
                        get_unique_id(), slice.proc.id)
        // Check to see if we need to get an index space for this domain
        if (!slice.domain_is.exists() && (slice.domain.get_volume() > 0))
          slice.domain_is = 
            runtime->find_or_create_index_launch_space(slice.domain);
        if (slice.domain_is.get_type_tag() != internal_space.get_type_tag())
          REPORT_LEGION_ERROR(ERROR_INVALID_MAPPER_OUTPUT,
                        "Invalid mapper output from invocation of 'slice_task' "
                        "on mapper %s. Mapper returned slice index space %d "
                        "for task %s (UID %lld) with a different type than "
                        "original index space to be sliced.",
                        mapper->get_mapper_name(), slice.domain_is.get_id(),
                        get_task_name(), get_unique_id());
#ifdef DEBUG_LEGION
        // Check to make sure the domain is not empty
        Domain &d = slice.domain;
        if ((d == Domain::NO_DOMAIN) && slice.domain_is.exists())
          runtime->forest->find_launch_space_domain(slice.domain_is, d);
        bool empty = false;
	size_t volume = d.get_volume();
	if (volume == 0)
	  empty = true;
	else
	  total_points += volume;
        if (empty)
          REPORT_LEGION_ERROR(ERROR_INVALID_MAPPER_OUTPUT,
                        "Invalid mapper output from invocation of 'slice_task' "
                        "on mapper %s. Mapper returned an empty slice for task "
                        "%s (ID %lld).", mapper->get_mapper_name(),
                        get_task_name(), get_unique_id())
#endif
        SliceTask *new_slice = this->clone_as_slice_task(slice.domain_is,
                                                         slice.proc,
                                                         slice.recurse,
                                                         slice.stealable,
                                                         output.slices.size());
        slices.push_back(new_slice);
      }
#ifdef DEBUG_LEGION
      // If the volumes don't match, then something bad happend in the mapper
      if (total_points != input.domain.get_volume())
        REPORT_LEGION_ERROR(ERROR_INVALID_MAPPER_OUTPUT,
                      "Invalid mapper output from invocation of 'slice_task' "
                      "on mapper %s. Mapper returned slices with a total "
                      "volume %ld that does not match the expected volume of "
                      "%zd when slicing task %s (ID %lld).", 
                      mapper->get_mapper_name(), long(total_points),
                      input.domain.get_volume(), 
                      get_task_name(), get_unique_id())
#endif
      if (output.verify_correctness)
      {
        std::vector<IndexSpace> slice_spaces(slices.size());
        for (unsigned idx = 0; idx < output.slices.size(); idx++)
          slice_spaces[idx] = output.slices[idx].domain_is;
        runtime->forest->validate_slicing(internal_space, slice_spaces,
                                          this, mapper);
      }
      trigger_slices(); 
      // If we succeeded and this is an intermediate slice task
      // then we can reclaim it, otherwise, if it is the original
      // index task then we want to keep it around. Note it is safe
      // to call get_task_kind here despite the cleanup race because
      // it is a static property of the object.
      if (get_task_kind() == SLICE_TASK_KIND)
        deactivate();
    }

    //--------------------------------------------------------------------------
    void MultiTask::trigger_slices(void)
    //--------------------------------------------------------------------------
    {
      // Add our slices back into the queue of things that are ready to map
      // or send it to its remote node if necessary
      // Watch out for the cleanup race with some acrobatics here
      // to handle the case where the iterator is invalidated
      std::set<RtEvent> wait_for;
      std::list<SliceTask*>::const_iterator it = slices.begin();
      while (true)
      {
        SliceTask *slice = *it;
        // Have to update this before launching the task to avoid 
        // the clean-up race
        it++;
        const bool done = (it == slices.end());
        // Dumb case for must epoch operations, we need these to 
        // be mapped immediately, mapper be damned
        if (must_epoch != NULL)
        {
          ProcessorManager::TriggerTaskArgs trigger_args;
          trigger_args.op = slice;
          RtEvent done = runtime->issue_runtime_meta_task(trigger_args, 
                                           LG_THROUGHPUT_WORK_PRIORITY, this);
          wait_for.insert(done);
        }
        // Figure out whether this task is local or remote
        else if (!runtime->is_local(slice->target_proc))
        {
          // We can only send it away if it is not origin mapped
          // otherwise it has to stay here until it is fully mapped
          if (!slice->is_origin_mapped())
            runtime->send_task(slice);
          else
            slice->enqueue_ready_task(false/*use target*/);
        }
        else
          slice->enqueue_ready_task(true/*use target*/);
        if (done)
          break;
      }
      // Must-epoch operations are nasty little beasts and have
      // to wait for the effects to finish before returning
      if (!wait_for.empty())
      {
        RtEvent wait_on = Runtime::merge_events(wait_for);
        wait_on.lg_wait();
      }
    }

    //--------------------------------------------------------------------------
    void MultiTask::clone_multi_from(MultiTask *rhs, IndexSpace is,
                                     Processor p, bool recurse, bool stealable)
    //--------------------------------------------------------------------------
    {
      DETAILED_PROFILER(runtime, CLONE_MULTI_CALL);
      this->clone_task_op_from(rhs, p, stealable, false/*duplicate*/);
      this->index_domain = rhs->index_domain;
      this->launch_space = rhs->launch_space;
      this->internal_space = is;
      this->must_epoch_task = rhs->must_epoch_task;
      this->sliced = !recurse;
      this->redop = rhs->redop;
      this->point_arguments = rhs->point_arguments;
      if (this->redop != 0)
      {
        this->reduction_op = rhs->reduction_op;
        this->serdez_redop_fns = rhs->serdez_redop_fns;
        initialize_reduction_state();
      }
      this->restrict_infos = rhs->restrict_infos;
      this->projection_infos = rhs->projection_infos;
      this->predicate_false_future = rhs->predicate_false_future;
      this->predicate_false_size = rhs->predicate_false_size;
      if (this->predicate_false_size > 0)
      {
#ifdef DEBUG_LEGION
        assert(this->predicate_false_result == NULL);
#endif
        this->predicate_false_result = malloc(this->predicate_false_size);
        memcpy(this->predicate_false_result, rhs->predicate_false_result,
               this->predicate_false_size);
      }
      // Copy over the version infos that we need, we can skip this if
      // we are remote and origin mapped
      if (!is_remote() || !is_origin_mapped())
      {
        this->version_infos.resize(rhs->version_infos.size());
        for (unsigned idx = 0; idx < this->version_infos.size(); idx++)
        {
          if (IS_NO_ACCESS(regions[idx]))
            continue;
          this->version_infos[idx] = rhs->version_infos[idx];
        }
      }
    }

    //--------------------------------------------------------------------------
    void MultiTask::trigger_mapping(void)
    //--------------------------------------------------------------------------
    {
      DETAILED_PROFILER(runtime, MULTI_TRIGGER_EXECUTION_CALL);
      if (is_remote())
      {
        // distribute, slice, then map/launch
        if (distribute_task())
        {
          // Still local
          if (is_sliced())
          {
            if (is_origin_mapped())
              launch_task();
            else
              map_and_launch();
          }
          else
            slice_index_space();
        }
      }
      else
      {
        // Not remote
        // If we're doing a must epoch launch then we don't
        // need to early map any regions because any interfering
        // regions that would be handled by this will be handled
        // by the map_must_epoch call
        if (must_epoch == NULL)
          early_map_task();
        if (is_origin_mapped())
        {
          if (is_sliced())
          {
            if (must_epoch != NULL)
              register_must_epoch();
            else
            {
              // See if we're going to send it
              // remotely.  If so we need to do
              // the mapping now.  Otherwise we
              // can defer the mapping until we get
              // on the target processor.
              if (target_proc.exists() && !runtime->is_local(target_proc))
              {
                RtEvent done_mapping = perform_mapping();
                if (done_mapping.exists() && !done_mapping.has_triggered())
                  defer_distribute_task(done_mapping);
                else
                {
#ifdef DEBUG_LEGION
#ifndef NDEBUG
                  bool still_local = 
#endif
#endif
                  distribute_task();
#ifdef DEBUG_LEGION
                  assert(!still_local);
#endif
                }
              }
              else
              {
                // We know that it is staying on one
                // of our local processors.  If it is
                // still this processor then map and run it
                if (distribute_task())
                {
                  // Still local so we can map and launch it
                  map_and_launch();
                }
              }
            }
          }
          else
            slice_index_space();
        }
        else
        {
          if (distribute_task())
          {
            // Still local try slicing, mapping, and launching
            if (is_sliced())
              map_and_launch();
            else
              slice_index_space();
          }
        }
      }
    } 

    //--------------------------------------------------------------------------
    void MultiTask::pack_multi_task(Serializer &rez, AddressSpaceID target)
    //--------------------------------------------------------------------------
    {
      DETAILED_PROFILER(runtime, PACK_MULTI_CALL);
      RezCheck z(rez);
      pack_base_task(rez, target);
      rez.serialize(launch_space);
      rez.serialize(sliced);
      rez.serialize(redop);
    }

    //--------------------------------------------------------------------------
    void MultiTask::unpack_multi_task(Deserializer &derez,
                                      std::set<RtEvent> &ready_events)
    //--------------------------------------------------------------------------
    {
      DETAILED_PROFILER(runtime, UNPACK_MULTI_CALL);
      DerezCheck z(derez);
      unpack_base_task(derez, ready_events); 
      derez.deserialize(launch_space);
      derez.deserialize(sliced);
      derez.deserialize(redop);
      if (redop > 0)
      {
        reduction_op = Runtime::get_reduction_op(redop);
        serdez_redop_fns = Runtime::get_serdez_redop_fns(redop);
        initialize_reduction_state();
      }
    }

    //--------------------------------------------------------------------------
    void MultiTask::initialize_reduction_state(void)
    //--------------------------------------------------------------------------
    {
#ifdef DEBUG_LEGION
      assert(reduction_op != NULL);
      assert(reduction_op->is_foldable);
      assert(reduction_state == NULL);
#endif
      reduction_state_size = reduction_op->sizeof_rhs;
      reduction_state = legion_malloc(REDUCTION_ALLOC, reduction_state_size);
      // If we need to initialize specially, then we do that with a serdez fn
      if (serdez_redop_fns != NULL)
        (*(serdez_redop_fns->init_fn))(reduction_op, reduction_state, 
                                       reduction_state_size);
      else
        reduction_op->init(reduction_state, 1);
    }

    //--------------------------------------------------------------------------
    void MultiTask::fold_reduction_future(const void *result, 
                                          size_t result_size, 
                                          bool owner, bool exclusive)
    //--------------------------------------------------------------------------
    {
      // Apply the reduction operation
#ifdef DEBUG_LEGION
      assert(reduction_op != NULL);
      assert(reduction_op->is_foldable);
      assert(reduction_state != NULL);
#endif
      // Perform the reduction, see if we have to do serdez reductions
      if (serdez_redop_fns != NULL)
      {
        // Need to hold the lock to make the serialize/deserialize
        // process atomic
        AutoLock o_lock(op_lock);
        (*(serdez_redop_fns->fold_fn))(reduction_op, reduction_state,
                                       reduction_state_size, result);
      }
      else
        reduction_op->fold(reduction_state, result, 1, exclusive);

      // If we're the owner, then free the memory
      if (owner)
        free(const_cast<void*>(result));
    } 

    //--------------------------------------------------------------------------
    VersionInfo& MultiTask::get_version_info(unsigned idx)
    //--------------------------------------------------------------------------
    {
#ifdef DEBUG_LEGION
      assert(idx < version_infos.size());
#endif
      return version_infos[idx];
    }

    //--------------------------------------------------------------------------
    RestrictInfo& MultiTask::get_restrict_info(unsigned idx)
    //--------------------------------------------------------------------------
    {
#ifdef DEBUG_LEGION
      assert(idx < restrict_infos.size());
#endif
      return restrict_infos[idx];
    }

    //--------------------------------------------------------------------------
    const ProjectionInfo* MultiTask::get_projection_info(unsigned idx)
    //--------------------------------------------------------------------------
    {
#ifdef DEBUG_LEGION
      assert(idx < projection_infos.size());
#endif
      return &projection_infos[idx]; 
    }

    //--------------------------------------------------------------------------
    const std::vector<VersionInfo>* MultiTask::get_version_infos(void)
    //--------------------------------------------------------------------------
    {
      return &version_infos;
    }

    //--------------------------------------------------------------------------
    const std::vector<RestrictInfo>* MultiTask::get_restrict_infos(void)
    //--------------------------------------------------------------------------
    {
      return &restrict_infos;
    }

    /////////////////////////////////////////////////////////////
    // Individual Task 
    /////////////////////////////////////////////////////////////

    //--------------------------------------------------------------------------
    IndividualTask::IndividualTask(Runtime *rt)
      : SingleTask(rt)
    //--------------------------------------------------------------------------
    {
    }

    //--------------------------------------------------------------------------
    IndividualTask::IndividualTask(const IndividualTask &rhs)
      : SingleTask(NULL)
    //--------------------------------------------------------------------------
    {
      // should never be called
      assert(false);
    }

    //--------------------------------------------------------------------------
    IndividualTask::~IndividualTask(void)
    //--------------------------------------------------------------------------
    {
    }

    //--------------------------------------------------------------------------
    IndividualTask& IndividualTask::operator=(const IndividualTask &rhs)
    //--------------------------------------------------------------------------
    {
      // should never be called
      assert(false);
      return *this;
    }

    //--------------------------------------------------------------------------
    void IndividualTask::activate(void)
    //--------------------------------------------------------------------------
    {
      DETAILED_PROFILER(runtime, ACTIVATE_INDIVIDUAL_CALL);
      activate_individual_task(); 
    }

    //--------------------------------------------------------------------------
    void IndividualTask::activate_individual_task(void)
    //--------------------------------------------------------------------------
    {
      activate_single();
      future_store = NULL;
      future_size = 0;
      predicate_false_result = NULL;
      predicate_false_size = 0;
      orig_task = this;
      remote_owner_uid = 0;
      remote_completion_event = get_completion_event();
      remote_unique_id = get_unique_id();
      sent_remotely = false;
      remote_replicate = false;
      top_level_task = false;
      need_intra_task_alias_analysis = true;
    }

    //--------------------------------------------------------------------------
    void IndividualTask::deactivate(void)
    //--------------------------------------------------------------------------
    {
      DETAILED_PROFILER(runtime, DEACTIVATE_INDIVIDUAL_CALL);
      deactivate_individual_task(); 
      runtime->free_individual_task(this);
    }

    //--------------------------------------------------------------------------
    void IndividualTask::deactivate_individual_task(void)
    //--------------------------------------------------------------------------
    {
      deactivate_single();
      if (future_store != NULL)
      {
        legion_free(FUTURE_RESULT_ALLOC, future_store, future_size);
        future_store = NULL;
        future_size = 0;
      }
      if (predicate_false_result != NULL)
      {
        legion_free(PREDICATE_ALLOC, predicate_false_result, 
                    predicate_false_size);
        predicate_false_result = NULL;
        predicate_false_size = 0;
      }
      // Remove our reference on the future
      result = Future();
      predicate_false_future = Future();
      privilege_paths.clear();
      version_infos.clear();
      restrict_infos.clear();
      if (!acquired_instances.empty())
        release_acquired_instances(acquired_instances); 
      acquired_instances.clear();
      restrict_postconditions.clear();
    }

    //--------------------------------------------------------------------------
    Future IndividualTask::initialize_task(TaskContext *ctx,
                                           const TaskLauncher &launcher,
                                           bool check_privileges,
                                           bool track /*=true*/)
    //--------------------------------------------------------------------------
    {
      parent_ctx = ctx;
      task_id = launcher.task_id;
      indexes = launcher.index_requirements;
      regions = launcher.region_requirements;
      futures = launcher.futures;
      // Can't update these here in case we get restricted postconditions
      grants = launcher.grants;
      wait_barriers = launcher.wait_barriers;
      arrive_barriers = launcher.arrive_barriers;
      arglen = launcher.argument.get_size();
      if (arglen > 0)
      {
        args = legion_malloc(TASK_ARGS_ALLOC, arglen);
        memcpy(args,launcher.argument.get_ptr(),arglen);
      }
      map_id = launcher.map_id;
      tag = launcher.tag;
      index_point = launcher.point;
      index_domain = Domain(index_point, index_point);
      is_index_space = false;
      initialize_base_task(ctx, track, launcher.static_dependences,
                           launcher.predicate, task_id);
      remote_owner_uid = ctx->get_unique_id();
      need_intra_task_alias_analysis = !launcher.independent_requirements;
      if (launcher.predicate != Predicate::TRUE_PRED)
      {
        if (launcher.predicate_false_future.impl != NULL)
          predicate_false_future = launcher.predicate_false_future;
        else
        {
          predicate_false_size = launcher.predicate_false_result.get_size();
          if (predicate_false_size == 0)
          {
            // TODO: Put this check back in
#if 0
            if (variants->return_size > 0)
              log_run.error("Predicated task launch for task %s "
                                  "in parent task %s (UID %lld) has non-void "
                                  "return type but no default value for its "
                                  "future if the task predicate evaluates to "
                                  "false.  Please set either the "
                                  "'predicate_false_result' or "
                                  "'predicate_false_future' fields of the "
                                  "TaskLauncher struct.",
                                  get_task_name(), ctx->get_task_name(),
                                  ctx->get_unique_id())
#endif
          }
          else
          {
            // TODO: Put this check back in
#ifdef PERFORM_PREDICATE_SIZE_CHECKS
            if (predicate_false_size != variants->return_size)
              REPORT_LEGION_ERROR(ERROR_PREDICATED_TASK_LAUNCH,
                            "Predicated task launch for task %s "
                                 "in parent task %s (UID %lld) has predicated "
                                 "false return type of size %ld bytes, but the "
                                 "expected return size is %ld bytes.",
                                 get_task_name(), parent_ctx->get_task_name(),
                                 parent_ctx->get_unique_id(),
                                 predicate_false_size, variants->return_size)
#endif
#ifdef DEBUG_LEGION
            assert(predicate_false_result == NULL);
#endif
            predicate_false_result = 
              legion_malloc(PREDICATE_ALLOC, predicate_false_size);
            memcpy(predicate_false_result, 
                   launcher.predicate_false_result.get_ptr(),
                   predicate_false_size);
          }
        }
      }
      if (check_privileges)
        perform_privilege_checks();
      // Get a future from the parent context to use as the result
      result = Future(new FutureImpl(runtime, true/*register*/,
            runtime->get_available_distributed_id(), 
            runtime->address_space, this));
      check_empty_field_requirements(); 
      if (Runtime::legion_spy_enabled)
      {
        LegionSpy::log_individual_task(parent_ctx->get_unique_id(),
                                       unique_op_id,
                                       task_id, get_task_name());
        for (std::vector<PhaseBarrier>::const_iterator it = 
              launcher.wait_barriers.begin(); it !=
              launcher.wait_barriers.end(); it++)
        {
          ApEvent e = Runtime::get_previous_phase(it->phase_barrier);
          LegionSpy::log_phase_barrier_wait(unique_op_id, e);
        }
        LegionSpy::log_future_creation(unique_op_id, 
              result.impl->get_ready_event(), index_point);
      }
      return result;
    }

    //--------------------------------------------------------------------------
    void IndividualTask::set_top_level(void)
    //--------------------------------------------------------------------------
    {
      this->top_level_task = true;
      // Top-level tasks never do dependence analysis, so we
      // need to complete those stages now
      resolve_speculation();
    } 

    //--------------------------------------------------------------------------
    void IndividualTask::trigger_prepipeline_stage(void)
    //--------------------------------------------------------------------------
    {
      // First compute the parent indexes
      compute_parent_indexes();
      privilege_paths.resize(regions.size());
      for (unsigned idx = 0; idx < regions.size(); idx++)
        initialize_privilege_path(privilege_paths[idx], regions[idx]);
      update_no_access_regions();
      if (!options_selected)
      {
        const bool inline_task = select_task_options();
        if (inline_task) 
        {
          REPORT_LEGION_WARNING(LEGION_WARNING_MAPPER_REQUESTED_INLINE,
                          "Mapper %s requested to inline task %s "
                          "(UID %lld) but the 'enable_inlining' option was "
                          "not set on the task launcher so the request is "
                          "being ignored", mapper->get_mapper_name(),
                          get_task_name(), get_unique_id());
        }
      }
      // If we have a trace, it is unsound to do this until the dependence
      // analysis stage when all the operations are serialized in order
      if (need_intra_task_alias_analysis)
      {
        LegionTrace *local_trace = get_trace();
        if (local_trace == NULL)
          perform_intra_task_alias_analysis(false/*tracing*/, NULL/*trace*/,
                                            privilege_paths);
      }
      if (Runtime::legion_spy_enabled)
      {
        for (unsigned idx = 0; idx < regions.size(); idx++)
        {
          log_requirement(unique_op_id, idx, regions[idx]);
        }
      }
    }

    //--------------------------------------------------------------------------
    void IndividualTask::trigger_dependence_analysis(void)
    //--------------------------------------------------------------------------
    {
      perform_base_dependence_analysis();
      ProjectionInfo projection_info;
      for (unsigned idx = 0; idx < regions.size(); idx++)
      {
        runtime->forest->perform_dependence_analysis(this, idx, regions[idx], 
                                                     restrict_infos[idx],
                                                     version_infos[idx],
                                                     projection_info,
                                                     privilege_paths[idx]);
      }
    }

    //--------------------------------------------------------------------------
    void IndividualTask::perform_base_dependence_analysis(void)
    //--------------------------------------------------------------------------
    {
#ifdef DEBUG_LEGION
      assert(privilege_paths.size() == regions.size());
#endif
      // If we have a trace we do our alias analysis now
      if (need_intra_task_alias_analysis)
      {
        LegionTrace *local_trace = get_trace();
        if (local_trace != NULL)
          perform_intra_task_alias_analysis(is_tracing(), local_trace,
                                            privilege_paths);
      }
      // To be correct with the new scheduler we also have to 
      // register mapping dependences on futures
      for (std::vector<Future>::const_iterator it = futures.begin();
            it != futures.end(); it++)
      {
#ifdef DEBUG_LEGION
        assert(it->impl != NULL);
#endif
        it->impl->register_dependence(this);
#ifdef LEGION_SPY
        if (it->impl->producer_op != NULL)
          LegionSpy::log_mapping_dependence(
              parent_ctx->get_unique_id(), it->impl->producer_uid, 0,
              get_unique_id(), 0, TRUE_DEPENDENCE);
#endif
      }
      if (predicate_false_future.impl != NULL)
      {
        predicate_false_future.impl->register_dependence(this);
#ifdef LEGION_SPY
        if (predicate_false_future.impl->producer_op != NULL)
          LegionSpy::log_mapping_dependence(
              parent_ctx->get_unique_id(), 
              predicate_false_future.impl->producer_uid, 0,
              get_unique_id(), 0, TRUE_DEPENDENCE);
#endif
      }
      // Also have to register any dependences on our predicate
      register_predicate_dependence();
      restrict_infos.resize(regions.size());
      version_infos.resize(regions.size());
    }

    //--------------------------------------------------------------------------
    void IndividualTask::trigger_ready(void)
    //--------------------------------------------------------------------------
    {
      // Dumb case for must epoch operations, we need these to 
      // be mapped immediately, mapper be damned
      if (must_epoch != NULL)
      {
        ProcessorManager::TriggerTaskArgs trigger_args;
        trigger_args.op = this;
        runtime->issue_runtime_meta_task(trigger_args, 
                                         LG_THROUGHPUT_WORK_PRIORITY, this);
      }
      // Figure out whether this task is local or remote
      else if (!runtime->is_local(target_proc))
      {
        // We can only send it away if it is not origin mapped
        // otherwise it has to stay here until it is fully mapped
        if (!is_origin_mapped())
          runtime->send_task(this);
        else
          enqueue_ready_task(false/*use target*/);
      }
      else
        enqueue_ready_task(true/*use target*/);
    }

    //--------------------------------------------------------------------------
    RtEvent IndividualTask::perform_versioning_analysis(void)
    //--------------------------------------------------------------------------
    {
#ifdef DEBUG_LEGION
      assert(regions.size() == version_infos.size());
#endif
      std::set<RtEvent> ready_events;
      // If we're remote we're going to have to recompute our privilege
      // paths otherwise we can use our existing privilege paths
      if (is_remote())
      {
        // If we're remote and origin mapped, then we are already done
        if (is_origin_mapped())
          return RtEvent::NO_RT_EVENT;
        for (unsigned idx = 0; idx < regions.size(); idx++)
        {
          if (early_mapped_regions.find(idx) != early_mapped_regions.end())
            continue;
          VersionInfo &version_info = version_infos[idx];
          if (version_info.has_physical_states())
            continue;
          RegionTreePath privilege_path;
          initialize_privilege_path(privilege_path, regions[idx]);
          runtime->forest->perform_versioning_analysis(this, idx, regions[idx],
                                                       privilege_path,
                                                       version_info,
                                                       ready_events);
        }
      }
      else
      {
        for (unsigned idx = 0; idx < regions.size(); idx++)
        {
          if (early_mapped_regions.find(idx) != early_mapped_regions.end())
            continue;
          VersionInfo &version_info = version_infos[idx];
          if (version_info.has_physical_states())
            continue;
          runtime->forest->perform_versioning_analysis(this, idx, regions[idx],
                                                       privilege_paths[idx],
                                                       version_info,
                                                       ready_events);
        }
      }
      if (!ready_events.empty())
        return Runtime::merge_events(ready_events);
      return RtEvent::NO_RT_EVENT;
    }

    //--------------------------------------------------------------------------
    void IndividualTask::report_interfering_requirements(unsigned idx1, 
                                                         unsigned idx2)
    //--------------------------------------------------------------------------
    {
#if 1
      REPORT_LEGION_ERROR(ERROR_ALIASED_INTERFERING_REGION,
                    "Aliased and interfering region requirements for "
                    "individual tasks are not permitted. Region requirements "
                    "%d and %d of task %s (UID %lld) in parent task %s "
                    "(UID %lld) are interfering.", idx1, idx2, get_task_name(),
                    get_unique_id(), parent_ctx->get_task_name(),
                    parent_ctx->get_unique_id())
#else
      REPORT_LEGION_WARNING(LEGION_WARNING_REGION_REQUIREMENTS_INDIVIDUAL,
                      "Region requirements %d and %d of individual task "
                      "%s (UID %lld) in parent task %s (UID %lld) are "
                      "interfering.  This behavior is currently "
                      "undefined. You better really know what you are "
                      "doing.", idx1, idx2, get_task_name(), 
                      get_unique_id(), parent_ctx->get_task_name(), 
                      parent_ctx->get_unique_id())
#endif
    }

    //--------------------------------------------------------------------------
    std::map<PhysicalManager*,std::pair<unsigned,bool> >* 
                                IndividualTask::get_acquired_instances_ref(void)
    //--------------------------------------------------------------------------
    {
      return &acquired_instances;
    }

    //--------------------------------------------------------------------------
    void IndividualTask::record_restrict_postcondition(ApEvent postcondition)
    //--------------------------------------------------------------------------
    {
      restrict_postconditions.insert(postcondition);
    }

    //--------------------------------------------------------------------------
    void IndividualTask::resolve_false(bool speculated, bool launched)
    //--------------------------------------------------------------------------
    {
      // If we already launched, then return, otherwise continue
      // through and do the work to clean up the task 
      if (launched)
        return;
      // Set the future to the false result
      RtEvent execution_condition;
      if (predicate_false_future.impl != NULL)
      {
        ApEvent wait_on = predicate_false_future.impl->get_ready_event();
        if (wait_on.has_triggered())
        {
          const size_t result_size = 
            check_future_size(predicate_false_future.impl);
          if (result_size > 0)
            result.impl->set_result(
                predicate_false_future.impl->get_untyped_result(true),
                result_size, false/*own*/);
        }
        else
        {
          // Add references so they aren't garbage collected
          result.impl->add_base_gc_ref(DEFERRED_TASK_REF, this);
          predicate_false_future.impl->add_base_gc_ref(DEFERRED_TASK_REF, this);
          Runtime::DeferredFutureSetArgs args;
          args.target = result.impl;
          args.result = predicate_false_future.impl;
          args.task_op = this;
          execution_condition = 
            runtime->issue_runtime_meta_task(args,LG_LATENCY_WORK_PRIORITY,this,
                                             Runtime::protect_event(wait_on));
        }
      }
      else
      {
        if (predicate_false_size > 0)
          result.impl->set_result(predicate_false_result,
                                  predicate_false_size, false/*own*/);
      }
      // Then clean up this task instance
      complete_mapping();
      complete_execution(execution_condition);
      resolve_speculation();
      trigger_children_complete();
    }

    //--------------------------------------------------------------------------
    void IndividualTask::early_map_task(void)
    //--------------------------------------------------------------------------
    {
      // Nothing to do for now
    }

    //--------------------------------------------------------------------------
    bool IndividualTask::distribute_task(void)
    //--------------------------------------------------------------------------
    {
      if (target_proc.exists() && (target_proc != current_proc))
      {
        runtime->send_task(this);
        return false;
      }
      return true;
    }

    //--------------------------------------------------------------------------
    RtEvent IndividualTask::perform_must_epoch_version_analysis(
                                                             MustEpochOp *owner)
    //--------------------------------------------------------------------------
    {
      // No need to do anything here, we'll do it as part of perform_mapping
      return RtEvent::NO_RT_EVENT;
    }

    //--------------------------------------------------------------------------
    RtEvent IndividualTask::perform_mapping(
                                         MustEpochOp *must_epoch_owner/*=NULL*/)
    //--------------------------------------------------------------------------
    {
      DETAILED_PROFILER(runtime, INDIVIDUAL_PERFORM_MAPPING_CALL);
      // See if we need to do any versioning computations first
      RtEvent version_ready_event = perform_versioning_analysis();
      if (version_ready_event.exists() && !version_ready_event.has_triggered())
        return defer_perform_mapping(version_ready_event, must_epoch_owner);
      // Now try to do the mapping, we can just use our completion
      // event since we know this task will object will be active
      // throughout the duration of the computation
      map_all_regions(get_task_completion(), must_epoch_owner);
      // If we mapped, then we are no longer stealable
      stealable = false;
      // Also flush out physical regions
      for (unsigned idx = 0; idx < version_infos.size(); idx++)
        if (!virtual_mapped[idx] && !no_access_regions[idx])
          version_infos[idx].apply_mapping(map_applied_conditions);
      // We can now apply any arrives or releases
      if (!arrive_barriers.empty() || !grants.empty())
      {
        ApEvent done_event = get_task_completion();
        if (!restrict_postconditions.empty())
        {
          restrict_postconditions.insert(done_event);
          done_event = Runtime::merge_events(restrict_postconditions);
        }
        for (unsigned idx = 0; idx < grants.size(); idx++)
          grants[idx].impl->register_operation(done_event);
        for (std::vector<PhaseBarrier>::const_iterator it = 
              arrive_barriers.begin(); it != arrive_barriers.end(); it++)
          Runtime::phase_barrier_arrive(*it, 1/*count*/, done_event);
      }
      // If we succeeded in mapping and everything was mapped
      // then we get to mark that we are done mapping
      if ((shard_manager == NULL) && is_leaf() && !has_virtual_instances())
      {
        RtEvent applied_condition;
        if (!map_applied_conditions.empty())
        {
          applied_condition = Runtime::merge_events(map_applied_conditions);
          map_applied_conditions.clear();
        }
        if (is_remote())
        {
          // Send back the message saying that we finished mapping
          Serializer rez;
          // Only need to send back the pointer to the task instance
          rez.serialize(orig_task);
          rez.serialize(applied_condition);
          // Special case for control replication when we have to 
          // also return the version numbers for broadcast
          if (remote_replicate)
            pack_remote_versions(rez);
          runtime->send_individual_remote_mapped(orig_proc, rez);
        }
        // Mark that we have completed mapping
        complete_mapping(applied_condition);
        if (!acquired_instances.empty())
          release_acquired_instances(acquired_instances);
      }
      return RtEvent::NO_RT_EVENT;
    }

    //--------------------------------------------------------------------------
    bool IndividualTask::is_stealable(void) const
    //--------------------------------------------------------------------------
    {
      return ((!map_origin) && stealable);
    }

    //--------------------------------------------------------------------------
    bool IndividualTask::has_restrictions(unsigned idx, LogicalRegion handle)
    //--------------------------------------------------------------------------
    {
#ifdef DEBUG_LEGION
      assert(idx < restrict_infos.size());
#endif
      // We know that if there are any restrictions they directly apply
      return restrict_infos[idx].has_restrictions();
    }

    //--------------------------------------------------------------------------
    bool IndividualTask::can_early_complete(ApUserEvent &chain_event)
    //--------------------------------------------------------------------------
    {
      if (is_remote())
        return false;
      if (!restrict_postconditions.empty())
        return false;
      // Otherwise we're going to do it mark that we
      // don't need to trigger the underlying completion event.
      // Note we need to do this now to avoid any race condition.
      need_completion_trigger = false;
      chain_event = completion_event;
      return true;
    }

    //--------------------------------------------------------------------------
    VersionInfo& IndividualTask::get_version_info(unsigned idx)
    //--------------------------------------------------------------------------
    {
#ifdef DEBUG_LEGION
      assert(idx < version_infos.size());
#endif
      return version_infos[idx];
    }

    //--------------------------------------------------------------------------
    RestrictInfo& IndividualTask::get_restrict_info(unsigned idx)
    //--------------------------------------------------------------------------
    {
#ifdef DEBUG_LEGION
      assert(idx < restrict_infos.size());
#endif
      return restrict_infos[idx];
    }

    //--------------------------------------------------------------------------
    const ProjectionInfo* IndividualTask::get_projection_info(unsigned idx)
    //--------------------------------------------------------------------------
    {
      return NULL;
    }

    //--------------------------------------------------------------------------
    const std::vector<VersionInfo>* IndividualTask::get_version_infos(void)
    //--------------------------------------------------------------------------
    {
      return &version_infos;
    }

    //--------------------------------------------------------------------------
    const std::vector<RestrictInfo>* IndividualTask::get_restrict_infos(void)
    //--------------------------------------------------------------------------
    {
      return &restrict_infos;
    }

    //--------------------------------------------------------------------------
    RegionTreePath& IndividualTask::get_privilege_path(unsigned idx)
    //--------------------------------------------------------------------------
    {
#ifdef DEBUG_LEGION
      assert(idx < privilege_paths.size());
#endif
      return privilege_paths[idx];
    }

    //--------------------------------------------------------------------------
    ApEvent IndividualTask::get_task_completion(void) const
    //--------------------------------------------------------------------------
    {
      if (is_remote())
        return remote_completion_event;
      else
        return completion_event;
    }

    //--------------------------------------------------------------------------
    TaskOp::TaskKind IndividualTask::get_task_kind(void) const
    //--------------------------------------------------------------------------
    {
      return INDIVIDUAL_TASK_KIND;
    } 

    //--------------------------------------------------------------------------
    void IndividualTask::trigger_task_complete(void)
    //--------------------------------------------------------------------------
    {
      DETAILED_PROFILER(runtime, INDIVIDUAL_TRIGGER_COMPLETE_CALL);
      // Remove profiling our guard and trigger the profiling event if necessary
      if ((__sync_add_and_fetch(&outstanding_profiling_requests, -1) == 0) &&
          profiling_reported.exists())
        Runtime::trigger_event(profiling_reported);
      // Release any restrictions we might have had
      if ((execution_context != NULL) && execution_context->has_restrictions())
        execution_context->release_restrictions();
      // For remote cases we have to keep track of the events for
      // returning any created logical state, we can't commit until
      // it is returned or we might prematurely release the references
      // that we hold on the version state objects
      if (!is_remote())
      {
        // Pass back our created and deleted operations
        if (!top_level_task && (execution_context != NULL))
          execution_context->return_privilege_state(parent_ctx);
        // The future has already been set so just trigger it
        result.impl->complete_future();
      }
      else
      {
        Serializer rez;
        pack_remote_complete(rez);
        runtime->send_individual_remote_complete(orig_proc,rez);
      }
      // Invalidate any state that we had if we didn't already
      if (execution_context != NULL)
        execution_context->invalidate_region_tree_contexts();
      // See if we need to trigger that our children are complete
      // Note it is only safe to do this if we were not sent remotely
      bool need_commit = false;
      if (!sent_remotely && (execution_context != NULL))
        need_commit = execution_context->attempt_children_commit();
      if (must_epoch != NULL)
        must_epoch->notify_subop_complete(this);
      // Mark that this operation is complete
      complete_operation();
      if (need_commit)
        trigger_children_committed();
    }

    //--------------------------------------------------------------------------
    void IndividualTask::trigger_task_commit(void)
    //--------------------------------------------------------------------------
    {
      DETAILED_PROFILER(runtime, INDIVIDUAL_TRIGGER_COMMIT_CALL);
      if (is_remote())
      {
        Serializer rez;
        pack_remote_commit(rez);
        runtime->send_individual_remote_commit(orig_proc,rez);
      }
      // We can release our version infos now
      for (std::vector<VersionInfo>::iterator it = version_infos.begin();
            it != version_infos.end(); it++)
      {
        it->clear();
      }
      if (must_epoch != NULL)
        must_epoch->notify_subop_commit(this);
      commit_operation(true/*deactivate*/, profiling_reported);
    }

    //--------------------------------------------------------------------------
    void IndividualTask::handle_future(const void *res, size_t res_size,
                                       bool owned)
    //--------------------------------------------------------------------------
    {
      // Save our future value so we can set it or send it back later
      if (is_remote())
      {
        if (owned)
        {
          future_store = const_cast<void*>(res);
          future_size = res_size;
        }
        else
        {
          future_size = res_size;
          future_store = legion_malloc(FUTURE_RESULT_ALLOC, future_size);
          memcpy(future_store,res,future_size);
        }
      }
      else
      {
        // Set our future, but don't trigger it yet
        if (must_epoch == NULL)
          result.impl->set_result(res, res_size, owned);
        else
          must_epoch->set_future(index_point, res, res_size, owned);
      }
    }

    //--------------------------------------------------------------------------
    void IndividualTask::handle_post_mapped(RtEvent mapped_precondition)
    //--------------------------------------------------------------------------
    {
      DETAILED_PROFILER(runtime, INDIVIDUAL_POST_MAPPED_CALL);
      // If this is a remote task then
      // we need to wait before completing our mapping
      if (!mapped_precondition.has_triggered())
      {
        SingleTask::DeferredPostMappedArgs args;
        args.task = this;
        runtime->issue_runtime_meta_task(args, LG_THROUGHPUT_DEFERRED_PRIORITY,
                                         this, mapped_precondition);
        return;
      }
      if (Runtime::legion_spy_enabled && (execution_context != NULL))
        execution_context->log_created_requirements();
      // We used to have to apply our virtual state here, but that is now
      // done when the virtual instances are returned in return_virtual_task
      // If we have any virtual instances then we need to apply
      // the changes for them now
      if (!is_remote())
      {
        if (!acquired_instances.empty())
          release_acquired_instances(acquired_instances);
        if (!map_applied_conditions.empty())
          complete_mapping(Runtime::merge_events(map_applied_conditions));
        else 
          complete_mapping();
        return;
      }
      RtEvent applied_condition;
      if (!map_applied_conditions.empty())
        applied_condition = Runtime::merge_events(map_applied_conditions);
      // Send back the message saying that we finished mapping
      Serializer rez;
      // Only need to send back the pointer to the task instance
      rez.serialize(orig_task);
      rez.serialize(applied_condition);
      // Special case for control replication when we have to 
      // also return the version numbers for broadcast
      if (remote_replicate)
        pack_remote_versions(rez);
      runtime->send_individual_remote_mapped(orig_proc, rez);
      // Now we can complete this task
      if (!acquired_instances.empty())
        release_acquired_instances(acquired_instances);
      complete_mapping(applied_condition);
    } 

    //--------------------------------------------------------------------------
    void IndividualTask::handle_misspeculation(void)
    //--------------------------------------------------------------------------
    {
      // First thing: increment the meta-task counts since we decremented
      // them in case we didn't end up running
#ifdef DEBUG_LEGION
      runtime->increment_total_outstanding_tasks(
          MisspeculationTaskArgs::TASK_ID, true/*meta*/);
#else
      runtime->increment_total_outstanding_tasks();
#endif
#ifdef DEBUG_SHUTDOWN_HANG
      __sync_fetch_and_add(
            &runtime->outstanding_counts[MisspeculationTaskArgs::TASK_ID],1);
#endif
      // Pretend like we executed the task
      execution_context->begin_task();
      if (predicate_false_future.impl != NULL)
      {
        // Wait for the future to be ready
        ApEvent wait_on = predicate_false_future.impl->get_ready_event();
        wait_on.lg_wait();
        void *ptr = predicate_false_future.impl->get_untyped_result(true);
        size_t size = predicate_false_future.impl->get_untyped_size();
        execution_context->end_task(ptr, size, false/*owned*/); 
      }
      else
        execution_context->end_task(predicate_false_result,
                                    predicate_false_size, false/*owned*/);
    }

    //--------------------------------------------------------------------------
    void IndividualTask::record_reference_mutation_effect(RtEvent event)
    //--------------------------------------------------------------------------
    {
      map_applied_conditions.insert(event);
    }

    //--------------------------------------------------------------------------
    void IndividualTask::perform_physical_traversal(unsigned idx, 
                                      RegionTreeContext ctx, InstanceSet &valid)
    //--------------------------------------------------------------------------
    {
      runtime->forest->physical_premap_only(this, idx, regions[idx], 
                                            version_infos[idx], valid);
    }

    //--------------------------------------------------------------------------
    bool IndividualTask::pack_task(Serializer &rez, Processor target)
    //--------------------------------------------------------------------------
    {
      DETAILED_PROFILER(runtime, INDIVIDUAL_PACK_TASK_CALL);
      // Check to see if we are stealable, if not and we have not
      // yet been sent remotely, then send the state now
      AddressSpaceID addr_target = runtime->find_address_space(target);
      RezCheck z(rez);
      pack_single_task(rez, addr_target);
      rez.serialize(orig_task);
      rez.serialize(remote_completion_event);
      rez.serialize(remote_unique_id);
      rez.serialize(remote_owner_uid);
      rez.serialize(top_level_task);
      if (!is_remote())
      {
        // We're a remote replicate if we're replicated and we're
        // not part of a must epoch launch which is handled differently
        if (is_repl_individual_task() && (must_epoch == NULL))
          rez.serialize<bool>(true);
        else
          rez.serialize<bool>(false);
      }
      else
        rez.serialize<bool>(remote_replicate);
      if (!is_origin_mapped())
      {
        // have to pack all version info (e.g. split masks)
        std::vector<bool> full_version_infos(regions.size(), true);
        pack_version_infos(rez, version_infos, full_version_infos);
      }
      else
        pack_version_infos(rez, version_infos, virtual_mapped);
      pack_restrict_infos(rez, restrict_infos);
      if (predicate_false_future.impl != NULL)
        rez.serialize(predicate_false_future.impl->did);
      else
        rez.serialize<DistributedID>(0);
      rez.serialize(predicate_false_size);
      if (predicate_false_size > 0)
        rez.serialize(predicate_false_result, predicate_false_size);
      // Mark that we sent this task remotely
      sent_remotely = true;
      // If this task is remote, then deactivate it, otherwise
      // we're local so we don't want to be deactivated for when
      // return messages get sent back.
      return is_remote();
    }

    //--------------------------------------------------------------------------
    bool IndividualTask::unpack_task(Deserializer &derez, Processor current,
                                     std::set<RtEvent> &ready_events)
    //--------------------------------------------------------------------------
    {
      DETAILED_PROFILER(runtime, INDIVIDUAL_UNPACK_TASK_CALL);
      DerezCheck z(derez);
      unpack_single_task(derez, ready_events);
      derez.deserialize(orig_task);
      derez.deserialize(remote_completion_event);
      derez.deserialize(remote_unique_id);
      set_current_proc(current);
      derez.deserialize(remote_owner_uid);
      derez.deserialize(top_level_task);
      derez.deserialize(remote_replicate);
      unpack_version_infos(derez, version_infos, ready_events);
      unpack_restrict_infos(derez, restrict_infos, ready_events);
      // Quick check to see if we've been sent back to our original node
      if (!is_remote())
      {
#ifdef DEBUG_LEGION
        // Need to make the deserializer happy in debug mode
        // 2 *sizeof(size_t) since we're two DerezChecks deep
        derez.advance_pointer(derez.get_remaining_bytes() - 2*sizeof(size_t));
#endif
        // If we were sent back then mark that we are no longer remote
        orig_task->sent_remotely = false;
        // Put the original instance back on the mapping queue and
        // deactivate this version of the task
        runtime->add_to_ready_queue(current_proc, orig_task);
        deactivate();
        return false;
      }
      // Unpack the predicate false infos
      DistributedID pred_false_did;
      derez.deserialize(pred_false_did);
      if (pred_false_did != 0)
      {
        WrapperReferenceMutator mutator(ready_events);
        FutureImpl *impl = 
          runtime->find_or_create_future(pred_false_did, &mutator);
        impl->add_base_gc_ref(FUTURE_HANDLE_REF, &mutator);
        predicate_false_future = Future(impl, false/*need reference*/);
      }
      derez.deserialize(predicate_false_size);
      if (predicate_false_size > 0)
      {
#ifdef DEBUG_LEGION
        assert(predicate_false_result == NULL);
#endif
        predicate_false_result = malloc(predicate_false_size);
        derez.deserialize(predicate_false_result, predicate_false_size);
      }
      // Figure out what our parent context is
      parent_ctx = runtime->find_context(remote_owner_uid);
      // Set our parent task for the user
      parent_task = parent_ctx->get_task();
      // Check to see if we had no virtual mappings and everything
      // was pre-mapped and we're remote then we can mark this
      // task as being mapped
      if (is_origin_mapped() && is_leaf())
        complete_mapping();
      // Have to do this before resolving speculation in case
      // we get cleaned up after the resolve speculation call
      if (Runtime::legion_spy_enabled)
      {
        LegionSpy::log_point_point(remote_unique_id, get_unique_id());
#ifdef LEGION_SPY
        LegionSpy::log_event_dependence(completion_event, 
                                        remote_completion_event);
#endif
      }
      // If we're remote, we've already resolved speculation for now
      resolve_speculation();
      // Return true to add ourselves to the ready queue
      return true;
    }

    //--------------------------------------------------------------------------
    void IndividualTask::pack_as_shard_task(Serializer &rez,AddressSpace target)
    //--------------------------------------------------------------------------
    {
      pack_single_task(rez, target);
      // We know we are mapped so pack the version infos and restrictions
      pack_version_infos(rez, version_infos, virtual_mapped);
      pack_restrict_infos(rez, restrict_infos);
      // Finally pack our context information
      rez.serialize(remote_owner_uid);
    }

    //--------------------------------------------------------------------------
    void IndividualTask::perform_inlining(void)
    //--------------------------------------------------------------------------
    {
      // See if there is anything that we need to wait on before running
      std::set<ApEvent> wait_on_events;
      for (unsigned idx = 0; idx < futures.size(); idx++)
      {
        FutureImpl *impl = futures[idx].impl; 
        wait_on_events.insert(impl->ready_event);
      }
      for (unsigned idx = 0; idx < grants.size(); idx++)
      {
        GrantImpl *impl = grants[idx].impl;
        wait_on_events.insert(impl->acquire_grant());
      }
      for (unsigned idx = 0; idx < wait_barriers.size(); idx++)
      {
        ApEvent e = 
          Runtime::get_previous_phase(wait_barriers[idx].phase_barrier);
        wait_on_events.insert(e);
      }
      // Merge together all the events for the start condition 
      ApEvent start_condition = Runtime::merge_events(wait_on_events); 
      // Get the processor that we will be running on
      Processor current = parent_ctx->get_executing_processor();
      // Select the variant to use
      VariantImpl *variant = parent_ctx->select_inline_variant(this);
      if (!Runtime::unsafe_mapper)
      {
        MapperManager *mapper = runtime->find_mapper(current, map_id);
        validate_variant_selection(mapper, variant, "select_task_variant");
      }
      // Now make an inline context to use for the execution
      InlineContext *inline_ctx = new InlineContext(runtime, parent_ctx, this);
      // Save this for when we are done executing
      TaskContext *enclosing = parent_ctx;
      // Set the context to be the current inline context
      parent_ctx = inline_ctx;
      // See if we need to wait for anything
      if (start_condition.exists())
        start_condition.lg_wait();
      variant->dispatch_inline(current, inline_ctx); 
      // Return any created privilege state
      inline_ctx->return_privilege_state(enclosing);
      // Then delete the inline context
      delete inline_ctx;
    }

    //--------------------------------------------------------------------------
    void IndividualTask::end_inline_task(const void *res, 
                                         size_t res_size, bool owned) 
    //--------------------------------------------------------------------------
    {
      // Save the future result and trigger it
      result.impl->set_result(res, res_size, owned);
      result.impl->complete_future();
      // Trigger our completion event
      Runtime::trigger_event(completion_event);
      // Now we're done, someone else will deactivate us
    }

    //--------------------------------------------------------------------------
    void IndividualTask::unpack_remote_versions(Deserializer &derez)
    //--------------------------------------------------------------------------
    {
      // Should only be called by inheriting classes like ReplIndividualTask
      assert(false);
    }

    //--------------------------------------------------------------------------
    void IndividualTask::pack_remote_versions(Serializer &rez)
    //--------------------------------------------------------------------------
    {
#ifdef DEBUG_LEGION
      assert(is_remote());
      assert(remote_replicate);
#endif
      std::vector<unsigned> write_indexes;
      for (unsigned idx = 0; idx < regions.size(); idx++)
      {
        if (!IS_WRITE(regions[idx]))
          continue;
        write_indexes.push_back(idx);
      }
      rez.serialize<size_t>(write_indexes.size());
      if (!write_indexes.empty())
      {
        for (unsigned idx = 0; idx < write_indexes.size(); idx++)
        {
          const unsigned index = write_indexes[idx];
          rez.serialize(index);
          LegionMap<DistributedID,FieldMask>::aligned advance_states;
          version_infos[index].capture_base_advance_states(advance_states);
          rez.serialize<size_t>(advance_states.size());
          for (LegionMap<DistributedID,FieldMask>::aligned::const_iterator 
                it = advance_states.begin(); it != advance_states.end(); it++)
          {
            rez.serialize(it->first);
            rez.serialize(it->second);
          }
        }
      }
    }

    //--------------------------------------------------------------------------
    void IndividualTask::unpack_remote_mapped(Deserializer &derez)
    //--------------------------------------------------------------------------
    {
      RtEvent applied;
      derez.deserialize(applied);
      if (applied.exists())
        map_applied_conditions.insert(applied);
      // Only have remote versions if we were replicated 
      // and not part of a must epoch launch
      if (is_repl_individual_task() && (must_epoch == NULL))
        unpack_remote_versions(derez);
      if (!map_applied_conditions.empty())
        complete_mapping(Runtime::merge_events(map_applied_conditions));
      else
        complete_mapping();
    } 

    //--------------------------------------------------------------------------
    void IndividualTask::pack_remote_complete(Serializer &rez)
    //--------------------------------------------------------------------------
    {
      DETAILED_PROFILER(runtime, INDIVIDUAL_PACK_REMOTE_COMPLETE_CALL);
      AddressSpaceID target = runtime->find_address_space(orig_proc);
      if (execution_context->has_created_requirements())
        execution_context->send_back_created_state(target); 
      // Send back the pointer to the task instance, then serialize
      // everything else that needs to be sent back
      rez.serialize(orig_task);
      RezCheck z(rez);
      // Pack the privilege state
      execution_context->pack_privilege_state(rez, target, true/*returning*/);
      // Then pack the future result
      {
        RezCheck z2(rez);
        rez.serialize(future_size);
        rez.serialize(future_store,future_size);
      }
    }
    
    //--------------------------------------------------------------------------
    void IndividualTask::unpack_remote_complete(Deserializer &derez)
    //--------------------------------------------------------------------------
    {
      DETAILED_PROFILER(runtime, INDIVIDUAL_UNPACK_REMOTE_COMPLETE_CALL);
      DerezCheck z(derez);
      // First unpack the privilege state
      ResourceTracker::unpack_privilege_state(derez, parent_ctx);
      // Unpack the future result
      {
        DerezCheck z2(derez);
        size_t future_size;
        derez.deserialize(future_size);
        const void *future_ptr = derez.get_current_pointer();
        handle_future(future_ptr, future_size, false/*owned*/); 
        derez.advance_pointer(future_size);
      }
      // Mark that we have both finished executing and that our
      // children are complete
      complete_execution();
      trigger_children_complete();
    }

    //--------------------------------------------------------------------------
    void IndividualTask::pack_remote_commit(Serializer &rez)
    //--------------------------------------------------------------------------
    {
      // Only need to send back the pointer to the task instance
      rez.serialize(orig_task);
    }

    //--------------------------------------------------------------------------
    void IndividualTask::unpack_remote_commit(Deserializer &derez)
    //--------------------------------------------------------------------------
    {
      trigger_children_committed();
    }
    
    //--------------------------------------------------------------------------
    /*static*/ void IndividualTask::process_unpack_remote_mapped(
                                                            Deserializer &derez)
    //--------------------------------------------------------------------------
    {
      IndividualTask *task;
      derez.deserialize(task);
      task->unpack_remote_mapped(derez);
    }

    //--------------------------------------------------------------------------
    /*static*/ void IndividualTask::process_unpack_remote_complete(
                                                            Deserializer &derez)
    //--------------------------------------------------------------------------
    {
      IndividualTask *task;
      derez.deserialize(task);
      task->unpack_remote_complete(derez);
    }

    //--------------------------------------------------------------------------
    /*static*/ void IndividualTask::process_unpack_remote_commit(
                                                            Deserializer &derez)
    //--------------------------------------------------------------------------
    {
      IndividualTask *task;
      derez.deserialize(task);
      task->unpack_remote_commit(derez);
    }

    /////////////////////////////////////////////////////////////
    // Point Task 
    /////////////////////////////////////////////////////////////

    //--------------------------------------------------------------------------
    PointTask::PointTask(Runtime *rt)
      : SingleTask(rt)
    //--------------------------------------------------------------------------
    {
    }

    //--------------------------------------------------------------------------
    PointTask::PointTask(const PointTask &rhs)
      : SingleTask(NULL)
    //--------------------------------------------------------------------------
    {
      // should never be called
      assert(false);
    }

    //--------------------------------------------------------------------------
    PointTask::~PointTask(void)
    //--------------------------------------------------------------------------
    {
    }

    //--------------------------------------------------------------------------
    PointTask& PointTask::operator=(const PointTask &rhs)
    //--------------------------------------------------------------------------
    {
      // should never be called
      assert(false);
      return *this;
    }

    //--------------------------------------------------------------------------
    void PointTask::activate(void)
    //--------------------------------------------------------------------------
    {
      DETAILED_PROFILER(runtime, POINT_ACTIVATE_CALL);
      activate_single();
      // Point tasks never have to resolve speculation
      resolve_speculation();
      slice_owner = NULL;
      point_termination = ApUserEvent::NO_AP_USER_EVENT;
    }

    //--------------------------------------------------------------------------
    void PointTask::deactivate(void)
    //--------------------------------------------------------------------------
    {
      DETAILED_PROFILER(runtime, POINT_DEACTIVATE_CALL);
      if (runtime->profiler != NULL)
        runtime->profiler->register_slice_owner(
            this->slice_owner->get_unique_op_id(),
            this->get_unique_op_id());
      deactivate_single();
      version_infos.clear();
      restrict_postconditions.clear();
      runtime->free_point_task(this);
    }

    //--------------------------------------------------------------------------
    void PointTask::perform_versioning_analysis(std::set<RtEvent> &ready_events)
    //--------------------------------------------------------------------------
    {
#ifdef DEBUG_LEGION
      assert(version_infos.empty());
#endif
      // Copy the version info information over from our slice owner
      version_infos = slice_owner->version_infos;
#ifdef DEBUG_LEGION
      assert(version_infos.size() == regions.size());
#endif
      // We have to walk down the tree from the upper bound node
      // to where we are asking for privileges, along the way we
      // first have to check to see if the tree is open, and then
      // again to see if it has been advanced if we are going to 
      // be writing/reducing below in the tree
      const LegionMap<unsigned,FieldMask>::aligned empty_dirty_previous;
      const UniqueID logical_context_uid = parent_ctx->get_context_uid();
      for (unsigned idx = 0; idx < regions.size(); idx++)
      {
        if (IS_NO_ACCESS(regions[idx]))
          continue;
        // If this is an early mapped region then we don't need to do anything
        if (early_mapped_regions.find(idx) != early_mapped_regions.end())
          continue;
        ProjectionInfo &proj_info = slice_owner->projection_infos[idx]; 
        RegionTreeNode *parent_node;
        const RegionRequirement &slice_req = slice_owner->regions[idx];
        if (slice_req.handle_type == PART_PROJECTION)
          parent_node = runtime->forest->get_node(slice_req.partition);
        else
          parent_node = runtime->forest->get_node(slice_req.region);
#ifdef DEBUG_LEGION
        assert(regions[idx].handle_type == SINGULAR);
#endif
        RegionTreeNode *child_node = 
          runtime->forest->get_node(regions[idx].region);
        // If they are the same node, we are already done
        if (child_node == parent_node)
          continue;
        // Compute our privilege full projection path 
        RegionTreePath projection_path;
        runtime->forest->initialize_path(child_node->get_row_source(),
                       parent_node->get_row_source(), projection_path);
        // Any opens/advances have already been generated to the
        // upper bound node, so we don't have to handle that node, 
        // therefore all our paths must start at one node below the
        // upper bound node
        RegionTreeNode *one_below = parent_node->get_tree_child(
                projection_path.get_child(parent_node->get_depth()));
        RegionTreePath one_below_path;
        one_below_path.initialize(projection_path.get_min_depth()+1, 
                                  projection_path.get_max_depth());
        for (unsigned idx2 = projection_path.get_min_depth()+1; 
              idx2 < projection_path.get_max_depth(); idx2++)
          one_below_path.register_child(idx2, projection_path.get_child(idx2));
        const LegionMap<ProjectionEpochID,FieldMask>::aligned &proj_epochs = 
          proj_info.get_projection_epochs();
        // Do the analysis to see if we've opened all the nodes to the child
        {
          for (LegionMap<ProjectionEpochID,FieldMask>::aligned::const_iterator
                it = proj_epochs.begin(); it != proj_epochs.end(); it++)
          {
            // Advance version numbers from one below the upper bound
            // all the way down to the child
            runtime->forest->advance_version_numbers(this, idx, 
                false/*update parent state*/, false/*doesn't matter*/,
                logical_context_uid, true/*dedup opens*/, 
                false/*dedup advance*/, it->first, 0/*id*/, one_below, 
                one_below_path, it->second, empty_dirty_previous, ready_events);
          }
        }
        // If we're doing something other than reading, we need
        // to also do the advance for anything open below, we do
        // this from the one below node to the node above the child node
        // The exception is if we are reducing in which case we go from
        // the all the way to the bottom so that the first reduction
        // point bumps the version number appropriately. Another exception is 
        // for dirty reductions where we know that there is already a write 
        // at the base level so we don't need to do an advance to get our 
        // reduction registered with the parent VersionState object

        if (!IS_READ_ONLY(regions[idx]) && 
            ((one_below != child_node) || 
             (IS_REDUCE(regions[idx]) && !proj_info.is_dirty_reduction())))
        {
          RegionTreePath advance_path;
          // If we're a reduction we go all the way to the bottom
          // otherwise if we're read-write we go to the level above
          // because our version_analysis call will do the advance
          // at the destination node.           
          if (IS_REDUCE(regions[idx]) && !proj_info.is_dirty_reduction())
          {
#ifdef DEBUG_LEGION
            assert((one_below->get_depth() < child_node->get_depth()) ||
                   (one_below == child_node)); 
#endif
            advance_path = one_below_path;
          }
          else
          {
#ifdef DEBUG_LEGION
            assert(one_below->get_depth() < child_node->get_depth()); 
#endif
            advance_path.initialize(one_below_path.get_min_depth(), 
                                    one_below_path.get_max_depth()-1);
            for (unsigned idx2 = one_below_path.get_min_depth(); 
                  idx2 < (one_below_path.get_max_depth()-1); idx2++)
              advance_path.register_child(idx2, one_below_path.get_child(idx2));
          }
          const bool parent_is_upper_bound = 
            (slice_req.handle_type != PART_PROJECTION) && 
            (slice_req.region == slice_req.parent);
          for (LegionMap<ProjectionEpochID,FieldMask>::aligned::const_iterator
                it = proj_epochs.begin(); it != proj_epochs.end(); it++)
          {
            // Advance version numbers from the upper bound to one above
            // the target child for split version numbers
            runtime->forest->advance_version_numbers(this, idx, 
                true/*update parent state*/, parent_is_upper_bound,
                logical_context_uid, false/*dedup opens*/, 
                true/*dedup advances*/, 0/*id*/, it->first, one_below, 
                advance_path, it->second, empty_dirty_previous, ready_events);
          }
        }
        // Now we can record our version numbers just like everyone else
        // We can skip the check for virtual version information because
        // our owner slice already did it
        runtime->forest->perform_versioning_analysis(this, idx, regions[idx],
                                      one_below_path, version_infos[idx], 
                                      ready_events, false/*partial*/, 
                                      NULL/*filter*/, one_below, 
                                      logical_context_uid, &proj_epochs, 
                                      true/*skip parent check*/);
      }
    }

    //--------------------------------------------------------------------------
    void PointTask::trigger_dependence_analysis(void)
    //--------------------------------------------------------------------------
    {
      // should never be called
      assert(false);
    }

    //--------------------------------------------------------------------------
    void PointTask::report_interfering_requirements(unsigned idx1,
                                                    unsigned idx2)
    //--------------------------------------------------------------------------
    {
      switch (index_point.get_dim())
      {
        case 1:
          {
            REPORT_LEGION_ERROR(ERROR_ALIASED_REGION_REQUIREMENTS,
                    "Aliased and interfering region requirements for "
                    "point tasks are not permitted. Region requirements "
                    "%d and %d of point %lld of index space task %s (UID %lld) "
                    "in parent task %s (UID %lld) are interfering.", 
                    idx1, idx2, index_point[0], get_task_name(),
                    get_unique_id(), parent_ctx->get_task_name(),
                    parent_ctx->get_unique_id());
            break;
          }
        case 2:
          {
            REPORT_LEGION_ERROR(ERROR_ALIASED_REGION_REQUIREMENTS,
                    "Aliased and interfering region requirements for "
                    "point tasks are not permitted. Region requirements "
                    "%d and %d of point (%lld,%lld) of index space task %s "
                    "(UID %lld) in parent task %s (UID %lld) are interfering.",
                    idx1, idx2, index_point[0], index_point[1], 
                    get_task_name(), get_unique_id(), 
                    parent_ctx->get_task_name(), parent_ctx->get_unique_id());
            break;
          }
        case 3:
          {
            REPORT_LEGION_ERROR(ERROR_ALIASED_REGION_REQUIREMENTS,
                    "Aliased and interfering region requirements for "
                    "point tasks are not permitted. Region requirements "
                    "%d and %d of point (%lld,%lld,%lld) of index space task %s"
                    " (UID %lld) in parent task %s (UID %lld) are interfering.",
                    idx1, idx2, index_point[0], index_point[1], 
                    index_point[2], get_task_name(), get_unique_id(), 
                    parent_ctx->get_task_name(), parent_ctx->get_unique_id());
            break;
          }
        default:
          assert(false);
      }
    }

    //--------------------------------------------------------------------------
    void PointTask::resolve_false(bool speculated, bool launched)
    //--------------------------------------------------------------------------
    {
      // should never be called
      assert(false);
    }

    //--------------------------------------------------------------------------
    void PointTask::early_map_task(void)
    //--------------------------------------------------------------------------
    {
      // Point tasks are always done with early mapping
    }

    //--------------------------------------------------------------------------
    bool PointTask::distribute_task(void)
    //--------------------------------------------------------------------------
    {
      // Point tasks are never sent anywhere
      return true;
    }

    //--------------------------------------------------------------------------
    RtEvent PointTask::perform_must_epoch_version_analysis(MustEpochOp *owner)
    //--------------------------------------------------------------------------
    {
      // See if we've done our slice version analysis yet
      return slice_owner->perform_must_epoch_version_analysis(owner);
    }

    //--------------------------------------------------------------------------
    RtEvent PointTask::perform_mapping(MustEpochOp *must_epoch_owner/*=NULL*/)
    //--------------------------------------------------------------------------
    {
      // Our versioning analysis was done with our slice
      
      // For point tasks we use the point termination event which as the
      // end event for this task since point tasks can be moved and
      // the completion event is therefore not guaranteed to survive
      // the length of the task's execution
      map_all_regions(point_termination, must_epoch_owner);
      // Flush out the state for any mapped region requirements
      for (unsigned idx = 0; idx < version_infos.size(); idx++)
        if (!virtual_mapped[idx] && !no_access_regions[idx])
          version_infos[idx].apply_mapping(map_applied_conditions);
      // If we succeeded in mapping and had no virtual mappings
      // then we are done mapping
      if (is_leaf() && !has_virtual_instances() && (shard_manager == NULL))
      {
        if (!map_applied_conditions.empty())
        {
          RtEvent done = Runtime::merge_events(map_applied_conditions);
          if (!restrict_postconditions.empty())
          {
            ApEvent restrict_post = 
              Runtime::merge_events(restrict_postconditions);
            slice_owner->record_child_mapped(done, restrict_post);
          }
          else
            slice_owner->record_child_mapped(done, ApEvent::NO_AP_EVENT);
          complete_mapping(done);
        }
        else
        {
          // Tell our owner that we mapped
          if (!restrict_postconditions.empty())
          {
            ApEvent restrict_post = 
              Runtime::merge_events(restrict_postconditions);
            slice_owner->record_child_mapped(RtEvent::NO_RT_EVENT, 
                                             restrict_post);
          }
          else
            slice_owner->record_child_mapped(RtEvent::NO_RT_EVENT,
                                             ApEvent::NO_AP_EVENT);
          // Mark that we ourselves have mapped
          complete_mapping();
        }
      }
      return RtEvent::NO_RT_EVENT;
    }

    //--------------------------------------------------------------------------
    bool PointTask::is_stealable(void) const
    //--------------------------------------------------------------------------
    {
      // should never be called
      assert(false);
      return false;
    }

    //--------------------------------------------------------------------------
    bool PointTask::has_restrictions(unsigned idx, LogicalRegion handle)
    //--------------------------------------------------------------------------
    {
      return slice_owner->has_restrictions(idx, handle);
    }

    //--------------------------------------------------------------------------
    bool PointTask::can_early_complete(ApUserEvent &chain_event)
    //--------------------------------------------------------------------------
    {
      chain_event = point_termination;
      return true;
    }

    //--------------------------------------------------------------------------
    VersionInfo& PointTask::get_version_info(unsigned idx)
    //--------------------------------------------------------------------------
    {
      // See if we've copied over the versions from our slice
      // if not we can just use our slice owner
      if (idx < version_infos.size())
        return version_infos[idx];
      return slice_owner->get_version_info(idx);
    }

    //--------------------------------------------------------------------------
    RestrictInfo& PointTask::get_restrict_info(unsigned idx)
    //--------------------------------------------------------------------------
    {
      return slice_owner->get_restrict_info(idx);
    }

    //--------------------------------------------------------------------------
    const ProjectionInfo* PointTask::get_projection_info(unsigned idx)
    //--------------------------------------------------------------------------
    {
      return slice_owner->get_projection_info(idx);
    }

    //--------------------------------------------------------------------------
    const std::vector<VersionInfo>* PointTask::get_version_infos(void)
    //--------------------------------------------------------------------------
    {
      return &version_infos;
    }

    //--------------------------------------------------------------------------
    const std::vector<RestrictInfo>* PointTask::get_restrict_infos(void)
    //--------------------------------------------------------------------------
    {
      return slice_owner->get_restrict_infos();
    }

    //--------------------------------------------------------------------------
    ApEvent PointTask::get_task_completion(void) const
    //--------------------------------------------------------------------------
    {
      return point_termination;
    }

    //--------------------------------------------------------------------------
    TaskOp::TaskKind PointTask::get_task_kind(void) const
    //--------------------------------------------------------------------------
    {
      return POINT_TASK_KIND;
    }

    //--------------------------------------------------------------------------
    void PointTask::perform_inlining(void)
    //--------------------------------------------------------------------------
    {
      // Should never be called
      assert(false);
    }

    //--------------------------------------------------------------------------
    std::map<PhysicalManager*,std::pair<unsigned,bool> >* 
                                     PointTask::get_acquired_instances_ref(void)
    //--------------------------------------------------------------------------
    {
      return slice_owner->get_acquired_instances_ref();
    }

    //--------------------------------------------------------------------------
    void PointTask::record_restrict_postcondition(ApEvent postcondition)
    //--------------------------------------------------------------------------
    {
      restrict_postconditions.insert(postcondition);
    }

    //--------------------------------------------------------------------------
    void PointTask::trigger_task_complete(void)
    //--------------------------------------------------------------------------
    {
      DETAILED_PROFILER(runtime, POINT_TASK_COMPLETE_CALL);
      // Remove profiling our guard and trigger the profiling event if necessary
      if ((__sync_add_and_fetch(&outstanding_profiling_requests, -1) == 0) &&
          profiling_reported.exists())
        Runtime::trigger_event(profiling_reported);
      // Release any restrictions we might have had
      if (execution_context->has_restrictions())
        execution_context->release_restrictions();
      // Pass back our created and deleted operations 
      slice_owner->return_privileges(execution_context);
      slice_owner->record_child_complete();
      // Since this point is now complete we know
      // that we can trigger it. Note we don't need to do
      // this if we're a leaf task with no virtual mappings
      // because we would have performed the leaf task
      // early complete chaining operation.
      if (!is_leaf() || has_virtual_instances())
        Runtime::trigger_event(point_termination);

      // Invalidate any context that we had so that the child
      // operations can begin committing
      execution_context->invalidate_region_tree_contexts();
      // See if we need to trigger that our children are complete
      const bool need_commit = execution_context->attempt_children_commit();
      // Mark that this operation is now complete
      complete_operation();
      if (need_commit)
        trigger_children_committed();
    }

    //--------------------------------------------------------------------------
    void PointTask::trigger_task_commit(void)
    //--------------------------------------------------------------------------
    {
      DETAILED_PROFILER(runtime, POINT_TASK_COMMIT_CALL);
      // A little strange here, but we don't directly commit this
      // operation, instead we just tell our slice that we are commited
      // In the deactivation of the slice task is when we will actually
      // have our commit call done
      slice_owner->record_child_committed(profiling_reported);
    }

    //--------------------------------------------------------------------------
    void PointTask::perform_physical_traversal(unsigned idx,
                                      RegionTreeContext ctx, InstanceSet &valid)
    //--------------------------------------------------------------------------
    {
      runtime->forest->physical_premap_only(this, idx, regions[idx], 
                                            version_infos[idx], valid);
    }

    //--------------------------------------------------------------------------
    bool PointTask::pack_task(Serializer &rez, Processor target)
    //--------------------------------------------------------------------------
    {
      DETAILED_PROFILER(runtime, POINT_PACK_TASK_CALL);
      RezCheck z(rez);
      pack_single_task(rez, runtime->find_address_space(target));
      rez.serialize(point_termination); 
#ifdef DEBUG_LEGION
      assert(is_origin_mapped()); // should be origin mapped if we're here
#endif
      pack_version_infos(rez, version_infos, virtual_mapped);
      // Return false since point tasks should always be deactivated
      // once they are sent to a remote node
      return false;
    }

    //--------------------------------------------------------------------------
    bool PointTask::unpack_task(Deserializer &derez, Processor current,
                                std::set<RtEvent> &ready_events)
    //--------------------------------------------------------------------------
    {
      DETAILED_PROFILER(runtime, POINT_UNPACK_TASK_CALL);
      DerezCheck z(derez);
      unpack_single_task(derez, ready_events);
      derez.deserialize(point_termination);
      unpack_version_infos(derez, version_infos, ready_events);
      set_current_proc(current);
      // Get the context information from our slice owner
      parent_ctx = slice_owner->get_context();
      parent_task = parent_ctx->get_task();
      // Check to see if we are locally mapped and we are a leaf with no
      // virtual instances in which case we are already known to be mapped
      if (is_origin_mapped() && is_leaf() && !has_virtual_instances())
      {
        slice_owner->record_child_mapped(RtEvent::NO_RT_EVENT,
                                         ApEvent::NO_AP_EVENT);
        complete_mapping();
      }
#ifdef LEGION_SPY
      LegionSpy::log_event_dependence(completion_event, point_termination);
#endif
      return false;
    }

    //--------------------------------------------------------------------------
    void PointTask::pack_as_shard_task(Serializer &rez, AddressSpace target)
    //--------------------------------------------------------------------------
    {
      pack_single_task(rez, target);
      // We know we are mapped so pack the version infos and restrictions
      pack_version_infos(rez, version_infos, virtual_mapped);
      pack_restrict_infos(rez, *get_restrict_infos());
      // Finally pack our context information
      rez.serialize(slice_owner->get_remote_owner_uid());
    }

    //--------------------------------------------------------------------------
    void PointTask::handle_future(const void *res, size_t res_size, bool owner)
    //--------------------------------------------------------------------------
    {
      slice_owner->handle_future(index_point, res, res_size, owner);
    }

    //--------------------------------------------------------------------------
    void PointTask::handle_post_mapped(RtEvent mapped_precondition)
    //--------------------------------------------------------------------------
    {
      DETAILED_PROFILER(runtime, POINT_TASK_POST_MAPPED_CALL);
      if (!mapped_precondition.has_triggered())
      {
        SingleTask::DeferredPostMappedArgs args;
        args.task = this;
        runtime->issue_runtime_meta_task(args, LG_LATENCY_DEFERRED_PRIORITY,
                                         this, mapped_precondition);
        return;
      }
      if (Runtime::legion_spy_enabled)
        execution_context->log_created_requirements();
      if (!map_applied_conditions.empty())
      {
        RtEvent done = Runtime::merge_events(map_applied_conditions);
        if (!restrict_postconditions.empty())
        {
          ApEvent restrict_post = 
            Runtime::merge_events(restrict_postconditions);
          slice_owner->record_child_mapped(done, restrict_post);
        }
        else
          slice_owner->record_child_mapped(done, ApEvent::NO_AP_EVENT);
        complete_mapping(done);
      }
      else
      {
        if (!restrict_postconditions.empty())
        {
          ApEvent restrict_post = 
            Runtime::merge_events(restrict_postconditions);
          slice_owner->record_child_mapped(RtEvent::NO_RT_EVENT,  
                                           restrict_post);
        }
        else
          slice_owner->record_child_mapped(RtEvent::NO_RT_EVENT,
                                           ApEvent::NO_AP_EVENT);
        // Now we can complete this point task
        complete_mapping();
      }
    }

    //--------------------------------------------------------------------------
    void PointTask::handle_misspeculation(void)
    //--------------------------------------------------------------------------
    {
      // First thing: increment the meta-task counts since we decremented
      // them in case we didn't end up running
#ifdef DEBUG_LEGION
      runtime->increment_total_outstanding_tasks(
          MisspeculationTaskArgs::TASK_ID, true/*meta*/);
#else
      runtime->increment_total_outstanding_tasks();
#endif
#ifdef DEBUG_SHUTDOWN_HANG
      __sync_fetch_and_add(
            &runtime->outstanding_counts[MisspeculationTaskArgs::TASK_ID],1);
#endif
      // Pretend like we executed the task
      execution_context->begin_task();
      size_t result_size;
      const void *result = slice_owner->get_predicate_false_result(result_size);
      execution_context->end_task(result, result_size, false/*owned*/);
    }

    //--------------------------------------------------------------------------
    void PointTask::record_reference_mutation_effect(RtEvent event)
    //--------------------------------------------------------------------------
    {
      map_applied_conditions.insert(event);
    }

    //--------------------------------------------------------------------------
    const DomainPoint& PointTask::get_domain_point(void) const
    //--------------------------------------------------------------------------
    {
      return index_point;
    }

    //--------------------------------------------------------------------------
    void PointTask::set_projection_result(unsigned idx, LogicalRegion result)
    //--------------------------------------------------------------------------
    {
#ifdef DEBUG_LEGION
      assert(idx < regions.size());
#endif
      RegionRequirement &req = regions[idx];
#ifdef DEBUG_LEGION
      assert(req.handle_type != SINGULAR);
#endif
      req.region = result;
      req.handle_type = SINGULAR;
      // Check to see if the region is a NO_REGION,
      // if it is then switch the privilege to NO_ACCESS
      if (req.region == LogicalRegion::NO_REGION)
        req.privilege = NO_ACCESS;
      else if (has_restrictions(idx, req.region))
        req.flags |= RESTRICTED_FLAG;
    }

    //--------------------------------------------------------------------------
    void PointTask::initialize_point(SliceTask *owner, const DomainPoint &point,
                                     const FutureMap &point_arguments)
    //--------------------------------------------------------------------------
    {
      slice_owner = owner;
      // Get our point
      index_point = point;
      // Get our argument
      if (point_arguments.impl != NULL)
      {
        Future f = point_arguments.impl->get_future(point, true/*allow empty*/);
        if (f.impl != NULL)
        {
          ApEvent ready = f.impl->get_ready_event();
          ready.lg_wait();
          local_arglen = f.impl->get_untyped_size();
          // Have to make a local copy since the point takes ownership
          if (local_arglen > 0)
          {
            local_args = malloc(local_arglen);
            memcpy(local_args, f.impl->get_untyped_result(), local_arglen);
          }
        }
      }
      // Make a new termination event for this point
      point_termination = Runtime::create_ap_user_event();
    }

    //--------------------------------------------------------------------------
    void PointTask::send_back_created_state(AddressSpaceID target)
    //--------------------------------------------------------------------------
    {
      if (execution_context->has_created_requirements())
        execution_context->send_back_created_state(target);
    } 

    /////////////////////////////////////////////////////////////
    // Shard Task 
    /////////////////////////////////////////////////////////////

    //--------------------------------------------------------------------------
    ShardTask::ShardTask(Runtime *rt, ShardManager *manager,
                         ShardID id, Processor proc)
      : SingleTask(rt), shard_id(id)
    //--------------------------------------------------------------------------
    {
      activate_single();
      target_proc = proc;
      current_proc = proc;
      shard_manager = manager;
      if (manager->original_task != NULL)
        remote_owner_uid = 
          manager->original_task->get_context()->get_unique_id();
    }
    
    //--------------------------------------------------------------------------
    ShardTask::ShardTask(const ShardTask &rhs)
      : SingleTask(NULL), shard_id(0)
    //--------------------------------------------------------------------------
    {
      // should never be called
      assert(false);
    }

    //--------------------------------------------------------------------------
    ShardTask::~ShardTask(void)
    //--------------------------------------------------------------------------
    {
      // Set our shard manager to NULL since we are not supposed to delete it
      shard_manager = NULL;
      deactivate_single();
    }

    //--------------------------------------------------------------------------
    ShardTask& ShardTask::operator=(const ShardTask &rhs)
    //--------------------------------------------------------------------------
    {
      // should never be called
      assert(false);
      return *this;
    }

    //--------------------------------------------------------------------------
    void ShardTask::activate(void)
    //--------------------------------------------------------------------------
    {
      assert(false);
    }

    //--------------------------------------------------------------------------
    void ShardTask::deactivate(void)
    //--------------------------------------------------------------------------
    {
      assert(false);
    }

    //--------------------------------------------------------------------------
    bool ShardTask::is_top_level_task(void) const
    //--------------------------------------------------------------------------
    {
      return shard_manager->top_level_task;
    }

    //--------------------------------------------------------------------------
    void ShardTask::trigger_dependence_analysis(void)
    //--------------------------------------------------------------------------
    {
      assert(false);
    }

    //--------------------------------------------------------------------------
    void ShardTask::resolve_false(bool speculated, bool launched)
    //--------------------------------------------------------------------------
    {
      assert(false);
    }

    //--------------------------------------------------------------------------
    void ShardTask::early_map_task(void)
    //--------------------------------------------------------------------------
    {
      assert(false);
    }

    //--------------------------------------------------------------------------
    bool ShardTask::distribute_task(void)
    //--------------------------------------------------------------------------
    {
      assert(false);
      return false;
    }

    //--------------------------------------------------------------------------
    RtEvent ShardTask::perform_must_epoch_version_analysis(MustEpochOp *own)
    //--------------------------------------------------------------------------
    {
      assert(false);
      return RtEvent::NO_RT_EVENT;
    }

    //--------------------------------------------------------------------------
    RtEvent ShardTask::perform_mapping(MustEpochOp *owner)
    //--------------------------------------------------------------------------
    {
      assert(false);
      return RtEvent::NO_RT_EVENT;
    }
    
    //--------------------------------------------------------------------------
    bool ShardTask::is_stealable(void) const
    //--------------------------------------------------------------------------
    {
      return false;
    }

    //--------------------------------------------------------------------------
    bool ShardTask::has_restrictions(unsigned idx, LogicalRegion handle)
    //--------------------------------------------------------------------------
    {
#ifdef DEBUG_LEGION
      assert(idx < restrict_infos.size());
#endif
      // We know that if there are any restrictions they directly apply
      return restrict_infos[idx].has_restrictions();
    }

    //--------------------------------------------------------------------------
    bool ShardTask::can_early_complete(ApUserEvent &chain_event)
    //--------------------------------------------------------------------------
    {
      // no point for early completion for shard tasks
      return false;
    }

    //--------------------------------------------------------------------------
    ApEvent ShardTask::get_task_completion(void) const
    //--------------------------------------------------------------------------
    {
      return get_completion_event();
    }

    //--------------------------------------------------------------------------
    TaskOp::TaskKind ShardTask::get_task_kind(void) const
    //--------------------------------------------------------------------------
    {
      return SHARD_TASK_KIND;
    }

    //--------------------------------------------------------------------------
    void ShardTask::trigger_mapping(void)
    //--------------------------------------------------------------------------
    {
      assert(false);
    }

    //--------------------------------------------------------------------------
    void ShardTask::trigger_task_complete(void)
    //--------------------------------------------------------------------------
    {
      // First invoke the method on the shard manager 
      shard_manager->trigger_task_complete(true/*local*/);
      // Then do the normal clean-up operations
      // Remove profiling our guard and trigger the profiling event if necessary
      if ((__sync_add_and_fetch(&outstanding_profiling_requests, -1) == 0) &&
          profiling_reported.exists())
        Runtime::trigger_event(profiling_reported);
      // Release any restrictions we might have had
      if (execution_context->has_restrictions())
        execution_context->release_restrictions();
      // Invalidate any context that we had so that the child
      // operations can begin committing
      execution_context->invalidate_region_tree_contexts();
      // See if we need to trigger that our children are complete
      const bool need_commit = execution_context->attempt_children_commit();
      // Mark that this operation is complete
      complete_operation();
      if (need_commit)
        trigger_children_committed();
    }

    //--------------------------------------------------------------------------
    void ShardTask::trigger_task_commit(void)
    //--------------------------------------------------------------------------
    {
      // Commit this operation
      // Dont' deactivate ourselves, the shard manager will do that for us
      commit_operation(false/*deactivate*/, profiling_reported);
      // If we still have to report profiling information then we must
      // block here to avoid a race with the shard manager deactivating
      // us before we are done with this object
      if (profiling_reported.exists() && !profiling_reported.has_triggered())
        profiling_reported.lg_wait();
      // Lastly invoke the method on the shard manager, this could
      // delete us so it has to be last
      shard_manager->trigger_task_commit(true/*local*/);
    }

    //--------------------------------------------------------------------------
    VersionInfo& ShardTask::get_version_info(unsigned idx)
    //--------------------------------------------------------------------------
    {
#ifdef DEBUG_LEGION
      assert(idx < version_infos.size());
#endif
      return version_infos[idx];
    }

    //--------------------------------------------------------------------------
    RestrictInfo& ShardTask::get_restrict_info(unsigned idx)
    //--------------------------------------------------------------------------
    {
#ifdef DEBUG_LEGION
      assert(idx < restrict_infos.size());
#endif
      return restrict_infos[idx];
    }

    //--------------------------------------------------------------------------
    const std::vector<VersionInfo>* ShardTask::get_version_infos(void)
    //--------------------------------------------------------------------------
    {
      return &version_infos;
    }

    //--------------------------------------------------------------------------
    const std::vector<RestrictInfo>* ShardTask::get_restrict_infos(void)
    //--------------------------------------------------------------------------
    {
      return &restrict_infos;
    }

    //--------------------------------------------------------------------------
    void ShardTask::perform_physical_traversal(unsigned idx,
                                      RegionTreeContext ctx, InstanceSet &valid)
    //--------------------------------------------------------------------------
    {
      assert(false);
    }

    //--------------------------------------------------------------------------
    bool ShardTask::pack_task(Serializer &rez, Processor target)
    //--------------------------------------------------------------------------
    {
      AddressSpaceID addr_target = runtime->find_address_space(target);
      RezCheck z(rez);
      pack_single_task(rez, addr_target);
      rez.serialize(remote_owner_uid);
      // have to pack all version info (e.g. split masks)
      std::vector<bool> full_version_infos(regions.size(), true);
      pack_version_infos(rez, version_infos, full_version_infos);
      pack_restrict_infos(rez, restrict_infos);
      return false;
    }

    //--------------------------------------------------------------------------
    bool ShardTask::unpack_task(Deserializer &derez, Processor current,
                                std::set<RtEvent> &ready_events)
    //--------------------------------------------------------------------------
    {
      DerezCheck z(derez);
      unpack_single_task(derez, ready_events);
      derez.deserialize(remote_owner_uid);
      unpack_version_infos(derez, version_infos, ready_events);
      unpack_restrict_infos(derez, restrict_infos, ready_events);
      // Figure out what our parent context is
      parent_ctx = runtime->find_context(remote_owner_uid);
      // Set our parent task for the user
      parent_task = parent_ctx->get_task();
      return false;
    }

    //--------------------------------------------------------------------------
    void ShardTask::pack_as_shard_task(Serializer &rez, AddressSpace target)
    //--------------------------------------------------------------------------
    {
      pack_single_task(rez, target);
      // We know we are mapped so pack the version infos and restrictions
      pack_version_infos(rez, version_infos, virtual_mapped);
      pack_restrict_infos(rez, restrict_infos);
      // Finally pack our context information
      rez.serialize(remote_owner_uid);
    }

    //--------------------------------------------------------------------------
    RtEvent ShardTask::unpack_shard_task(Deserializer &derez)
    //--------------------------------------------------------------------------
    {
      std::set<RtEvent> ready_events; 
      unpack_single_task(derez, ready_events);
      unpack_version_infos(derez, version_infos, ready_events);
      unpack_restrict_infos(derez, restrict_infos, ready_events);
      derez.deserialize(remote_owner_uid);
      // Figure out our parent context
      parent_ctx = runtime->find_context(remote_owner_uid);
      // Set our parent task
      parent_task = parent_ctx->get_task();
      if (!ready_events.empty())
        return Runtime::merge_events(ready_events);
      else
        return RtEvent::NO_RT_EVENT;
    }

    //--------------------------------------------------------------------------
    void ShardTask::perform_inlining(void)
    //--------------------------------------------------------------------------
    {
      assert(false);
    }

    //--------------------------------------------------------------------------
    void ShardTask::handle_future(const void *res, size_t res_size, bool owned)
    //--------------------------------------------------------------------------
    {
      shard_manager->handle_future(res, res_size, owned);
    }

    //--------------------------------------------------------------------------
    void ShardTask::handle_post_mapped(RtEvent mapped_precondition)
    //--------------------------------------------------------------------------
    {
      if (!mapped_precondition.has_triggered())
      {
        SingleTask::DeferredPostMappedArgs args;
        args.task = this;
        runtime->issue_runtime_meta_task(args, LG_THROUGHPUT_DEFERRED_PRIORITY,
                                         this, mapped_precondition);
        return;
      }
      shard_manager->handle_post_mapped(true/*local*/);
      if (Runtime::legion_spy_enabled)
        execution_context->log_created_requirements();
      // Now we can complete this shard task
      complete_mapping();
    }

    //--------------------------------------------------------------------------
    void ShardTask::handle_misspeculation(void)
    //--------------------------------------------------------------------------
    {
      // TODO: figure out how misspeculation works with control replication
      assert(false);
    }

    //--------------------------------------------------------------------------
    InnerContext* ShardTask::initialize_inner_execution_context(VariantImpl *v)
    //--------------------------------------------------------------------------
    {
      if (Runtime::legion_spy_enabled)
        LegionSpy::log_shard(shard_manager->repl_id, shard_id, get_unique_id());
      // Check to see if we are control replicated or not
      if (shard_manager->control_replicated)
      {
        // If we have a control replication context then we do the special path
        ReplicateContext *repl_ctx = new ReplicateContext(runtime, this,
            v->is_inner(), regions, parent_req_indexes,
            virtual_mapped, unique_op_id, shard_manager);
        if (mapper == NULL)
          mapper = runtime->find_mapper(current_proc, map_id);
        repl_ctx->configure_context(mapper, task_priority);
        // Save the execution context early since we'll need it
        execution_context = repl_ctx;
        // Wait until all the other shards are ready too
        shard_manager->complete_startup_initialization();
        // The replicate contexts all need to sync up to exchange resources 
        repl_ctx->exchange_common_resources();
        return repl_ctx;
      }
      else // No control replication so do the normal thing
        return SingleTask::initialize_inner_execution_context(v);
    }

    //--------------------------------------------------------------------------
    void ShardTask::launch_shard(void)
    //--------------------------------------------------------------------------
    {
      // If it is a leaf then we can mark it mapped right now, 
      // otherwise wait for the call back, note we already know
      // that it has no virtual instances because it is a 
      // replicated task
      if (is_leaf())
      {
        shard_manager->handle_post_mapped(true/*local*/);
        complete_mapping();
      }
      // Speculation can always be resolved here
      resolve_speculation();
      // Then launch the task for execution
      launch_task();
    }

    //--------------------------------------------------------------------------
    void ShardTask::extract_event_preconditions(
                                   const std::deque<InstanceSet> &all_instances)
    //--------------------------------------------------------------------------
    {
#ifdef DEBUG_LEGION
      assert(all_instances.size() == physical_instances.size());
#endif
      for (unsigned region_idx = 0; 
            region_idx < physical_instances.size(); region_idx++)
      {
        InstanceSet &local_instances = physical_instances[region_idx];
        const InstanceSet &instances = all_instances[region_idx];
        for (unsigned idx1 = 0; idx1 < local_instances.size(); idx1++)
        {
          InstanceRef &ref = local_instances[idx1];
#ifdef DEBUG_LEGION
          bool found = false;
#endif
          for (unsigned idx2 = 0; idx2 < instances.size(); idx2++)
          {
            const InstanceRef &other_ref = instances[idx2];
            if (ref.get_manager() != other_ref.get_manager())
              continue;
            ref.set_ready_event(other_ref.get_ready_event());
#ifdef DEBUG_LEGION
            found = true;
#endif
            break;
          }
#ifdef DEBUG_LEGION
          assert(found);
#endif
        }
      }
    }

    //--------------------------------------------------------------------------
    void ShardTask::return_privilege_state(ResourceTracker *target)
    //--------------------------------------------------------------------------
    {
#ifdef DEBUG_LEGION
      assert(execution_context != NULL);
#endif
      execution_context->return_privilege_state(target);
    }

    //--------------------------------------------------------------------------
    void ShardTask::handle_collective_message(Deserializer &derez)
    //--------------------------------------------------------------------------
    {
#ifdef DEBUG_LEGION
      assert(execution_context != NULL);
      ReplicateContext *repl_ctx = 
        dynamic_cast<ReplicateContext*>(execution_context);
      assert(repl_ctx != NULL);
#else
      ReplicateContext *repl_ctx = 
        static_cast<ReplicateContext*>(execution_context);
#endif
      repl_ctx->handle_collective_message(derez);
    }

    //--------------------------------------------------------------------------
    void ShardTask::handle_future_map_request(Deserializer &derez)
    //--------------------------------------------------------------------------
    {
#ifdef DEBUG_LEGION
      assert(execution_context != NULL);
      ReplicateContext *repl_ctx = 
        dynamic_cast<ReplicateContext*>(execution_context);
      assert(repl_ctx != NULL);
#else
      ReplicateContext *repl_ctx = 
        static_cast<ReplicateContext*>(execution_context);
#endif
      repl_ctx->handle_future_map_request(derez);
    }

    //--------------------------------------------------------------------------
    void ShardTask::handle_composite_view_request(Deserializer &derez)
    //--------------------------------------------------------------------------
    {
#ifdef DEBUG_LEGION
      assert(execution_context != NULL);
      ReplicateContext *repl_ctx = 
        dynamic_cast<ReplicateContext*>(execution_context);
      assert(repl_ctx != NULL);
#else
      ReplicateContext *repl_ctx = 
        static_cast<ReplicateContext*>(execution_context);
#endif
      repl_ctx->handle_composite_view_request(derez);
    }

    //--------------------------------------------------------------------------
    void ShardTask::handle_clone_barrier_broadcast(unsigned close_index,
                                            unsigned clone_index, RtBarrier bar)
    //--------------------------------------------------------------------------
    {
#ifdef DEBUG_LEGION
      assert(execution_context != NULL);
      ReplicateContext *repl_ctx = 
        dynamic_cast<ReplicateContext*>(execution_context);
      assert(repl_ctx != NULL);
#else
      ReplicateContext *repl_ctx = 
        static_cast<ReplicateContext*>(execution_context);
#endif
      repl_ctx->record_clone_barrier(close_index, clone_index, bar);
    }

    //--------------------------------------------------------------------------
    InstanceView* ShardTask::create_instance_top_view(PhysicalManager *manager,
                                                      AddressSpaceID source)
    //--------------------------------------------------------------------------
    {
#ifdef DEBUG_LEGION
      assert(execution_context != NULL);
      ReplicateContext *repl_ctx = 
        dynamic_cast<ReplicateContext*>(execution_context);
      assert(repl_ctx != NULL);
#else
      ReplicateContext *repl_ctx = 
        static_cast<ReplicateContext*>(execution_context);
#endif
      return repl_ctx->create_replicate_instance_top_view(manager, source);
    }

    /////////////////////////////////////////////////////////////
    // Index Task 
    /////////////////////////////////////////////////////////////

    //--------------------------------------------------------------------------
    IndexTask::IndexTask(Runtime *rt)
      : MultiTask(rt)
    //--------------------------------------------------------------------------
    {
    }

    //--------------------------------------------------------------------------
    IndexTask::IndexTask(const IndexTask &rhs)
      : MultiTask(NULL)
    //--------------------------------------------------------------------------
    {
      // should never be called
      assert(false);
    }

    //--------------------------------------------------------------------------
    IndexTask::~IndexTask(void)
    //--------------------------------------------------------------------------
    {
    }

    //--------------------------------------------------------------------------
    IndexTask& IndexTask::operator=(const IndexTask &rhs)
    //--------------------------------------------------------------------------
    {
      // should never be called
      assert(false);
      return *this;
    }

    //--------------------------------------------------------------------------
    void IndexTask::activate(void)
    //--------------------------------------------------------------------------
    {
      DETAILED_PROFILER(runtime, INDEX_ACTIVATE_CALL);
      activate_index_task(); 
    }

    //--------------------------------------------------------------------------
    void IndexTask::activate_index_task(void)
    //--------------------------------------------------------------------------
    {
      activate_multi();
      reduction_op = NULL;
      serdez_redop_fns = NULL;
      slice_fraction = Fraction<long long>(0,1); // empty fraction
      total_points = 0;
      mapped_points = 0;
      complete_points = 0;
      committed_points = 0;
      need_intra_task_alias_analysis = true;
    }

    //--------------------------------------------------------------------------
    void IndexTask::deactivate(void)
    //--------------------------------------------------------------------------
    {
      DETAILED_PROFILER(runtime, INDEX_DEACTIVATE_CALL);
      deactivate_index_task(); 
      runtime->free_index_task(this);
    }

    //--------------------------------------------------------------------------
    void IndexTask::deactivate_index_task(void)
    //--------------------------------------------------------------------------
    {
      deactivate_multi();
      privilege_paths.clear();
      if (!origin_mapped_slices.empty())
      {
        for (std::deque<SliceTask*>::const_iterator it = 
              origin_mapped_slices.begin(); it != 
              origin_mapped_slices.end(); it++)
        {
          (*it)->deactivate();
        }
        origin_mapped_slices.clear();
      } 
      // Remove our reference to the future map
      future_map = FutureMap(); 
      // Remove our reference to the reduction future
      reduction_future = Future();
      map_applied_conditions.clear();
      completion_preconditions.clear();
#ifdef DEBUG_LEGION
      interfering_requirements.clear();
      assert(acquired_instances.empty());
#endif
      acquired_instances.clear();
    }

    //--------------------------------------------------------------------------
    FutureMap IndexTask::initialize_task(TaskContext *ctx,
                                         const IndexTaskLauncher &launcher,
                                         IndexSpace launch_sp,
                                         bool check_privileges,
                                         bool track /*= true*/)
    //--------------------------------------------------------------------------
    {
      parent_ctx = ctx;
      task_id = launcher.task_id;
      indexes = launcher.index_requirements;
      regions = launcher.region_requirements;
      futures = launcher.futures;
      update_grants(launcher.grants);
      wait_barriers = launcher.wait_barriers;
      update_arrival_barriers(launcher.arrive_barriers);
      arglen = launcher.global_arg.get_size();
      if (arglen > 0)
      {
#ifdef DEBUG_LEGION
        assert(arg_manager == NULL);
#endif
        arg_manager = new AllocManager(arglen);
        arg_manager->add_reference();
        args = arg_manager->get_allocation();
        memcpy(args, launcher.global_arg.get_ptr(), arglen);
      }
      point_arguments = 
        FutureMap(launcher.argument_map.impl->freeze(parent_ctx));
      map_id = launcher.map_id;
      tag = launcher.tag;
      is_index_space = true;
      launch_space = launch_sp;
      if (!launcher.launch_domain.exists())
        runtime->forest->find_launch_space_domain(launch_space, index_domain);
      else
        index_domain = launcher.launch_domain;
      internal_space = launch_space;
      need_intra_task_alias_analysis = !launcher.independent_requirements;
      initialize_base_task(ctx, track, launcher.static_dependences,
                           launcher.predicate, task_id);
      if (launcher.predicate != Predicate::TRUE_PRED)
        initialize_predicate(launcher.predicate_false_future,
                             launcher.predicate_false_result);
<<<<<<< HEAD
      future_map = FutureMap(create_future_map(ctx));
=======
      future_map = FutureMap(new FutureMapImpl(ctx, this, runtime,
            runtime->get_available_distributed_id(),
            runtime->address_space));
>>>>>>> 47fc3e21
#ifdef DEBUG_LEGION
      future_map.impl->add_valid_domain(index_domain);
#endif
      check_empty_field_requirements(); 
      if (check_privileges)
        perform_privilege_checks();
      if (Runtime::legion_spy_enabled)
      {
        LegionSpy::log_index_task(parent_ctx->get_unique_id(),
                                  unique_op_id, task_id,
                                  get_task_name());
        for (std::vector<PhaseBarrier>::const_iterator it = 
              launcher.wait_barriers.begin(); it !=
              launcher.wait_barriers.end(); it++)
        {
          ApEvent e = Runtime::get_previous_phase(it->phase_barrier);
          LegionSpy::log_phase_barrier_wait(unique_op_id, e);
        }
      }
      return future_map;
    }

    //--------------------------------------------------------------------------
    Future IndexTask::initialize_task(TaskContext *ctx,
                                      const IndexTaskLauncher &launcher,
                                      IndexSpace launch_sp,
                                      ReductionOpID redop_id, 
                                      bool check_privileges,
                                      bool track /*= true*/)
    //--------------------------------------------------------------------------
    {
      parent_ctx = ctx;
      task_id = launcher.task_id;
      indexes = launcher.index_requirements;
      regions = launcher.region_requirements;
      futures = launcher.futures;
      update_grants(launcher.grants);
      wait_barriers = launcher.wait_barriers;
      update_arrival_barriers(launcher.arrive_barriers);
      arglen = launcher.global_arg.get_size();
      if (arglen > 0)
      {
#ifdef DEBUG_LEGION
        assert(arg_manager == NULL);
#endif
        arg_manager = new AllocManager(arglen);
        arg_manager->add_reference();
        args = arg_manager->get_allocation();
        memcpy(args, launcher.global_arg.get_ptr(), arglen);
      }
      point_arguments = 
        FutureMap(launcher.argument_map.impl->freeze(parent_ctx));
      map_id = launcher.map_id;
      tag = launcher.tag;
      is_index_space = true;
      launch_space = launch_sp;
      if (!launcher.launch_domain.exists())
        runtime->forest->find_launch_space_domain(launch_space, index_domain);
      else
        index_domain = launcher.launch_domain;
      internal_space = launch_space;
      need_intra_task_alias_analysis = !launcher.independent_requirements;
      redop = redop_id;
      reduction_op = Runtime::get_reduction_op(redop);
      serdez_redop_fns = Runtime::get_serdez_redop_fns(redop);
      if (!reduction_op->is_foldable)
        REPORT_LEGION_ERROR(ERROR_REDUCTION_OPERATION_INDEX,
                      "Reduction operation %d for index task launch %s "
                      "(ID %lld) is not foldable.",
                      redop, get_task_name(), get_unique_id())
      else
        initialize_reduction_state();
      initialize_base_task(ctx, track, launcher.static_dependences,
                           launcher.predicate, task_id);
      if (launcher.predicate != Predicate::TRUE_PRED)
        initialize_predicate(launcher.predicate_false_future,
                             launcher.predicate_false_result);
      reduction_future = Future(new FutureImpl(runtime,
            true/*register*/, runtime->get_available_distributed_id(), 
            runtime->address_space, this));
      check_empty_field_requirements();
      if (check_privileges)
        perform_privilege_checks();
      if (Runtime::legion_spy_enabled)
      {
        LegionSpy::log_index_task(parent_ctx->get_unique_id(),
                                  unique_op_id, task_id,
                                  get_task_name());
        for (std::vector<PhaseBarrier>::const_iterator it = 
              launcher.wait_barriers.begin(); it !=
              launcher.wait_barriers.end(); it++)
        {
          ApEvent e = Runtime::get_previous_phase(it->phase_barrier);
          LegionSpy::log_phase_barrier_wait(unique_op_id, e);
        }
        LegionSpy::log_future_creation(unique_op_id, 
              reduction_future.impl->get_ready_event(), index_point);
      }
      return reduction_future;
    }

    //--------------------------------------------------------------------------
    void IndexTask::initialize_predicate(const Future &pred_future,
                                         const TaskArgument &pred_arg)
    //--------------------------------------------------------------------------
    {
      if (pred_future.impl != NULL)
        predicate_false_future = pred_future;
      else
      {
        predicate_false_size = pred_arg.get_size();
        if (predicate_false_size == 0)
        {
          // TODO: Reenable this error if we want to track predicate defaults
#if 0
          if (variants->return_size > 0)
            log_run.error("Predicated index task launch for task %s "
                          "in parent task %s (UID %lld) has non-void "
                          "return type but no default value for its "
                          "future if the task predicate evaluates to "
                          "false.  Please set either the "
                          "'predicate_false_result' or "
                          "'predicate_false_future' fields of the "
                          "IndexTaskLauncher struct.",
                          get_task_name(), parent_ctx->get_task_name(),
                          parent_ctx->get_unique_id())
          }
#endif
        }
        else
        {
          // TODO: Reenable this error if we want to track predicate defaults
#ifdef PERFORM_PREDICATE_SIZE_CHECKS
          if (predicate_false_size != variants->return_size)
            REPORT_LEGION_ERROR(ERROR_PREDICATED_INDEX_TASK,
                          "Predicated index task launch for task %s "
                          "in parent task %s (UID %lld) has predicated "
                          "false return type of size %ld bytes, but the "
                          "expected return size is %ld bytes.",
                          get_task_name(), parent_ctx->get_task_name(),
                          parent_ctx->get_unique_id(),
                          predicate_false_size, variants->return_size)
#endif
#ifdef DEBUG_LEGION
          assert(predicate_false_result == NULL);
#endif
          predicate_false_result = 
            legion_malloc(PREDICATE_ALLOC, predicate_false_size);
          memcpy(predicate_false_result, pred_arg.get_ptr(),
                 predicate_false_size);
        }
      }
    }

    //--------------------------------------------------------------------------
    void IndexTask::trigger_prepipeline_stage(void)
    //--------------------------------------------------------------------------
    {
      // First compute the parent indexes
      compute_parent_indexes();
      // Annotate any regions which are going to need to be early mapped
      for (unsigned idx = 0; idx < regions.size(); idx++)
      {
        if (!IS_WRITE(regions[idx]))
          continue;
        if (regions[idx].handle_type == SINGULAR)
          regions[idx].flags |= MUST_PREMAP_FLAG;
        else if (regions[idx].handle_type == REG_PROJECTION)
        {
          ProjectionFunction *function = runtime->find_projection_function(
                                                    regions[idx].projection);
          if (function->depth == 0)
            regions[idx].flags |= MUST_PREMAP_FLAG;
        }
      }
      // Initialize the privilege paths
      privilege_paths.resize(regions.size());
      for (unsigned idx = 0; idx < regions.size(); idx++)
        initialize_privilege_path(privilege_paths[idx], regions[idx]);
      if (!options_selected)
      {
        const bool inline_task = select_task_options();
        if (inline_task) 
        {
          REPORT_LEGION_WARNING(LEGION_WARNING_MAPPER_REQUESTED_INLINE,
                          "Mapper %s requested to inline task %s "
                          "(UID %lld) but the 'enable_inlining' option was "
                          "not set on the task launcher so the request is "
                          "being ignored", mapper->get_mapper_name(),
                          get_task_name(), get_unique_id());
        }
      }
      if (need_intra_task_alias_analysis)
      {
        // If we don't have a trace, we do our alias analysis now
        LegionTrace *local_trace = get_trace();
        if (local_trace == NULL)
          perform_intra_task_alias_analysis(false/*tracing*/, NULL/*trace*/,
                                            privilege_paths);
      }
      if (Runtime::legion_spy_enabled)
      { 
        for (unsigned idx = 0; idx < regions.size(); idx++)
          TaskOp::log_requirement(unique_op_id, idx, regions[idx]);
        runtime->forest->log_launch_space(launch_space, unique_op_id);
      }
    }

    //--------------------------------------------------------------------------
    void IndexTask::trigger_dependence_analysis(void)
    //--------------------------------------------------------------------------
    {
      perform_base_dependence_analysis();
      for (unsigned idx = 0; idx < regions.size(); idx++)
      {
        projection_infos[idx] = 
          ProjectionInfo(runtime, regions[idx], launch_space);
        runtime->forest->perform_dependence_analysis(this, idx, regions[idx], 
                                                     restrict_infos[idx],
                                                     version_infos[idx],
                                                     projection_infos[idx],
                                                     privilege_paths[idx]);
      }
    }

    //--------------------------------------------------------------------------
    void IndexTask::perform_base_dependence_analysis(void)
    //--------------------------------------------------------------------------
    {
#ifdef DEBUG_LEGION
      assert(privilege_paths.size() == regions.size());
#endif 
      if (need_intra_task_alias_analysis)
      {
        // If we have a trace we do our alias analysis now
        LegionTrace *local_trace = get_trace();
        if (local_trace != NULL)
          perform_intra_task_alias_analysis(is_tracing(), local_trace,
                                            privilege_paths);
      }
      // To be correct with the new scheduler we also have to 
      // register mapping dependences on futures
      for (std::vector<Future>::const_iterator it = futures.begin();
            it != futures.end(); it++)
      {
#ifdef DEBUG_LEGION
        assert(it->impl != NULL);
#endif
        it->impl->register_dependence(this);
#ifdef LEGION_SPY
        if (it->impl->producer_op != NULL)
          LegionSpy::log_mapping_dependence(
              parent_ctx->get_unique_id(), it->impl->producer_uid, 0,
              get_unique_id(), 0, TRUE_DEPENDENCE);
#endif
      }
      if (predicate_false_future.impl != NULL)
      {
        predicate_false_future.impl->register_dependence(this);
#ifdef LEGION_SPY
        if (predicate_false_future.impl->producer_op != NULL)
          LegionSpy::log_mapping_dependence(
              parent_ctx->get_unique_id(), 
              predicate_false_future.impl->producer_uid, 0,
              get_unique_id(), 0, TRUE_DEPENDENCE);
#endif
      }
      // Also have to register any dependences on our predicate
      register_predicate_dependence();
      version_infos.resize(regions.size());
      restrict_infos.resize(regions.size());
      projection_infos.resize(regions.size());
    }

    //--------------------------------------------------------------------------
    void IndexTask::report_interfering_requirements(unsigned idx1,unsigned idx2)
    //--------------------------------------------------------------------------
    {
#if 0
      REPORT_LEGION_ERROR(ERROR_ALIASED_REGION_REQUIREMENTS,
                          "Aliased region requirements for index tasks "
                          "are not permitted. Region requirements %d and %d "
                          "of task %s (UID %lld) in parent task %s (UID %lld) "
                          "are interfering.", idx1, idx2, get_task_name(),
                          get_unique_id(), parent_ctx->get_task_name(),
                          parent_ctx->get_unique_id())
#else
      REPORT_LEGION_WARNING(LEGION_WARNING_REGION_REQUIREMENTS_INDEX,
                      "Region requirements %d and %d of index task %s "
                      "(UID %lld) in parent task %s (UID %lld) are potentially "
                      "interfering.  It's possible that this is a false "
                      "positive if there are projection region requirements "
                      "and each of the point tasks are non-interfering. "
                      "If the runtime is built in debug mode then it will "
                      "check that the region requirements of all points are "
                      "actually non-interfering. If you see no further error "
                      "messages for this index task launch then everything "
                      "is good.", idx1, idx2, get_task_name(), get_unique_id(),
                      parent_ctx->get_task_name(), parent_ctx->get_unique_id())
#endif
#ifdef DEBUG_LEGION
      interfering_requirements.insert(std::pair<unsigned,unsigned>(idx1,idx2));
#endif
    }

    //--------------------------------------------------------------------------
    RegionTreePath& IndexTask::get_privilege_path(unsigned idx)
    //--------------------------------------------------------------------------
    {
#ifdef DEBUG_LEGION
      assert(idx < privilege_paths.size());
#endif
      return privilege_paths[idx];
    }

    //--------------------------------------------------------------------------
    void IndexTask::resolve_false(bool speculated, bool launched)
    //--------------------------------------------------------------------------
    {
      // If we already launched, then we can just return
      // otherwise continue through to do the cleanup work
      if (launched)
        return;
      RtEvent execution_condition;
      // Fill in the index task map with the default future value
      if (redop == 0)
      {
        // Only need to do this if the internal domain exists, it
        // might not in a control replication context
        if (internal_space.exists())
        {
          // Get the domain that we will have to iterate over
          Domain local_domain;
          runtime->forest->find_launch_space_domain(internal_space, 
                                                    local_domain);
          // Handling the future map case
          if (predicate_false_future.impl != NULL)
          {
            ApEvent wait_on = predicate_false_future.impl->get_ready_event();
            if (wait_on.has_triggered())
            {
              const size_t result_size = 
                check_future_size(predicate_false_future.impl);
              const void *result = 
                predicate_false_future.impl->get_untyped_result(true);
              for (Domain::DomainPointIterator itr(local_domain); itr; itr++)
              {
                Future f = future_map.get_future(itr.p);
                if (result_size > 0)
                  f.impl->set_result(result, result_size, false/*own*/);
              }
            }
            else
            {
              // Add references so things won't be prematurely collected
              future_map.impl->add_base_resource_ref(DEFERRED_TASK_REF);
              predicate_false_future.impl->add_base_gc_ref(DEFERRED_TASK_REF,
                                                           this);
              Runtime::DeferredFutureMapSetArgs args;
              args.future_map = future_map.impl;
              args.result = predicate_false_future.impl;
              args.domain = local_domain;
              args.task_op = this;
              execution_condition = 
                runtime->issue_runtime_meta_task(args, LG_LATENCY_WORK_PRIORITY,
                                         this, Runtime::protect_event(wait_on));
            }
          }
          else
          {
            for (Domain::DomainPointIterator itr(local_domain); itr; itr++)
            {
              Future f = future_map.get_future(itr.p);
              if (predicate_false_size > 0)
                f.impl->set_result(predicate_false_result,
                                   predicate_false_size, false/*own*/);
            }
          }
        }
      }
      else
      {
        // Handling a reduction case
        if (predicate_false_future.impl != NULL)
        {
          ApEvent wait_on = predicate_false_future.impl->get_ready_event();
          if (wait_on.has_triggered())
          {
            const size_t result_size = 
                        check_future_size(predicate_false_future.impl);
            if (result_size > 0)
              reduction_future.impl->set_result(
                  predicate_false_future.impl->get_untyped_result(true),
                  result_size, false/*own*/);
          }
          else
          {
            // Add references so they aren't garbage collected 
            reduction_future.impl->add_base_gc_ref(DEFERRED_TASK_REF, this);
            predicate_false_future.impl->add_base_gc_ref(DEFERRED_TASK_REF, 
                                                         this);
            Runtime::DeferredFutureSetArgs args;
            args.target = reduction_future.impl;
            args.result = predicate_false_future.impl;
            args.task_op = this;
            execution_condition = 
              runtime->issue_runtime_meta_task(args, LG_LATENCY_WORK_PRIORITY,
                                        this, Runtime::protect_event(wait_on));
          }
        }
        else
        {
          if (predicate_false_size > 0)
            reduction_future.impl->set_result(predicate_false_result,
                                  predicate_false_size, false/*own*/);
        }
      }
      // Then clean up this task execution
      complete_mapping();
      complete_execution(execution_condition);
      resolve_speculation();
      trigger_children_complete();
      trigger_children_committed();
    }

    //--------------------------------------------------------------------------
    void IndexTask::early_map_task(void)
    //--------------------------------------------------------------------------
    {
      DETAILED_PROFILER(runtime, INDEX_EARLY_MAP_TASK_CALL);
      std::vector<unsigned> early_map_indexes;
      for (unsigned idx = 0; idx < regions.size(); idx++)
      {
        const RegionRequirement &req = regions[idx];
        if (req.must_premap())
          early_map_indexes.push_back(idx);
      }
      if (!early_map_indexes.empty())
      {
        early_map_regions(map_applied_conditions, early_map_indexes);
        if (!acquired_instances.empty())
          release_acquired_instances(acquired_instances);
      }
    }

    //--------------------------------------------------------------------------
    bool IndexTask::distribute_task(void)
    //--------------------------------------------------------------------------
    {
      DETAILED_PROFILER(runtime, INDEX_DISTRIBUTE_CALL);
      if (is_origin_mapped())
      {
        // This will only get called if we had slices that couldn't map, but
        // they have now all mapped
#ifdef DEBUG_LEGION
        assert(slices.empty());
#endif
        // We're never actually run
        return false;
      }
      else
      {
        if (!is_sliced() && target_proc.exists() && 
            (target_proc != current_proc))
        {
          // Make a slice copy and send it away
          SliceTask *clone = clone_as_slice_task(launch_space, target_proc,
                                                 true/*needs slice*/,
                                                 stealable, 1LL);
          runtime->send_task(clone);
          return false; // We have now been sent away
        }
        else
          return true; // Still local so we can be sliced
      }
    }

    //--------------------------------------------------------------------------
    RtEvent IndexTask::perform_mapping(MustEpochOp *owner/*=NULL*/)
    //--------------------------------------------------------------------------
    {
      DETAILED_PROFILER(runtime, INDEX_PERFORM_MAPPING_CALL);
      // This will only get called if we had slices that failed to origin map 
#ifdef DEBUG_LEGION
      assert(!slices.empty());
#endif
      for (std::list<SliceTask*>::iterator it = slices.begin();
            it != slices.end(); /*nothing*/)
      {
        (*it)->trigger_mapping();
        it = slices.erase(it);
      }
      return RtEvent::NO_RT_EVENT;
    }

    //--------------------------------------------------------------------------
    void IndexTask::launch_task(void)
    //--------------------------------------------------------------------------
    {
      // should never be called
      assert(false);
    }

    //--------------------------------------------------------------------------
    bool IndexTask::is_stealable(void) const
    //--------------------------------------------------------------------------
    {
      // Index space tasks are never stealable, they must first be
      // split into slices which can then be stolen.  Note that slicing
      // always happens after premapping so we know stealing is safe.
      return false;
    }

    //--------------------------------------------------------------------------
    bool IndexTask::has_restrictions(unsigned idx, LogicalRegion handle)
    //--------------------------------------------------------------------------
    {
      // Handle the case of inline tasks
      if (restrict_infos.empty())
        return false;
#ifdef DEBUG_LEGION
      assert(idx < restrict_infos.size());
#endif
      return restrict_infos[idx].has_restrictions();
    }

    //--------------------------------------------------------------------------
    void IndexTask::map_and_launch(void)
    //--------------------------------------------------------------------------
    {
      // This should only ever be called if we had slices which failed to map
#ifdef DEBUG_LEGION
      assert(is_sliced());
      assert(!slices.empty());
#endif
      trigger_slices();
    }

    //--------------------------------------------------------------------------
    ApEvent IndexTask::get_task_completion(void) const
    //--------------------------------------------------------------------------
    {
      return get_completion_event();
    }

    //--------------------------------------------------------------------------
    TaskOp::TaskKind IndexTask::get_task_kind(void) const
    //--------------------------------------------------------------------------
    {
      return INDEX_TASK_KIND;
    }

    //--------------------------------------------------------------------------
    void IndexTask::trigger_task_complete(void)
    //--------------------------------------------------------------------------
    {
      DETAILED_PROFILER(runtime, INDEX_COMPLETE_CALL);
      // Trigger all the futures or set the reduction future result
      // and then trigger it
      if (redop != 0)
      {
        // Set the future if we actually ran the task or we speculated
        if ((speculation_state != RESOLVE_FALSE_STATE) || false_guard.exists())
          reduction_future.impl->set_result(reduction_state,
                                            reduction_state_size, 
                                            false/*owner*/);
        reduction_future.impl->complete_future();
      }
      else
        future_map.impl->complete_all_futures();
      if (must_epoch != NULL)
        must_epoch->notify_subop_complete(this);
      if (!completion_preconditions.empty())
      {
        ApEvent done = Runtime::merge_events(completion_preconditions);
        need_completion_trigger = false;
        Runtime::trigger_event(completion_event, done);
      }
      complete_operation();
#ifdef LEGION_SPY
      LegionSpy::log_operation_events(unique_op_id, ApEvent::NO_AP_EVENT,
                                      completion_event);
#endif
    }

    //--------------------------------------------------------------------------
    void IndexTask::trigger_task_commit(void)
    //--------------------------------------------------------------------------
    {
      DETAILED_PROFILER(runtime, INDEX_COMMIT_CALL);
      // We can release our version infos now
      for (std::vector<VersionInfo>::iterator it = version_infos.begin();
            it != version_infos.end(); it++)
      {
        it->clear();
      }
      if (must_epoch != NULL)
        must_epoch->notify_subop_commit(this);
      // Mark that this operation is now committed
      commit_operation(true/*deactivate*/);
    }

    //--------------------------------------------------------------------------
    bool IndexTask::pack_task(Serializer &rez, Processor target)
    //--------------------------------------------------------------------------
    {
      // should never be called
      assert(false);
      return false;
    }

    //--------------------------------------------------------------------------
    bool IndexTask::unpack_task(Deserializer &derez, Processor current,
                                std::set<RtEvent> &ready_events)
    //--------------------------------------------------------------------------
    {
      // should never be called
      assert(false);
      return false;
    }

    //--------------------------------------------------------------------------
    void IndexTask::perform_inlining(void)
    //--------------------------------------------------------------------------
    {
      DETAILED_PROFILER(runtime, INDEX_PERFORM_INLINING_CALL);
      // See if there is anything to wait for
      std::set<ApEvent> wait_on_events;
      for (unsigned idx = 0; idx < futures.size(); idx++)
      {
        FutureImpl *impl = futures[idx].impl; 
        wait_on_events.insert(impl->ready_event);
      }
      for (unsigned idx = 0; idx < grants.size(); idx++)
      {
        GrantImpl *impl = grants[idx].impl;
        wait_on_events.insert(impl->acquire_grant());
      }
      for (unsigned idx = 0; idx < wait_barriers.size(); idx++)
      {
	ApEvent e = 
          Runtime::get_previous_phase(wait_barriers[idx].phase_barrier);
        wait_on_events.insert(e);
      }
      // Merge together all the events for the start condition 
      ApEvent start_condition = Runtime::merge_events(wait_on_events); 
      // Enumerate all of the points of our index space and run
      // the task for each one of them either saving or reducing their futures
      Processor current = parent_ctx->get_executing_processor();
      // Select the variant to use
      VariantImpl *variant = parent_ctx->select_inline_variant(this);
      // See if we need to wait for anything
      if (start_condition.exists())
        start_condition.lg_wait();
      // Save this for when things are being returned
      TaskContext *enclosing = parent_ctx;
      // Make a copy of our region requirements
      std::vector<RegionRequirement> copy_requirements(regions.size());
      for (unsigned idx = 0; idx < regions.size(); idx++)
        copy_requirements[idx] = regions[idx];
      bool first = true;
      for (Domain::DomainPointIterator itr(index_domain); itr; itr++)
      {
        // If this is not the first we have to restore the region
        // requirements from copy that we made before hand
        if (!first)
        {
          for (unsigned idx = 0; idx < regions.size(); idx++)
            regions[idx] = copy_requirements[idx];
        }
        else
          first = false;
        index_point = itr.p; 
        // Get our local args
        Future local_arg = point_arguments.impl->get_future(index_point);
        if (local_arg.impl != NULL)
        {
          local_args = local_arg.impl->get_untyped_result(true);
          local_arglen = local_arg.impl->get_untyped_size();
        }
        else
        {
          local_args = NULL;
          local_arglen = 0;
        }
        compute_point_region_requirements();
        InlineContext *inline_ctx = new InlineContext(runtime, enclosing, this);
        // Save the inner context as the parent ctx
        parent_ctx = inline_ctx;
        variant->dispatch_inline(current, inline_ctx);
        // Return any created privilege state
        inline_ctx->return_privilege_state(enclosing);
        // Then we can delete the inline context
        delete inline_ctx;
      }
      if (redop == 0)
        future_map.impl->complete_all_futures();
      else
      {
        reduction_future.impl->set_result(reduction_state,
                                          reduction_state_size,false/*owner*/);
        reduction_future.impl->complete_future();
      }
      // Trigger all our events event
      Runtime::trigger_event(completion_event);
    }

    //--------------------------------------------------------------------------
    void IndexTask::end_inline_task(const void *res, size_t res_size,bool owned)
    //--------------------------------------------------------------------------
    {
      if (redop == 0)
      {
        Future f = future_map.impl->get_future(index_point);
        f.impl->set_result(res, res_size, owned);
      }
      else
        fold_reduction_future(res, res_size, owned, true/*exclusive*/);
    }

    //--------------------------------------------------------------------------
    std::map<PhysicalManager*,std::pair<unsigned,bool> >* 
                                     IndexTask::get_acquired_instances_ref(void)
    //--------------------------------------------------------------------------
    {
      return &acquired_instances;
    }

    //--------------------------------------------------------------------------
    SliceTask* IndexTask::clone_as_slice_task(IndexSpace is, Processor p,
                                              bool recurse, bool stealable,
                                              long long scale_denominator)
    //--------------------------------------------------------------------------
    {
      DETAILED_PROFILER(runtime, INDEX_CLONE_AS_SLICE_CALL);
      SliceTask *result = runtime->get_available_slice_task(); 
      result->initialize_base_task(parent_ctx, false/*track*/, NULL/*deps*/,
                                   Predicate::TRUE_PRED, this->task_id);
      result->clone_multi_from(this, is, p, recurse, stealable);
      result->index_complete = this->completion_event;
      result->denominator = scale_denominator;
      result->index_owner = this;
      result->remote_owner_uid = parent_ctx->get_unique_id();
      if (Runtime::legion_spy_enabled)
        LegionSpy::log_index_slice(get_unique_id(), 
                                   result->get_unique_id());
      if (runtime->profiler != NULL)
        runtime->profiler->register_slice_owner(get_unique_op_id(),
                                                result->get_unique_op_id());
      return result;
    }

    //--------------------------------------------------------------------------
    void IndexTask::handle_future(const DomainPoint &point, const void *result,
                                  size_t result_size, bool owner)
    //--------------------------------------------------------------------------
    {
      DETAILED_PROFILER(runtime, INDEX_HANDLE_FUTURE);
      // Need to hold the lock when doing this since it could
      // be going in parallel with other users
      if (reduction_op != NULL)
        fold_reduction_future(result, result_size, owner, false/*exclusive*/);
      else
      {
        if (must_epoch == NULL)
        {
          Future f = future_map.get_future(point);
          f.impl->set_result(result, result_size, owner);
        }
        else
          must_epoch->set_future(point, result, result_size, owner);
      }
    }

    //--------------------------------------------------------------------------
    void IndexTask::register_must_epoch(void)
    //--------------------------------------------------------------------------
    {
      // should never be called
      assert(false);
    }

    //--------------------------------------------------------------------------
    FutureMapImpl* IndexTask::create_future_map(TaskContext *ctx) 
    //--------------------------------------------------------------------------
    {
      return new FutureMapImpl(ctx, this, runtime,
            runtime->get_available_distributed_id(true/*needs continuation*/),
            runtime->address_space);
    }

    //--------------------------------------------------------------------------
    void IndexTask::record_reference_mutation_effect(RtEvent event)
    //--------------------------------------------------------------------------
    {
      map_applied_conditions.insert(event);
    }

    //--------------------------------------------------------------------------
    void IndexTask::record_origin_mapped_slice(SliceTask *local_slice)
    //--------------------------------------------------------------------------
    {
      AutoLock o_lock(op_lock);
      origin_mapped_slices.push_back(local_slice);
    }

    //--------------------------------------------------------------------------
    void IndexTask::return_slice_mapped(unsigned points, long long denom,
                               RtEvent applied_condition, ApEvent restrict_post)
    //--------------------------------------------------------------------------
    {
      DETAILED_PROFILER(runtime, INDEX_RETURN_SLICE_MAPPED_CALL);
      bool need_trigger = false;
      bool trigger_children_completed = false;
      bool trigger_children_commit = false;
      {
        AutoLock o_lock(op_lock);
        total_points += points;
        mapped_points += points;
        slice_fraction.add(Fraction<long long>(1,denom));
        if (applied_condition.exists())
          map_applied_conditions.insert(applied_condition);
        if (restrict_post.exists())
          completion_preconditions.insert(restrict_post);
        // Already know that mapped points is the same as total points
        if (slice_fraction.is_whole())
        {
          need_trigger = true;
          if ((complete_points == total_points) &&
              !children_complete_invoked)
          {
            trigger_children_completed = true;
            children_complete_invoked = true;
          }
          if ((committed_points == total_points) &&
              !children_commit_invoked)
          {
            trigger_children_commit = true;
            children_commit_invoked = true;
          }
        }
      }
      if (need_trigger)
      {
        // Get the mapped precondition note we can now access this
        // without holding the lock because we know we've seen
        // all the responses so no one else will be mutating it.
        if (!map_applied_conditions.empty())
        {
          RtEvent map_condition = Runtime::merge_events(map_applied_conditions);
          complete_mapping(map_condition);
        }
        else
          complete_mapping();
      }
      if (trigger_children_completed)
        trigger_children_complete();
      if (trigger_children_commit)
        trigger_children_committed();
    }

    //--------------------------------------------------------------------------
    void IndexTask::return_slice_complete(unsigned points, 
                                          ApEvent slice_postcondition)
    //--------------------------------------------------------------------------
    {
      DETAILED_PROFILER(runtime, INDEX_RETURN_SLICE_COMPLETE_CALL);
      bool trigger_execution = false;
      bool need_trigger = false;
      {
        AutoLock o_lock(op_lock);
        complete_points += points;
        // Always add it if we're doing legion spy validation
#ifndef LEGION_SPY
        if (!slice_postcondition.has_triggered())
#endif
          completion_preconditions.insert(slice_postcondition);
#ifdef DEBUG_LEGION
        assert(!complete_received);
        assert(complete_points <= total_points);
#endif
        if (slice_fraction.is_whole() && 
            (complete_points == total_points))
        {
          trigger_execution = true;
          if (!children_complete_invoked)
          {
            need_trigger = true;
            children_complete_invoked = true;
          }
        }
      }
      if (trigger_execution)
        complete_execution();
      if (need_trigger)
        trigger_children_complete();
    }

    //--------------------------------------------------------------------------
    void IndexTask::return_slice_commit(unsigned points)
    //--------------------------------------------------------------------------
    {
      DETAILED_PROFILER(runtime, INDEX_RETURN_SLICE_COMMIT_CALL);
      bool need_trigger = false;
      {
        AutoLock o_lock(op_lock);
        committed_points += points;
#ifdef DEBUG_LEGION
        assert(committed_points <= total_points);
#endif
        if (slice_fraction.is_whole() &&
            (committed_points == total_points) && 
            !children_commit_invoked)
        {
          need_trigger = true;
          children_commit_invoked = true;
        }
      }
      if (need_trigger)
        trigger_children_committed();
    } 

    //--------------------------------------------------------------------------
    void IndexTask::unpack_slice_mapped(Deserializer &derez, 
                                        AddressSpaceID source)
    //--------------------------------------------------------------------------
    {
      DerezCheck z(derez);
      size_t points;
      derez.deserialize(points);
      long long denom;
      derez.deserialize(denom);
      RtEvent applied_condition;
      derez.deserialize(applied_condition);
      ApEvent restrict_postcondition;
      derez.deserialize(restrict_postcondition);
      for (unsigned idx = 0; idx < regions.size(); idx++)
      {
        if (!IS_WRITE(regions[idx]))
          continue;
        if (regions[idx].handle_type != SINGULAR)
        {
          std::vector<LogicalRegion> handles(points); 
          for (unsigned pidx = 0; pidx < points; pidx++)
            derez.deserialize(handles[pidx]);
        }
        // otherwise it was origin mapped so we are already done
      }
#ifdef DEBUG_LEGION
      if (!is_origin_mapped())
      {
        std::map<DomainPoint,std::vector<LogicalRegion> > local_requirements;
        for (unsigned idx = 0; idx < points; idx++)
        {
          DomainPoint point;
          derez.deserialize(point);
          std::vector<LogicalRegion> &reqs = local_requirements[point];
          reqs.resize(regions.size());
          for (unsigned idx2 = 0; idx2 < regions.size(); idx2++)
            derez.deserialize(reqs[idx2]);
        }
        check_point_requirements(local_requirements);
      }
#endif
      return_slice_mapped(points, denom, applied_condition, 
                          restrict_postcondition);
    }

    //--------------------------------------------------------------------------
    void IndexTask::unpack_slice_complete(Deserializer &derez)
    //--------------------------------------------------------------------------
    {
      DerezCheck z(derez);
      size_t points;
      derez.deserialize(points);
      ApEvent slice_postcondition;
      derez.deserialize(slice_postcondition);
      ResourceTracker::unpack_privilege_state(derez, parent_ctx);
      if (redop != 0)
      {
#ifdef DEBUG_LEGION
        assert(reduction_op != NULL);
        assert(reduction_state_size == reduction_op->sizeof_rhs);
#endif
        const void *reduc_ptr = derez.get_current_pointer();
        DomainPoint dummy_point;
        handle_future(dummy_point, reduc_ptr, 
                      reduction_state_size, false/*owner*/);
        // Advance the pointer on the deserializer
        derez.advance_pointer(reduction_state_size);
      }
      else
      {
        for (unsigned idx = 0; idx < points; idx++)
        {
          DomainPoint p;
          derez.deserialize(p);
          DerezCheck z2(derez);
          size_t future_size;
          derez.deserialize(future_size);
          const void *future_ptr = derez.get_current_pointer();
          handle_future(p, future_ptr, future_size, false/*owner*/);
          // Advance the pointer on the deserializer
          derez.advance_pointer(future_size);
        }
      }
      return_slice_complete(points, slice_postcondition);
    }

    //--------------------------------------------------------------------------
    void IndexTask::unpack_slice_commit(Deserializer &derez)
    //--------------------------------------------------------------------------
    {
      DerezCheck z(derez);
      size_t points;
      derez.deserialize(points);
      return_slice_commit(points);
    }

    //--------------------------------------------------------------------------
    /*static*/ void IndexTask::process_slice_mapped(Deserializer &derez,
                                                    AddressSpaceID source)
    //--------------------------------------------------------------------------
    {
      IndexTask *task;
      derez.deserialize(task);
      task->unpack_slice_mapped(derez, source);
    }

    //--------------------------------------------------------------------------
    /*static*/ void IndexTask::process_slice_complete(Deserializer &derez)
    //--------------------------------------------------------------------------
    {
      IndexTask *task;
      derez.deserialize(task);
      task->unpack_slice_complete(derez);
    }

    //--------------------------------------------------------------------------
    /*static*/ void IndexTask::process_slice_commit(Deserializer &derez)
    //--------------------------------------------------------------------------
    {
      IndexTask *task;
      derez.deserialize(task);
      task->unpack_slice_commit(derez);
    }

#ifdef DEBUG_LEGION
    //--------------------------------------------------------------------------
    void IndexTask::check_point_requirements(
            const std::map<DomainPoint,std::vector<LogicalRegion> > &point_reqs)
    //--------------------------------------------------------------------------
    {
      std::set<std::pair<unsigned,unsigned> > local_interfering = 
        interfering_requirements;
      // Handle any region requirements that interfere with itself
      for (unsigned idx = 0; idx < regions.size(); idx++)
      {
        if (!IS_WRITE(regions[idx]))
          continue;
        local_interfering.insert(std::pair<unsigned,unsigned>(idx,idx));
      }
      // Nothing to do if there are no interfering requirements
      if (local_interfering.empty())
        return;
      std::map<DomainPoint,std::vector<LogicalRegion> > point_requirements;
      for (std::map<DomainPoint,std::vector<LogicalRegion> >::const_iterator 
            pit = point_reqs.begin(); pit != point_reqs.end(); pit++)
      {
        // Add it to the set of point requirements
        point_requirements.insert(*pit);
        const std::vector<LogicalRegion> &point_reqs = pit->second;
        for (std::map<DomainPoint,std::vector<LogicalRegion> >::const_iterator
              oit = point_requirements.begin(); 
              oit != point_requirements.end(); oit++)
        {
          const std::vector<LogicalRegion> &other_reqs = oit->second;
          const bool same_point = (pit->first == oit->first);
          // Now check for interference with any other points
          for (std::set<std::pair<unsigned,unsigned> >::const_iterator it =
                local_interfering.begin(); it !=
                local_interfering.end(); it++)
          {
            // Skip same region requireemnt for same point
            if (same_point && (it->first == it->second))
              continue;
            // If either one are the NO_REGION then there is no interference
            if (!point_reqs[it->first].exists() || 
                !other_reqs[it->second].exists())
              continue;
            if (!runtime->forest->are_disjoint(
                  point_reqs[it->first].get_index_space(), 
                  other_reqs[it->second].get_index_space()))
            {
              if (pit->first.get_dim() <= 1) 
              {
                REPORT_LEGION_ERROR(ERROR_INDEX_SPACE_TASK,
                              "Index space task launch has intefering "
                              "region requirements %d of point %lld and region "
                              "requirement %d of point %lld of %s (UID %lld) "
                              "in parent task %s (UID %lld) are interfering.",
                              it->first, pit->first[0], it->second,
                              oit->first[0], get_task_name(), get_unique_id(),
                              parent_ctx->get_task_name(),
                              parent_ctx->get_unique_id());
              } 
              else if (pit->first.get_dim() == 2) 
              {
                REPORT_LEGION_ERROR(ERROR_INDEX_SPACE_TASK,
                              "Index space task launch has intefering "
                              "region requirements %d of point (%lld,%lld) and "
                              "region requirement %d of point (%lld,%lld) of "
                              "%s (UID %lld) in parent task %s (UID %lld) are "
                              "interfering.", it->first, pit->first[0],
                              pit->first[1], it->second, oit->first[0],
                              oit->first[1], get_task_name(), get_unique_id(),
                              parent_ctx->get_task_name(),
                              parent_ctx->get_unique_id());
              } 
              else if (pit->first.get_dim() == 3) 
              {
                REPORT_LEGION_ERROR(ERROR_INDEX_SPACE_TASK,
                              "Index space task launch has intefering "
                              "region requirements %d of point (%lld,%lld,%lld)"
                              " and region requirement %d of point "
                              "(%lld,%lld,%lld) of %s (UID %lld) in parent "
                              "task %s (UID %lld) are interfering.", it->first,
                              pit->first[0], pit->first[1], pit->first[2],
                              it->second, oit->first[0], oit->first[1],
                              oit->first[2], get_task_name(), get_unique_id(),
                              parent_ctx->get_task_name(),
                              parent_ctx->get_unique_id());
              }
              assert(false);
            }
          }
        }
      }
    }
#endif

    /////////////////////////////////////////////////////////////
    // Slice Task 
    /////////////////////////////////////////////////////////////

    //--------------------------------------------------------------------------
    SliceTask::SliceTask(Runtime *rt)
      : MultiTask(rt)
    //--------------------------------------------------------------------------
    {
    }

    //--------------------------------------------------------------------------
    SliceTask::SliceTask(const SliceTask &rhs)
      : MultiTask(NULL)
    //--------------------------------------------------------------------------
    {
      // should never be called
      assert(false);
    }

    //--------------------------------------------------------------------------
    SliceTask::~SliceTask(void)
    //--------------------------------------------------------------------------
    {
    }

    //--------------------------------------------------------------------------
    SliceTask& SliceTask::operator=(const SliceTask &rhs)
    //--------------------------------------------------------------------------
    {
      // should never be called
      assert(false);
      return *this;
    }

    //--------------------------------------------------------------------------
    void SliceTask::activate(void)
    //--------------------------------------------------------------------------
    {
      DETAILED_PROFILER(runtime, SLICE_ACTIVATE_CALL);
      activate_multi();
      // Slice tasks never have to resolve speculation
      resolve_speculation();
      index_complete = ApEvent::NO_AP_EVENT;
      num_unmapped_points = 0;
      num_uncomplete_points = 0;
      num_uncommitted_points = 0;
      denominator = 0;
      index_owner = NULL;
      remote_owner_uid = 0;
      remote_unique_id = get_unique_id();
      origin_mapped = false;
      need_versioning_analysis = true;
    }

    //--------------------------------------------------------------------------
    void SliceTask::deactivate(void)
    //--------------------------------------------------------------------------
    {
      DETAILED_PROFILER(runtime, SLICE_DEACTIVATE_CALL);
      version_infos.clear();
      deactivate_multi();
      // Deactivate all our points 
      for (std::vector<PointTask*>::const_iterator it = points.begin();
            it != points.end(); it++)
      {
        // Check to see if we are origin mapped or not which 
        // determines whether we should commit this operation or
        // just deactivate it like normal
        if (is_origin_mapped() && !is_remote())
          (*it)->deactivate();
        else
          (*it)->commit_operation(true/*deactivate*/);
      }
      points.clear();
      for (std::map<DomainPoint,std::pair<void*,size_t> >::const_iterator it = 
            temporary_futures.begin(); it != temporary_futures.end(); it++)
      {
        legion_free(FUTURE_RESULT_ALLOC, it->second.first, it->second.second);
      }
      temporary_futures.clear();
      if (!acquired_instances.empty())
        release_acquired_instances(acquired_instances);
      acquired_instances.clear();
      map_applied_conditions.clear();
      restrict_postconditions.clear();
      commit_preconditions.clear();
      created_regions.clear();
      created_fields.clear();
      created_field_spaces.clear();
      created_index_spaces.clear();
      created_index_partitions.clear();
      deleted_regions.clear();
      deleted_fields.clear();
      deleted_field_spaces.clear();
      deleted_index_spaces.clear();
      deleted_index_partitions.clear();
      runtime->free_slice_task(this);
    }

    //--------------------------------------------------------------------------
    void SliceTask::trigger_dependence_analysis(void)
    //--------------------------------------------------------------------------
    {
      // should never be called
      assert(false);
    }

    //--------------------------------------------------------------------------
    void SliceTask::resolve_false(bool speculated, bool launched)
    //--------------------------------------------------------------------------
    {
      // should never be called
      assert(false);
    }

    //--------------------------------------------------------------------------
    void SliceTask::early_map_task(void)
    //--------------------------------------------------------------------------
    {
      // Slices are already done with early mapping 
    }

    //--------------------------------------------------------------------------
    RtEvent SliceTask::perform_must_epoch_version_analysis(MustEpochOp *owner)
    //--------------------------------------------------------------------------
    {
      bool first = false;
      RtUserEvent result = 
        owner->find_slice_versioning_event(unique_op_id, first);
      // If we're first, then we do the analysis
      // and chain the events
      if (first)
      {
        RtEvent versioning_done = perform_versioning_analysis();
        Runtime::trigger_event(result, versioning_done);
      }
      return result;
    }

    //--------------------------------------------------------------------------
    RtEvent SliceTask::perform_versioning_analysis(void)
    //--------------------------------------------------------------------------
    {
#ifdef DEBUG_LEGION
      assert(!points.empty());
      assert(need_versioning_analysis);
      assert(regions.size() == version_infos.size());
#endif
      // Once we return from this function we'll be done with versioning
      need_versioning_analysis = false;
      // If we're origin mapped and already remote then we know
      // we are done mapping so there is no need to do any
      // versioning computation
      if (is_remote() && is_origin_mapped())
        return RtEvent::NO_RT_EVENT;
      std::set<RtEvent> ready_events;
      for (unsigned idx = 0; idx < regions.size(); idx++)
      {
        // If this was early mapped, then we can skip it
        if (early_mapped_regions.find(idx) != early_mapped_regions.end())
          continue;
        VersionInfo &version_info = version_infos[idx];
        // If we already have physical state for it then we've 
        // done this before so there is no need to do it again
        if (version_info.has_physical_states())
          continue;
        ProjectionInfo &proj_info = projection_infos[idx];
        const bool partial_traversal = 
          (proj_info.projection_type == PART_PROJECTION) ||
          ((proj_info.projection_type != SINGULAR) && 
           (proj_info.projection->depth > 0));
        RegionTreePath privilege_path;
        initialize_privilege_path(privilege_path, regions[idx]);
        runtime->forest->perform_versioning_analysis(this, idx, regions[idx],
                                                     privilege_path,
                                                     version_info,
                                                     ready_events,
                                                     partial_traversal);
      }
      // Now do the analysis for each of our points
      for (unsigned idx = 0; idx < points.size(); idx++)
        points[idx]->perform_versioning_analysis(ready_events);
      if (!ready_events.empty())
        return Runtime::merge_events(ready_events);
      return RtEvent::NO_RT_EVENT;
    }

    //--------------------------------------------------------------------------
    std::map<PhysicalManager*,std::pair<unsigned,bool> >* 
                                     SliceTask::get_acquired_instances_ref(void)
    //--------------------------------------------------------------------------
    {
      return &acquired_instances;
    }

    //--------------------------------------------------------------------------
    void SliceTask::check_target_processors(void) const
    //--------------------------------------------------------------------------
    {
#ifdef DEBUG_LEGION
      assert(!points.empty());
#endif
      if (points.size() == 1)
        return;
      const AddressSpaceID target_space = 
        runtime->find_address_space(points[0]->target_proc);
      for (unsigned idx = 1; idx < points.size(); idx++)
      {
        if (target_space != 
            runtime->find_address_space(points[idx]->target_proc))
          REPORT_LEGION_ERROR(ERROR_INVALID_MAPPER_OUTPUT,
                      "Invalid mapper output: two different points in one "
                      "slice of %s (UID %lld) mapped to processors in two"
                      "different address spaces (%d and %d) which is illegal.",
                      get_task_name(), get_unique_id(), target_space,
                      runtime->find_address_space(points[idx]->target_proc))
      }
    }

    //--------------------------------------------------------------------------
    void SliceTask::update_target_processor(void)
    //--------------------------------------------------------------------------
    {
      if (points.empty())
        return;
#ifdef DEBUG_LEGION
      check_target_processors();
#endif
      this->target_proc = points[0]->target_proc;
    }

    //--------------------------------------------------------------------------
    bool SliceTask::distribute_task(void)
    //--------------------------------------------------------------------------
    {
      DETAILED_PROFILER(runtime, SLICE_DISTRIBUTE_CALL);
      update_target_processor();
      if (target_proc.exists() && (target_proc != current_proc))
      {
        runtime->send_task(this);
        // The runtime will deactivate this task
        // after it has been sent
        return false;
      }
      return true;
    }

    //--------------------------------------------------------------------------
    RtEvent SliceTask::perform_mapping(MustEpochOp *epoch_owner/*=NULL*/)
    //--------------------------------------------------------------------------
    {
      DETAILED_PROFILER(runtime, SLICE_PERFORM_MAPPING_CALL);
      // Check to see if we already enumerated all the points, if
      // not then do so now
      if (points.empty())
        enumerate_points();
      // See if we have to do our versioning computation first
      if (need_versioning_analysis)
      {
        RtEvent version_ready_event = perform_versioning_analysis();
        if (version_ready_event.exists() && 
            !version_ready_event.has_triggered())
          return defer_perform_mapping(version_ready_event, epoch_owner);
      }
      
      std::set<RtEvent> mapped_events;
      for (unsigned idx = 0; idx < points.size(); idx++)
      {
        RtEvent map_event = points[idx]->perform_mapping(epoch_owner);
        if (map_event.exists())
          mapped_events.insert(map_event);
      }
      // If we succeeded in mapping we are no longer stealable
      stealable = false;
      if (!mapped_events.empty())
        return Runtime::merge_events(mapped_events);
      return RtEvent::NO_RT_EVENT;
    }

    //--------------------------------------------------------------------------
    void SliceTask::launch_task(void)
    //--------------------------------------------------------------------------
    {
      DETAILED_PROFILER(runtime, SLICE_LAUNCH_CALL);
#ifdef DEBUG_LEGION
      assert(!points.empty());
#endif
      // Launch all of our child points
      for (unsigned idx = 0; idx < points.size(); idx++)
        points[idx]->launch_task();
    }

    //--------------------------------------------------------------------------
    bool SliceTask::is_stealable(void) const
    //--------------------------------------------------------------------------
    {
      return ((!map_origin) && stealable);
    }

    //--------------------------------------------------------------------------
    bool SliceTask::has_restrictions(unsigned idx, LogicalRegion handle)
    //--------------------------------------------------------------------------
    {
      if (is_remote())
      {
#ifdef DEBUG_LEGION
        assert(idx < restrict_infos.size());
#endif
        return restrict_infos[idx].has_restrictions();
      }
      else
        return index_owner->has_restrictions(idx, handle);
    }

    //--------------------------------------------------------------------------
    void SliceTask::map_and_launch(void)
    //--------------------------------------------------------------------------
    {
      DETAILED_PROFILER(runtime, SLICE_MAP_AND_LAUNCH_CALL);
      // First enumerate all of our points if we haven't already done so
      if (points.empty())
        enumerate_points();
      // See if we have to do our versioning computation first
      if (need_versioning_analysis)
      {
        RtEvent version_ready_event = perform_versioning_analysis();
        if (version_ready_event.exists() && 
            !version_ready_event.has_triggered())
        {
          defer_map_and_launch(version_ready_event);
          return;
        }
      }
      // Mark that this task is no longer stealable.  Once we start
      // executing things onto a specific processor slices cannot move.
      stealable = false;
#ifdef DEBUG_LEGION
      assert(!points.empty());
#endif
      // Now try mapping and then launching all the points starting
      // at the index of the last known good index
      // Copy the points onto the stack to avoid them being
      // cleaned up while we are still iterating through the loop
      std::vector<PointTask*> local_points(points);
      for (std::vector<PointTask*>::const_iterator it = local_points.begin();
            it != local_points.end(); it++)
      {
        PointTask *next_point = *it;
        RtEvent map_event = next_point->perform_mapping();
        // Once we call this function on the last point it
        // is possible that this slice task object can be recycled
        if (map_event.exists() && !map_event.has_triggered())
          next_point->defer_launch_task(map_event);
        else
          next_point->launch_task();
      }
    }

    //--------------------------------------------------------------------------
    ApEvent SliceTask::get_task_completion(void) const
    //--------------------------------------------------------------------------
    {
      return index_complete;
    }

    //--------------------------------------------------------------------------
    TaskOp::TaskKind SliceTask::get_task_kind(void) const
    //--------------------------------------------------------------------------
    {
      return SLICE_TASK_KIND;
    }

    //--------------------------------------------------------------------------
    bool SliceTask::pack_task(Serializer &rez, Processor target)
    //--------------------------------------------------------------------------
    {
      DETAILED_PROFILER(runtime, SLICE_PACK_TASK_CALL);
      // Check to see if we are stealable or not yet fully sliced,
      // if both are false and we're not remote, then we can send the state
      // now or check to see if we are remotely mapped
      AddressSpaceID addr_target = runtime->find_address_space(target);
      RezCheck z(rez);
      // Preamble used in TaskOp::unpack
      rez.serialize(points.size());
      pack_multi_task(rez, addr_target);
      rez.serialize(denominator);
      rez.serialize(index_owner);
      rez.serialize(index_complete);
      rez.serialize(remote_unique_id);
      rez.serialize(origin_mapped);
      rez.serialize(remote_owner_uid);
      rez.serialize(internal_space);
      if (is_origin_mapped())
      {
        // If we've mapped everything and there are no virtual mappings
        // then we can just send the version numbers
        std::vector<bool> full_version_infos(regions.size(), false);
        pack_version_infos(rez, version_infos, full_version_infos);
      }
      else
      {
        // Otherwise we have to send all the version infos, we could try
        // and figure out which subset of region requirements have full
        // or partial virtual mappings, but that might be expensive
        std::vector<bool> full_version_infos(regions.size(), true);
        pack_version_infos(rez, version_infos, full_version_infos);
      }
      if (is_remote())
        pack_restrict_infos(rez, restrict_infos);
      else
        index_owner->pack_restrict_infos(rez, index_owner->restrict_infos);
      if (is_remote())
        pack_projection_infos(rez, projection_infos);
      else
        index_owner->pack_projection_infos(rez, index_owner->projection_infos);
      if (predicate_false_future.impl != NULL)
        rez.serialize(predicate_false_future.impl->did);
      else
        rez.serialize<DistributedID>(0);
      rez.serialize(predicate_false_size);
      if (predicate_false_size > 0)
        rez.serialize(predicate_false_result, predicate_false_size);
      for (unsigned idx = 0; idx < points.size(); idx++)
      {
        points[idx]->pack_task(rez, target);
      }
      // If we don't have any points, we have to pack up the argument map
      if (points.empty())
      {
        if (point_arguments.impl != NULL)
          rez.serialize(point_arguments.impl->did);
        else
          rez.serialize<DistributedID>(0);
      }
      bool deactivate_now = true;
      if (!is_remote() && is_origin_mapped())
      {
        // If we're not remote and origin mapped then we need
        // to hold onto these version infos until we are done
        // with the whole index space task, so tell our owner
        index_owner->record_origin_mapped_slice(this);
        deactivate_now = false;
      }
      else
      {
        // Release our version infos
        version_infos.clear();
      }
      // Always return true for slice tasks since they should
      // always be deactivated after they are sent somewhere else
      return deactivate_now;
    }
    
    //--------------------------------------------------------------------------
    bool SliceTask::unpack_task(Deserializer &derez, Processor current,
                                std::set<RtEvent> &ready_events)
    //--------------------------------------------------------------------------
    {
      DETAILED_PROFILER(runtime, SLICE_UNPACK_TASK_CALL);
      DerezCheck z(derez);
      size_t num_points;
      derez.deserialize(num_points);
      unpack_multi_task(derez, ready_events);
      set_current_proc(current);
      derez.deserialize(denominator);
      derez.deserialize(index_owner);
      derez.deserialize(index_complete);
      derez.deserialize(remote_unique_id); 
      derez.deserialize(origin_mapped);
      derez.deserialize(remote_owner_uid);
      derez.deserialize(internal_space);
      unpack_version_infos(derez, version_infos, ready_events);
      unpack_restrict_infos(derez, restrict_infos, ready_events);
      unpack_projection_infos(derez, projection_infos, launch_space);
      if (Runtime::legion_spy_enabled)
        LegionSpy::log_slice_slice(remote_unique_id, get_unique_id());
      if (runtime->profiler != NULL)
        runtime->profiler->register_slice_owner(remote_unique_id,
            get_unique_op_id());
      num_unmapped_points = num_points;
      num_uncomplete_points = num_points;
      num_uncommitted_points = num_points;
      // Check to see if we ended up back on the original node
      // We have to do this before unpacking the points
      if (is_remote())
        parent_ctx = runtime->find_context(remote_owner_uid);
      else
        parent_ctx = index_owner->parent_ctx;
      // Unpack the predicate false infos
      DistributedID pred_false_did;
      derez.deserialize(pred_false_did);
      if (pred_false_did != 0)
      {
        WrapperReferenceMutator mutator(ready_events);
        FutureImpl *impl = 
          runtime->find_or_create_future(pred_false_did, &mutator);
        impl->add_base_gc_ref(FUTURE_HANDLE_REF, &mutator);
        predicate_false_future = Future(impl, false/*need reference*/);
      }
      derez.deserialize(predicate_false_size);
      if (predicate_false_size > 0)
      {
#ifdef DEBUG_LEGION
        assert(predicate_false_result == NULL);
#endif
        predicate_false_result = malloc(predicate_false_size);
        derez.deserialize(predicate_false_result, predicate_false_size);
      }
      for (unsigned idx = 0; idx < num_points; idx++)
      {
        PointTask *point = runtime->get_available_point_task(); 
        point->slice_owner = this;
        point->unpack_task(derez, current, ready_events);
        point->parent_ctx = parent_ctx;
        points.push_back(point);
        if (Runtime::legion_spy_enabled)
          LegionSpy::log_slice_point(get_unique_id(), 
                                     point->get_unique_id(),
                                     point->index_point);
      }
      if (num_points == 0)
      {
        DistributedID future_map_did;
        derez.deserialize(future_map_did);
        if (future_map_did > 0)
        {
          WrapperReferenceMutator mutator(ready_events);
          FutureMapImpl *impl = runtime->find_or_create_future_map(
                                  future_map_did, parent_ctx, &mutator);
          impl->add_base_gc_ref(FUTURE_HANDLE_REF, &mutator);
          point_arguments = FutureMap(impl, false/*need reference*/);
        }
      }
      // Return true to add this to the ready queue
      return true;
    }

    //--------------------------------------------------------------------------
    void SliceTask::perform_inlining(void)
    //--------------------------------------------------------------------------
    {
      // should never be called
      assert(false);
    }

    //--------------------------------------------------------------------------
    SliceTask* SliceTask::clone_as_slice_task(IndexSpace is, Processor p,
                                              bool recurse, bool stealable,
                                              long long scale_denominator)
    //--------------------------------------------------------------------------
    {
      DETAILED_PROFILER(runtime, SLICE_CLONE_AS_SLICE_CALL);
      SliceTask *result = runtime->get_available_slice_task(); 
      result->initialize_base_task(parent_ctx,  false/*track*/, NULL/*deps*/,
                                   Predicate::TRUE_PRED, this->task_id);
      result->clone_multi_from(this, is, p, recurse, stealable);
      result->index_complete = this->index_complete;
      result->denominator = this->denominator * scale_denominator;
      result->index_owner = this->index_owner;
      result->remote_owner_uid = this->remote_owner_uid;
      if (Runtime::legion_spy_enabled)
        LegionSpy::log_slice_slice(get_unique_id(), 
                                   result->get_unique_id());
      if (runtime->profiler != NULL)
        runtime->profiler->register_slice_owner(get_unique_op_id(),
            result->get_unique_op_id());
      return result;
    }

    //--------------------------------------------------------------------------
    void SliceTask::handle_future(const DomainPoint &point, const void *result,
                                  size_t result_size, bool owner)
    //--------------------------------------------------------------------------
    {
      DETAILED_PROFILER(runtime, SLICE_HANDLE_FUTURE_CALL);
      // If we're remote, just handle it ourselves, otherwise pass
      // it back to the enclosing index owner
      if (is_remote())
      {
        if (redop != 0)
          fold_reduction_future(result, result_size, owner, false/*exclusive*/);
        else
        {
          // Store it in our temporary futures
#ifdef DEBUG_LEGION
          assert(temporary_futures.find(point) == temporary_futures.end());
#endif
          if (owner)
          {
            // Hold the lock to protect the data structure
            AutoLock o_lock(op_lock);
            temporary_futures[point] = 
              std::pair<void*,size_t>(const_cast<void*>(result),result_size);
          }
          else
          {
            void *copy = legion_malloc(FUTURE_RESULT_ALLOC, result_size);
            memcpy(copy,result,result_size);
            // Hold the lock to protect the data structure
            AutoLock o_lock(op_lock);
            temporary_futures[point] = 
              std::pair<void*,size_t>(copy,result_size);
          }
        }
      }
      else
        index_owner->handle_future(point, result, result_size, owner);
    }

    //--------------------------------------------------------------------------
    void SliceTask::register_must_epoch(void)
    //--------------------------------------------------------------------------
    {
#ifdef DEBUG_LEGION
      assert(must_epoch != NULL);
#endif
      if (points.empty())
        enumerate_points();
      must_epoch->register_slice_task(this);
      for (unsigned idx = 0; idx < points.size(); idx++)
      {
        PointTask *point = points[idx];
        must_epoch->register_single_task(point, must_epoch_index);
      }
    }

    //--------------------------------------------------------------------------
    PointTask* SliceTask::clone_as_point_task(const DomainPoint &point)
    //--------------------------------------------------------------------------
    {
      DETAILED_PROFILER(runtime, SLICE_CLONE_AS_POINT_CALL);
      PointTask *result = runtime->get_available_point_task();
      result->initialize_base_task(parent_ctx, false/*track*/, NULL/*deps*/,
                                   Predicate::TRUE_PRED, this->task_id);
      result->clone_task_op_from(this, this->target_proc, 
                                 false/*stealable*/, true/*duplicate*/);
      result->is_index_space = true;
      result->must_epoch_task = this->must_epoch_task;
      result->index_domain = this->index_domain;
      // Now figure out our local point information
      result->initialize_point(this, point, point_arguments);
      if (Runtime::legion_spy_enabled)
        LegionSpy::log_slice_point(get_unique_id(), 
                                   result->get_unique_id(),
                                   result->index_point);
      return result;
    }

    //--------------------------------------------------------------------------
    void SliceTask::enumerate_points(void)
    //--------------------------------------------------------------------------
    {
      DETAILED_PROFILER(runtime, SLICE_ENUMERATE_POINTS_CALL);
      Domain internal_domain;
      runtime->forest->find_launch_space_domain(internal_space,internal_domain);
      size_t num_points = internal_domain.get_volume();
#ifdef DEBUG_LEGION
      assert(num_points > 0);
#endif
      unsigned point_idx = 0;
      points.resize(num_points);
      // Enumerate all the points in our slice and make point tasks
      for (Domain::DomainPointIterator itr(internal_domain); 
            itr; itr++, point_idx++)
        points[point_idx] = clone_as_point_task(itr.p);
      // Compute any projection region requirements
      for (unsigned idx = 0; idx < regions.size(); idx++)
      {
        if (regions[idx].handle_type == SINGULAR)
          continue;
        else 
        {
          ProjectionFunction *function = 
            runtime->find_projection_function(regions[idx].projection);
          function->project_points(regions[idx], idx, runtime, points);
        }
      }
      // Update the no access regions
      for (unsigned idx = 0; idx < points.size(); idx++)
        points[idx]->complete_point_projection();
      // Mark how many points we have
      num_unmapped_points = points.size();
      num_uncomplete_points = points.size();
      num_uncommitted_points = points.size();
    } 

    //--------------------------------------------------------------------------
    const void* SliceTask::get_predicate_false_result(size_t &result_size)
    //--------------------------------------------------------------------------
    {
      if (predicate_false_future.impl != NULL)
      {
        // Wait for the future to be ready
        ApEvent wait_on = predicate_false_future.impl->get_ready_event();
        wait_on.lg_wait(); 
        result_size = predicate_false_future.impl->get_untyped_size();
        return predicate_false_future.impl->get_untyped_result(true);
      }
      else
      {
        result_size = predicate_false_size;
        return predicate_false_result;
      }
    }

    //--------------------------------------------------------------------------
    void SliceTask::trigger_task_complete(void)
    //--------------------------------------------------------------------------
    {
      trigger_slice_complete();
    }

    //--------------------------------------------------------------------------
    void SliceTask::trigger_task_commit(void)
    //--------------------------------------------------------------------------
    {
      trigger_slice_commit();
    } 

    //--------------------------------------------------------------------------
    void SliceTask::record_reference_mutation_effect(RtEvent event)
    //--------------------------------------------------------------------------
    {
      map_applied_conditions.insert(event);
    }

    //--------------------------------------------------------------------------
    void SliceTask::return_privileges(TaskContext *point_context)
    //--------------------------------------------------------------------------
    {
      // If we're remote, pass our privileges back to ourself
      // otherwise pass them directly back to the index owner
      if (is_remote())
        point_context->return_privilege_state(this);
      else
        point_context->return_privilege_state(parent_ctx);
    }

    //--------------------------------------------------------------------------
    void SliceTask::record_child_mapped(RtEvent child_complete,
                                        ApEvent restrict_postcondition)
    //--------------------------------------------------------------------------
    {
      bool needs_trigger = false;
      {
        AutoLock o_lock(op_lock);
        if (child_complete.exists())
          map_applied_conditions.insert(child_complete);
        if (restrict_postcondition.exists())
          restrict_postconditions.insert(restrict_postcondition);
#ifdef DEBUG_LEGION
        assert(num_unmapped_points > 0);
#endif
        num_unmapped_points--;
        if (num_unmapped_points == 0)
          needs_trigger = true;
      }
      if (needs_trigger)
        trigger_slice_mapped();
    }

    //--------------------------------------------------------------------------
    void SliceTask::record_child_complete(void)
    //--------------------------------------------------------------------------
    {
      bool needs_trigger = false;
      {
        AutoLock o_lock(op_lock);
#ifdef DEBUG_LEGION
        assert(num_uncomplete_points > 0);
#endif
        num_uncomplete_points--;
        if ((num_uncomplete_points == 0) && !children_complete_invoked)
        {
          needs_trigger = true;
          children_complete_invoked = true;
        }
      }
      if (needs_trigger)
        trigger_children_complete();
    }

    //--------------------------------------------------------------------------
    void SliceTask::record_child_committed(RtEvent commit_precondition)
    //--------------------------------------------------------------------------
    {
      bool needs_trigger = false;
      {
        AutoLock o_lock(op_lock);
#ifdef DEBUG_LEGION
        assert(num_uncommitted_points > 0);
#endif
        if (commit_precondition.exists())
          commit_preconditions.insert(commit_precondition);
        num_uncommitted_points--;
        if ((num_uncommitted_points == 0) && !children_commit_invoked)
        {
          needs_trigger = true;
          children_commit_invoked = true;
        }
      }
      if (needs_trigger)
        trigger_children_committed();
    }

    //--------------------------------------------------------------------------
    void SliceTask::trigger_slice_mapped(void)
    //--------------------------------------------------------------------------
    {
      DETAILED_PROFILER(runtime, SLICE_MAPPED_CALL);
      RtEvent applied_condition;
      if (!map_applied_conditions.empty())
        applied_condition = Runtime::merge_events(map_applied_conditions);
      if (is_remote())
      {
        bool has_nonleaf_point = false;
        for (unsigned idx = 0; idx < points.size(); idx++)
        {
          if (!points[idx]->is_leaf())
          {
            has_nonleaf_point = true;
            break;
          }
        }

        // Only need to send something back if this wasn't origin mapped 
        // wclee: also need to send back if there were some non-leaf point tasks
        // because they haven't recorded themselves as mapped
        if (!is_origin_mapped() || has_nonleaf_point)
        {
          Serializer rez;
          pack_remote_mapped(rez, applied_condition);
          runtime->send_slice_remote_mapped(orig_proc, rez);
        }
      }
      else
      {
        for (unsigned idx = 0; idx < regions.size(); idx++)
        {
          if (!IS_WRITE(regions[idx]))
            continue;
          if (regions[idx].handle_type != SINGULAR)
          {
            // Construct a set of regions for all the children
            std::vector<LogicalRegion> handles(points.size());
            for (unsigned pidx = 0; pidx < points.size(); pidx++)
              handles[pidx] = points[pidx]->regions[idx].region;
          }
          // otherwise it was origin mapped so we are already done
        }
#ifdef DEBUG_LEGION
        // In debug mode, get all our point region requirements and
        // then pass them back to the index space task
        std::map<DomainPoint,std::vector<LogicalRegion> > local_requirements;
        for (std::vector<PointTask*>::const_iterator it = 
              points.begin(); it != points.end(); it++)
        {
          std::vector<LogicalRegion> &reqs = 
            local_requirements[(*it)->index_point];
          reqs.resize(regions.size());
          for (unsigned idx = 0; idx < regions.size(); idx++)
            reqs[idx] = (*it)->regions[idx].region;
        }
        index_owner->check_point_requirements(local_requirements);
#endif
        if (!restrict_postconditions.empty())
        {
          ApEvent restrict_post = 
            Runtime::merge_events(restrict_postconditions);
          index_owner->return_slice_mapped(points.size(), denominator,
                                     applied_condition, restrict_post);
        }
        else
          index_owner->return_slice_mapped(points.size(), denominator, 
                             applied_condition, ApEvent::NO_AP_EVENT);
      }
      complete_mapping(applied_condition);
      if (!acquired_instances.empty())
        release_acquired_instances(acquired_instances);
      complete_execution();
    }

    //--------------------------------------------------------------------------
    void SliceTask::trigger_slice_complete(void)
    //--------------------------------------------------------------------------
    {
      DETAILED_PROFILER(runtime, SLICE_COMPLETE_CALL);
      // Compute the merge of all our point task completions 
      std::set<ApEvent> slice_postconditions;
      for (unsigned idx = 0; idx < points.size(); idx++)
      {
        ApEvent point_completion = points[idx]->get_task_completion();
#ifndef LEGION_SPY
        if (point_completion.has_triggered())
          continue;
#endif
        slice_postconditions.insert(point_completion);
      }
      ApEvent slice_postcondition = Runtime::merge_events(slice_postconditions);
      // For remote cases we have to keep track of the events for
      // returning any created logical state, we can't commit until
      // it is returned or we might prematurely release the references
      // that we hold on the version state objects
      if (is_remote())
      {
        // Send back the message saying that this slice is complete
        Serializer rez;
        pack_remote_complete(rez, slice_postcondition);
        runtime->send_slice_remote_complete(orig_proc, rez);
      }
      else
      {
        std::set<ApEvent> slice_postconditions;
        index_owner->return_slice_complete(points.size(), slice_postcondition);
      }
      complete_operation();
    }

    //--------------------------------------------------------------------------
    void SliceTask::trigger_slice_commit(void)
    //--------------------------------------------------------------------------
    {
      DETAILED_PROFILER(runtime, SLICE_COMMIT_CALL);
      if (is_remote())
      {
        Serializer rez;
        pack_remote_commit(rez);
        runtime->send_slice_remote_commit(orig_proc, rez);
      }
      else
      {
        // created and deleted privilege information already passed back
        // futures already sent back
        index_owner->return_slice_commit(points.size());
      }
      // We can release our version infos now
      version_infos.clear();
      if (!commit_preconditions.empty())
        commit_operation(true/*deactivate*/, 
            Runtime::merge_events(commit_preconditions));
      else
        commit_operation(true/*deactivate*/);
    }

    //--------------------------------------------------------------------------
    void SliceTask::pack_remote_mapped(Serializer &rez, 
                                       RtEvent applied_condition)
    //--------------------------------------------------------------------------
    {
      rez.serialize(index_owner);
      RezCheck z(rez);
      rez.serialize(points.size());
      rez.serialize(denominator);
      rez.serialize(applied_condition);
      if (!restrict_postconditions.empty())
      {
        ApEvent restrict_post = Runtime::merge_events(restrict_postconditions);
        rez.serialize(restrict_post);
      }
      else
        rez.serialize(ApEvent::NO_AP_EVENT);
      // Also pack up any regions names we need for doing invalidations
      for (unsigned idx = 0; idx < regions.size(); idx++)
      {
        if (!IS_WRITE(regions[idx]))
          continue;
        if (regions[idx].handle_type == SINGULAR)
          continue;
        for (unsigned pidx = 0; pidx < points.size(); pidx++)
          rez.serialize(points[pidx]->regions[idx].region);
      }
#ifdef DEBUG_LEGION
      if (!is_origin_mapped())
      {
        for (std::vector<PointTask*>::const_iterator it = 
              points.begin(); it != points.end(); it++)
        {
          rez.serialize((*it)->index_point);
          for (unsigned idx = 0; idx < regions.size(); idx++)
            rez.serialize((*it)->regions[idx].region);
        }
      }
#endif
    }

    //--------------------------------------------------------------------------
    void SliceTask::pack_remote_complete(Serializer &rez, 
                                         ApEvent slice_postcondition)
    //--------------------------------------------------------------------------
    {
      // Send back any created state that our point tasks made
      AddressSpaceID target = runtime->find_address_space(orig_proc);
      for (std::vector<PointTask*>::const_iterator it = points.begin();
            it != points.end(); it++)
        (*it)->send_back_created_state(target);
      rez.serialize(index_owner);
      RezCheck z(rez);
      rez.serialize<size_t>(points.size());
      rez.serialize(slice_postcondition);
      // Serialize the privilege state
      pack_privilege_state(rez, target, true/*returning*/); 
      // Now pack up the future results
      if (redop != 0)
      {
        // Don't need to pack the size since they already 
        // know it on the other side
        rez.serialize(reduction_state,reduction_state_size);
      }
      else
      {
        // Already know how many futures we are packing 
#ifdef DEBUG_LEGION
        assert(temporary_futures.size() == points.size());
#endif
        for (std::map<DomainPoint,std::pair<void*,size_t> >::const_iterator it =
              temporary_futures.begin(); it != temporary_futures.end(); it++)
        {
          rez.serialize(it->first);
          RezCheck z2(rez);
          rez.serialize(it->second.second);
          rez.serialize(it->second.first,it->second.second);
        }
      }
    }

    //--------------------------------------------------------------------------
    void SliceTask::pack_remote_commit(Serializer &rez)
    //--------------------------------------------------------------------------
    {
      rez.serialize(index_owner);
      RezCheck z(rez);
      rez.serialize(points.size());
    }

    //--------------------------------------------------------------------------
    RtEvent SliceTask::defer_map_and_launch(RtEvent precondition)
    //--------------------------------------------------------------------------
    {
      DeferMapAndLaunchArgs args;
      args.proxy_this = this;
      return runtime->issue_runtime_meta_task(args,
          LG_THROUGHPUT_DEFERRED_PRIORITY, this, precondition);
    }

    //--------------------------------------------------------------------------
    /*static*/ void SliceTask::handle_slice_return(Runtime *rt, 
                                                   Deserializer &derez)
    //--------------------------------------------------------------------------
    {
      DerezCheck z(derez);
      RtUserEvent ready_event;
      derez.deserialize(ready_event);
      Runtime::trigger_event(ready_event);
    }

    //--------------------------------------------------------------------------
    void SliceTask::register_region_creations(
                                            const std::set<LogicalRegion> &regs)
    //--------------------------------------------------------------------------
    {
      AutoLock o_lock(op_lock);
      for (std::set<LogicalRegion>::const_iterator it = regs.begin();
            it != regs.end(); it++)
      {
#ifdef DEBUG_LEGION
        assert(created_regions.find(*it) == created_regions.end());
#endif
        created_regions.insert(*it);
      }
    }

    //--------------------------------------------------------------------------
    void SliceTask::register_region_deletions(
                                            const std::set<LogicalRegion> &regs)
    //--------------------------------------------------------------------------
    {
      AutoLock o_lock(op_lock);
      for (std::set<LogicalRegion>::const_iterator it = regs.begin();
            it != regs.end(); it++)
        deleted_regions.insert(*it);
    } 

    //--------------------------------------------------------------------------
    void SliceTask::register_field_creations(
                     const std::map<std::pair<FieldSpace,FieldID>,bool> &fields)
    //--------------------------------------------------------------------------
    {
      AutoLock o_lock(op_lock);
      for (std::map<std::pair<FieldSpace,FieldID>,bool>::const_iterator it = 
            fields.begin(); it != fields.end(); it++)
      {
#ifdef DEBUG_LEGION
        assert(created_fields.find(it->first) == created_fields.end());
#endif
        created_fields.insert(*it);
      }
    }

    //--------------------------------------------------------------------------
    void SliceTask::register_field_deletions(
                        const std::set<std::pair<FieldSpace,FieldID> > &fields)
    //--------------------------------------------------------------------------
    {
      AutoLock o_lock(op_lock);
      for (std::set<std::pair<FieldSpace,FieldID> >::const_iterator it = 
            fields.begin(); it != fields.end(); it++)
        deleted_fields.insert(*it);
    }

    //--------------------------------------------------------------------------
    void SliceTask::register_field_space_creations(
                                            const std::set<FieldSpace> &spaces)
    //--------------------------------------------------------------------------
    {
      AutoLock o_lock(op_lock);
      for (std::set<FieldSpace>::const_iterator it = spaces.begin();
            it != spaces.end(); it++)
      {
#ifdef DEBUG_LEGION
        assert(created_field_spaces.find(*it) == created_field_spaces.end());
#endif
        created_field_spaces.insert(*it);
      }
    }

    //--------------------------------------------------------------------------
    void SliceTask::register_field_space_deletions(
                                            const std::set<FieldSpace> &spaces)
    //--------------------------------------------------------------------------
    {
      AutoLock o_lock(op_lock);
      for (std::set<FieldSpace>::const_iterator it = spaces.begin();
            it != spaces.end(); it++)
        deleted_field_spaces.insert(*it);
    }

    //--------------------------------------------------------------------------
    void SliceTask::register_index_space_creations(
                                            const std::set<IndexSpace> &spaces)
    //--------------------------------------------------------------------------
    {
      AutoLock o_lock(op_lock);
      for (std::set<IndexSpace>::const_iterator it = spaces.begin();
            it != spaces.end(); it++)
      {
#ifdef DEBUG_LEGION
        assert(created_index_spaces.find(*it) == created_index_spaces.end());
#endif
        created_index_spaces.insert(*it);
      }
    }

    //--------------------------------------------------------------------------
    void SliceTask::register_index_space_deletions(
                                            const std::set<IndexSpace> &spaces)
    //--------------------------------------------------------------------------
    {
      AutoLock o_lock(op_lock);
      for (std::set<IndexSpace>::const_iterator it = spaces.begin();
            it != spaces.end(); it++)
        deleted_index_spaces.insert(*it);
    }

    //--------------------------------------------------------------------------
    void SliceTask::register_index_partition_creations(
                                          const std::set<IndexPartition> &parts)
    //--------------------------------------------------------------------------
    {
      AutoLock o_lock(op_lock);
      for (std::set<IndexPartition>::const_iterator it = parts.begin();
            it != parts.end(); it++)
      {
#ifdef DEBUG_LEGION
        assert(created_index_partitions.find(*it) == 
               created_index_partitions.end());
#endif
        created_index_partitions.insert(*it);
      }
    }

    //--------------------------------------------------------------------------
    void SliceTask::register_index_partition_deletions(
                                          const std::set<IndexPartition> &parts)
    //--------------------------------------------------------------------------
    {
      AutoLock o_lock(op_lock);
      for (std::set<IndexPartition>::const_iterator it = parts.begin();
            it != parts.end(); it++)
        deleted_index_partitions.insert(*it);
    }

  }; // namespace Internal 
}; // namespace Legion 

#undef PRINT_REG

// EOF
<|MERGE_RESOLUTION|>--- conflicted
+++ resolved
@@ -7432,13 +7432,7 @@
       if (launcher.predicate != Predicate::TRUE_PRED)
         initialize_predicate(launcher.predicate_false_future,
                              launcher.predicate_false_result);
-<<<<<<< HEAD
       future_map = FutureMap(create_future_map(ctx));
-=======
-      future_map = FutureMap(new FutureMapImpl(ctx, this, runtime,
-            runtime->get_available_distributed_id(),
-            runtime->address_space));
->>>>>>> 47fc3e21
 #ifdef DEBUG_LEGION
       future_map.impl->add_valid_domain(index_domain);
 #endif
@@ -8226,8 +8220,7 @@
     //--------------------------------------------------------------------------
     {
       return new FutureMapImpl(ctx, this, runtime,
-            runtime->get_available_distributed_id(true/*needs continuation*/),
-            runtime->address_space);
+            runtime->get_available_distributed_id(), runtime->address_space);
     }
 
     //--------------------------------------------------------------------------
