/* Copyright 2020 Stanford University, NVIDIA Corporation
 *
 * Licensed under the Apache License, Version 2.0 (the "License");
 * you may not use this file except in compliance with the License.
 * You may obtain a copy of the License at
 *
 *     http://www.apache.org/licenses/LICENSE-2.0
 *
 * Unless required by applicable law or agreed to in writing, software
 * distributed under the License is distributed on an "AS IS" BASIS,
 * WITHOUT WARRANTIES OR CONDITIONS OF ANY KIND, either express or implied.
 * See the License for the specific language governing permissions and
 * limitations under the License.
 */


#ifndef __LEGION_GARBAGE_COLLECTION__
#define __LEGION_GARBAGE_COLLECTION__

#include "legion/legion_types.h"

// This is a macro for enabling the use of remote references
// on distributed collectable objects. Remote references 
// account for the transitory nature of references that are
// in flight but not necessarily known to the owner node.
// For example, a copy of a distributed collectable on node A
// sends a messages to node B to create a copy of itself and
// add a reference. Remote references are a notfication to 
// the owner node that this creation and reference are in flight
// in case the copy on node A has all its references removed
// before the instance on node B can be created and send its
// own references to the owner node.
// #define USE_REMOTE_REFERENCES

namespace Legion {
  namespace Internal {

    enum DistCollectableType {
      INSTANCE_MANAGER_DC = 0x1,
      //= 0x2,
      //= 0x3,
      MATERIALIZED_VIEW_DC = 0x4,
      REDUCTION_VIEW_DC = 0x5,
      FILL_VIEW_DC = 0x6,
      PHI_VIEW_DC = 0x7,
      SHARDED_VIEW_DC = 0x8,
      FUTURE_DC = 0x9,
      FUTURE_MAP_DC = 0xA,
      INDEX_TREE_NODE_DC = 0xB,
      FIELD_SPACE_DC = 0xC,
      REGION_TREE_NODE_DC = 0xD,
      EQUIVALENCE_SET_DC = 0xE,
      // be careful making this last one bigger than 0x10! see instance encoding
      DIST_TYPE_LAST_DC = 0xF,  // must be last
    };

    enum ReferenceSource {
      FUTURE_HANDLE_REF = 0,
      DEFERRED_TASK_REF = 1,
      VERSION_MANAGER_REF = 2,
      VERSION_INFO_REF = 3,
      PHYSICAL_STATE_REF = 4,
      PHYSICAL_REGION_REF = 5,
      PENDING_GC_REF = 6,
      REMOTE_DID_REF = 7,
      PENDING_COLLECTIVE_REF = 8,
      MEMORY_MANAGER_REF = 9,
<<<<<<< HEAD
      PENDING_REFINEMENT_REF = 10,
      COMPOSITE_HANDLE_REF = 11,
=======
      COMPOSITE_NODE_REF = 10,
      FIELD_ALLOCATOR_REF = 11,
>>>>>>> 14919582
      REMOTE_CREATE_REF = 12,
      INSTANCE_MAPPER_REF = 13,
      APPLICATION_REF = 14,
      MAPPING_ACQUIRE_REF = 15,
      NEVER_GC_REF = 16,
      CONTEXT_REF = 17,
      RESTRICTED_REF = 18,
      VERSION_STATE_TREE_REF = 19,
      PHYSICAL_MANAGER_REF = 20,
      LOGICAL_VIEW_REF = 21,
      REGION_TREE_REF = 22,
      LAYOUT_DESC_REF = 23,
      RUNTIME_REF = 24,
      IS_EXPR_REF = 25,
      TRACE_REF = 26,
      AGGREGATORE_REF = 27,
      FIELD_STATE_REF = 28,
      DISJOINT_COMPLETE_REF = 29,
      REPLICATION_REF = 30,
      LAST_SOURCE_REF = 31,
    };

    enum ReferenceKind {
      GC_REF_KIND = 0,
      VALID_REF_KIND = 1,
      RESOURCE_REF_KIND = 2,
    };

#define REFERENCE_NAMES_ARRAY(names)                \
    const char *const names[LAST_SOURCE_REF] = {    \
      "Future Handle Reference",                    \
      "Deferred Task Reference",                    \
      "Version Manager Reference",                  \
      "Version Info Reference",                     \
      "Physical State Reference",                   \
      "Physical Region Reference",                  \
      "Pending GC Reference",                       \
      "Remote Distributed ID Reference",            \
      "Pending Collective Reference",               \
      "Memory Manager Reference",                   \
<<<<<<< HEAD
      "Pending Refinement Reference",               \
      "Composite Handle Reference",                 \
=======
      "Composite Node Reference",                   \
      "Field Allocator Reference",                  \
>>>>>>> 14919582
      "Remote Creation Reference",                  \
      "Instance Mapper Reference",                  \
      "Application Reference",                      \
      "Mapping Acquire Reference",                  \
      "Never GC Reference",                         \
      "Context Reference",                          \
      "Restricted Reference",                       \
      "Version State Tree Reference",               \
      "Physical Manager Reference",                 \
      "Logical View Reference",                     \
      "Region Tree Reference",                      \
      "Layout Description Reference",               \
      "Runtime Reference",                          \
      "Physical Trace Reference",                   \
      "Index Space Expression Reference",           \
      "Aggregator Reference",                       \
      "Field State Reference",                      \
      "Disjoint Complete Reference",                \
      "Replication Reference",                      \
    }

    extern Realm::Logger log_garbage;

    /**
     * \class Collectable
     * We'll use this class for reference
     * counting objects to know when they 
     * can be garbage collected.  We rely
     * on GCC built-in atomics to do this
     * efficiently without needing locks.
     * If remove reference returns true
     * then that was the last reference and
     * the object should be garbage
     * collected.  This kind of collectable
     * is only valid on a single node.  Below
     * we define other kinds of collectables
     * that work in a distributed environment.
     */
    class Collectable {
    public:
      Collectable(unsigned init = 0)
        : references(init) { }
    public:
      inline void add_reference(unsigned cnt = 1);
      inline bool remove_reference(unsigned cnt = 1);
    protected:
      unsigned int references;
    };

    /**
     * \interface Notifiable
     * This is for registering waiters on predicate
     * objects.  Notifiable objects will be notified
     * when the predicate values have been set.  Note
     * that a notifiable must be a collectable so
     * we can add and remove references to them
     * before and after doing notify operations.
     */
    class Notifiable : public Collectable {
    public:
      virtual ~Notifiable(void) = 0;
    public:
      virtual void notify(bool result, int key) = 0;
      virtual void reset(int key) = 0;
    };

    /**
     * \interface ReferenceMutator
     * This interface is used for capturing the effects
     * of mutating the state of references for distributed
     * collectable objects such as a message needing 
     * to be send to another node as a consequence of 
     * adding another reference.
     */
    class ReferenceMutator {
    public:
      virtual void record_reference_mutation_effect(RtEvent event) = 0;
    };

    /**
     * \class LocalReferenceMutator 
     * This is an implementation of the ReferenceMutator
     * interface for handling local effects that should 
     * be waiting on locally.
     */
    class LocalReferenceMutator : public ReferenceMutator {
    public:
      LocalReferenceMutator(void) { }
      LocalReferenceMutator(const LocalReferenceMutator &rhs);
      ~LocalReferenceMutator(void);
    public:
      LocalReferenceMutator& operator=(const LocalReferenceMutator &rhs);
    public:
      virtual void record_reference_mutation_effect(RtEvent event);
    public:
      RtEvent get_done_event(void);
    private:
      std::set<RtEvent> mutation_effects;
    };

    /**
     * \class WrapperReferenceMutator
     * This wraps a target set of runtime events to update
     */
    class WrapperReferenceMutator : public ReferenceMutator {
    public:
      WrapperReferenceMutator(std::set<RtEvent> &targets)
        : mutation_effects(targets) { }
      WrapperReferenceMutator(const WrapperReferenceMutator &rhs);
      ~WrapperReferenceMutator(void) { }
    public:
      WrapperReferenceMutator& operator=(const WrapperReferenceMutator &rhs);
    public:
      virtual void record_reference_mutation_effect(RtEvent event);
    private:
      std::set<RtEvent> &mutation_effects;
    };

    /**
     * \class IgnoreReferenceMutator
     * This will ignore any reference effects
     */
    class IgnoreReferenceMutator : public ReferenceMutator {
    public:
      virtual void record_reference_mutation_effect(RtEvent event) { }
    };

    /**
     * \class Distributed Collectable
     * This is the base class for handling all the reference
     * counting logic for any objects in the runtime which 
     * have distributed copies of themselves across multiple
     * nodes and therefore have to have a distributed 
     * reference counting scheme to determine when they 
     * can be collected.
     */
    class DistributedCollectable {
    public:
      enum State {
        INACTIVE_STATE,
        ACTIVE_INVALID_STATE,
        VALID_STATE,
        DELETED_STATE,
        PENDING_ACTIVE_STATE,
        PENDING_INACTIVE_STATE,
        PENDING_VALID_STATE,
        PENDING_INVALID_STATE,
        PENDING_ACTIVE_VALID_STATE,
        PENDING_INACTIVE_INVALID_STATE,
      };
    public:
      class UnregisterFunctor {
      public:
        UnregisterFunctor(Runtime *rt, const DistributedID d,
                          VirtualChannelKind v, std::set<RtEvent> &done)
          : runtime(rt), did(d), vc(v), done_events(done) { }
      public:
        void apply(AddressSpaceID target);
      protected:
        Runtime *const runtime;
        const DistributedID did;
        const VirtualChannelKind vc;
        std::set<RtEvent> &done_events;
      };
      struct DeferRemoteReferenceUpdateArgs : 
        public LgTaskArgs<DeferRemoteReferenceUpdateArgs> {
      public:
        static const LgTaskID TASK_ID = LG_DEFER_REMOTE_REF_UPDATE_TASK_ID;
      public:
        DeferRemoteReferenceUpdateArgs(DistributedCollectable *d, 
            AddressSpaceID t, RtUserEvent e, unsigned c, bool v)
          : LgTaskArgs<DeferRemoteReferenceUpdateArgs>(implicit_provenance),
            did(d->did), target(t), count(c), 
            owner(d->owner_space == t), valid(v) { } 
      public:
        const DistributedID did;
        const AddressSpaceID target;
        const RtUserEvent done_event;
        const int count;
        const bool owner;
        const bool valid;
      };
    public:
      DistributedCollectable(Runtime *rt, DistributedID did,
                             AddressSpaceID owner_space,
                             bool register_with_runtime = true,
                             CollectiveMapping *mapping = NULL);
      DistributedCollectable(const DistributedCollectable &rhs);
      virtual ~DistributedCollectable(void);
    public:
      inline void add_base_gc_ref(ReferenceSource source, 
                                  ReferenceMutator *mutator = NULL,int cnt = 1);
      inline void add_nested_gc_ref(DistributedID source, 
                                  ReferenceMutator *mutator = NULL,int cnt = 1);
      inline bool remove_base_gc_ref(ReferenceSource source, 
                                  ReferenceMutator *mutator = NULL,int cnt = 1);
      inline bool remove_nested_gc_ref(DistributedID source, 
                                  ReferenceMutator *mutator = NULL,int cnt = 1);
    public:
      inline void add_base_valid_ref(ReferenceSource source, 
                                  ReferenceMutator *mutator = NULL,int cnt = 1);
      inline void add_nested_valid_ref(DistributedID source, 
                                  ReferenceMutator *mutator = NULL,int cnt = 1);
      inline bool remove_base_valid_ref(ReferenceSource source, 
                                  ReferenceMutator *mutator = NULL,int cnt = 1);
      inline bool remove_nested_valid_ref(DistributedID source, 
                                  ReferenceMutator *mutator = NULL,int cnt = 1);
    public:
      inline void add_base_resource_ref(ReferenceSource source, int cnt = 1);
      inline void add_nested_resource_ref(DistributedID source, int cnt = 1);
      inline bool remove_base_resource_ref(ReferenceSource source, int cnt = 1);
      inline bool remove_nested_resource_ref(DistributedID source, int cnt = 1);
    public:
      // Atomic check and increment operations 
      inline bool check_valid_and_increment(ReferenceSource source,int cnt = 1);
    private:
      void add_gc_reference(ReferenceMutator *mutator);
      bool remove_gc_reference(ReferenceMutator *mutator);
    private:
      void add_valid_reference(ReferenceMutator *mutator);
      bool remove_valid_reference(ReferenceMutator *mutator);
    private:
      void add_resource_reference(void);
      bool remove_resource_reference(void);
#ifdef USE_REMOTE_REFERENCES
    private:
      bool add_create_reference(AddressSpaceID source, 
          ReferenceMutator *mutator, AddressSpaceID target, ReferenceKind kind);
      bool remove_create_reference(AddressSpaceID source,
          ReferenceMutator *mutator, AddressSpaceID target, ReferenceKind kind);
#endif
#ifdef DEBUG_LEGION_GC
    private:
      void add_base_gc_ref_internal(ReferenceSource source, 
                                    ReferenceMutator *mutator, int cnt);
      void add_nested_gc_ref_internal(DistributedID source, 
                                    ReferenceMutator *mutator, int cnt);
      bool remove_base_gc_ref_internal(ReferenceSource source, 
                                    ReferenceMutator *mutator, int cnt);
      bool remove_nested_gc_ref_internal(DistributedID source, 
                                    ReferenceMutator *mutator, int cnt);
    public:
      void add_base_valid_ref_internal(ReferenceSource source, 
                                    ReferenceMutator *mutator, int cnt);
      void add_nested_valid_ref_internal(DistributedID source, 
                                    ReferenceMutator *mutator, int cnt);
      bool remove_base_valid_ref_internal(ReferenceSource source, 
                                    ReferenceMutator *mutator, int cnt);
      bool remove_nested_valid_ref_internal(DistributedID source, 
                                    ReferenceMutator *mutator, int cnt);
    public:
      void add_base_resource_ref_internal(ReferenceSource source, int cnt); 
      void add_nested_resource_ref_internal(DistributedID source, int cnt); 
      bool remove_base_resource_ref_internal(ReferenceSource source, int cnt);
      bool remove_nested_resource_ref_internal(DistributedID source, int cnt); 
#endif
    public:
      // Methods for changing state
      virtual void notify_active(ReferenceMutator *mutator) = 0;
      virtual void notify_inactive(ReferenceMutator *mutator) = 0;
      virtual void notify_valid(ReferenceMutator *mutator) = 0;
      virtual void notify_invalid(ReferenceMutator *mutator) = 0;
    public:
      inline bool is_owner(void) const { return (owner_space == local_space); }
      inline bool is_registered(void) const { return registered_with_runtime; }
      bool has_remote_instance(AddressSpaceID remote_space) const;
      void update_remote_instances(AddressSpaceID remote_space, 
                                   bool need_lock = true);
    public:
      inline bool has_remote_instances(void) const;
      inline size_t count_remote_instances(void) const;
      template<typename FUNCTOR>
      inline void map_over_remote_instances(FUNCTOR &functor);
    public:
      // This is for the owner node only
      void register_with_runtime(ReferenceMutator *mutator,
                                 bool notify_remote = true);
    protected:
      void unregister_with_runtime(void) const;
      RtEvent send_unregister_messages(void) const;
      void send_unregister_mapping(std::set<RtEvent> &done_events) const;
    public:
      // This for remote nodes only
      void unregister_collectable(std::set<RtEvent> &done_events);
      static void handle_unregister_collectable(Runtime *runtime,
                                                Deserializer &derez);
    public:
      virtual void send_remote_registration(ReferenceMutator *mutator);
      void send_remote_valid_increment(AddressSpaceID target,
                                    ReferenceMutator *mutator,
                                    RtEvent precondition = RtEvent::NO_RT_EVENT,
                                    unsigned count = 1);
      void send_remote_valid_decrement(AddressSpaceID target,
                                    ReferenceMutator *mutator = NULL,
                                    RtEvent precondition = RtEvent::NO_RT_EVENT,
                                    unsigned count = 1);
      void send_remote_gc_increment(AddressSpaceID target,
                                    ReferenceMutator *mutator,
                                    RtEvent precondition = RtEvent::NO_RT_EVENT,
                                    unsigned count = 1);
      void send_remote_gc_decrement(AddressSpaceID target,
                                    ReferenceMutator *mutator = NULL,
                                    RtEvent precondition = RtEvent::NO_RT_EVENT,
                                    unsigned count = 1);
#ifdef USE_REMOTE_REFERENCES
    public:
      ReferenceKind send_create_reference(AddressSpaceID target);
      void post_create_reference(ReferenceKind kind, 
                                 AddressSpaceID target, bool flush);
#endif
    public:
      static void handle_did_remote_registration(Runtime *runtime,
                                                 Deserializer &derez,
                                                 AddressSpaceID source);
      static void handle_did_remote_valid_update(Runtime *runtime,
                                                 Deserializer &derez);
      static void handle_did_remote_gc_update(Runtime *runtime,
                                              Deserializer &derez);
      static void handle_defer_remote_reference_update(Runtime *runtime,
                                                      const void *args);
    public:
      static void handle_did_add_create(Runtime *runtime, 
                                        Deserializer &derez);
      static void handle_did_remove_create(Runtime *runtime, 
                                           Deserializer &derez);
    protected:
      RtEvent check_for_transition_event(bool &reentrant);
      bool update_state(bool &need_activate, bool &need_validate,
                        bool &need_invalidate, bool &need_deactivate,
                        bool &do_deletion);
      bool can_delete(void);
    public:
      Runtime *const runtime;
      const DistributedID did;
      const AddressSpaceID owner_space;
      const AddressSpaceID local_space;
      CollectiveMapping *const collective_mapping;
    private: // derived users can't get the gc lock
      mutable LocalLock gc_lock;
    private: // derived users can't see the state information
      State current_state;
      RtUserEvent transition_event;
      RtEvent reentrant_event;
      bool has_gc_references;
      bool has_valid_references;
      bool has_resource_references;
      bool reentrant_update;
    private: // derived users can't see the references
      int gc_references;
      int valid_references;
      int resource_references;
#ifdef USE_REMOTE_REFERENCES
    protected:
      // These are only valid on the owner node
      std::map<std::pair<AddressSpaceID/*src*/,
                         AddressSpaceID/*dst*/>,int> create_gc_refs;
      std::map<std::pair<AddressSpaceID/*src*/,
                         AddressSpaceID/*dst*/>,int> create_valid_refs;
#endif
#ifdef DEBUG_LEGION_GC
    protected:
      std::map<ReferenceSource,int> detailed_base_gc_references;
      std::map<DistributedID,int> detailed_nested_gc_references;
      std::map<ReferenceSource,int> detailed_base_valid_references;
      std::map<DistributedID,int> detailed_nested_valid_references;
      std::map<ReferenceSource,int> detailed_base_resource_references;
      std::map<DistributedID,int> detailed_nested_resource_references;
#endif
    private:
      // Track all the remote instances (relative to ourselves) we know about
      NodeSet                  remote_instances;
    protected:
      mutable bool registered_with_runtime;
    };

    //--------------------------------------------------------------------------
    // Give some implementations here so things get inlined
    //--------------------------------------------------------------------------

    //--------------------------------------------------------------------------
    template<bool ADD>
    static inline void log_base_ref(ReferenceKind kind, DistributedID did,
                  AddressSpaceID local_space, ReferenceSource src, unsigned cnt)
    //--------------------------------------------------------------------------
    {
      did = LEGION_DISTRIBUTED_ID_FILTER(did);
      if (ADD)
        log_garbage.info("GC Add Base Ref %d %lld %d %d %d",
                          kind, did, local_space, src, cnt);
      else
        log_garbage.info("GC Remove Base Ref %d %lld %d %d %d",
                          kind, did, local_space, src, cnt);
    }

    //--------------------------------------------------------------------------
    template<bool ADD>
    static inline void log_nested_ref(ReferenceKind kind, DistributedID did, 
                    AddressSpaceID local_space, DistributedID src, unsigned cnt)
    //--------------------------------------------------------------------------
    {
      did = LEGION_DISTRIBUTED_ID_FILTER(did);
      src = LEGION_DISTRIBUTED_ID_FILTER(src);
      if (ADD)
        log_garbage.info("GC Add Nested Ref %d %lld %d %lld %d",
                          kind, did, local_space, src, cnt);
      else
        log_garbage.info("GC Remove Nested Ref %d %lld %d %lld %d",
                          kind, did, local_space, src, cnt);
    }

    //--------------------------------------------------------------------------
    inline void Collectable::add_reference(unsigned cnt /*= 1*/)
    //--------------------------------------------------------------------------
    {
      __sync_add_and_fetch(&references,cnt);
    }

    //--------------------------------------------------------------------------
    inline bool Collectable::remove_reference(unsigned cnt /*= 1*/)
    //--------------------------------------------------------------------------
    {
      unsigned prev = __sync_fetch_and_sub(&references,cnt);
#ifdef DEBUG_LEGION
      assert(prev >= cnt); // check for underflow
#endif
      // If previous is equal to count, the value is now
      // zero so it is safe to reclaim this object
      return (prev == cnt);
    }

    //--------------------------------------------------------------------------
    inline bool DistributedCollectable::has_remote_instances(void) const
    //--------------------------------------------------------------------------
    {
      AutoLock gc(gc_lock,1,false/*exclusive*/);
      return !remote_instances.empty();
    }

    //--------------------------------------------------------------------------
    inline size_t DistributedCollectable::count_remote_instances(void) const
    //--------------------------------------------------------------------------
    {
      AutoLock gc(gc_lock,1,false/*exclusive*/);
      return remote_instances.size();
    }

    //--------------------------------------------------------------------------
    template<typename FUNCTOR>
    void DistributedCollectable::map_over_remote_instances(FUNCTOR &functor)
    //--------------------------------------------------------------------------
    {
      AutoLock gc(gc_lock,1,false/*exclusive*/); 
      remote_instances.map(functor); 
    }

    //--------------------------------------------------------------------------
    inline void DistributedCollectable::add_base_gc_ref(ReferenceSource source,
                                      ReferenceMutator *mutator, int cnt /*=1*/)
    //--------------------------------------------------------------------------
    {
#ifdef DEBUG_LEGION
      assert(cnt >= 0);
#endif
#ifdef LEGION_GC
      log_base_ref<true>(GC_REF_KIND, did, local_space, source, cnt);
#endif
#ifndef DEBUG_LEGION_GC
      int previous = __sync_fetch_and_add(&gc_references, cnt);
#ifdef DEBUG_LEGION
      assert(previous >= 0);
#endif
      if (previous == 0)
        add_gc_reference(mutator);
#else
      add_base_gc_ref_internal(source, mutator, cnt); 
#endif
    }

    //--------------------------------------------------------------------------
    inline void DistributedCollectable::add_nested_gc_ref(
                DistributedID source, ReferenceMutator *mutator, int cnt /*=1*/)
    //--------------------------------------------------------------------------
    {
#ifdef DEBUG_LEGION
      assert(cnt >= 0);
#endif
#ifdef LEGION_GC
      log_nested_ref<true>(GC_REF_KIND, did, local_space, source, cnt);
#endif
#ifndef DEBUG_LEGION_GC
      int previous = __sync_fetch_and_add(&gc_references, cnt);
#ifdef DEBUG_LEGION
      assert(previous >= 0);
#endif
      if (previous == 0)
        add_gc_reference(mutator);
#else
      add_nested_gc_ref_internal(LEGION_DISTRIBUTED_ID_FILTER(source), 
                                 mutator, cnt);
#endif
    }

    //--------------------------------------------------------------------------
    inline bool DistributedCollectable::remove_base_gc_ref(
              ReferenceSource source, ReferenceMutator *mutator, int cnt /*=1*/)
    //--------------------------------------------------------------------------
    {
#ifdef DEBUG_LEGION
      assert(cnt >= 0);
#endif
#ifdef LEGION_GC
      log_base_ref<false>(GC_REF_KIND, did, local_space, source, cnt);
#endif
#ifndef DEBUG_LEGION_GC
      int previous = __sync_fetch_and_add(&gc_references, -cnt);
#ifdef DEBUG_LEGION
      assert(previous >= cnt);
#endif
      if (previous == cnt)
        return remove_gc_reference(mutator);
      return false;
#else
      return remove_base_gc_ref_internal(source, mutator, cnt);
#endif
    }

    //--------------------------------------------------------------------------
    inline bool DistributedCollectable::remove_nested_gc_ref(
                DistributedID source, ReferenceMutator *mutator, int cnt /*=1*/)
    //--------------------------------------------------------------------------
    {
#ifdef DEBUG_LEGION
      assert(cnt >= 0);
#endif
#ifdef LEGION_GC
      log_nested_ref<false>(GC_REF_KIND, did, local_space, source, cnt);
#endif
#ifndef DEBUG_LEGION_GC
      int previous = __sync_fetch_and_add(&gc_references, -cnt);
#ifdef DEBUG_LEGION
      assert(previous >= cnt);
#endif
      if (previous == cnt)
        return remove_gc_reference(mutator);
      return false;
#else
      return remove_nested_gc_ref_internal(
          LEGION_DISTRIBUTED_ID_FILTER(source), mutator, cnt);
#endif
    }

    //--------------------------------------------------------------------------
    inline void DistributedCollectable::add_base_valid_ref(
              ReferenceSource source, ReferenceMutator *mutator, int cnt /*=1*/)
    //--------------------------------------------------------------------------
    {
#ifdef DEBUG_LEGION
      assert(cnt >= 0);
#endif
#ifdef LEGION_GC
      log_base_ref<true>(VALID_REF_KIND, did, local_space, source, cnt);
#endif
#ifndef DEBUG_LEGION_GC
      int previous = __sync_fetch_and_add(&valid_references, cnt);
#ifdef DEBUG_LEGION
      assert(previous >= 0);
#endif
      if (previous == 0)
        add_valid_reference(mutator);
#else
      add_base_valid_ref_internal(source, mutator, cnt);
#endif
    }

    //--------------------------------------------------------------------------
    inline void DistributedCollectable::add_nested_valid_ref(
                DistributedID source, ReferenceMutator *mutator, int cnt /*=1*/)
    //--------------------------------------------------------------------------
    {
#ifdef DEBUG_LEGION
      assert(cnt >= 0);
#endif
#ifdef LEGION_GC
      log_nested_ref<true>(VALID_REF_KIND, did, local_space, source, cnt);
#endif
#ifndef DEBUG_LEGION_GC
      int previous = __sync_fetch_and_add(&valid_references, cnt);
#ifdef DEBUG_LEGION
      assert(previous >= 0);
#endif
      if (previous == 0)
        add_valid_reference(mutator);
#else
      add_nested_valid_ref_internal(LEGION_DISTRIBUTED_ID_FILTER(source), 
                                    mutator, cnt);
#endif
    }

    //--------------------------------------------------------------------------
    inline bool DistributedCollectable::remove_base_valid_ref(
              ReferenceSource source, ReferenceMutator *mutator, int cnt /*=1*/)
    //--------------------------------------------------------------------------
    {
#ifdef DEBUG_LEGION
      assert(cnt >= 0);
#endif
#ifdef LEGION_GC
      log_base_ref<false>(VALID_REF_KIND, did, local_space, source, cnt);
#endif
#ifndef DEBUG_LEGION_GC
      int previous = __sync_fetch_and_add(&valid_references, -cnt);
#ifdef DEBUG_LEGION
      assert(previous >= cnt);
#endif
      if (previous == cnt)
        return remove_valid_reference(mutator);
      return false;
#else
      return remove_base_valid_ref_internal(source, mutator, cnt);
#endif
    }

    //--------------------------------------------------------------------------
    inline bool DistributedCollectable::remove_nested_valid_ref(
                DistributedID source, ReferenceMutator *mutator, int cnt /*=1*/)
    //--------------------------------------------------------------------------
    {
#ifdef DEBUG_LEGION
      assert(cnt >= 0);
#endif
#ifdef LEGION_GC
      log_nested_ref<false>(VALID_REF_KIND, did, local_space, source, cnt);
#endif
#ifndef DEBUG_LEGION_GC
      int previous = __sync_fetch_and_add(&valid_references, -cnt);
#ifdef DEBUG_LEGION
      assert(previous >= cnt);
#endif
      if (previous == cnt)
        return remove_valid_reference(mutator);
      return false;
#else
      return remove_nested_valid_ref_internal(
          LEGION_DISTRIBUTED_ID_FILTER(source), mutator, cnt);
#endif
    }

    //--------------------------------------------------------------------------
    inline void DistributedCollectable::add_base_resource_ref(
                                         ReferenceSource source, int cnt /*=1*/)
    //--------------------------------------------------------------------------
    {
#ifdef DEBUG_LEGION
      assert(cnt >= 0);
#endif
#ifdef LEGION_GC
      log_base_ref<true>(RESOURCE_REF_KIND, did, local_space, source, cnt);
#endif
#ifndef DEBUG_LEGION_GC
      int previous = __sync_fetch_and_add(&resource_references, cnt);
#ifdef DEBUG_LEGION
      assert(previous >= 0);
#endif
      if (previous == 0)
        add_resource_reference();
#else
      add_base_resource_ref_internal(source, cnt);
#endif
    }

    //--------------------------------------------------------------------------
    inline void DistributedCollectable::add_nested_resource_ref(
                                           DistributedID source, int cnt /*=1*/)
    //--------------------------------------------------------------------------
    {
#ifdef DEBUG_LEGION
      assert(cnt >= 0);
#endif
#ifdef LEGION_GC
      log_nested_ref<true>(RESOURCE_REF_KIND, did, local_space, source, cnt);
#endif
#ifndef DEBUG_LEGION_GC
      int previous = __sync_fetch_and_add(&resource_references, cnt);
#ifdef DEBUG_LEGION
      assert(previous >= 0);
#endif
      if (previous == 0)
        add_resource_reference();
#else
      add_nested_resource_ref_internal(
          LEGION_DISTRIBUTED_ID_FILTER(source), cnt);
#endif
    }

    //--------------------------------------------------------------------------
    inline bool DistributedCollectable::remove_base_resource_ref(
                                         ReferenceSource source, int cnt /*=1*/)
    //--------------------------------------------------------------------------
    {
#ifdef DEBUG_LEGION
      assert(cnt >= 0);
#endif
#ifdef LEGION_GC
      log_base_ref<false>(RESOURCE_REF_KIND, did, local_space, source, cnt);
#endif
#ifndef DEBUG_LEGION_GC
      int previous = __sync_fetch_and_add(&resource_references, -cnt);
#ifdef DEBUG_LEGION
      assert(previous >= cnt);
#endif
      if (previous == cnt)
        return remove_resource_reference();
      return false;
#else
      return remove_base_resource_ref_internal(source, cnt);
#endif
    }

    //--------------------------------------------------------------------------
    inline bool DistributedCollectable::remove_nested_resource_ref(
                                           DistributedID source, int cnt /*=1*/)
    //--------------------------------------------------------------------------
    {
#ifdef DEBUG_LEGION
      assert(cnt >= 0);
#endif
#ifdef LEGION_GC
      log_nested_ref<false>(RESOURCE_REF_KIND, did, local_space, source, cnt);
#endif
#ifndef DEBUG_LEGION_GC
      int previous = __sync_fetch_and_add(&resource_references, -cnt);
#ifdef DEBUG_LEGION
      assert(previous >= cnt);
#endif
      if (previous == cnt)
        return remove_resource_reference();
      return false;
#else
      return remove_nested_resource_ref_internal(
          LEGION_DISTRIBUTED_ID_FILTER(source), cnt);
#endif
    }

    //--------------------------------------------------------------------------
    inline bool DistributedCollectable::check_valid_and_increment(
                                         ReferenceSource source, int cnt /*=1*/)
    //--------------------------------------------------------------------------
    {
#ifdef DEBUG_LEGION
      assert(cnt >= 0);
#endif
      // Don't support this if we are debugging GC
#ifndef DEBUG_LEGION_GC
      // Read the value in an unsafe way at first 
      int current_cnt = valid_references;
      // Don't even both trying if the count is zero
      while (current_cnt > 0)
      {
        const int next_cnt = current_cnt + cnt;
        const int prev_cnt = 
          __sync_val_compare_and_swap(&valid_references, current_cnt, next_cnt);
        if (prev_cnt == current_cnt)
        {
#ifdef LEGION_GC
          log_base_ref<true>(VALID_REF_KIND, did, local_space, source, cnt);
#endif
          return true;
        }
        // Update the current count
        current_cnt = prev_cnt;
      }
#endif
      return false;
    }

  }; // namespace Internal 
}; // namespace Legion 

#endif // __LEGION_GARBAGE_COLLECTION__

// EOF
<|MERGE_RESOLUTION|>--- conflicted
+++ resolved
@@ -65,13 +65,8 @@
       REMOTE_DID_REF = 7,
       PENDING_COLLECTIVE_REF = 8,
       MEMORY_MANAGER_REF = 9,
-<<<<<<< HEAD
       PENDING_REFINEMENT_REF = 10,
-      COMPOSITE_HANDLE_REF = 11,
-=======
-      COMPOSITE_NODE_REF = 10,
       FIELD_ALLOCATOR_REF = 11,
->>>>>>> 14919582
       REMOTE_CREATE_REF = 12,
       INSTANCE_MAPPER_REF = 13,
       APPLICATION_REF = 14,
@@ -112,13 +107,8 @@
       "Remote Distributed ID Reference",            \
       "Pending Collective Reference",               \
       "Memory Manager Reference",                   \
-<<<<<<< HEAD
       "Pending Refinement Reference",               \
-      "Composite Handle Reference",                 \
-=======
-      "Composite Node Reference",                   \
       "Field Allocator Reference",                  \
->>>>>>> 14919582
       "Remote Creation Reference",                  \
       "Instance Mapper Reference",                  \
       "Application Reference",                      \
