--- conflicted
+++ resolved
@@ -82,15 +82,11 @@
       DISJOINT_COMPLETE_REF = 31,
       REPLICATION_REF = 32,
       COLLECTIVE_REF = 33,
-<<<<<<< HEAD
-      PROJECTION_REF = 34,
-      REFINEMENT_REF = 35,
-      OUTPUT_REGION_REF = 36,
-      LAST_SOURCE_REF = 37,
-=======
       INDEX_SPACE_VALUE_REF = 34,
-      LAST_SOURCE_REF = 35,
->>>>>>> a545c101
+      PROJECTION_REF = 35,
+      REFINEMENT_REF = 36,
+      OUTPUT_REGION_REF = 37,
+      LAST_SOURCE_REF = 38,
     };
 
     enum ReferenceKind {
@@ -135,13 +131,10 @@
       "Disjoint Complete Reference",                \
       "Replication Reference",                      \
       "Collective Reference",                       \
-<<<<<<< HEAD
+      "Index Space Value Reference",                \
       "Projection Reference",                       \
       "Refinement Reference",                       \
       "Output Region Reference",                    \
-=======
-      "Index Space Value Reference",                \
->>>>>>> a545c101
     }
 
     extern Realm::Logger log_garbage;
