/* Copyright 2016 Stanford University
 *
 * Licensed under the Apache License, Version 2.0 (the "License");
 * you may not use this file except in compliance with the License.
 * You may obtain a copy of the License at
 *
 *     http://www.apache.org/licenses/LICENSE-2.0
 *
 * Unless required by applicable law or agreed to in writing, software
 * distributed under the License is distributed on an "AS IS" BASIS,
 * WITHOUT WARRANTIES OR CONDITIONS OF ANY KIND, either express or implied.
 * See the License for the specific language governing permissions and
 * limitations under the License.
 */


#ifndef __LEGION_C_H__
#define __LEGION_C_H__

/**
 * \file legion_c.h
 * Legion C API
 */

// ******************** IMPORTANT **************************
//
// This file is PURE C, **NOT** C++.
//
// ******************** IMPORTANT **************************

#include "legion_config.h"

#include <stdbool.h>
#include <stddef.h>
#include <stdint.h>

#ifdef __cplusplus
extern "C" {
#endif

  // -----------------------------------------------------------------------
  // Proxy Types
  // -----------------------------------------------------------------------

// #define NEW_OPAQUE_TYPE(T) typedef void * T
#define NEW_OPAQUE_TYPE(T) typedef struct T { void *impl; } T
  NEW_OPAQUE_TYPE(legion_runtime_t);
  NEW_OPAQUE_TYPE(legion_context_t);
  NEW_OPAQUE_TYPE(legion_coloring_t);
  NEW_OPAQUE_TYPE(legion_domain_coloring_t);
  NEW_OPAQUE_TYPE(legion_index_space_allocator_t);
  NEW_OPAQUE_TYPE(legion_argument_map_t);
  NEW_OPAQUE_TYPE(legion_predicate_t);
  NEW_OPAQUE_TYPE(legion_future_t);
  NEW_OPAQUE_TYPE(legion_future_map_t);
  NEW_OPAQUE_TYPE(legion_task_launcher_t);
  NEW_OPAQUE_TYPE(legion_index_launcher_t);
  NEW_OPAQUE_TYPE(legion_inline_launcher_t);
  NEW_OPAQUE_TYPE(legion_copy_launcher_t);
  NEW_OPAQUE_TYPE(legion_must_epoch_launcher_t);
  NEW_OPAQUE_TYPE(legion_physical_region_t);
  NEW_OPAQUE_TYPE(legion_accessor_generic_t);
  NEW_OPAQUE_TYPE(legion_accessor_array_t);
  NEW_OPAQUE_TYPE(legion_index_iterator_t);
  NEW_OPAQUE_TYPE(legion_task_t);
  NEW_OPAQUE_TYPE(legion_inline_t);
  NEW_OPAQUE_TYPE(legion_mappable_t);
  NEW_OPAQUE_TYPE(legion_region_requirement_t);
  NEW_OPAQUE_TYPE(legion_machine_t);
  NEW_OPAQUE_TYPE(legion_mapper_t);
  NEW_OPAQUE_TYPE(legion_default_mapper_t);
  NEW_OPAQUE_TYPE(legion_machine_query_interface_t);
#undef NEW_OPAQUE_TYPE

  /**
   * @see ptr_t
   */
  typedef struct legion_ptr_t {
    unsigned value;
  } legion_ptr_t;

#define NEW_POINT_TYPE(T, DIM) typedef struct T { int x[DIM]; } T
  NEW_POINT_TYPE(legion_point_1d_t, 1);
  NEW_POINT_TYPE(legion_point_2d_t, 2);
  NEW_POINT_TYPE(legion_point_3d_t, 3);
#undef NEW_POINT_TYPE

#define NEW_RECT_TYPE(T, PT) typedef struct T { PT lo, hi; } T
  NEW_RECT_TYPE(legion_rect_1d_t, legion_point_1d_t);
  NEW_RECT_TYPE(legion_rect_2d_t, legion_point_2d_t);
  NEW_RECT_TYPE(legion_rect_3d_t, legion_point_3d_t);
#undef NEW_RECT_TYPE

#define NEW_BLOCKIFY_TYPE(T, PT) typedef struct T { PT block_size; } T
  NEW_BLOCKIFY_TYPE(legion_blockify_1d_t, legion_point_1d_t);
  NEW_BLOCKIFY_TYPE(legion_blockify_2d_t, legion_point_2d_t);
  NEW_BLOCKIFY_TYPE(legion_blockify_3d_t, legion_point_3d_t);
#undef NEW_BLOCKIFY_TYPE

  /**
   * @see Legion::Domain
   */
  typedef struct legion_domain_t {
    legion_lowlevel_id_t is_id;
    int dim;
    int rect_data[2 * MAX_RECT_DIM];
  } legion_domain_t;

  /**
   * @see Legion::DomainPoint
   */
  typedef struct legion_domain_point_t {
    int dim;
    int point_data[MAX_POINT_DIM];
  } legion_domain_point_t;

  /**
   * @see Legion::IndexSpace
   */
  typedef struct legion_index_space_t {
    legion_index_space_id_t id;
    legion_index_tree_id_t tid;
  } legion_index_space_t;

  /**
   * @see Legion::IndexPartition
   */
  typedef struct legion_index_partition_t {
    legion_index_partition_id_t id;
    legion_index_tree_id_t tid;
  } legion_index_partition_t;

  /**
   * @see Legion::IndexAllocator
   */
  typedef struct legion_index_allocator_t {
    legion_index_space_t index_space;
    legion_index_space_allocator_t allocator;
  } legion_index_allocator_t;

  /**
   * @see Legion::FieldSpace
   */
  typedef struct legion_field_space_t {
    legion_field_space_id_t id;
  } legion_field_space_t;

  /**
   * @see Legion::FieldAllocator
   */
  typedef struct legion_field_allocator_t {
    legion_field_space_t field_space;
    legion_context_t parent;
    legion_runtime_t runtime;
  } legion_field_allocator_t;

  /**
   * @see Legion::LogicalRegion
   */
  typedef struct legion_logical_region_t {
    legion_region_tree_id_t tree_id;
    legion_index_space_t index_space;
    legion_field_space_t field_space;
  } legion_logical_region_t;

  /**
   * @see Legion::LogicalPartition
   */
  typedef struct legion_logical_partition_t {
    legion_region_tree_id_t tree_id;
    legion_index_partition_t index_partition;
    legion_field_space_t field_space;
  } legion_logical_partition_t;

  /**
   * @see Legion::TaskArgument
   */
  typedef struct legion_task_argument_t {
    void *args;
    size_t arglen;
  } legion_task_argument_t;

  /**
   * @see Legion::TaskResult
   */
  typedef struct legion_task_result_t {
    void *value;
    size_t value_size;
  } legion_task_result_t;

  /**
   * @see LegionRuntime::Accessor::ByteOffset
   */
  typedef struct legion_byte_offset_t {
    int offset;
  } legion_byte_offset_t;

  /**
   * @see Legion::InputArgs
   */
  typedef struct legion_input_args_t {
    char **argv;
    int argc;
  } legion_input_args_t;

  /**
   * @see Legion::TaskConfigOptions
   */
  typedef struct legion_task_config_options_t {
    bool leaf /* = false */;
    bool inner /* = false */;
    bool idempotent /* = false */;
  }  legion_task_config_options_t;

  /**
   * @see Legion::Processor
   */
  typedef struct legion_processor_t {
    legion_lowlevel_id_t id;
  } legion_processor_t;

  /**
   * @see Legion::Memory
   */
  typedef struct legion_memory_t {
    legion_lowlevel_id_t id;
  } legion_memory_t;

  /**
   * @see Legion::Mapper::DomainSplit
   */
  typedef struct legion_domain_split_t {
    legion_domain_t domain;
    legion_processor_t proc;
    bool recurse;
    bool stealable;
  } legion_domain_split_t;

  /**
   * @see LegionRuntime::HighLevel::PhaseBarrier
   */
  typedef struct legion_phase_barrier_t {
    // From Realm::Event
    legion_lowlevel_id_t id;
    legion_lowlevel_event_gen_t gen;
    // From Realm::Barrier
    legion_lowlevel_barrier_timestamp_t timestamp;
  } legion_phase_barrier_t;

  /**
   * Interface for a Legion C registration callback.
   */
  typedef
    void (*legion_registration_callback_pointer_t)(
      legion_machine_t /* machine */,
      legion_runtime_t /* runtime */,
      const legion_processor_t * /* local_procs */,
      unsigned /* num_local_procs */);

  /**
   * Interface for a Legion C task returning void.
   */
  typedef
    void (*legion_task_pointer_void_t)(
      const legion_task_t /* task */,
      const legion_physical_region_t * /* regions */,
      unsigned /* num_regions */,
      legion_context_t /* ctx */,
      legion_runtime_t /* runtime */);

  /**
   * Interface for a Legion C task returning an opaque, arbitrary size
   * result.
   */
  typedef
    legion_task_result_t (*legion_task_pointer_t)(
      const legion_task_t /* task */,
      const legion_physical_region_t * /* regions */,
      unsigned /* num_regions */,
      legion_context_t /* ctx */,
      legion_runtime_t /* runtime */);

  /**
   * Interface for a Legion C task returning an opaque 4-byte result.
   */
  typedef
    uint32_t (*legion_task_pointer_uint32_t)(
      const legion_task_t /* task */,
      const legion_physical_region_t * /* regions */,
      unsigned /* num_regions */,
      legion_context_t /* ctx */,
      legion_runtime_t /* runtime */);

  /**
   * Interface for a Legion C task returning an opaque 8-byte result.
   */
  typedef
    uint64_t (*legion_task_pointer_uint64_t)(
      const legion_task_t /* task */,
      const legion_physical_region_t * /* regions */,
      unsigned /* num_regions */,
      legion_context_t /* ctx */,
      legion_runtime_t /* runtime */);

  /**
   * Interface for a Legion C projection functor (Logical Region
   * upper bound).
   */
  typedef
    legion_logical_region_t (*legion_projection_functor_logical_region_t)(
      legion_runtime_t /* runtime */,
      legion_context_t /* context */,
      legion_task_t /* task */,
      unsigned /* index */,
      legion_logical_region_t /* upper_bound */,
      legion_domain_point_t /* point */);

  /**
   * Interface for a Legion C projection functor (Logical Partition
   * upper bound).
   */
  typedef
    legion_logical_region_t (*legion_projection_functor_logical_partition_t)(
      legion_runtime_t /* runtime */,
      legion_context_t /* context */,
      legion_task_t /* task */,
      unsigned /* index */,
      legion_logical_partition_t /* upper_bound */,
      legion_domain_point_t /* point */);

  // -----------------------------------------------------------------------
  // Pointer Operations
  // -----------------------------------------------------------------------

  /**
   * @see ptr_t::nil()
   */
  inline legion_ptr_t
  legion_ptr_nil(void)
  {
    legion_ptr_t ptr;
    ptr.value = (unsigned)-1;
    return ptr;
  }

  /**
   * @see ptr_t::is_null()
   */
  inline bool
  legion_ptr_is_null(legion_ptr_t ptr)
  {
    return ptr.value == (unsigned)-1;
  }

  /**
   * @see Legion::Runtime::safe_cast(
   *        Context, ptr_t, LogicalRegion)
   */
  legion_ptr_t
  legion_ptr_safe_cast(legion_runtime_t runtime,
                       legion_context_t ctx,
                       legion_ptr_t pointer,
                       legion_logical_region_t region);

  // -----------------------------------------------------------------------
  // Domain Operations
  // -----------------------------------------------------------------------

  /**
   * @see Legion::Domain::from_rect()
   */
  legion_domain_t
  legion_domain_from_rect_1d(legion_rect_1d_t r);

  /**
   * @see Legion::Domain::from_rect()
   */
  legion_domain_t
  legion_domain_from_rect_2d(legion_rect_2d_t r);

  /**
   * @see Legion::Domain::from_rect()
   */
  legion_domain_t
  legion_domain_from_rect_3d(legion_rect_3d_t r);

  /**
   * @see Legion::Domain::get_rect()
   */
  legion_rect_1d_t
  legion_domain_get_rect_1d(legion_domain_t d);

  /**
   * @see Legion::Domain::get_rect()
   */
  legion_rect_2d_t
  legion_domain_get_rect_2d(legion_domain_t d);

  /**
   * @see Legion::Domain::get_rect()
   */
  legion_rect_3d_t
  legion_domain_get_rect_3d(legion_domain_t d);

  /**
   * @see Legion::Domain::get_volume()
   */
  size_t
  legion_domain_get_volume(legion_domain_t d);

  /**
   * @see Legion::Domain::Domain(
   *        Legion::IndexSpace)
   */
  legion_domain_t
  legion_domain_from_index_space(legion_index_space_t is);

  // -----------------------------------------------------------------------
  // Domain Point Operations
  // -----------------------------------------------------------------------

  /**
   * @see Legion::DomainPoint::from_point()
   */
  legion_domain_point_t
  legion_domain_point_from_point_1d(legion_point_1d_t p);

  /**
   * @see Legion::DomainPoint::from_point()
   */
  legion_domain_point_t
  legion_domain_point_from_point_2d(legion_point_2d_t p);

  /**
   * @see Legion::DomainPoint::from_point()
   */
  legion_domain_point_t
  legion_domain_point_from_point_3d(legion_point_3d_t p);

  /**
   * @see Legion::Runtime::safe_cast(
   *        Context, DomainPoint, LogicalRegion)
   */
  legion_domain_point_t
  legion_domain_point_safe_cast(legion_runtime_t runtime,
                                legion_context_t ctx,
                                legion_domain_point_t point,
                                legion_logical_region_t region);

  // -----------------------------------------------------------------------
  // Coloring Operations
  // -----------------------------------------------------------------------

  /**
   * @return Caller takes ownership of return value.
   *
   * @see Legion::Coloring
   */
  legion_coloring_t
  legion_coloring_create(void);

  /**
   * @param handle Caller must have ownership of parameter `handle`.
   *
   * @see Legion::Coloring
   */
  void
  legion_coloring_destroy(legion_coloring_t handle);

  /**
   * @see Legion::Coloring
   */
  void
  legion_coloring_ensure_color(legion_coloring_t handle,
                               legion_color_t color);

  /**
   * @see Legion::Coloring
   */
  void
  legion_coloring_add_point(legion_coloring_t handle,
                            legion_color_t color,
                            legion_ptr_t point);

  /**
   * @see Legion::Coloring
   */
  void
  legion_coloring_delete_point(legion_coloring_t handle,
                               legion_color_t color,
                               legion_ptr_t point);

  /**
   * @see Legion::Coloring
   */
  bool
  legion_coloring_has_point(legion_coloring_t handle,
                            legion_color_t color,
                            legion_ptr_t point);

  /**
   * @see Legion::Coloring
   */
  void
  legion_coloring_add_range(legion_coloring_t handle,
                            legion_color_t color,
                            legion_ptr_t start,
                            legion_ptr_t end /**< inclusive */);

  // -----------------------------------------------------------------------
  // Domain Coloring Operations
  // -----------------------------------------------------------------------

  /**
   * @return Caller takes ownership of return value.
   *
   * @see Legion::DomainColoring
   */
  legion_domain_coloring_t
  legion_domain_coloring_create(void);

  /**
   * @param handle Caller must have ownership of parameter `handle`.
   *
   * @see Legion::DomainColoring
   */
  void
  legion_domain_coloring_destroy(legion_domain_coloring_t handle);

  /**
   * @see Legion::DomainColoring
   */
  void
  legion_domain_coloring_color_domain(legion_domain_coloring_t handle,
                                      legion_color_t color,
                                      legion_domain_t domain);

  /**
   * @see Legion::DomainColoring
   */
  legion_domain_t
  legion_domain_coloring_get_color_space(legion_domain_coloring_t handle);

  // -----------------------------------------------------------------------
  // Index Space Operations
  // ----------------------------------------------------------------------

  /**
   * @return Caller takes ownership of return value.
   *
   * @see Legion::Runtime::create_index_space(Context, size_t)
   */
  legion_index_space_t
  legion_index_space_create(legion_runtime_t runtime,
                            legion_context_t ctx,
                            size_t max_num_elmts);

  /**
   * @return Caller takes ownership of return value.
   *
   * @see Legion::Runtime::create_index_space(Context, Domain)
   */
  legion_index_space_t
  legion_index_space_create_domain(legion_runtime_t runtime,
                                   legion_context_t ctx,
                                   legion_domain_t domain);

  /**
   * @param handle Caller must have ownership of parameter `handle`.
   *
   * @see Legion::Runtime::get_index_space_domain()
   */
  legion_domain_t
  legion_index_space_get_domain(legion_runtime_t runtime,
                                legion_context_t ctx,
                                legion_index_space_t handle);

  /**
   * @param handle Caller must have ownership of parameter `handle`.
   *
   * @see Legion::Runtime::destroy_index_space()
   */
  void
  legion_index_space_destroy(legion_runtime_t runtime,
                             legion_context_t ctx,
                             legion_index_space_t handle);

  /**
   * @see Legion::Runtime::attach_name()
   */
  void
  legion_index_space_attach_name(legion_runtime_t runtime,
                                 legion_index_space_t handle,
                                 const char *name);

  /**
   * @see Legion::Runtime::retrieve_name()
   */
  void
  legion_index_space_retrieve_name(legion_runtime_t runtime,
                                   legion_index_space_t handle,
                                   const char **result);

  // -----------------------------------------------------------------------
  // Index Partition Operations
  // -----------------------------------------------------------------------

  /**
   * @return Caller takes ownership of return value.
   *
   * @see Legion::Runtime::create_index_partition(
   *        Context, IndexSpace, Coloring, bool, int)
   */
  legion_index_partition_t
  legion_index_partition_create_coloring(
    legion_runtime_t runtime,
    legion_context_t ctx,
    legion_index_space_t parent,
    legion_coloring_t coloring,
    bool disjoint,
    int part_color /* = AUTO_GENERATE_ID */);

  /**
   * @return Caller takes ownership of return value.
   *
   * @see Legion::Runtime::create_index_partition(
   *        Context, IndexSpace, Domain, DomainColoring, bool, int)
   */
  legion_index_partition_t
  legion_index_partition_create_domain_coloring(
    legion_runtime_t runtime,
    legion_context_t ctx,
    legion_index_space_t parent,
    legion_domain_t color_space,
    legion_domain_coloring_t coloring,
    bool disjoint,
    int part_color /* = AUTO_GENERATE_ID */);


  /**
   * @return Caller takes ownership of return value.
   *
   * @see Legion::Runtime::create_index_partition<T>(
   *        Context, IndexSpace, const T&, int)
   */
  legion_index_partition_t
  legion_index_partition_create_blockify_1d(
    legion_runtime_t runtime,
    legion_context_t ctx,
    legion_index_space_t parent,
    legion_blockify_1d_t blockify,
    int part_color /* = AUTO_GENERATE_ID */);

  /**
   * @return Caller takes ownership of return value.
   *
   * @see Legion::Runtime::create_index_partition<T>(
   *        Context, IndexSpace, const T&, int)
   */
  legion_index_partition_t
  legion_index_partition_create_blockify_2d(
    legion_runtime_t runtime,
    legion_context_t ctx,
    legion_index_space_t parent,
    legion_blockify_2d_t blockify,
    int part_color /* = AUTO_GENERATE_ID */);

  /**
   * @return Caller takes ownership of return value.
   *
   * @see Legion::Runtime::create_index_partition<T>(
   *        Context, IndexSpace, const T&, int)
   */
  legion_index_partition_t
  legion_index_partition_create_blockify_3d(
    legion_runtime_t runtime,
    legion_context_t ctx,
    legion_index_space_t parent,
    legion_blockify_3d_t blockify,
    int part_color /* = AUTO_GENERATE_ID */);

  /**
   * @return Caller takes ownership of return value.
   *
   * @see Legion::Runtime::create_equal_partition()
   */
  legion_index_partition_t
  legion_index_partition_create_equal(legion_runtime_t runtime,
                                      legion_context_t ctx,
                                      legion_index_space_t parent,
                                      legion_domain_t color_space,
                                      size_t granularity,
                                      int color /* = AUTO_GENERATE_ID */,
                                      bool allocable /* = false */);

  /**
   * @return Caller takes ownership of return value.
   *
   * @see Legion::Runtime::create_partition_by_union()
   */
  legion_index_partition_t
  legion_index_partition_create_by_union(
    legion_runtime_t runtime,
    legion_context_t ctx,
    legion_index_space_t parent,
    legion_index_partition_t handle1,
    legion_index_partition_t handle2,
    legion_partition_kind_t part_kind /* = COMPUTE_KIND */,
    int color /* = AUTO_GENERATE_ID */,
    bool allocable /* = false */);

  /**
   * @return Caller takes ownership of return value.
   *
   * @see Legion::Runtime::create_partition_by_intersection()
   */
  legion_index_partition_t
  legion_index_partition_create_by_intersection(
    legion_runtime_t runtime,
    legion_context_t ctx,
    legion_index_space_t parent,
    legion_index_partition_t handle1,
    legion_index_partition_t handle2,
    legion_partition_kind_t part_kind /* = COMPUTE_KIND */,
    int color /* = AUTO_GENERATE_ID */,
    bool allocable /* = false */);

  /**
   * @return Caller takes ownership of return value.
   *
   * @see Legion::Runtime::create_partition_by_difference()
   */
  legion_index_partition_t
  legion_index_partition_create_by_difference(
    legion_runtime_t runtime,
    legion_context_t ctx,
    legion_index_space_t parent,
    legion_index_partition_t handle1,
    legion_index_partition_t handle2,
    legion_partition_kind_t part_kind /* = COMPUTE_KIND */,
    int color /* = AUTO_GENERATE_ID */,
    bool allocable /* = false */);

  /**
   * @return Caller takes ownership of return value.
   *
   * @see Legion::Runtime::create_partition_by_field()
   */
  legion_index_partition_t
  legion_index_partition_create_by_field(legion_runtime_t runtime,
                                         legion_context_t ctx,
                                         legion_logical_region_t handle,
                                         legion_logical_region_t parent,
                                         legion_field_id_t fid,
                                         legion_domain_t color_space,
                                         int color /* = AUTO_GENERATE_ID */,
                                         bool allocable /* = false */);

  /**
   * @return Caller takes ownership of return value.
   *
   * @see Legion::Runtime::create_partition_by_image()
   */
  legion_index_partition_t
  legion_index_partition_create_by_image(
    legion_runtime_t runtime,
    legion_context_t ctx,
    legion_index_space_t handle,
    legion_logical_partition_t projection,
    legion_logical_region_t parent,
    legion_field_id_t fid,
    legion_domain_t color_space,
    legion_partition_kind_t part_kind /* = COMPUTE_KIND */,
    int color /* = AUTO_GENERATE_ID */,
    bool allocable /* = false */);

  /**
   * @return Caller takes ownership of return value.
   *
   * @see Legion::Runtime::create_partition_by_preimage()
   */
  legion_index_partition_t
  legion_index_partition_create_by_preimage(
    legion_runtime_t runtime,
    legion_context_t ctx,
    legion_index_partition_t projection,
    legion_logical_region_t handle,
    legion_logical_region_t parent,
    legion_field_id_t fid,
    legion_domain_t color_space,
    legion_partition_kind_t part_kind /* = COMPUTE_KIND */,
    int color /* = AUTO_GENERATE_ID */,
    bool allocable /* = false */);

  /**
   * @see Legion::Runtime::get_index_subspace()
   */
  legion_index_space_t
  legion_index_partition_get_index_subspace(legion_runtime_t runtime,
                                            legion_context_t ctx,
                                            legion_index_partition_t handle,
                                            legion_color_t color);

  /**
   * @see Legion::Runtime::get_index_partition_color_space()
   */
  legion_domain_t
  legion_index_partition_get_color_space(legion_runtime_t runtime,
                                         legion_context_t ctx,
                                         legion_index_partition_t handle);

  /**
   * @see Legion::Runtime::get_parent_index_space()
   */
  legion_index_space_t
  legion_index_partition_get_parent_index_space(legion_runtime_t runtime,
                                                legion_context_t ctx,
                                                legion_index_partition_t handle);

  /**
   * @param handle Caller must have ownership of parameter `handle`.
   *
   * @see Legion::Runtime::destroy_index_space()
   */
  void
  legion_index_partition_destroy(legion_runtime_t runtime,
                                legion_context_t ctx,
                                 legion_index_partition_t handle);

  /**
   * @see Legion::Runtime::attach_name()
   */
  void
  legion_index_partition_attach_name(legion_runtime_t runtime,
                                     legion_index_partition_t handle,
                                     const char *name);

  /**
   * @see Legion::Runtime::retrieve_name()
   */
  void
  legion_index_partition_retrieve_name(legion_runtime_t runtime,
                                       legion_index_partition_t handle,
                                       const char **result);

  // -----------------------------------------------------------------------
  // Field Space Operations
  // -----------------------------------------------------------------------

  /**
   * @return Caller takes ownership of return value.
   *
   * @see Legion::Runtime::create_field_space()
   */
  legion_field_space_t
  legion_field_space_create(legion_runtime_t runtime,
                            legion_context_t ctx);

  /**
   * @param handle Caller must have ownership of parameter `handle`.
   *
   * @see Legion::Runtime::destroy_field_space()
   */
  void
  legion_field_space_destroy(legion_runtime_t runtime,
                             legion_context_t ctx,
                             legion_field_space_t handle);

  /**
   * @see Legion::Runtime::attach_name()
   */
  void
  legion_field_space_attach_name(legion_runtime_t runtime,
                                 legion_field_space_t handle,
                                 const char *name);

  /**
   * @see Legion::Runtime::retrieve_name()
   */
  void
  legion_field_space_retrieve_name(legion_runtime_t runtime,
                                   legion_field_space_t handle,
                                   const char **result);

  /**
   * @see Legion::Runtime::retrieve_name()
   */
  void
  legion_field_id_attach_name(legion_runtime_t runtime,
                              legion_field_space_t handle,
                              legion_field_id_t id,
                              const char *name);

  /**
   * @see Legion::Runtime::attach_name()
   */
  void
  legion_field_id_retrieve_name(legion_runtime_t runtime,
                                legion_field_space_t handle,
                                legion_field_id_t id,
                                const char **result);

  // -----------------------------------------------------------------------
  // Logical Region Operations
  // -----------------------------------------------------------------------

  /**
   * @return Caller takes ownership of return value.
   *
   * @see Legion::Runtime::create_logical_region()
   */
  legion_logical_region_t
  legion_logical_region_create(legion_runtime_t runtime,
                               legion_context_t ctx,
                               legion_index_space_t index,
                               legion_field_space_t fields);

  /**
   * @param handle Caller must have ownership of parameter `handle`.
   *
   * @see Legion::Runtime::destroy_logical_region()
   */
  void
  legion_logical_region_destroy(legion_runtime_t runtime,
                                legion_context_t ctx,
                                legion_logical_region_t handle);

  /**
   * @see Legion::Runtime::get_logical_region_color()
   */
  legion_color_t
  legion_logical_region_get_color(legion_runtime_t runtime,
                                  legion_context_t ctx,
                                  legion_logical_region_t handle);

  /**
   * @see Legion::Runtime::has_parent_logical_partition()
   */
  bool
  legion_logical_region_has_parent_logical_partition(
    legion_runtime_t runtime,
    legion_context_t ctx,
    legion_logical_region_t handle);

  /**
   * @see Legion::Runtime::get_parent_logical_partition()
   */
  legion_logical_partition_t
  legion_logical_region_get_parent_logical_partition(
    legion_runtime_t runtime,
    legion_context_t ctx,
    legion_logical_region_t handle);

  /**
   * @see Legion::Runtime::attach_name()
   */
  void
  legion_logical_region_attach_name(legion_runtime_t runtime,
                                    legion_logical_region_t handle,
                                    const char *name);

  /**
   * @see Legion::Runtime::retrieve_name()
   */
  void
  legion_logical_region_retrieve_name(legion_runtime_t runtime,
                                      legion_logical_region_t handle,
                                      const char **result);

  // -----------------------------------------------------------------------
  // Logical Region Tree Traversal Operations
  // -----------------------------------------------------------------------

  /**
   * @return Caller takes ownership of return value.
   *
   * @see Legion::Runtime::get_logical_partition()
   */
  legion_logical_partition_t
  legion_logical_partition_create(legion_runtime_t runtime,
                                  legion_context_t ctx,
                                  legion_logical_region_t parent,
                                  legion_index_partition_t handle);

  /**
   * @return Caller takes ownership of return value.
   *
   * @see Legion::Runtime::get_logical_partition_by_tree()
   */
  legion_logical_partition_t
  legion_logical_partition_create_by_tree(legion_runtime_t runtime,
                                          legion_context_t ctx,
                                          legion_index_partition_t handle,
                                          legion_field_space_t fspace,
                                          legion_region_tree_id_t tid);

  /**
   * @param handle Caller must have ownership of parameter `handle`.
   *
   * @see Legion::Runtime::destroy_logical_partition()
   */
  void
  legion_logical_partition_destroy(legion_runtime_t runtime,
                                   legion_context_t ctx,
                                   legion_logical_partition_t handle);

  /**
   * @return Caller does **NOT** take ownership of return value.
   *
   * @see Legion::Runtime::get_logical_subregion()
   */
  legion_logical_region_t
  legion_logical_partition_get_logical_subregion(
    legion_runtime_t runtime,
    legion_context_t ctx,
    legion_logical_partition_t parent,
    legion_index_space_t handle);

  /**
   * @return Caller does **NOT** take ownership of return value.
   *
   * @see Legion::Runtime::get_logical_subregion_by_color()
   */
  legion_logical_region_t
  legion_logical_partition_get_logical_subregion_by_color(
    legion_runtime_t runtime,
    legion_context_t ctx,
    legion_logical_partition_t parent,
    legion_color_t c);

  /**
<<<<<<< HEAD
   * @see Legion::Runtime::get_parent_logical_region()
=======
   * @return Caller does **NOT** take ownership of return value.
   *
   * @see LegionRuntime::HighLevel::Runtime::get_logical_subregion_by_tree()
   */
  legion_logical_region_t
  legion_logical_partition_get_logical_subregion_by_tree(
    legion_runtime_t runtime,
    legion_context_t ctx,
    legion_index_space_t handle,
    legion_field_space_t fspace,
    legion_region_tree_id_t tid);

  /**
   * @see LegionRuntime::HighLevel::Runtime::get_parent_logical_region()
>>>>>>> 0ed36028
   */
  legion_logical_region_t
  legion_logical_partition_get_parent_logical_region(
    legion_runtime_t runtime,
    legion_context_t ctx,
    legion_logical_partition_t handle);

  /**
   * @see Legion::Runtime::attach_name()
   */
  void
  legion_logical_partition_attach_name(legion_runtime_t runtime,
                                       legion_logical_partition_t handle,
                                       const char *name);

  /**
   * @see Legion::Runtime::retrieve_name()
   */
  void
  legion_logical_partition_retrieve_name(legion_runtime_t runtime,
                                         legion_logical_partition_t handle,
                                         const char **result);

  // -----------------------------------------------------------------------
  // Region Requirement Operations
  // -----------------------------------------------------------------------

  /**
   * @see Legion::RegionRequirement::region
   */
  legion_logical_region_t
  legion_region_requirement_get_region(legion_region_requirement_t handle);

  /**
   * @see Legion::RegionRequirement::parent
   */
  legion_logical_region_t
  legion_region_requirement_get_parent(legion_region_requirement_t handle);

  /**
   * @see Legion::RegionRequirement::partition
   */
  legion_logical_partition_t
  legion_region_requirement_get_partition(legion_region_requirement_t handle);

  /**
   * @see Legion::RegionRequirement::privilege_fields
   */
  unsigned
  legion_region_requirement_get_privilege_fields_size(
      legion_region_requirement_t handle);

  /**
   * @param fields Caller should give a buffer of the size fields_size
   *
   * @param fields_size the size of the buffer fields
   *
   * @return returns privilege fields in the region requirement.
   *         The return might be truncated if the buffer size is
   *         smaller than the number of privilege fields.
   *
   * @see Legion::RegionRequirement::privilege_fields
   */
  void
  legion_region_requirement_get_privilege_fields(
      legion_region_requirement_t handle,
      legion_field_id_t* fields,
      unsigned fields_size);

  /**
   * @return returns the i-th privilege field in the region requirement.
   *         note that this function takes O(n) time due to the underlying
   *         data structure does not provide an indexing operation.
   *
   * @see Legion::RegionRequirement::privilege_fields
   */
  legion_field_id_t
  legion_region_requirement_get_privilege_field(
      legion_region_requirement_t handle,
      unsigned idx);

  /**
   * @see Legion::RegionRequirement::instance_fields
   */
  unsigned
  legion_region_requirement_get_instance_fields_size(
      legion_region_requirement_t handle);

  /**
   * @param fields Caller should give a buffer of the size fields_size
   *
   * @param fields_size the size of the buffer fields
   *
   * @return returns instance fields in the region requirement.
   *         The return might be truncated if the buffer size is
   *         smaller than the number of instance fields.
   *
   * @see Legion::RegionRequirement::instance_fields
   */
  void
  legion_region_requirement_get_instance_fields(
      legion_region_requirement_t handle,
      legion_field_id_t* fields,
      unsigned fields_size);

  /**
   * @return returns the i-th instance field in the region requirement.
   *
   * @see Legion::RegionRequirement::instance_fields
   */
  legion_field_id_t
  legion_region_requirement_get_instance_field(
      legion_region_requirement_t handle,
      unsigned idx);

  /**
   * @see Legion::RegionRequirement::privilege
   */
  legion_privilege_mode_t
  legion_region_requirement_get_privilege(legion_region_requirement_t handle);

  /**
   * @see Legion::RegionRequirement::prop
   */
  legion_coherence_property_t
  legion_region_requirement_get_prop(legion_region_requirement_t handle);

  /**
   * @see Legion::RegionRequirement::redop
   */
  legion_reduction_op_id_t
  legion_region_requirement_get_redop(legion_region_requirement_t handle);

  /**
   * @see Legion::RegionRequirement::tag
   */
  legion_mapping_tag_id_t
  legion_region_requirement_get_tag(legion_region_requirement_t handle);

  /**
   * @see Legion::RegionRequirement::handle_type
   */
  legion_handle_type_t
  legion_region_requirement_get_handle_type(legion_region_requirement_t handle);

  /**
   * @see Legion::RegionRequirement::projection
   */
  legion_projection_id_t
  legion_region_requirement_get_projection(legion_region_requirement_t handle);

  // -----------------------------------------------------------------------
  // Allocator and Argument Map Operations
  // -----------------------------------------------------------------------

  /**
   * @return Caller takes ownership of return value.
   *
   * @see Legion::Runtime::create_index_allocator()
   */
  legion_index_allocator_t
  legion_index_allocator_create(legion_runtime_t runtime,
                                legion_context_t ctx,
                                legion_index_space_t handle);

  /**
   * @param handle Caller must have ownership of parameter `handle`.
   *
   * @see Legion::IndexAllocator::~IndexAllocator()
   */
  void
  legion_index_allocator_destroy(legion_index_allocator_t handle);

  /**
   * @see Legion::IndexAllocator::alloc()
   */
  legion_ptr_t
  legion_index_allocator_alloc(legion_index_allocator_t allocator,
                               unsigned num_elements /* = 1 */);

  /**
   * @see Legion::IndexAllocator::free()
   */
  void
  legion_index_allocator_free(legion_index_allocator_t allocator,
                              legion_ptr_t ptr,
                              unsigned num_elements /* = 1 */);

  /**
   * @return Caller takes ownership of return value.
   *
   * @see Legion::Runtime::create_field_allocator()
   */
  legion_field_allocator_t
  legion_field_allocator_create(legion_runtime_t runtime,
                                legion_context_t ctx,
                                legion_field_space_t handle);

  /**
   * @param handle Caller must have ownership of parameter `handle`.
   *
   * @see Legion::FieldAllocator::~FieldAllocator()
   */
  void
  legion_field_allocator_destroy(legion_field_allocator_t handle);

  /**
   * @see Legion::FieldAllocator::allocate_field()
   */
  legion_field_id_t
  legion_field_allocator_allocate_field(
    legion_field_allocator_t allocator,
    size_t field_size,
    legion_field_id_t desired_fieldid /* = AUTO_GENERATE_ID */);

  /**
   * @see Legion::FieldAllocator::free_field()
   */
  void
  legion_field_allocator_free_field(legion_field_allocator_t allocator,
                                    legion_field_id_t fid);

  /**
   * @see Legion::FieldAllocator::allocate_local_field()
   */
  legion_field_id_t
  legion_field_allocator_allocate_local_field(
    legion_field_allocator_t allocator,
    size_t field_size,
    legion_field_id_t desired_fieldid /* = AUTO_GENERATE_ID */);

  /**
   * @return Caller takes ownership of return value.
   *
   * @see Legion::ArgumentMap::ArgumentMap()
   */
  legion_argument_map_t
  legion_argument_map_create();

  /**
   * @see Legion::ArgumentMap::set_point()
   */
  void
  legion_argument_map_set_point(legion_argument_map_t map,
                                legion_domain_point_t dp,
                                legion_task_argument_t arg,
                                bool replace /* = true */);

  /**
   * @param handle Caller must have ownership of parameter `handle`.
   *
   * @see Legion::ArgumentMap::~ArgumentMap()
   */
  void
  legion_argument_map_destroy(legion_argument_map_t handle);

  // -----------------------------------------------------------------------
  // Predicate Operations
  // -----------------------------------------------------------------------

  /**
   * @param handle Caller must have ownership of parameter `handle`.
   *
   * @see Legion::Predicate::~Predicate()
   */
  void
  legion_predicate_destroy(legion_predicate_t handle);

  /**
   * @return Caller does **NOT** take ownership of return value.
   *
   * @see Legion::Predicate::TRUE_PRED
   */
  const legion_predicate_t
  legion_predicate_true(void);

  /**
   * @return Caller does **NOT** take ownership of return value.
   *
   * @see Legion::Predicate::FALSE_PRED
   */
  const legion_predicate_t
  legion_predicate_false(void);

  // -----------------------------------------------------------------------
  // Phase Barrier Operations
  // -----------------------------------------------------------------------

  /**
   * @return Caller takes ownership of return value.
   *
   * @see Legion::HighLevelRuntime::create_phase_barrier()
   */
  legion_phase_barrier_t
  legion_phase_barrier_create(legion_runtime_t runtime,
                              legion_context_t ctx,
                              unsigned arrivals);

  /**
   * @param handle Caller must have ownership of parameter `handle`.
   *
   * @see Legion::PhaseBarrier::destroy_phase_barrier()
   */
  void
  legion_phase_barrier_destroy(legion_runtime_t runtime,
                               legion_context_t ctx,
                               legion_phase_barrier_t handle);

  /**
   * @return Caller does **NOT** take ownership of return value.
   *
   * @see Legion::HighLevelRuntime::advance_phase_barrier()
   */
  legion_phase_barrier_t
  legion_phase_barrier_advance(legion_runtime_t runtime,
                               legion_context_t ctx,
                               legion_phase_barrier_t handle);

  // -----------------------------------------------------------------------
  // Future Operations
  // -----------------------------------------------------------------------

  /**
   * @param buffer Makes a copy of parameter `buffer`.
   *
   * @return Caller takes ownership of return value.
   *
   * @see Legion::Future::from_value()
   */
  legion_future_t
  legion_future_from_buffer(legion_runtime_t runtime,
                            const void *buffer,
                            size_t size);

  /**
   * @return Caller takes ownership of return value.
   *
   * @see Legion::Future::from_value()
   */
  legion_future_t
  legion_future_from_uint32(legion_runtime_t runtime,
                            uint32_t value);

  /**
   * @return Caller takes ownership of return value.
   *
   * @see Legion::Future::from_value()
   */
  legion_future_t
  legion_future_from_uint64(legion_runtime_t runtime,
                            uint64_t value);

  /**
   * @param handle Caller must have ownership of parameter `handle`.
   *
   * @see Legion::Future::~Future()
   */
  void
  legion_future_destroy(legion_future_t handle);

  /**
   * @see Legion::Future::get_void_result()
   */
  void
  legion_future_get_void_result(legion_future_t handle);

  /**
   * @return Caller takes ownership of return value.
   *
   * @see Legion::Future::get_result()
   */
  legion_task_result_t
  legion_future_get_result(legion_future_t handle);

  /**
   * @see Legion::Future::get_result()
   */
  uint32_t
  legion_future_get_result_uint32(legion_future_t handle);

  /**
   * @see Legion::Future::get_result()
   */
  uint64_t
  legion_future_get_result_uint64(legion_future_t handle);

  /**
   * @see Legion::Future::is_empty()
   */
  bool
  legion_future_is_empty(legion_future_t handle,
                         bool block /* = false */);

  /**
   * @see Legion::Future::get_untyped_pointer()
   */
  const void *
  legion_future_get_untyped_pointer(legion_future_t handle);

  /**
   * @return Caller takes ownership of return value.
   *
   * @see Legion::Runtime::execute_task()
   */
  legion_task_result_t
  legion_task_result_create(const void *handle, size_t size);

  /**
   * @param handle Caller must have ownership of parameter `handle`.
   *
   * @see Legion::Runtime::execute_task()
   */
  void
  legion_task_result_destroy(legion_task_result_t handle);

  // -----------------------------------------------------------------------
  // Future Map Operations
  // -----------------------------------------------------------------------

  /**
   * @param handle Caller must have ownership of parameter `handle`.
   *
   * @see Legion::FutureMap::~FutureMap()
   */
  void
  legion_future_map_destroy(legion_future_map_t handle);

  /**
   * @see Legion::FutureMap::wait_all_results()
   */
  void
  legion_future_map_wait_all_results(legion_future_map_t handle);

  /**
   * @return Caller takes ownership of return value.
   *
   * @see Legion::Future::get_future()
   */
  legion_future_t
  legion_future_map_get_future(legion_future_map_t handle,
                               legion_domain_point_t point);

  /**
   * @return Caller takes ownership of return value.
   *
   * @see Legion::Future::get_result()
   */
  legion_task_result_t
  legion_future_map_get_result(legion_future_map_t handle,
                               legion_domain_point_t point);

  // -----------------------------------------------------------------------
  // Task Launch Operations
  // -----------------------------------------------------------------------

  /**
   * @return Caller takes ownership of return value.
   *
   * @see Legion::TaskLauncher::TaskLauncher()
   */
  legion_task_launcher_t
  legion_task_launcher_create(
    legion_task_id_t tid,
    legion_task_argument_t arg,
    legion_predicate_t pred /* = legion_predicate_true() */,
    legion_mapper_id_t id /* = 0 */,
    legion_mapping_tag_id_t tag /* = 0 */);

  /**
   * @param handle Caller must have ownership of parameter `handle`.
   *
   * @see Legion::TaskLauncher::~TaskLauncher()
   */
  void
  legion_task_launcher_destroy(legion_task_launcher_t handle);

  /**
   * @return Caller takes ownership of return value.
   *
   * @see Legion::Runtime::execute_task()
   */
  legion_future_t
  legion_task_launcher_execute(legion_runtime_t runtime,
                               legion_context_t ctx,
                               legion_task_launcher_t launcher);

  /**
   * @see Legion::TaskLauncher::add_region_requirement()
   */
  unsigned
  legion_task_launcher_add_region_requirement_logical_region(
    legion_task_launcher_t launcher,
    legion_logical_region_t handle,
    legion_privilege_mode_t priv,
    legion_coherence_property_t prop,
    legion_logical_region_t parent,
    legion_mapping_tag_id_t tag /* = 0 */,
    bool verified /* = false*/);

  /**
   * @see Legion::TaskLauncher::add_region_requirement()
   */
  unsigned
  legion_task_launcher_add_region_requirement_logical_region_reduction(
    legion_task_launcher_t launcher,
    legion_logical_region_t handle,
    legion_reduction_op_id_t redop,
    legion_coherence_property_t prop,
    legion_logical_region_t parent,
    legion_mapping_tag_id_t tag /* = 0 */,
    bool verified /* = false*/);

  /**
   * @see Legion::TaskLauncher::add_field()
   */
  void
  legion_task_launcher_add_field(legion_task_launcher_t launcher,
                                 unsigned idx,
                                 legion_field_id_t fid,
                                 bool inst /* = true */);

  /**
   * @see Legion::RegionRequirement::add_flags()
   */
  void
  legion_task_launcher_add_flags(legion_task_launcher_t launcher,
                                 unsigned idx,
                                 enum legion_region_flags_t flags);

  /**
   * @see Legion::TaskLauncher::add_index_requirement()
   */
  unsigned
  legion_task_launcher_add_index_requirement(
    legion_task_launcher_t launcher,
    legion_index_space_t handle,
    legion_allocate_mode_t priv,
    legion_index_space_t parent,
    bool verified /* = false*/);

  /**
   * @see Legion::TaskLauncher::add_future()
   */
  void
  legion_task_launcher_add_future(legion_task_launcher_t launcher,
                                  legion_future_t future);

  /**
   * @see Legion::TaskLauncher::add_wait_barrier()
   */
  void
  legion_task_launcher_add_wait_barrier(legion_task_launcher_t launcher,
                                        legion_phase_barrier_t bar);

  /**
   * @see Legion::TaskLauncher::add_arrival_barrier()
   */
  void
  legion_task_launcher_add_arrival_barrier(legion_task_launcher_t launcher,
                                           legion_phase_barrier_t bar);

  /**
   * @return Caller takes ownership of return value.
   *
   * @see Legion::IndexLauncher::IndexLauncher()
   */
  legion_index_launcher_t
  legion_index_launcher_create(
    legion_task_id_t tid,
    legion_domain_t domain,
    legion_task_argument_t global_arg,
    legion_argument_map_t map,
    legion_predicate_t pred /* = legion_predicate_true() */,
    bool must /* = false */,
    legion_mapper_id_t id /* = 0 */,
    legion_mapping_tag_id_t tag /* = 0 */);

  /**
   * @param handle Caller must have ownership of parameter `handle`.
   *
   * @see Legion::IndexLauncher::~IndexLauncher()
   */
  void
  legion_index_launcher_destroy(legion_index_launcher_t handle);

  /**
   * @return Caller takes ownership of return value.
   *
   * @see Legion::Runtime::execute_index_space(Context, const IndexLauncher &)
   */
  legion_future_map_t
  legion_index_launcher_execute(legion_runtime_t runtime,
                               legion_context_t ctx,
                               legion_index_launcher_t launcher);

  /**
   * @return Caller takes ownership of return value.
   *
   * @see Legion::Runtime::execute_index_space(Context, const IndexLauncher &, ReductionOpID)
   */
  legion_future_t
  legion_index_launcher_execute_reduction(legion_runtime_t runtime,
                                          legion_context_t ctx,
                                          legion_index_launcher_t launcher,
                                          legion_reduction_op_id_t redop);

  /**
   * @see Legion::IndexLauncher::add_region_requirement()
   */
  unsigned
  legion_index_launcher_add_region_requirement_logical_region(
    legion_index_launcher_t launcher,
    legion_logical_region_t handle,
    legion_projection_id_t proj /* = 0 */,
    legion_privilege_mode_t priv,
    legion_coherence_property_t prop,
    legion_logical_region_t parent,
    legion_mapping_tag_id_t tag /* = 0 */,
    bool verified /* = false*/);

  /**
   * @see Legion::IndexLauncher::add_region_requirement()
   */
  unsigned
  legion_index_launcher_add_region_requirement_logical_partition(
    legion_index_launcher_t launcher,
    legion_logical_partition_t handle,
    legion_projection_id_t proj /* = 0 */,
    legion_privilege_mode_t priv,
    legion_coherence_property_t prop,
    legion_logical_region_t parent,
    legion_mapping_tag_id_t tag /* = 0 */,
    bool verified /* = false*/);

  /**
   * @see Legion::IndexLauncher::add_region_requirement()
   */
  unsigned
  legion_index_launcher_add_region_requirement_logical_region_reduction(
    legion_index_launcher_t launcher,
    legion_logical_region_t handle,
    legion_projection_id_t proj /* = 0 */,
    legion_reduction_op_id_t redop,
    legion_coherence_property_t prop,
    legion_logical_region_t parent,
    legion_mapping_tag_id_t tag /* = 0 */,
    bool verified /* = false*/);

  /**
   * @see Legion::IndexLauncher::add_region_requirement()
   */
  unsigned
  legion_index_launcher_add_region_requirement_logical_partition_reduction(
    legion_index_launcher_t launcher,
    legion_logical_partition_t handle,
    legion_projection_id_t proj /* = 0 */,
    legion_reduction_op_id_t redop,
    legion_coherence_property_t prop,
    legion_logical_region_t parent,
    legion_mapping_tag_id_t tag /* = 0 */,
    bool verified /* = false*/);

  /**
   * @see Legion::IndexLaunchxer::add_field()
   */
  void
  legion_index_launcher_add_field(legion_index_launcher_t launcher,
                                 unsigned idx,
                                 legion_field_id_t fid,
                                 bool inst /* = true */);

  /**
   * @see Legion::RegionRequirement::add_flags()
   */
  void
  legion_index_launcher_add_flags(legion_index_launcher_t launcher,
                                  unsigned idx,
                                  enum legion_region_flags_t flags);

  /**
   * @see Legion::IndexLauncher::add_index_requirement()
   */
  unsigned
  legion_index_launcher_add_index_requirement(
    legion_index_launcher_t launcher,
    legion_index_space_t handle,
    legion_allocate_mode_t priv,
    legion_index_space_t parent,
    bool verified /* = false*/);

  /**
   * @see Legion::IndexLauncher::add_future()
   */
  void
  legion_index_launcher_add_future(legion_index_launcher_t launcher,
                                   legion_future_t future);

  /**
   * @see Legion::IndexLauncher::add_wait_barrier()
   */
  void
  legion_index_launcher_add_wait_barrier(legion_index_launcher_t launcher,
                                         legion_phase_barrier_t bar);

  /**
   * @see Legion::IndexLauncher::add_arrival_barrier()
   */
  void
  legion_index_launcher_add_arrival_barrier(legion_index_launcher_t launcher,
                                            legion_phase_barrier_t bar);

  // -----------------------------------------------------------------------
  // Inline Mapping Operations
  // -----------------------------------------------------------------------

  /**
   * @return Caller takes ownership of return value.
   *
   * @see Legion::InlineLauncher::InlineLauncher()
   */
  legion_inline_launcher_t
  legion_inline_launcher_create_logical_region(
    legion_logical_region_t handle,
    legion_privilege_mode_t priv,
    legion_coherence_property_t prop,
    legion_logical_region_t parent,
    legion_mapping_tag_id_t region_tag /* = 0 */,
    bool verified /* = false*/,
    legion_mapper_id_t id /* = 0 */,
    legion_mapping_tag_id_t launcher_tag /* = 0 */);

  /**
   * @param handle Caller must have ownership of parameter `handle`.
   *
   * @see Legion::InlineLauncher::~InlineLauncher()
   */
  void
  legion_inline_launcher_destroy(legion_inline_launcher_t handle);

  /**
   * @return Caller takes ownership of return value.
   *
   * @see Legion::Runtime::map_region()
   */
  legion_physical_region_t
  legion_inline_launcher_execute(legion_runtime_t runtime,
                                 legion_context_t ctx,
                                 legion_inline_launcher_t launcher);

  /**
   * @see Legion::InlineLauncher::add_field()
   */
  void
  legion_inline_launcher_add_field(legion_inline_launcher_t launcher,
                                   legion_field_id_t fid,
                                   bool inst /* = true */);

  /**
   * @see Legion::Runtime::remap_region()
   */
  void
  legion_runtime_remap_region(legion_runtime_t runtime,
                              legion_context_t ctx,
                              legion_physical_region_t region);

  /**
   * @see Legion::Runtime::unmap_region()
   */
  void
  legion_runtime_unmap_region(legion_runtime_t runtime,
                              legion_context_t ctx,
                              legion_physical_region_t region);

  /**
   * @see Legion::Runtime::unmap_all_regions()
   */
  void
  legion_runtime_unmap_all_regions(legion_runtime_t runtime,
                                   legion_context_t ctx);

  /**
   * @see Legion::Runtime::fill_field()
   */
  void
  legion_runtime_fill_field(
    legion_runtime_t runtime,
    legion_context_t ctx,
    legion_logical_region_t handle,
    legion_logical_region_t parent,
    legion_field_id_t fid,
    const void *value,
    size_t value_size,
    legion_predicate_t pred /* = legion_predicate_true() */);

  /**
   * @see Legion::Runtime::fill_field()
   */
  void
  legion_runtime_fill_field_future(
    legion_runtime_t runtime,
    legion_context_t ctx,
    legion_logical_region_t handle,
    legion_logical_region_t parent,
    legion_field_id_t fid,
    legion_future_t f,
    legion_predicate_t pred /* = legion_predicate_true() */);

  // -----------------------------------------------------------------------
  // Copy Operations
  // -----------------------------------------------------------------------

  /**
   * @return Caller takes ownership of return value.
   *
   * @see Legion::CopyLauncher::CopyLauncher()
   */
  legion_copy_launcher_t
  legion_copy_launcher_create(
    legion_predicate_t pred /* = legion_predicate_true() */,
    legion_mapper_id_t id /* = 0 */,
    legion_mapping_tag_id_t launcher_tag /* = 0 */);

  /**
   * @param handle Caller must have ownership of parameter `handle`.
   *
   * @see Legion::CopyLauncher::~CopyLauncher()
   */
  void
  legion_copy_launcher_destroy(legion_copy_launcher_t handle);

  /**
   * @return Caller takes ownership of return value.
   *
   * @see Legion::Runtime::issue_copy_operation()
   */
  void
  legion_copy_launcher_execute(legion_runtime_t runtime,
                               legion_context_t ctx,
                               legion_copy_launcher_t launcher);

  /**
   * @see Legion::CopyLauncher::add_copy_requirements()
   */
  unsigned
  legion_copy_launcher_add_src_region_requirement_logical_region(
    legion_copy_launcher_t launcher,
    legion_logical_region_t handle,
    legion_privilege_mode_t priv,
    legion_coherence_property_t prop,
    legion_logical_region_t parent,
    legion_mapping_tag_id_t tag /* = 0 */,
    bool verified /* = false*/);

  /**
   * @see Legion::CopyLauncher::add_copy_requirements()
   */
  unsigned
  legion_copy_launcher_add_dst_region_requirement_logical_region(
    legion_copy_launcher_t launcher,
    legion_logical_region_t handle,
    legion_privilege_mode_t priv,
    legion_coherence_property_t prop,
    legion_logical_region_t parent,
    legion_mapping_tag_id_t tag /* = 0 */,
    bool verified /* = false*/);

  /**
   * @see Legion::CopyLauncher::add_region_requirement()
   */
  unsigned
  legion_copy_launcher_add_dst_region_requirement_logical_region_reduction(
    legion_copy_launcher_t launcher,
    legion_logical_region_t handle,
    legion_reduction_op_id_t redop,
    legion_coherence_property_t prop,
    legion_logical_region_t parent,
    legion_mapping_tag_id_t tag /* = 0 */,
    bool verified /* = false*/);

  /**
   * @see Legion::CopyLauncher::add_field()
   */
  void
  legion_copy_launcher_add_src_field(legion_copy_launcher_t launcher,
                                     unsigned idx,
                                     legion_field_id_t fid,
                                     bool inst /* = true */);

  /**
   * @see Legion::CopyLauncher::add_field()
   */
  void
  legion_copy_launcher_add_dst_field(legion_copy_launcher_t launcher,
                                     unsigned idx,
                                     legion_field_id_t fid,
                                     bool inst /* = true */);

  /**
   * @see Legion::CopyLauncher::add_wait_barrier()
   */
  void
  legion_copy_launcher_add_wait_barrier(legion_copy_launcher_t launcher,
                                        legion_phase_barrier_t bar);

  /**
   * @see Legion::CopyLauncher::add_arrival_barrier()
   */
  void
  legion_copy_launcher_add_arrival_barrier(legion_copy_launcher_t launcher,
                                           legion_phase_barrier_t bar);

  // -----------------------------------------------------------------------
  // Must Epoch Operations
  // -----------------------------------------------------------------------

  /**
   * @return Caller takes ownership of return value.
   *
   * @see Legion::MustEpochLauncher::MustEpochLauncher()
   */
  legion_must_epoch_launcher_t
  legion_must_epoch_launcher_create(
    legion_mapper_id_t id /* = 0 */,
    legion_mapping_tag_id_t launcher_tag /* = 0 */);

  /**
   * @param handle Caller must have ownership of parameter `handle`.
   *
   * @see Legion::MustEpochLauncher::~MustEpochLauncher()
   */
  void
  legion_must_epoch_launcher_destroy(legion_must_epoch_launcher_t handle);

  /**
   * @return Caller takes ownership of return value.
   *
   * @see Legion::HighLevelRuntime::execute_must_epoch()
   */
  legion_future_map_t
  legion_must_epoch_launcher_execute(legion_runtime_t runtime,
                                     legion_context_t ctx,
                                     legion_must_epoch_launcher_t launcher);

  /**
   * @param handle Caller must have ownership of parameter `handle`.
   *
   * @see Legion::Must_EpochLauncher::add_single_task()
   */
  void
  legion_must_epoch_launcher_add_single_task(
    legion_must_epoch_launcher_t launcher,
    legion_domain_point_t point,
    legion_task_launcher_t handle);

  /**
   * @param handle Caller must have ownership of parameter `handle`.
   *
   * @see Legion::Must_EpochLauncher::add_index_task()
   */
  void
  legion_must_epoch_launcher_add_index_task(
    legion_must_epoch_launcher_t launcher,
    legion_index_launcher_t handle);

  // -----------------------------------------------------------------------
  // Fence Operations
  // -----------------------------------------------------------------------

  /**
   * @see Legion::Runtime::issue_mapping_fence()
   */
  void
  legion_runtime_issue_mapping_fence(legion_runtime_t runtime,
                                     legion_context_t ctx);

  /**
   * @see Legion::Runtime::issue_execution_fence()
   */
  void
  legion_runtime_issue_execution_fence(legion_runtime_t runtime,
                                       legion_context_t ctx);

  // -----------------------------------------------------------------------
  // Tracing Operations
  // -----------------------------------------------------------------------

  /**
   * @see Legion::Runtime::begin_trace()
   */
  void
  legion_runtime_begin_trace(legion_runtime_t runtime,
                             legion_context_t ctx,
                             legion_trace_id_t tid);

  /**
   * @see Legion::Runtime::end_trace()
   */
  void
  legion_runtime_end_trace(legion_runtime_t runtime,
                           legion_context_t ctx,
                           legion_trace_id_t tid);

  // -----------------------------------------------------------------------
  // Miscellaneous Operations
  // -----------------------------------------------------------------------

  /**
   * @see Legion::Runtime::get_executing_processor()
   */
  legion_processor_t
  legion_runtime_get_executing_processor(legion_runtime_t runtime,
                                         legion_context_t ctx);

  // -----------------------------------------------------------------------
  // Physical Data Operations
  // -----------------------------------------------------------------------

  /**
   * @param handle Caller must have ownership of parameter `handle`.
   *
   * @see Legion::PhysicalRegion::~PhysicalRegion()
   */
  void
  legion_physical_region_destroy(legion_physical_region_t handle);

  /**
   * @see Legion::PhysicalRegion::is_mapped()
   */
  bool
  legion_physical_region_is_mapped(legion_physical_region_t handle);

  /**
   * @see Legion::PhysicalRegion::wait_until_valid()
   */
  void
  legion_physical_region_wait_until_valid(legion_physical_region_t handle);

  /**
   * @see Legion::PhysicalRegion::is_valid()
   */
  bool
  legion_physical_region_is_valid(legion_physical_region_t handle);

  /**
   * @see Legion::PhysicalRegion::get_logical_region()
   */
  legion_logical_region_t
  legion_physical_region_get_logical_region(legion_physical_region_t handle);

  /**
   * Safe for use only with instances with a single field.
   *
   * @return Caller takes ownership of return value.
   *
   * @see Legion::PhysicalRegion::get_accessor()
   */
  legion_accessor_generic_t
  legion_physical_region_get_accessor_generic(legion_physical_region_t handle);

  /**
   * @return Caller takes ownership of return value.
   *
   * @see Legion::PhysicalRegion::get_field_accessor()
   */
  legion_accessor_generic_t
  legion_physical_region_get_field_accessor_generic(
    legion_physical_region_t handle,
    legion_field_id_t fid);

  /**
   * Safe for use only with instances with a single field.
   *
   * @return Caller takes ownership of return value.
   *
   * @see Legion::PhysicalRegion::get_field_accessor()
   */
  legion_accessor_array_t
  legion_physical_region_get_accessor_array(
    legion_physical_region_t handle);

  /**
   * @return Caller takes ownership of return value.
   *
   * @see Legion::PhysicalRegion::get_field_accessor()
   */
  legion_accessor_array_t
  legion_physical_region_get_field_accessor_array(
    legion_physical_region_t handle,
    legion_field_id_t fid);

  /**
   * @param handle Caller must have ownership of parameter `handle`.
   */
  void
  legion_accessor_generic_destroy(legion_accessor_generic_t handle);

  /**
   * @see LegionRuntime::Accessor::Generic::Untyped::read_untyped()
   */
  void
  legion_accessor_generic_read(legion_accessor_generic_t handle,
                               legion_ptr_t ptr,
                               void *dst,
                               size_t bytes);

  /**
   * @see LegionRuntime::Accessor::Generic::Untyped::write_untyped()
   */
  void
  legion_accessor_generic_write(legion_accessor_generic_t handle,
                                legion_ptr_t ptr,
                                const void *src,
                                size_t bytes);

  /**
   * @see LegionRuntime::Accessor::Generic::Untyped::read_untyped()
   */
  void
  legion_accessor_generic_read_domain_point(legion_accessor_generic_t handle,
                                            legion_domain_point_t dp,
                                            void *dst,
                                            size_t bytes);

  /**
   * @see LegionRuntime::Accessor::Generic::Untyped::write_untyped()
   */
  void
  legion_accessor_generic_write_domain_point(legion_accessor_generic_t handle,
                                             legion_domain_point_t dp,
                                             const void *src,
                                             size_t bytes);

  /**
   * @see LegionRuntime::Accessor::Generic::Untyped::raw_span_ptr()
   */
  void *
  legion_accessor_generic_raw_span_ptr(legion_accessor_generic_t handle,
                                       legion_ptr_t ptr,
                                       size_t req_count,
                                       size_t *act_count,
                                       legion_byte_offset_t *stride);

  /**
   * @see LegionRuntime::Accessor::Generic::Untyped::raw_rect_ptr()
   */
  void *
  legion_accessor_generic_raw_rect_ptr_1d(legion_accessor_generic_t handle,
                                          legion_rect_1d_t rect,
                                          legion_rect_1d_t *subrect,
                                          legion_byte_offset_t *offsets);

  /**
   * @see LegionRuntime::Accessor::Generic::Untyped::raw_rect_ptr()
   */
  void *
  legion_accessor_generic_raw_rect_ptr_2d(legion_accessor_generic_t handle,
                                          legion_rect_2d_t rect,
                                          legion_rect_2d_t *subrect,
                                          legion_byte_offset_t *offsets);

  /**
   * @see LegionRuntime::Accessor::Generic::Untyped::raw_rect_ptr()
   */
  void *
  legion_accessor_generic_raw_rect_ptr_3d(legion_accessor_generic_t handle,
                                          legion_rect_3d_t rect,
                                          legion_rect_3d_t *subrect,
                                          legion_byte_offset_t *offsets);

  /**
   * @see LegionRuntime::Accessor::Generic::Untyped::get_soa_parameters()
   */
  bool
  legion_accessor_generic_get_soa_parameters(legion_accessor_generic_t handle,
                                             void **base,
                                             size_t *stride);

  /**
   * @param handle Caller must have ownership of parameter `handle`.
   */
  void
  legion_accessor_array_destroy(legion_accessor_array_t handle);

  /**
   * @see LegionRuntime::Accessor::SOA::Untyped::elem_ptr()
   */
  void
  legion_accessor_array_read(legion_accessor_array_t handle,
                             legion_ptr_t ptr,
                             void *dst,
                             size_t bytes);

  /**
   * @see LegionRuntime::Accessor::SOA::Untyped::elem_ptr()
   */
  void
  legion_accessor_array_write(legion_accessor_array_t handle,
                              legion_ptr_t ptr,
                              const void *src,
                              size_t bytes);

  /**
   * @see LegionRuntime::Accessor::SOA::Untyped::elem_ptr()
   */
  void *
  legion_accessor_array_ref(legion_accessor_array_t handle,
                            legion_ptr_t ptr);

  /**
   * @return Caller takes ownership of return value.
   *
   * @see Legion::IndexIterator::IndexIterator()
   */
  legion_index_iterator_t
  legion_index_iterator_create(legion_runtime_t runtime,
                               legion_context_t context,
                               legion_index_space_t handle);

  /**
   * @param handle Caller must have ownership of parameter `handle`.
   *
   * @see Legion::IndexIterator::~IndexIterator()
   */
  void
  legion_index_iterator_destroy(legion_index_iterator_t handle);

  /**
   * @see Legion::IndexIterator::has_next()
   */
  bool
  legion_index_iterator_has_next(legion_index_iterator_t handle);

  /**
   * @see Legion::IndexIterator::next()
   */
  legion_ptr_t
  legion_index_iterator_next(legion_index_iterator_t handle);

  /**
   * @see Legion::IndexIterator::next_span()
   */
  legion_ptr_t
  legion_index_iterator_next_span(legion_index_iterator_t handle,
                                  size_t *act_count,
                                  size_t req_count /* = -1 */);

  // -----------------------------------------------------------------------
  // Task Operations
  // -----------------------------------------------------------------------

  /**
   * @see Legion::Task::args
   */
  void *
  legion_task_get_args(legion_task_t task);

  /**
   * @see Legion::Task::arglen
   */
  size_t
  legion_task_get_arglen(legion_task_t task);

  /**
   * @see Legion::Task::index_domain
   */
  legion_domain_t
  legion_task_get_index_domain(legion_task_t task);

  /**
   * @see Legion::Task::index_point
   */
  legion_domain_point_t
  legion_task_get_index_point(legion_task_t task);

  /**
   * @see Legion::Task::is_index_space
   */
  bool
  legion_task_get_is_index_space(legion_task_t task);

  /**
   * @see Legion::Task::local_args
   */
  void *
  legion_task_get_local_args(legion_task_t task);

  /**
   * @see Legion::Task::local_arglen
   */
  size_t
  legion_task_get_local_arglen(legion_task_t task);

  /**
   * @see Legion::Task::regions
   */
  unsigned
  legion_task_get_regions_size(legion_task_t task);

  /**
   * @return Caller does **NOT** take ownership of return value.
   *
   * @see Legion::Task::regions
   */
  legion_region_requirement_t
  legion_task_get_region(legion_task_t task, unsigned idx);

  /**
   * @see Legion::Task::futures
   */
  unsigned
  legion_task_get_futures_size(legion_task_t task);

  /**
   * @see Legion::Task::futures
   */
  legion_future_t
  legion_task_get_future(legion_task_t task, unsigned idx);

  /**
   * @see Legion::Task::task_id
   */
  legion_task_id_t
  legion_task_get_task_id(legion_task_t task);

  // -----------------------------------------------------------------------
  // -----------------------------------------------------------------------
  // Inline Operations
  // -----------------------------------------------------------------------

  /**
   * @return Caller does **NOT** take ownership of return value.
   *
   * @see Legion::Inline::requirement
   */
  legion_region_requirement_t
  legion_inline_get_requirement(legion_inline_t inline_operation);

  // -----------------------------------------------------------------------
  // Start-up Operations
  // -----------------------------------------------------------------------

  /**
   * @see Legion::Runtime::start()
   */
  int
  legion_runtime_start(int argc,
                       char **argv,
                       bool background /* = false */);

  /**
   * @see Legion::Runtime::wait_for_shutdown()
   */
  void
  legion_runtime_wait_for_shutdown(void);

  /**
   * @see Legion::Runtime::set_top_level_task_id()
   */
  void
  legion_runtime_set_top_level_task_id(legion_task_id_t top_id);

  /**
   * @see Legion::Runtime::get_input_args()
   */
  const legion_input_args_t
  legion_runtime_get_input_args(void);

  /**
   * @see Legion::Runtime::set_registration_callback()
   */
  void
  legion_runtime_set_registration_callback(
    legion_registration_callback_pointer_t callback);

  /**
   * @see Legion::Runtime::replace_default_mapper()
   */
  void
  legion_runtime_replace_default_mapper(
    legion_runtime_t runtime,
    legion_mapper_t mapper,
    legion_processor_t proc);

  /**
   * @see Legion::Runtime::register_legion_task()
   */
  legion_task_id_t
  legion_runtime_register_task_void(
    legion_task_id_t id,
    legion_processor_kind_t proc_kind,
    bool single,
    bool index,
    legion_variant_id_t vid /* = AUTO_GENERATE_ID */,
    legion_task_config_options_t options,
    const char *task_name /* = NULL*/,
    legion_task_pointer_void_t task_pointer);

  /**
   * @see Legion::Runtime::register_legion_task()
   */
  legion_task_id_t
  legion_runtime_register_task(
    legion_task_id_t id,
    legion_processor_kind_t proc_kind,
    bool single,
    bool index,
    legion_variant_id_t vid /* = AUTO_GENERATE_ID */,
    legion_task_config_options_t options,
    const char *task_name /* = NULL*/,
    legion_task_pointer_t task_pointer);

  /**
   * @see Legion::Runtime::register_legion_task()
   */
  legion_task_id_t
  legion_runtime_register_task_uint32(
    legion_task_id_t id,
    legion_processor_kind_t proc_kind,
    bool single,
    bool index,
    legion_variant_id_t vid /* = AUTO_GENERATE_ID */,
    legion_task_config_options_t options,
    const char *task_name /* = NULL*/,
    legion_task_pointer_uint32_t task_pointer);

  /**
   * @see Legion::Runtime::register_legion_task()
   */
  legion_task_id_t
  legion_runtime_register_task_uint64(
    legion_task_id_t id,
    legion_processor_kind_t proc_kind,
    bool single,
    bool index,
    legion_variant_id_t vid /* = AUTO_GENERATE_ID */,
    legion_task_config_options_t options,
    const char *task_name /* = NULL*/,
    legion_task_pointer_uint64_t task_pointer);

  /**
   * @see Legion::Runtime::register_projection_functor()
   */
  void
  legion_runtime_register_projection_functor(
    legion_projection_id_t id,
    legion_projection_functor_logical_region_t region_functor,
    legion_projection_functor_logical_partition_t partition_functor);

  // -----------------------------------------------------------------------
  // Timing Operations
  // -----------------------------------------------------------------------

  /**
   * @see LegionRuntime::TimeStamp::get_current_time_in_micros()
   */
  unsigned long long
  legion_get_current_time_in_micros(void);

  // -----------------------------------------------------------------------
  // Machine Operations
  // -----------------------------------------------------------------------

  /**
   * @return Caller takes ownership of return value.
   *
   * @see Realm::Machine::get_machine()
   */
  legion_machine_t
  legion_machine_create();

  /**
   * @param handle Caller must have ownership of parameter `handle`.
   *
   * @see Realm::Machine::~Machine()
   */
  void
  legion_machine_destroy(legion_machine_t handle);

  /**
   * @see Realm::Machine::get_all_processors()
   */
  void
  legion_machine_get_all_processors(
    legion_machine_t machine,
    legion_processor_t *processors,
    unsigned processors_size);

  /**
   * @see Realm::Machine::get_all_processors()
   */
  unsigned
  legion_machine_get_all_processors_size(legion_machine_t machine);

  // -----------------------------------------------------------------------
  // Processor Operations
  // -----------------------------------------------------------------------

  /**
   * @see Realm::Processor::kind()
   */
  legion_processor_kind_t
  legion_processor_kind(legion_processor_t proc_);

  // -----------------------------------------------------------------------
  // Memory Operations
  // -----------------------------------------------------------------------

  /**
   * @see Realm::Memory::kind()
   */
  legion_memory_kind_t
  legion_memory_kind(legion_memory_t proc_);

  // -----------------------------------------------------------------------
  // Machine Query Interface Operations
  // -----------------------------------------------------------------------

  /**
   * @return Caller takes ownership of return value.
   *
   * @see Legion::MappingUtilities::MachineQueryInterface()
   */
  legion_machine_query_interface_t
  legion_machine_query_interface_create(legion_machine_t machine);

  /**
   * @param handle Caller must have ownership of parameter `handle`.
   *
   * @see Legion::MappingUtilities::~MachineQueryInterface()
   */
  void
  legion_machine_query_interface_destroy(
    legion_machine_query_interface_t handle);

  /**
   * @see Legion::MappingUtilities
   *                   ::MachineQueryInterface::find_memory_kind()
   */
  legion_memory_t
  legion_machine_query_interface_find_memory_kind(
    legion_machine_query_interface_t handle,
    legion_processor_t proc,
    legion_memory_kind_t kind);

#ifdef __cplusplus
}
#endif

#endif // __LEGION_C_H__<|MERGE_RESOLUTION|>--- conflicted
+++ resolved
@@ -1029,12 +1029,9 @@
     legion_color_t c);
 
   /**
-<<<<<<< HEAD
-   * @see Legion::Runtime::get_parent_logical_region()
-=======
    * @return Caller does **NOT** take ownership of return value.
    *
-   * @see LegionRuntime::HighLevel::Runtime::get_logical_subregion_by_tree()
+   * @see Legion::Runtime::get_logical_subregion_by_tree()
    */
   legion_logical_region_t
   legion_logical_partition_get_logical_subregion_by_tree(
@@ -1045,8 +1042,7 @@
     legion_region_tree_id_t tid);
 
   /**
-   * @see LegionRuntime::HighLevel::Runtime::get_parent_logical_region()
->>>>>>> 0ed36028
+   * @see Legion::Runtime::get_parent_logical_region()
    */
   legion_logical_region_t
   legion_logical_partition_get_parent_logical_region(
