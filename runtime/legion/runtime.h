--- conflicted
+++ resolved
@@ -645,21 +645,13 @@
       // written by the "mapping stage" code of whatever operation made this
       // can be accessed in "application" side code after 'mapped' triggers
       InstanceSet references;
-<<<<<<< HEAD
-      RegionRequirement req;
       // Only used for control replication
       ShardedView *sharded_view;
-      bool mapped; // whether it is currently mapped
-      bool valid; // whether it is currently valid
-      // whether to trigger the termination event upon unmap
-      bool trigger_on_unmap;
-=======
       // "appliciation side" state
       // whether it is currently mapped
       bool mapped; 
       // whether it is currently valid -> mapped and ready_event has triggered
       bool valid; 
->>>>>>> 31cca81f
       bool made_accessor;
 #ifdef LEGION_BOUNDS_CHECKS
     private:
