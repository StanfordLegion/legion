--- conflicted
+++ resolved
@@ -214,21 +214,12 @@
     public:
       FutureImpl& operator=(const FutureImpl &rhs);
     public:
-<<<<<<< HEAD
-      void get_void_result(bool silence_warnings = true);
-      void* get_untyped_result(bool silence_warnings = true);
-      bool is_empty(bool block, bool silence_warnings = true);
-=======
-      virtual VirtualChannelKind get_virtual_channel(void) const 
-        { return DEFAULT_VIRTUAL_CHANNEL; }
-    public:
       void get_void_result(bool silence_warnings = true,
                            const char *warning_string = NULL);
       void* get_untyped_result(bool silence_warnings = true,
                                const char *warning_string = NULL);
       bool is_empty(bool block, bool silence_warnings = true,
                     const char *warning_string = NULL);
->>>>>>> f6d64894
       bool is_ready(void);
       size_t get_untyped_size(void);
       ApEvent get_ready_event(void) const { return ready_event; }
