/* Copyright 2022 Stanford University, NVIDIA Corporation
 *
 * Licensed under the Apache License, Version 2.0 (the "License");
 * you may not use this file except in compliance with the License.
 * You may obtain a copy of the License at
 *
 *     http://www.apache.org/licenses/LICENSE-2.0
 *
 * Unless required by applicable law or agreed to in writing, software
 * distributed under the License is distributed on an "AS IS" BASIS,
 * WITHOUT WARRANTIES OR CONDITIONS OF ANY KIND, either express or implied.
 * See the License for the specific language governing permissions and
 * limitations under the License.
 */

#ifndef __LEGION_ANALYSIS_H__
#define __LEGION_ANALYSIS_H__

#include "legion/legion_types.h"
#include "legion/legion_utilities.h"
#include "legion/legion_allocation.h"
#include "legion/garbage_collection.h"

namespace Legion {
  namespace Internal {

    /**
     * \struct GenericUser
     * A base struct for tracking the user of a logical region
     */
    struct GenericUser {
    public:
      GenericUser(void) { }
      GenericUser(const RegionUsage &u, const FieldMask &m)
        : usage(u), field_mask(m) { }
    public:
      RegionUsage usage;
      FieldMask field_mask;
    };

    /**
     * \struct LogicalUser
     * A class for representing logical users of a logical 
     * region including the necessary information to
     * register mapping dependences on the user.
     */
    struct LogicalUser : public GenericUser {
    public:
      LogicalUser(void);
      LogicalUser(Operation *o, unsigned id, 
                  const RegionUsage &u, const FieldMask &m);
      LogicalUser(Operation *o, GenerationID gen, unsigned id,
                  const RegionUsage &u, const FieldMask &m);
    public:
      Operation *op;
      unsigned idx;
      GenerationID gen;
      // This field addresses a problem regarding when
      // to prune tasks out of logical region tree data
      // structures.  If no later task ever performs a
      // dependence test against this user, we might
      // never prune it from the list.  This timeout
      // prevents that from happening by forcing a
      // test to be performed whenever the timeout
      // reaches zero.
      int timeout;
#ifdef LEGION_SPY
      UniqueID uid;
#endif
    public:
      static const int TIMEOUT = LEGION_DEFAULT_LOGICAL_USER_TIMEOUT;
    };

    /**
     * \class VersionInfo
     * A class for tracking version information about region usage
     */
    class VersionInfo : public LegionHeapify<VersionInfo> {
    public:
      VersionInfo(void);
      VersionInfo(const VersionInfo &rhs);
      virtual ~VersionInfo(void);
    public:
      VersionInfo& operator=(const VersionInfo &rhs);
    public:
      inline bool has_version_info(void) const 
        { return !equivalence_sets.empty(); }
      inline const FieldMaskSet<EquivalenceSet>& get_equivalence_sets(void)
        const { return equivalence_sets; }
      inline void swap(FieldMaskSet<EquivalenceSet> &others)
        { equivalence_sets.swap(others); }
      inline const FieldMask& get_valid_mask(void) const
        { return equivalence_sets.get_valid_mask(); }
      inline void relax_valid_mask(const FieldMask &mask)
        { equivalence_sets.relax_valid_mask(mask); }
    public:
      void pack_equivalence_sets(Serializer &rez) const;
      void unpack_equivalence_sets(Deserializer &derez, Runtime *runtime,
                                   std::set<RtEvent> &ready_events);
    public:
      void record_equivalence_set(EquivalenceSet *set, const FieldMask &mask);
      void clear(void);
    protected:
      FieldMaskSet<EquivalenceSet> equivalence_sets;
    };

    /**
     * \struct LogicalTraceInfo
     * Information about tracing needed for logical
     * dependence analysis.
     */
    struct LogicalTraceInfo {
    public:
      LogicalTraceInfo(Operation *op, unsigned idx,
                       const RegionRequirement &r);
    public:
      LegionTrace *const trace;
      const unsigned req_idx;
      const RegionRequirement &req;
      const bool already_traced;
      const bool recording_trace;
      const bool replaying_trace;
    };

    /**
     * \interface PhysicalTraceRecorder
     * This interface describes all the methods that need to be 
     * implemented for an object to act as the recorder of a 
     * physical trace. They will be invoked by the PhysicalTraceInfo
     * object as part of trace capture.
     */
    class PhysicalTraceRecorder {
    public:
      virtual ~PhysicalTraceRecorder(void) { }
    public:
      virtual bool is_recording(void) const = 0;
      virtual void add_recorder_reference(void) = 0;
      virtual bool remove_recorder_reference(void) = 0;
      virtual void pack_recorder(Serializer &rez, 
                                 std::set<RtEvent> &applied) = 0; 
      virtual RtEvent get_collect_event(void) const = 0;
    public:
      virtual void record_get_term_event(Memoizable *memo) = 0;
      virtual void request_term_event(ApUserEvent &term_event) = 0;
      virtual void record_create_ap_user_event(ApUserEvent lhs, 
                                               Memoizable *memo) = 0;
      virtual void record_trigger_event(ApUserEvent lhs, ApEvent rhs,
                                        Memoizable *memo) = 0;
    public:
      virtual void record_merge_events(ApEvent &lhs, 
                                       ApEvent rhs, Memoizable *memo) = 0;
      virtual void record_merge_events(ApEvent &lhs, ApEvent e1, 
                                       ApEvent e2, Memoizable *memo) = 0;
      virtual void record_merge_events(ApEvent &lhs, ApEvent e1, ApEvent e2,
                                       ApEvent e3, Memoizable *memo) = 0;
      virtual void record_merge_events(ApEvent &lhs,
                            const std::set<ApEvent>& rhs, Memoizable *memo) = 0;
      virtual void record_merge_events(ApEvent &lhs,
                         const std::vector<ApEvent>& rhs, Memoizable *memo) = 0;
      // This collective barrier is managed by the operations and is auto
      // refreshed by the operations on each replay
      virtual void record_collective_barrier(ApBarrier bar, ApEvent pre,
                 const std::pair<size_t,size_t> &key, size_t arrival_count) = 0;
      // This collective barrier is managed by the template and will be
      // refreshed as necessary when barrier generations are exhausted
      virtual ShardID record_managed_barrier(ApBarrier bar,
                                             size_t total_arrivals) = 0;
      virtual void record_barrier_arrival(ApBarrier bar, ApEvent pre,
                    size_t arrival_count, std::set<RtEvent> &applied,
                    ShardID owner_shard) = 0;
    public:
      virtual void record_issue_copy(Memoizable *memo, ApEvent &lhs,
                           IndexSpaceExpression *expr,
                           const std::vector<CopySrcDstField>& src_fields,
                           const std::vector<CopySrcDstField>& dst_fields,
                           const std::vector<Reservation>& reservations,
#ifdef LEGION_SPY
                           RegionTreeID src_tree_id, RegionTreeID dst_tree_id,
#endif
                           ApEvent precondition, PredEvent pred_guard) = 0;
      virtual void record_issue_indirect(Memoizable *memo, ApEvent &lhs,
                           IndexSpaceExpression *expr,
                           const std::vector<CopySrcDstField>& src_fields,
                           const std::vector<CopySrcDstField>& dst_fields,
                           const std::vector<CopyIndirection*> &indirections,
#ifdef LEGION_SPY
                           unsigned unique_indirections_identifier, 
#endif
                           ApEvent precondition, PredEvent pred_guard,
                           ApEvent tracing_precondition) = 0;
      virtual void record_copy_views(ApEvent lhs, IndexSpaceExpression *expr,
                           const FieldMaskSet<InstanceView> &tracing_srcs,
                           const FieldMaskSet<InstanceView> &tracing_dsts,
                           PrivilegeMode src_mode, PrivilegeMode dst_mode,
                           std::set<RtEvent> &applied) = 0;
      virtual void record_indirect_views(ApEvent indirect_done,
                           ApEvent all_done, IndexSpaceExpression *expr,
                           const FieldMaskSet<InstanceView> &tracing_views,
                           std::set<RtEvent> &applied, PrivilegeMode priv) = 0;
      virtual void record_issue_fill(Memoizable *memo, ApEvent &lhs,
                           IndexSpaceExpression *expr,
                           const std::vector<CopySrcDstField> &fields,
                           const void *fill_value, size_t fill_size,
#ifdef LEGION_SPY
                           FieldSpace handle,
                           RegionTreeID tree_id,
#endif
                           ApEvent precondition, PredEvent pred_guard) = 0;
      virtual void record_fill_views(ApEvent lhs, IndexSpaceExpression *expr,
                           const FieldMaskSet<InstanceView> &tracing_dsts,
                           std::set<RtEvent> &applied_events,
                           const bool reduction_initialization) = 0;
    public:
      virtual void record_op_view(Memoizable *memo,
                          unsigned idx,
                          InstanceView *view,
                          RegionNode *node,
                          const RegionUsage &usage,
                          const FieldMask &user_mask,
                          bool update_validity,
                          std::set<RtEvent> &applied) = 0;
      virtual void record_set_op_sync_event(ApEvent &lhs, Memoizable *memo) = 0;
      virtual void record_mapper_output(const TraceLocalID &tlid,
                         const Mapper::MapTaskOutput &output,
                         const std::deque<InstanceSet> &physical_instances,
                         const std::vector<size_t> &future_size_bounds,
                         const std::vector<TaskTreeCoordinates> &coordinates,
                         std::set<RtEvent> &applied_events) = 0;
      virtual void record_set_effects(Memoizable *memo, ApEvent &rhs) = 0;
      virtual void record_complete_replay(Memoizable *memo, ApEvent rhs) = 0;
      virtual void record_reservations(Memoizable *memo, ApEvent &lhs,
                              const std::map<Reservation,bool> &locks, 
                              ApEvent precondition, ApEvent postcondition) = 0;
    };

    /**
     * \class RemoteTraceRecorder
     * This class is used for handling tracing calls that are 
     * performed on remote nodes from where the trace is being captured.
     */
    class RemoteTraceRecorder : public PhysicalTraceRecorder, 
                                public Collectable {
    public:
      enum RemoteTraceKind {
        REMOTE_TRACE_RECORD_GET_TERM,
        REMOTE_TRACE_REQUEST_TERM_EVENT,
        REMOTE_TRACE_CREATE_USER_EVENT,
        REMOTE_TRACE_TRIGGER_EVENT,
        REMOTE_TRACE_MERGE_EVENTS,
        REMOTE_TRACE_ISSUE_COPY,
        REMOTE_TRACE_COPY_VIEWS,
        REMOTE_TRACE_ISSUE_INDIRECT,
        REMOTE_TRACE_INDIRECT_VIEWS,
        REMOTE_TRACE_ISSUE_FILL,
        REMOTE_TRACE_FILL_VIEWS,
        REMOTE_TRACE_RECORD_OP_VIEW,
        REMOTE_TRACE_SET_OP_SYNC,
        REMOTE_TRACE_SET_EFFECTS,
        REMOTE_TRACE_RECORD_MAPPER_OUTPUT,
        REMOTE_TRACE_COMPLETE_REPLAY,
        REMOTE_TRACE_ACQUIRE_RELEASE,
<<<<<<< HEAD
        REMOTE_TRACE_RECORD_BARRIER,
        REMOTE_TRACE_BARRIER_ARRIVAL,
#ifdef LEGION_GPU_REDUCTIONS
        REMOTE_TRACE_GPU_REDUCTION,
#endif
=======
>>>>>>> 49f3c927
      };
    public:
      RemoteTraceRecorder(Runtime *rt, AddressSpaceID origin,AddressSpace local,
                          Memoizable *memo, PhysicalTemplate *tpl, 
                          RtUserEvent applied_event, RtEvent collect_event);
      RemoteTraceRecorder(const RemoteTraceRecorder &rhs) = delete;
      virtual ~RemoteTraceRecorder(void);
    public:
      RemoteTraceRecorder& operator=(const RemoteTraceRecorder &rhs) = delete;
    public:
      virtual bool is_recording(void) const { return true; }
      virtual void add_recorder_reference(void);
      virtual bool remove_recorder_reference(void);
      virtual void pack_recorder(Serializer &rez, 
                                 std::set<RtEvent> &applied);
      virtual RtEvent get_collect_event(void) const { return collect_event; }
    public:
      virtual void record_get_term_event(Memoizable *memo);
      virtual void request_term_event(ApUserEvent &term_event);
      virtual void record_create_ap_user_event(ApUserEvent lhs, 
                                               Memoizable *memo);
      virtual void record_trigger_event(ApUserEvent lhs, ApEvent rhs,
                                        Memoizable *memo);
    public:
      virtual void record_merge_events(ApEvent &lhs, 
                                       ApEvent rhs, Memoizable *memo);
      virtual void record_merge_events(ApEvent &lhs, ApEvent e1, 
                                       ApEvent e2, Memoizable *memo);
      virtual void record_merge_events(ApEvent &lhs, ApEvent e1, ApEvent e2,
                                       ApEvent e3, Memoizable *memo);
      virtual void record_merge_events(ApEvent &lhs, 
                            const std::set<ApEvent>& rhs, Memoizable *memo);
      virtual void record_merge_events(ApEvent &lhs, 
                            const std::vector<ApEvent>& rhs, Memoizable *memo);
      virtual void record_collective_barrier(ApBarrier bar, ApEvent pre,
                    const std::pair<size_t,size_t> &key, size_t arrival_count);
      virtual ShardID record_managed_barrier(ApBarrier bar,
                                             size_t total_arrivals);
      virtual void record_barrier_arrival(ApBarrier bar, ApEvent pre,
                    size_t arrival_count, std::set<RtEvent> &applied,
                    ShardID owner_shard);
    public:
      virtual void record_issue_copy(Memoizable *memo, ApEvent &lhs,
                           IndexSpaceExpression *expr,
                           const std::vector<CopySrcDstField>& src_fields,
                           const std::vector<CopySrcDstField>& dst_fields,
                           const std::vector<Reservation>& reservations,
#ifdef LEGION_SPY
                           RegionTreeID src_tree_id, RegionTreeID dst_tree_id,
#endif
                           ApEvent precondition, PredEvent pred_guard);
      virtual void record_issue_indirect(Memoizable *memo, ApEvent &lhs,
                           IndexSpaceExpression *expr,
                           const std::vector<CopySrcDstField>& src_fields,
                           const std::vector<CopySrcDstField>& dst_fields,
                           const std::vector<CopyIndirection*> &indirections,
#ifdef LEGION_SPY
                           unsigned unique_indirections_identifier,
#endif
                           ApEvent precondition, PredEvent pred_guard,
                           ApEvent tracing_precondition);
      virtual void record_copy_views(ApEvent lhs, IndexSpaceExpression *expr,
                           const FieldMaskSet<InstanceView> &tracing_srcs,
                           const FieldMaskSet<InstanceView> &tracing_dsts,
                           PrivilegeMode src_mode, PrivilegeMode dst_mode,
                           std::set<RtEvent> &applied);
      virtual void record_indirect_views(ApEvent indirect_done,ApEvent all_done,
                           IndexSpaceExpression *expr,
                           const FieldMaskSet<InstanceView> &tracing_views,
                           std::set<RtEvent> &applied, PrivilegeMode priv);
      virtual void record_issue_fill(Memoizable *memo, ApEvent &lhs,
                           IndexSpaceExpression *expr,
                           const std::vector<CopySrcDstField> &fields,
                           const void *fill_value, size_t fill_size,
#ifdef LEGION_SPY
                           FieldSpace handle,
                           RegionTreeID tree_id,
#endif
                           ApEvent precondition, PredEvent pred_guard);
      virtual void record_fill_views(ApEvent lhs, IndexSpaceExpression *expr,
                           const FieldMaskSet<InstanceView> &tracing_dsts,
                           std::set<RtEvent> &applied_events,
                           const bool reduction_initialization);
    public:
      virtual void record_op_view(Memoizable *memo,
                          unsigned idx,
                          InstanceView *view,
                          RegionNode *node,
                          const RegionUsage &usage,
                          const FieldMask &user_mask,
                          bool update_validity,
                          std::set<RtEvent> &applied);
      virtual void record_set_op_sync_event(ApEvent &lhs, Memoizable *memo);
      virtual void record_mapper_output(const TraceLocalID &tlid,
                          const Mapper::MapTaskOutput &output,
                          const std::deque<InstanceSet> &physical_instances,
                          const std::vector<size_t> &future_size_bounds,
                          const std::vector<TaskTreeCoordinates> &coordinates,
                          std::set<RtEvent> &applied_events);
      virtual void record_set_effects(Memoizable *memo, ApEvent &rhs);
      virtual void record_complete_replay(Memoizable *memo, ApEvent rhs);
      virtual void record_reservations(Memoizable *memo, ApEvent &lhs,
                              const std::map<Reservation,bool> &locks,
                              ApEvent precondition, ApEvent postcondition);
    public:
      static RemoteTraceRecorder* unpack_remote_recorder(Deserializer &derez,
                                          Runtime *runtime, Memoizable *memo);
      static void handle_remote_update(Deserializer &derez, 
                  Runtime *runtime, AddressSpaceID source);
      static void handle_remote_response(Deserializer &derez);
    protected:
      static void pack_src_dst_field(Serializer &rez, const CopySrcDstField &f);
      static void unpack_src_dst_field(Deserializer &derez, CopySrcDstField &f);
    protected:
      Runtime *const runtime;
      const AddressSpaceID origin_space;
      const AddressSpaceID local_space;
      Memoizable *const memoizable;
      PhysicalTemplate *const remote_tpl;
      const RtUserEvent applied_event;
      mutable LocalLock applied_lock;
      std::set<RtEvent> applied_events;
      const RtEvent collect_event;
    };

    /**
     * \struct TraceInfo
     */
    struct TraceInfo {
    public:
      explicit TraceInfo(Operation *op, bool initialize = false);
      TraceInfo(SingleTask *task, RemoteTraceRecorder *rec, 
                bool initialize = false); 
      TraceInfo(const TraceInfo &info);
      ~TraceInfo(void);
    protected:
      TraceInfo(Operation *op, Memoizable *memo, 
                PhysicalTraceRecorder *rec, bool recording);
    public:
      inline void record_get_term_event(void) const
        {
          base_sanity_check();
          rec->record_get_term_event(memo);
        }
      inline void request_term_event(ApUserEvent &term_event)
        {
          base_sanity_check();
          rec->request_term_event(term_event);
        }
      inline void record_create_ap_user_event(ApUserEvent result) const
        {
          base_sanity_check();
          rec->record_create_ap_user_event(result, memo);
        }
      inline void record_trigger_event(ApUserEvent result, ApEvent rhs) const
        {
          base_sanity_check();
          rec->record_trigger_event(result, rhs, memo);
        }
      inline void record_merge_events(ApEvent &result, 
                                      ApEvent e1, ApEvent e2) const
        {
          base_sanity_check();
          rec->record_merge_events(result, e1, e2, memo);
        }
      inline void record_merge_events(ApEvent &result, ApEvent e1, 
                                      ApEvent e2, ApEvent e3) const
        {
          base_sanity_check();
          rec->record_merge_events(result, e1, e2, e3, memo);
        }
      inline void record_merge_events(ApEvent &result, 
                                      const std::set<ApEvent> &events) const
        {
          base_sanity_check();
          rec->record_merge_events(result, events, memo);
        }
      inline void record_merge_events(ApEvent &result, 
                                      const std::vector<ApEvent> &events) const
        {
          base_sanity_check();
          rec->record_merge_events(result, events, memo);
        }
      inline void record_collective_barrier(ApBarrier bar, ApEvent pre,
           const std::pair<size_t,size_t> &key, size_t arrival_count = 1) const
        {
          base_sanity_check();
          rec->record_collective_barrier(bar, pre, key, arrival_count);
        }
      inline ShardID record_managed_barrier(ApBarrier bar, 
                                            size_t total_arrivals) const
        {
          base_sanity_check();
          return rec->record_managed_barrier(bar, total_arrivals);
        }
      inline void record_barrier_arrival(ApBarrier bar, ApEvent pre,
          size_t arrival_count, std::set<RtEvent> &applied, ShardID owner) const
        {
          base_sanity_check();
          rec->record_barrier_arrival(bar, pre, arrival_count, applied, owner);
        }
      inline void record_op_sync_event(ApEvent &result) const
        {
          base_sanity_check();
          rec->record_set_op_sync_event(result, memo);
        }
      inline void record_mapper_output(const TraceLocalID &tlid, 
                          const Mapper::MapTaskOutput &output,
                          const std::deque<InstanceSet> &physical_instances,
                          const std::vector<size_t> &future_size_bounds,
                          const std::vector<TaskTreeCoordinates> &coordinates,
                          std::set<RtEvent> &applied)
        {
          base_sanity_check();
          rec->record_mapper_output(tlid, output, physical_instances,
                            future_size_bounds, coordinates, applied);
        }
      inline void record_set_effects(Memoizable *memo, ApEvent &rhs) const
        {
          base_sanity_check();
          rec->record_set_effects(memo, rhs);
        }
      inline void record_complete_replay(Memoizable *local, 
                                         ApEvent ready_event) const
        {
          base_sanity_check();
          rec->record_complete_replay(local, ready_event);
        }
      inline void record_reservations(Memoizable *memo, ApEvent &lhs,
                      const std::map<Reservation,bool> &reservations,
                      ApEvent precondition, ApEvent postcondition) const
        {
          base_sanity_check();
          rec->record_reservations(memo, lhs, reservations, 
                                   precondition, postcondition);
        }
    public:
      inline RtEvent get_collect_event(void) const 
        {
          if ((memo == NULL) || !recording)
            return RtEvent::NO_RT_EVENT;
          else
            return rec->get_collect_event();
        }
    protected:
      inline void base_sanity_check(void) const
        {
#ifdef DEBUG_LEGION
          assert(recording);
          assert(rec != NULL);
          assert(rec->is_recording());
#endif
        }
    public:
      Operation *const op;
      Memoizable *const memo;
    protected:
      PhysicalTraceRecorder *const rec;
    public:
      const bool recording;
    };

    /**
     * \struct PhysicalTraceInfo
     */
    struct PhysicalTraceInfo : public TraceInfo {
    public:
      PhysicalTraceInfo(Operation *op, unsigned index, bool init);
      PhysicalTraceInfo(const TraceInfo &info, unsigned index, 
                        bool update_validity = true);
      // Weird argument order to help the compiler avoid ambiguity
      PhysicalTraceInfo(unsigned src_idx, const TraceInfo &info, 
                        unsigned dst_idx);
      PhysicalTraceInfo(const PhysicalTraceInfo &rhs);
    protected:
      PhysicalTraceInfo(Operation *op, Memoizable *memo, unsigned src_idx, 
          unsigned dst_idx, bool update_validity, PhysicalTraceRecorder *rec);
    public:
      inline void record_issue_copy(ApEvent &result,
                          IndexSpaceExpression *expr,
                          const std::vector<CopySrcDstField>& src_fields,
                          const std::vector<CopySrcDstField>& dst_fields,
                          const std::vector<Reservation> &reservations,
#ifdef LEGION_SPY
                          RegionTreeID src_tree_id, RegionTreeID dst_tree_id,
#endif
                          ApEvent precondition, PredEvent pred_guard) const
        {
          sanity_check();
          rec->record_issue_copy(memo, result, expr, src_fields, dst_fields,
                                 reservations,
#ifdef LEGION_SPY
                                 src_tree_id, dst_tree_id,
#endif
                                 precondition, pred_guard);
        }
      inline void record_issue_fill(ApEvent &result,
                          IndexSpaceExpression *expr,
                          const std::vector<CopySrcDstField> &fields,
                          const void *fill_value, size_t fill_size,
#ifdef LEGION_SPY
                          FieldSpace handle,
                          RegionTreeID tree_id,
#endif
                          ApEvent precondition, PredEvent pred_guard) const
        {
          sanity_check();
          rec->record_issue_fill(memo, result, expr, fields, 
                                 fill_value, fill_size,
#ifdef LEGION_SPY
                                 handle, tree_id,
#endif
                                 precondition, pred_guard);
        }
      inline void record_fill_views(ApEvent lhs,
                                    IndexSpaceExpression *expr,
                                    const FieldMaskSet<InstanceView> &dsts,
                                    std::set<RtEvent> &applied,
                                    const bool reduction_initialization) const
        {
          sanity_check();
          rec->record_fill_views(lhs, expr, dsts, applied,
                                 reduction_initialization);
        }
      inline void record_issue_indirect(ApEvent &result,
                             IndexSpaceExpression *expr,
                             const std::vector<CopySrcDstField>& src_fields,
                             const std::vector<CopySrcDstField>& dst_fields,
                             const std::vector<CopyIndirection*> &indirections,
#ifdef LEGION_SPY
                             unsigned unique_indirections_identifier,
#endif
                             ApEvent precondition, PredEvent pred_guard,
                             ApEvent tracing_precondition) const
        {
          sanity_check();
          rec->record_issue_indirect(memo, result, expr, src_fields,
                                     dst_fields, indirections,
#ifdef LEGION_SPY
                                     unique_indirections_identifier,
#endif
                                     precondition, pred_guard,
                                     tracing_precondition);
        }
      inline void record_copy_views(ApEvent lhs,
                                    PrivilegeMode mode1, PrivilegeMode mode2,
                                    IndexSpaceExpression *expr,
                                 const FieldMaskSet<InstanceView> &tracing_srcs,
                                 const FieldMaskSet<InstanceView> &tracing_dsts,
                                    std::set<RtEvent> &applied) const
        {
          sanity_check();
          rec->record_copy_views(lhs, expr, tracing_srcs, tracing_dsts,
                                 mode1, mode2, applied);
        }
      inline void record_copy_views(ApEvent lhs, IndexSpaceExpression *expr,
                                 const FieldMaskSet<InstanceView> &tracing_srcs,
                                 const FieldMaskSet<InstanceView> &tracing_dsts,
                                    std::set<RtEvent> &applied) const
        {
          sanity_check();
          rec->record_copy_views(lhs, expr, tracing_srcs, tracing_dsts,
                                 LEGION_READ_PRIV, LEGION_WRITE_PRIV, applied);
        }
      inline void record_indirect_views(ApEvent indirect_done, ApEvent all_done,
                                        IndexSpaceExpression *expr,
                                        const FieldMaskSet<InstanceView> &views,
                                        std::set<RtEvent> &applied,
                                        PrivilegeMode privilege) const
        {
          sanity_check();
          rec->record_indirect_views(indirect_done, all_done, expr, views,
                                     applied, privilege);
        }
      inline void record_op_view(const RegionUsage &usage,
                                 const FieldMask &user_mask,
                                 InstanceView *view, RegionNode *node,
                                 std::set<RtEvent> &applied) const
        {
          sanity_check();
          rec->record_op_view(memo, index, view, node, usage, user_mask,
                              update_validity, applied);
        }
    public:
      template<bool PACK_OPERATION>
      void pack_trace_info(Serializer &rez, std::set<RtEvent> &applied,
                           const AddressSpaceID target) const;
      static PhysicalTraceInfo unpack_trace_info(Deserializer &derez,
              Runtime *runtime, std::set<RtEvent> &ready_events);
      static PhysicalTraceInfo unpack_trace_info(Deserializer &derez,
                                     Runtime *runtime, Operation *op);
    private:
      inline void sanity_check(void) const
        {
#ifdef DEBUG_LEGION
          base_sanity_check();
          assert(index != -1U);
          assert(dst_index != -1U);
#endif
        }
    public:
      const unsigned index;
      const unsigned dst_index;
      const bool update_validity;
    };

    /**
     * \class ProjectionInfo
     * Projection information for index space requirements
     */
    class ProjectionInfo {
    public:
      ProjectionInfo(void)
        : projection(NULL), projection_type(LEGION_SINGULAR_PROJECTION),
          projection_space(NULL) { }
      ProjectionInfo(Runtime *runtime, const RegionRequirement &req,
                     IndexSpaceNode *launch_space,ShardingFunction *func = NULL,
                     IndexSpace shard_space = IndexSpace::NO_SPACE);
    public:
      inline bool is_projecting(void) const { return (projection != NULL); }
      bool is_complete_projection(RegionTreeNode *node,
                                  const LogicalUser &user) const;
    public:
      ProjectionFunction *projection;
      ProjectionType projection_type;
      IndexSpaceNode *projection_space;
      ShardingFunction *sharding_function;
      IndexSpaceNode *sharding_space;
    };

    /**
     * \struct PhysicalUser
     * A class for representing physical users of a logical
     * region including necessary information to 
     * register execution dependences on the user.
     */
    struct PhysicalUser : public Collectable {
    public:
      static const AllocationType alloc_type = PHYSICAL_USER_ALLOC;
    public:
#ifdef ENABLE_VIEW_REPLICATION
      PhysicalUser(const RegionUsage &u, IndexSpaceExpression *expr,
                   UniqueID op_id, unsigned index, RtEvent collect_event,
                   bool copy, bool covers);
#else
      PhysicalUser(const RegionUsage &u, IndexSpaceExpression *expr,
                   UniqueID op_id, unsigned index, bool copy, bool covers);
#endif
      PhysicalUser(const PhysicalUser &rhs);
      ~PhysicalUser(void);
    public:
      PhysicalUser& operator=(const PhysicalUser &rhs);
    public:
      void pack_user(Serializer &rez, const AddressSpaceID target) const;
      static PhysicalUser* unpack_user(Deserializer &derez, 
              RegionTreeForest *forest, const AddressSpaceID source);
    public:
      const RegionUsage usage;
      IndexSpaceExpression *const expr;
      const UniqueID op_id;
      const unsigned index; // region requirement index
#ifdef ENABLE_VIEW_REPLICATION
      const RtEvent collect_event;
#endif
      const bool copy_user; // is this from a copy or an operation
      const bool covers; // whether the expr covers the ExprView its in
    };  

    /**
     * \struct ProjectionSummary
     * A small helper class that tracks the triple that 
     * uniquely defines a set of region requirements
     * for a projection operation
     */
    struct ProjectionSummary {
    public:
      ProjectionSummary(void);
      ProjectionSummary(IndexSpaceNode *is, 
                        ProjectionFunction *p, 
                        ShardingFunction *s,
                        IndexSpaceNode *sd,
                        std::set<RtEvent> &applied);
      ProjectionSummary(const ProjectionInfo &info, std::set<RtEvent> &applied);
      ProjectionSummary(ProjectionSummary &&rhs);
      ProjectionSummary(const ProjectionSummary &rhs);
      ~ProjectionSummary(void);
    public:
      ProjectionSummary& operator=(const ProjectionSummary &rhs);
    public:
      bool operator<(const ProjectionSummary &rhs) const;
      bool operator==(const ProjectionSummary &rhs) const;
      bool operator!=(const ProjectionSummary &rhs) const;
    public:
      void pack_summary(Serializer &rez,
                        std::vector<DistributedCollectable*> &to_remove) const;
      static ProjectionSummary unpack_summary(Deserializer &derez,
                        RegionTreeForest *context, std::set<RtEvent> &applied);
    public:
      IndexSpaceNode *domain;
      ProjectionFunction *projection;
      ShardingFunction *sharding;
      IndexSpaceNode *sharding_domain;
    };

    /**
     * \struct RefProjectionSummary
     * A refinement projection summary is just a projection summary
     * with support for reference counting and no copies
     */
    struct RefProjectionSummary : public ProjectionSummary, public Collectable {
    public:
      RefProjectionSummary(const ProjectionInfo &info, std::set<RtEvent> &ap);
      RefProjectionSummary(ProjectionSummary &&rhs);
      RefProjectionSummary(const RefProjectionSummary &rhs);
      ~RefProjectionSummary(void);
    public:
      RefProjectionSummary& operator=(const RefProjectionSummary &rhs);
    public:
      void project_refinement(RegionTreeNode *node, 
                              std::vector<RegionNode*> &regions) const;
      void project_refinement(RegionTreeNode *node, ShardID shard,
                              std::vector<RegionNode*> &regions) const;
    };

    /**
     * \struct FieldState
     * Track the field state more accurately
     * for logical traversals to figure out 
     * which tasks can run in parallel.
     */
    struct FieldState {
    public:
      FieldState(void);
      FieldState(const GenericUser &u, const FieldMask &m, 
                 RegionTreeNode *child, std::set<RtEvent> &applied);
      FieldState(const RegionUsage &u, const FieldMask &m,
                 ProjectionFunction *proj, IndexSpaceNode *proj_space, 
                 ShardingFunction *sharding_function, 
                 IndexSpaceNode *sharding_space,
                 std::set<RtEvent> &applied,
                 RegionTreeNode *node, bool dirty_reduction = false);
      FieldState(const FieldState &rhs);
      FieldState(FieldState &&rhs) noexcept;
      FieldState& operator=(const FieldState &rhs);
      FieldState& operator=(FieldState &&rhs) noexcept;
      ~FieldState(void);
    public:
      inline bool is_projection_state(void) const 
        { return (open_state >= OPEN_READ_ONLY_PROJ); } 
      inline const FieldMask& valid_fields(void) const 
        { return open_children.get_valid_mask(); }
    public:
      bool overlaps(const FieldState &rhs) const;
      bool projections_match(const FieldState &rhs) const;
      void merge(FieldState &rhs, RegionTreeNode *node);
      bool filter(const FieldMask &mask);
      void add_child(RegionTreeNode *child,
          const FieldMask &mask, std::set<RtEvent> &applied);
      void remove_child(RegionTreeNode *child);
    public:
      bool can_elide_close_operation(Operation *op, unsigned index,
                                     const ProjectionInfo &info,
                                     RegionTreeNode *node, bool reduction,
                                     std::set<RtEvent> &applied_events) const;
      void record_projection_summary(const ProjectionInfo &info,
                                     RegionTreeNode *node,
                                     std::set<RtEvent> &applied_events);
    protected:
      bool expensive_elide_test(Operation *op, unsigned index,
                                const ProjectionInfo &info,
                                RegionTreeNode *node, bool reduction) const;
    public:
      void print_state(TreeStateLogger *logger, 
                       const FieldMask &capture_mask,
                       RegionNode *node) const;
      void print_state(TreeStateLogger *logger, 
                       const FieldMask &capture_mask,
                       PartitionNode *node) const;
    public:
      FieldMaskSet<RegionTreeNode> open_children;
      OpenState open_state;
      ReductionOpID redop;
      std::set<ProjectionSummary> projections;
      bool disjoint_shallow;
    };

    /**
     * \class ProjectionTree
     * This is a tree that stores the summary of a region
     * tree that is accessed by an index launch and which
     * node owns the leaves for in the case of control replication
     */
    class ProjectionTree {
    public:
      ProjectionTree(IndexTreeNode *source,
                     ShardID owner_shard = 0);
      ProjectionTree(const ProjectionTree &rhs);
      ~ProjectionTree(void);
    public:
      ProjectionTree& operator=(const ProjectionTree &rhs);
    public:
      void add_child(ProjectionTree *child);
      bool dominates(const ProjectionTree *other) const;
      bool disjoint(const ProjectionTree *other) const;
      bool all_same_shard(ShardID other_shard) const;
    public:
      IndexTreeNode *const node;
      const ShardID owner_shard;
      std::map<IndexTreeNode*,ProjectionTree*> children;
    };

    /**
     * \class LogicalState
     * Track all the information about the current state
     * of a logical region from a given context. This
     * is effectively all the information at the analysis
     * wavefront for this particular logical region.
     */
    class LogicalState : public LegionHeapify<LogicalState> {
    public:
      static const AllocationType alloc_type = CURRENT_STATE_ALLOC;
    public:
      LogicalState(RegionTreeNode *owner, ContextID ctx);
      LogicalState(const LogicalState &state);
      ~LogicalState(void);
    public:
      LogicalState& operator=(const LogicalState &rhs);
    public:
      void check_init(void);
      void clear_logical_users(void);
      void reset(void);
      void clear_deleted_state(const FieldMask &deleted_mask);
      void merge(LogicalState &src, std::set<RegionTreeNode*> &to_traverse);
      void swap(LogicalState &src, std::set<RegionTreeNode*> &to_traverse);
    public:
      RegionTreeNode *const owner;
    public:
      LegionList<FieldState,
                 LOGICAL_FIELD_STATE_ALLOC> field_states;
      LegionList<LogicalUser,CURR_LOGICAL_ALLOC> curr_epoch_users;
      LegionList<LogicalUser,PREV_LOGICAL_ALLOC> prev_epoch_users;
    public:
      // Keep track of which fields we've done a reduction to here
      FieldMask reduction_fields;
      LegionMap<ReductionOpID,FieldMask> outstanding_reductions;
    public:
      // Track whether this node is part of the disjoint-complete tree
      FieldMask disjoint_complete_tree;
      // Use this data structure for tracking where the disjoint-complete
      // tree is for this region tree. On region nodes there should be at
      // most one child in this data structure. On partition nodes there
      // can be any number of children with different field masks.
      // Note that this might also be empty for partition nodes where
      // we have issued projections
      FieldMaskSet<RegionTreeNode> disjoint_complete_children;
      // Keep track of the disjoint complete accesses that have been
      // done in other children to track whether we want to change later
      // For partitions we'll only store the children to help with the
      // process of counting. After that we'll remove children and the
      // summary mask will be all that remains to record which fields
      // have disjoint and complete accesses
      FieldMaskSet<RegionTreeNode> disjoint_complete_accesses;
      // For partitions only, we record the counts of the numbers of
      // children that we've observed for all fields to see when we're 
      // close enough to be counted as being considered refined
      // For regions, we keep two counts, one of the number of
      // consecutive accesses to the most recent child in 
      // disjoint_complete_accesses (expressed as an even number 2*count)
      // and a second number the number of accesses to any child that
      // is not the current one in disjoint_complete_children
      // (expressed as an odd number 2*count+1)
      typedef LegionMap<size_t,FieldMask,UNTRACKED_ALLOC,
                        std::greater<size_t> > FieldSizeMap;
      FieldSizeMap                 disjoint_complete_child_counts;
      // If we have non-zero depth projection functions then we can get
      // these at the bottom of the disjoint complete access trees to say
      // how to project from a given node in the region tree
      FieldMaskSet<RefProjectionSummary> disjoint_complete_projections;
    };

    typedef DynamicTableAllocator<LogicalState,10,8> LogicalStateAllocator;

    /**
     * \class LogicalCloser
     * This structure helps keep track of the state
     * necessary for performing a close operation
     * on the logical region tree.
     */
    class LogicalCloser {
    public:
      LogicalCloser(ContextID ctx, const LogicalUser &u, 
                    RegionTreeNode *root, bool validates);
      LogicalCloser(const LogicalCloser &rhs);
      ~LogicalCloser(void);
    public:
      LogicalCloser& operator=(const LogicalCloser &rhs);
    public:
      inline bool has_close_operations(FieldMask &already_closed_mask)
        {
          if (!close_mask)
            return false;
          if (!!already_closed_mask)
          {
            // Remove any fields which were already closed
            // We only need one close per field for a traversal
            // This handles the upgrade cases after we've already
            // done a closer higher up in the tree
            close_mask -= already_closed_mask;
            if (!close_mask)
              return false;
          }
          already_closed_mask |= close_mask;
          return true;
        }
      // Record normal closes like this
      void record_close_operation(const FieldMask &mask);
      void record_closed_user(const LogicalUser &user, const FieldMask &mask);
#ifndef LEGION_SPY
      void pop_closed_user(void);
#endif
      void initialize_close_operations(LogicalState &state, 
                                       Operation *creator,
                                       const LogicalTraceInfo &trace_info,
                                       const bool check_for_refinements,
                                       const bool has_next_child);
      void perform_dependence_analysis(const LogicalUser &current,
                                       const FieldMask &open_below,
             LegionList<LogicalUser,CURR_LOGICAL_ALLOC> &cusers,
             LegionList<LogicalUser,PREV_LOGICAL_ALLOC> &pusers);
      void update_state(LogicalState &state);
      void register_close_operations(
              LegionList<LogicalUser,CURR_LOGICAL_ALLOC> &users);
    protected:
      void register_dependences(CloseOp *close_op, 
                                const LogicalUser &close_user,
                                const LogicalUser &current, 
                                const FieldMask &open_below,
             LegionList<LogicalUser,CLOSE_LOGICAL_ALLOC> &husers,
             LegionList<LogicalUser,LOGICAL_REC_ALLOC> &ausers,
             LegionList<LogicalUser,CURR_LOGICAL_ALLOC> &cusers,
             LegionList<LogicalUser,PREV_LOGICAL_ALLOC> &pusers);
    public:
      const ContextID ctx;
      const LogicalUser &user;
      RegionTreeNode *const root_node;
      const bool validates;
      LegionList<LogicalUser,CLOSE_LOGICAL_ALLOC> closed_users;
    protected:
      FieldMask close_mask;
    protected:
      // At most we will ever generate one close operation at a node
      MergeCloseOp *close_op;
    protected:
      // Cache the generation IDs so we can kick off ops before adding users
      GenerationID merge_close_gen;
    }; 

    /**
     * \class RefinementTracker
     * The refinement tracker records all the refinements to be performed
     * by an operation and then performs them after all of the region 
     * requirements for that operation are done being analyzed. That ensures
     * that we have at most one refinement change for all region requirements
     * in an operation that touch the same fields of the same region tree.
     */
    class RefinementTracker {
    public:
      struct PendingRefinement {
      public:
        PendingRefinement(void)
          : refinement_op(NULL), partition(NULL), index(0) { }
        PendingRefinement(RefinementOp *op, PartitionNode *p, 
                          const FieldMask &m, unsigned idx)
          : refinement_mask(m), refinement_op(op), partition(p), index(idx) { }
      public:
        FieldMask refinement_mask;
        RefinementOp *refinement_op;
        PartitionNode *partition;
        unsigned index;
      };
    public:
      RefinementTracker(Operation *op, std::set<RtEvent> &applied_events);
      RefinementTracker(const RefinementTracker &rhs);
      ~RefinementTracker(void);
    public:
      RefinementTracker& operator=(const RefinementTracker &rhs);
    public:
      RefinementOp* create_refinement(const LogicalUser &user,
          PartitionNode *partition, const FieldMask &refinement_mask,
          const LogicalTraceInfo &trace_info);
      bool deduplicate(PartitionNode *child, FieldMask &refinement_mask);
    public:
      Operation *const op;
      InnerContext *const context;
    protected:
      std::set<RtEvent> &applied_events;
      // Need these in order for control replication
      LegionVector<PendingRefinement> pending_refinements;
    };

    /**
     * \class InstanceRef
     * A class for keeping track of references to physical instances
     */
    class InstanceRef : public LegionHeapify<InstanceRef> {
    public:
      InstanceRef(bool composite = false);
      InstanceRef(const InstanceRef &rhs);
      InstanceRef(InstanceManager *manager, const FieldMask &valid_fields,
                  ApEvent ready_event = ApEvent::NO_AP_EVENT);
      ~InstanceRef(void);
    public:
      InstanceRef& operator=(const InstanceRef &rhs);
    public:
      bool operator==(const InstanceRef &rhs) const;
      bool operator!=(const InstanceRef &rhs) const;
    public:
      inline bool has_ref(void) const { return (manager != NULL); }
      inline ApEvent get_ready_event(void) const { return ready_event; }
      inline void set_ready_event(ApEvent ready) { ready_event = ready; }
      inline InstanceManager* get_manager(void) const { return manager; }
      inline const FieldMask& get_valid_fields(void) const 
        { return valid_fields; }
      inline void update_fields(const FieldMask &update) 
        { valid_fields |= update; }
    public:
      inline bool is_local(void) const { return local; }
      MappingInstance get_mapping_instance(void) const;
      bool is_virtual_ref(void) const; 
    public:
      void add_resource_reference(ReferenceSource source) const;
      void remove_resource_reference(ReferenceSource source) const;
      void add_valid_reference(ReferenceSource source, 
                               ReferenceMutator *mutator) const;
      void remove_valid_reference(ReferenceSource source,
                                  ReferenceMutator *mutator) const;
    public:
      Memory get_memory(void) const;
      PhysicalManager* get_physical_manager(void) const;
    public:
      bool is_field_set(FieldID fid) const;
      LegionRuntime::Accessor::RegionAccessor<
          LegionRuntime::Accessor::AccessorType::Generic>
            get_accessor(void) const;
      LegionRuntime::Accessor::RegionAccessor<
        LegionRuntime::Accessor::AccessorType::Generic>
          get_field_accessor(FieldID fid) const;
    public:
      void pack_reference(Serializer &rez) const;
      void unpack_reference(Runtime *rt, Deserializer &derez, RtEvent &ready);
    protected:
      FieldMask valid_fields; 
      ApEvent ready_event;
      InstanceManager *manager;
      bool local;
    };

    /**
     * \class InstanceSet
     * This class is an abstraction for representing one or more
     * instance references. It is designed to be light-weight and
     * easy to copy by value. It maintains an internal copy-on-write
     * data structure to avoid unnecessary premature copies.
     */
    class InstanceSet {
    public:
      struct CollectableRef : public Collectable, public InstanceRef {
      public:
        CollectableRef(void)
          : Collectable(), InstanceRef() { }
        CollectableRef(const InstanceRef &ref)
          : Collectable(), InstanceRef(ref) { }
        CollectableRef(const CollectableRef &rhs)
          : Collectable(), InstanceRef(rhs) { }
        ~CollectableRef(void) { }
      public:
        CollectableRef& operator=(const CollectableRef &rhs);
      };
      struct InternalSet : public Collectable {
      public:
        InternalSet(size_t size = 0)
          { if (size > 0) vector.resize(size); }
        InternalSet(const InternalSet &rhs) : vector(rhs.vector) { }
        ~InternalSet(void) { }
      public:
        InternalSet& operator=(const InternalSet &rhs)
          { assert(false); return *this; }
      public:
        inline bool empty(void) const { return vector.empty(); }
      public:
        LegionVector<InstanceRef> vector; 
      };
    public:
      InstanceSet(size_t init_size = 0);
      InstanceSet(const InstanceSet &rhs);
      ~InstanceSet(void);
    public:
      InstanceSet& operator=(const InstanceSet &rhs);
      bool operator==(const InstanceSet &rhs) const;
      bool operator!=(const InstanceSet &rhs) const;
    public:
      InstanceRef& operator[](unsigned idx);
      const InstanceRef& operator[](unsigned idx) const;
    public:
      bool empty(void) const;
      size_t size(void) const;
      void resize(size_t new_size);
      void clear(void);
      void swap(InstanceSet &rhs);
      void add_instance(const InstanceRef &ref);
      bool is_virtual_mapping(void) const;
    public:
      void pack_references(Serializer &rez) const;
      void unpack_references(Runtime *runtime, Deserializer &derez, 
                             std::set<RtEvent> &ready_events);
    public:
      void add_resource_references(ReferenceSource source) const;
      void remove_resource_references(ReferenceSource source) const;
      void add_valid_references(ReferenceSource source,
                                ReferenceMutator *mutator) const;
      void remove_valid_references(ReferenceSource source,
                                   ReferenceMutator *mutator) const;
    public:
      void update_wait_on_events(std::set<ApEvent> &wait_on_events) const;
    public:
      LegionRuntime::Accessor::RegionAccessor<
        LegionRuntime::Accessor::AccessorType::Generic>
          get_field_accessor(FieldID fid) const;
    protected:
      void make_copy(void);
    protected:
      union {
        CollectableRef* single;
        InternalSet*     multi;
      } refs;
      bool single;
      mutable bool shared;
    };

    /**
     * \class CopyFillGuard
     * This is the base class for copy fill guards. It serves as a way to
     * ensure that multiple readers that can race to update an equivalence
     * set observe each others changes before performing their copies.
     */
    class CopyFillGuard {
    private:
      struct CopyFillDeletion : public LgTaskArgs<CopyFillDeletion> {
      public:
        static const LgTaskID TASK_ID = LG_COPY_FILL_DELETION_TASK_ID;
      public:
        CopyFillDeletion(CopyFillGuard *g, UniqueID uid, RtUserEvent r)
          : LgTaskArgs<CopyFillDeletion>(uid), guard(g), released(r) { }
      public:
        CopyFillGuard *const guard;
        const RtUserEvent released;
      };
    public:
#ifndef NON_AGGRESSIVE_AGGREGATORS
      CopyFillGuard(RtUserEvent post, RtUserEvent applied);
#else
      CopyFillGuard(RtUserEvent applied);
#endif
      CopyFillGuard(const CopyFillGuard &rhs);
      virtual ~CopyFillGuard(void);
    public:
      CopyFillGuard& operator=(const CopyFillGuard &rhs);
    public:
      void pack_guard(Serializer &rez);
      static CopyFillGuard* unpack_guard(Deserializer &derez, Runtime *rt,
                                         EquivalenceSet *set);
    public:
      bool record_guard_set(EquivalenceSet *set, bool read_only_guard);
      bool release_guards(Runtime *runtime, std::set<RtEvent> &applied,
                          bool force_deferral = false);
      static void handle_deletion(const void *args); 
    private:
      void release_guarded_sets(std::set<RtEvent> &released);
    public:
#ifndef NON_AGGRESSIVE_AGGREGATORS
      const RtUserEvent guard_postcondition;
#endif
      const RtUserEvent effects_applied;
    private:
      mutable LocalLock guard_lock;     
      // Record equivalence classes for which we need to remove guards
      std::set<EquivalenceSet*> guarded_sets;
      // Keep track of any events for remote releases
      std::vector<RtEvent> remote_release_events;
      // Track whether we are releasing or not
      bool releasing_guards;
      // Track whether this is a read-only guard or not
      bool read_only_guard;
    };

    /**
     * \class CopyFillAggregator
     * The copy aggregator class is one that records the copies
     * that needs to be done for different equivalence classes and
     * then merges them together into the biggest possible copies
     * that can be issued together.
     */
    class CopyFillAggregator : public WrapperReferenceMutator, 
                               public CopyFillGuard,
                               public LegionHeapify<CopyFillAggregator> {
    public:
      static const AllocationType alloc_type = COPY_FILL_AGGREGATOR_ALLOC;
    public:
      struct CopyFillAggregation : public LgTaskArgs<CopyFillAggregation>,
                                   public PhysicalTraceInfo {
      public:
        static const LgTaskID TASK_ID = LG_COPY_FILL_AGGREGATION_TASK_ID;
      public:
        CopyFillAggregation(CopyFillAggregator *a, const PhysicalTraceInfo &i,
                            ApEvent p, const bool manage_dst, 
                            const bool restricted, UniqueID uid,
                            std::map<InstanceView*,std::vector<ApEvent> > *dsts)
          : LgTaskArgs<CopyFillAggregation>(uid), PhysicalTraceInfo(i),
            dst_events((dsts == NULL) ? NULL : 
                new std::map<InstanceView*,std::vector<ApEvent> >()),
            aggregator(a), pre(p), manage_dst_events(manage_dst),
            restricted_output(restricted)
          // This is kind of scary, Realm is about to make a copy of this
          // without our knowledge, but we need to preserve the correctness
          // of reference counting on PhysicalTraceRecorders, so just add
          // an extra reference here that we will remove when we're handled.
          { if (rec != NULL) rec->add_recorder_reference(); 
            if (dsts != NULL) dst_events->swap(*dsts); }
      public:
        inline void remove_recorder_reference(void) const
          { if ((rec != NULL) && rec->remove_recorder_reference()) delete rec; }
      public:
        std::map<InstanceView*,std::vector<ApEvent> > *const dst_events;
        CopyFillAggregator *const aggregator;
        const ApEvent pre;
        const bool manage_dst_events;
        const bool restricted_output;
      }; 
    public:
      typedef LegionMap<InstanceView*,
               FieldMaskSet<IndexSpaceExpression> > InstanceFieldExprs;
      typedef LegionMap<ApEvent,FieldMask> EventFieldMap;
      class CopyUpdate;
      class FillUpdate;
      class Update {
      public:
        Update(IndexSpaceExpression *exp, const FieldMask &mask,
               CopyAcrossHelper *helper);
        virtual ~Update(void); 
      public:
        virtual void record_source_expressions(
                        InstanceFieldExprs &src_exprs) const = 0;
        virtual void sort_updates(std::map<InstanceView*,
                                           std::vector<CopyUpdate*> > &copies,
                                  std::vector<FillUpdate*> &fills) = 0;
      public:
        IndexSpaceExpression *const expr;
        const FieldMask src_mask;
        CopyAcrossHelper *const across_helper;
      };
      class CopyUpdate : public Update, public LegionHeapify<CopyUpdate> {
      public:
        CopyUpdate(InstanceView *src, const FieldMask &mask,
                   IndexSpaceExpression *expr,
                   ReductionOpID red = 0,
                   CopyAcrossHelper *helper = NULL)
          : Update(expr, mask, helper), source(src), redop(red) { }
        virtual ~CopyUpdate(void) { }
      private:
        CopyUpdate(const CopyUpdate &rhs)
          : Update(rhs.expr, rhs.src_mask, rhs.across_helper), 
            source(rhs.source), redop(rhs.redop) { assert(false); }
        CopyUpdate& operator=(const CopyUpdate &rhs)
          { assert(false); return *this; }
      public:
        virtual void record_source_expressions(
                        InstanceFieldExprs &src_exprs) const;
        virtual void sort_updates(std::map<InstanceView*,
                                           std::vector<CopyUpdate*> > &copies,
                                  std::vector<FillUpdate*> &fills);
      public:
        InstanceView *const source;
        const ReductionOpID redop;
      };
      class FillUpdate : public Update, public LegionHeapify<FillUpdate> {
      public:
        FillUpdate(FillView *src, const FieldMask &mask,
                   IndexSpaceExpression *expr,
                   CopyAcrossHelper *helper = NULL)
          : Update(expr, mask, helper), source(src) { }
        virtual ~FillUpdate(void) { }
      private:
        FillUpdate(const FillUpdate &rhs)
          : Update(rhs.expr, rhs.src_mask, rhs.across_helper),
            source(rhs.source) { assert(false); }
        FillUpdate& operator=(const FillUpdate &rhs)
          { assert(false); return *this; }
      public:
        virtual void record_source_expressions(
                        InstanceFieldExprs &src_exprs) const;
        virtual void sort_updates(std::map<InstanceView*,
                                           std::vector<CopyUpdate*> > &copies,
                                  std::vector<FillUpdate*> &fills);
      public:
        FillView *const source;
      };
      typedef LegionMap<ApEvent,FieldMaskSet<Update> > EventFieldUpdates;
    public:
      CopyFillAggregator(RegionTreeForest *forest, Operation *op, unsigned idx,
                         CopyFillGuard *previous, bool track_events,
                         PredEvent pred_guard = PredEvent::NO_PRED_EVENT);
      CopyFillAggregator(RegionTreeForest *forest, Operation *op, 
                         unsigned src_idx, unsigned dst_idx,
                         CopyFillGuard *previous, bool track_events,
                         PredEvent pred_guard = PredEvent::NO_PRED_EVENT,
                         // Used only in the case of copy-across analyses
                         RtEvent alternate_pre = RtEvent::NO_RT_EVENT);
      CopyFillAggregator(const CopyFillAggregator &rhs);
      virtual ~CopyFillAggregator(void);
    public:
      CopyFillAggregator& operator=(const CopyFillAggregator &rhs);
    public:
      void record_update(InstanceView *dst_view,
                          LogicalView *src_view,
                          const FieldMask &src_mask,
                          IndexSpaceExpression *expr,
                          EquivalenceSet *tracing_eq,
                          std::set<RtEvent> &applied,
                          ReductionOpID redop = 0,
                          CopyAcrossHelper *across_helper = NULL);
      void record_updates(InstanceView *dst_view, 
                          const FieldMaskSet<LogicalView> &src_views,
                          const FieldMask &src_mask,
                          IndexSpaceExpression *expr,
                          EquivalenceSet *tracing_eq,
                          std::set<RtEvent> &applied,
                          ReductionOpID redop = 0,
                          CopyAcrossHelper *across_helper = NULL);
      void record_partial_updates(InstanceView *dst_view,
                          const LegionMap<LogicalView*,
                          FieldMaskSet<IndexSpaceExpression> > &src_views,
                          const FieldMask &src_mask,
                          IndexSpaceExpression *expr,
                          EquivalenceSet *tracing_eq,
                          std::set<RtEvent> &applied,
                          ReductionOpID redop = 0,
                          CopyAcrossHelper *across_helper = NULL);
      // Neither fills nor reductions should have a redop across as they
      // should have been applied an instance directly for across copies
      void record_fill(InstanceView *dst_view,
                       FillView *src_view,
                       const FieldMask &fill_mask,
                       IndexSpaceExpression *expr,
                       EquivalenceSet *tracing_eq,
                       std::set<RtEvent> &applied,
                       CopyAcrossHelper *across_helper = NULL);
      void record_reductions(InstanceView *dst_view,
                             const std::list<std::pair<ReductionView*,
                                    IndexSpaceExpression*> > &src_views,
                             const unsigned src_fidx,
                             const unsigned dst_fidx,
                             EquivalenceSet *tracing_eq,
                             std::set<RtEvent> &applied,
                             CopyAcrossHelper *across_helper = NULL);
      void issue_updates(const PhysicalTraceInfo &trace_info, 
                         ApEvent precondition,
                         const bool restricted_output = false,
                         // Next args are used for across-copies
                         // to indicate that the precondition already
                         // describes the precondition for the 
                         // destination instance
                         const bool manage_dst_events = true,
                         std::map<InstanceView*,
                                  std::vector<ApEvent> > *dst_events = NULL);
      ApEvent summarize(const PhysicalTraceInfo &trace_info) const;
    protected:
      void record_view(LogicalView *new_view);
      void resize_reductions(size_t new_size);
      void update_tracing_valid_views(EquivalenceSet *tracing_eq,
            LogicalView *src, LogicalView *dst, const FieldMask &mask,
            IndexSpaceExpression *expr, ReductionOpID redop,
            std::set<RtEvent> &applied_events) const;
      void perform_updates(const LegionMap<InstanceView*,
                            FieldMaskSet<Update> > &updates,
                           const PhysicalTraceInfo &trace_info,
                           const ApEvent all_precondition, 
                           std::set<RtEvent> &recorded_events, 
                           const int redop_index,
                           const bool manage_dst_events,
                           const bool restricted_output,
                           std::map<InstanceView*,
                                    std::vector<ApEvent> > *dst_events);
      void issue_fills(InstanceView *target,
                       const std::vector<FillUpdate*> &fills,
                       std::set<RtEvent> &recorded_events,
                       const ApEvent precondition, const FieldMask &fill_mask,
                       const PhysicalTraceInfo &trace_info,
                       const bool manage_dst_events,
                       const bool restricted_output,
                       std::vector<ApEvent> *dst_events);
      void issue_copies(InstanceView *target, 
                        const std::map<InstanceView*,
                                       std::vector<CopyUpdate*> > &copies,
                        std::set<RtEvent> &recorded_events,
                        const ApEvent precondition, const FieldMask &copy_mask,
                        const PhysicalTraceInfo &trace_info,
                        const bool manage_dst_events,
                        const bool restricted_output,
                        std::vector<ApEvent> *dst_events);
    public:
      inline void clear_update_fields(void) 
        { update_fields.clear(); } 
      inline bool has_update_fields(void) const 
        { return !!update_fields; }
      inline const FieldMask& get_update_fields(void) const 
        { return update_fields; }
    public:
      static void handle_aggregation(const void *args); 
    public:
      RegionTreeForest *const forest;
      const AddressSpaceID local_space;
      Operation *const op;
      const unsigned src_index;
      const unsigned dst_index;
      const RtEvent guard_precondition;
      const PredEvent predicate_guard;
      const bool track_events;
    protected:
      FieldMask update_fields;
      LegionMap<InstanceView*,FieldMaskSet<Update> > sources; 
      std::vector</*vector over reduction epochs*/
        LegionMap<InstanceView*,FieldMaskSet<Update> > > reductions;
      // Figure out the reduction operator is for each epoch of a
      // given destination instance and field
      std::map<std::pair<InstanceView*,unsigned/*dst fidx*/>,
               std::vector<ReductionOpID> > reduction_epochs;
      std::set<LogicalView*> all_views; // used for reference counting
    protected:
      // Runtime mapping effects that we create
      std::set<RtEvent> effects; 
      // Events for the completion of our copies if we are supposed
      // to be tracking them
      std::set<ApEvent> events;
    protected:
      struct SourceQuery {
      public:
        SourceQuery(void) { }
        SourceQuery(std::vector<InstanceView*> &&srcs,
                    std::vector<unsigned> &&rank,
                    const FieldMask &src_mask)
          : sources(srcs), ranking(rank), query_mask(src_mask) { }
      public:
        inline bool matches(const FieldMask &mask,
                            const std::vector<InstanceView*> &srcs) const
          {
            if (mask != query_mask)
              return false;
            if (srcs.size() != sources.size())
              return false;
            for (unsigned idx = 0; idx < sources.size(); idx++)
              if (srcs[idx] != sources[idx])
                return false;
            return true;
          }
      public:
        std::vector<InstanceView*> sources;
        std::vector<unsigned> ranking;
        FieldMask query_mask;
      };
      // Cached calls to the mapper for selecting sources
      std::map<InstanceView*,LegionVector<SourceQuery> > mapper_queries;
    };

    /**
     * \class PhysicalAnalysis
     * This is the virtual base class for handling all traversals over 
     * equivalence set trees to perform physical analyses
     */
    class PhysicalAnalysis : public Collectable, public LocalLock {
    public:
      struct DeferPerformTraversalArgs :
        public LgTaskArgs<DeferPerformTraversalArgs> {
      public:
        static const LgTaskID TASK_ID = LG_DEFER_PERFORM_TRAVERSAL_TASK_ID;
      public:
        DeferPerformTraversalArgs(PhysicalAnalysis *ana, EquivalenceSet *set,
         const FieldMask &mask, RtUserEvent done, bool already_deferred = true);
      public:
        PhysicalAnalysis *const analysis;
        EquivalenceSet *const set;
        FieldMask *const mask;
        const RtUserEvent applied_event;
        const RtUserEvent done_event;
        const bool already_deferred;
      };
      struct DeferPerformRemoteArgs : 
        public LgTaskArgs<DeferPerformRemoteArgs> {
      public:
        static const LgTaskID TASK_ID = LG_DEFER_PERFORM_REMOTE_TASK_ID;
      public:
        DeferPerformRemoteArgs(PhysicalAnalysis *ana); 
      public:
        PhysicalAnalysis *const analysis;
        const RtUserEvent applied_event;
        const RtUserEvent done_event;
      };
      struct DeferPerformUpdateArgs : 
        public LgTaskArgs<DeferPerformUpdateArgs> {
      public:
        static const LgTaskID TASK_ID = LG_DEFER_PERFORM_UPDATE_TASK_ID;
      public:
        DeferPerformUpdateArgs(PhysicalAnalysis *ana);
      public:
        PhysicalAnalysis *const analysis;
        const RtUserEvent applied_event;
        const RtUserEvent done_event;
      };
      struct DeferPerformOutputArgs : 
        public LgTaskArgs<DeferPerformOutputArgs> {
      public:
        static const LgTaskID TASK_ID = LG_DEFER_PERFORM_OUTPUT_TASK_ID;
      public:
        DeferPerformOutputArgs(PhysicalAnalysis *ana, 
                               const PhysicalTraceInfo &trace_info);
      public:
        PhysicalAnalysis *const analysis;
        const PhysicalTraceInfo *trace_info;
        const RtUserEvent applied_event;
        const ApUserEvent effects_event;
      };
    public:
      // Local physical analysis
      PhysicalAnalysis(Runtime *rt, Operation *op, unsigned index,
                       IndexSpaceExpression *expr, bool on_heap,
                       bool immutable, CollectiveMapping *mapping = NULL,
                       bool exclusive = false, bool first_local = true);
      // Remote physical analysis
      PhysicalAnalysis(Runtime *rt, AddressSpaceID source, AddressSpaceID prev,
                       Operation *op, unsigned index, 
                       IndexSpaceExpression *expr, bool on_heap,
                       bool immutable = false,CollectiveMapping *mapping = NULL,
                       bool exclusive = false, bool first_local = true);
      PhysicalAnalysis(const PhysicalAnalysis &rhs);
      virtual ~PhysicalAnalysis(void);
    public:
      inline bool has_remote_sets(void) const
        { return !remote_sets.empty(); }
      inline void record_parallel_traversals(void)
        { parallel_traversals = true; } 
      inline bool is_replicated(void) const 
        { return (collective_mapping != NULL); }
      inline CollectiveMapping* get_replicated_mapping(void) const
        { return collective_mapping; }
    public:
      void traverse(EquivalenceSet *set, const FieldMask &mask, 
                    std::set<RtEvent> &deferral_events,
                    std::set<RtEvent> &applied_events,
                    RtEvent precondition = RtEvent::NO_RT_EVENT,
                    const bool already_deferred = false);
      void defer_traversal(RtEvent precondition, EquivalenceSet *set,
              const FieldMask &mask, std::set<RtEvent> &deferral_events, 
              std::set<RtEvent> &applied_events,
              RtUserEvent deferral_event = RtUserEvent::NO_RT_USER_EVENT,
              const bool already_deferred = true);
    public:
      virtual bool perform_traversal(EquivalenceSet *set,
                                     IndexSpaceExpression *expr,
                                     const bool expr_covers,
                                     const FieldMask &mask,
                                     std::set<RtEvent> &deferral_events,
                                     std::set<RtEvent> &applied_events,
                                     const bool already_deferred = false);
      virtual RtEvent perform_remote(RtEvent precondition, 
                                     std::set<RtEvent> &applied_events,
                                     const bool already_deferred = false);
      virtual RtEvent perform_updates(RtEvent precondition, 
                                      std::set<RtEvent> &applied_events,
                                      const bool already_deferred = false);
      virtual ApEvent perform_output(RtEvent precondition,
                                     std::set<RtEvent> &applied_events,
                                     const bool already_deferred = false);
    public:
      void process_remote_instances(Deserializer &derez,
                                    std::set<RtEvent> &ready_events);
      void process_local_instances(const FieldMaskSet<LogicalView> &views,
                                   const bool local_restricted);
      void filter_remote_expressions(FieldMaskSet<IndexSpaceExpression> &exprs);
      // Return true if any are restricted
      bool report_instances(FieldMaskSet<LogicalView> &instances);
    public:
      // Lock taken by these methods if needed
      void record_remote(EquivalenceSet *set, const FieldMask &mask, 
                         const AddressSpaceID owner);
    public:
      // Lock must be held from caller
      void record_instance(LogicalView* view, const FieldMask &mask);
      inline void record_restriction(void) { restricted = true; }
    public:
      static void handle_remote_instances(Deserializer &derez, Runtime *rt);
      static void handle_deferred_traversal(const void *args);
      static void handle_deferred_remote(const void *args);
      static void handle_deferred_update(const void *args);
      static void handle_deferred_output(const void *args);
    public:
      const AddressSpaceID previous;
      const AddressSpaceID original_source;
      Runtime *const runtime;
      IndexSpaceExpression *const analysis_expr;
      CollectiveMapping *const collective_mapping;
      Operation *const op;
      const unsigned index;
      const bool owns_op;
      const bool on_heap;
      // whether this is an exclusive analysis (e.g. read-write privileges)
      const bool exclusive; 
      // whether this is an immutable analysis (e.g. only reading eq set)
      const bool immutable;
      // whether this is the first collective analysis on this address space
      const bool collective_first_local;
    private:
      // This tracks whether this analysis is being used 
      // for parallel traversals or not
      bool parallel_traversals;
    protected: 
      bool restricted;
      LegionMap<AddressSpaceID,
                FieldMaskSet<EquivalenceSet> > remote_sets; 
      FieldMaskSet<LogicalView> *recorded_instances;
    };

    /**
     * \class CollectiveCopyFillAnalysis
     * This is an intermediate base class for analyses that helps support
     * performing collective copies and fills on a destination collective
     * instance. It works be registering itself with the local collective
     * instance for its point so any collective copies and fills can be
     * attributed to the correct operation. After the analysis is done
     * then the analysis will unregister itself with the collecitve instance.
     */
    class CollectiveCopyFillAnalysis : public PhysicalAnalysis {
    public:
      CollectiveCopyFillAnalysis(Runtime *rt, Operation *op, unsigned index,
                                 IndexSpaceExpression *expr, bool on_heap,
                                 const InstanceSet &target_instances,
                                 std::vector<InstanceView*> &target_views,
                                 std::vector<InstanceView*> &source_views,
                                 const PhysicalTraceInfo &trace_info,
                                 CollectiveMapping *mapping, bool first_local,
                                 const DomainPoint &point, bool exclusive);
      CollectiveCopyFillAnalysis(Runtime *rt, AddressSpaceID src, 
                                 AddressSpaceID prev, Operation *op,
                                 unsigned index, IndexSpaceExpression *expr,
                                 bool on_heap, InstanceSet &target_instances,
                                 std::vector<InstanceView*> &target_views,
                                 std::vector<InstanceView*> &source_views,
                                 const PhysicalTraceInfo &trace_info,
                                 CollectiveMapping *collective_mapping,
                                 bool first_local, const DomainPoint &point,
                                 bool exclusive);
      virtual ~CollectiveCopyFillAnalysis(void);
    public:
      const DomainPoint collective_point;
      const size_t context_index;
      const InstanceSet target_instances;
      const std::vector<InstanceView*> target_views;
      const std::vector<InstanceView*> source_views;
      const PhysicalTraceInfo trace_info;
    };

    /**
     * \class ValidInstAnalysis
     * For finding valid instances in equivalence set trees
     */
    class ValidInstAnalysis : public PhysicalAnalysis,
                              public LegionHeapify<ValidInstAnalysis> {
    public:
      ValidInstAnalysis(Runtime *rt, Operation *op, unsigned index,
                        IndexSpaceExpression *expr, ReductionOpID redop = 0);
      ValidInstAnalysis(Runtime *rt, AddressSpaceID src, AddressSpaceID prev,
                        Operation *op,unsigned index,IndexSpaceExpression *expr,
                        ValidInstAnalysis *target, ReductionOpID redop);
      ValidInstAnalysis(const ValidInstAnalysis &rhs);
      virtual ~ValidInstAnalysis(void);
    public:
      ValidInstAnalysis& operator=(const ValidInstAnalysis &rhs);
    public:
      virtual bool perform_traversal(EquivalenceSet *set,
                                     IndexSpaceExpression *expr,
                                     const bool expr_covers,
                                     const FieldMask &mask,
                                     std::set<RtEvent> &deferral_events,
                                     std::set<RtEvent> &applied_events,
                                     const bool already_deferred = false);
      virtual RtEvent perform_remote(RtEvent precondition,
                                     std::set<RtEvent> &applied_events,
                                     const bool already_deferred = false);
      virtual RtEvent perform_updates(RtEvent precondition, 
                                      std::set<RtEvent> &applied_events,
                                      const bool already_deferred = false);
    public:
      static void handle_remote_request_instances(Deserializer &derez, 
                                     Runtime *rt, AddressSpaceID previous);
    public:
      const ReductionOpID redop;
      ValidInstAnalysis *const target_analysis;
    };

    /**
     * \class InvalidInstAnalysis
     * For finding which of a set of instances are not valid across
     * a set of equivalence sets
     */
    class InvalidInstAnalysis : public PhysicalAnalysis,
                                public LegionHeapify<InvalidInstAnalysis> {
    public:
      InvalidInstAnalysis(Runtime *rt, Operation *op, unsigned index,
                          IndexSpaceExpression *expr,
                          const FieldMaskSet<LogicalView> &valid_instances);
      InvalidInstAnalysis(Runtime *rt, AddressSpaceID src, AddressSpaceID prev,
                        Operation *op, unsigned index, 
                        IndexSpaceExpression *expr, InvalidInstAnalysis *target,
                        const FieldMaskSet<LogicalView> &valid_instances);
      InvalidInstAnalysis(const InvalidInstAnalysis &rhs);
      virtual ~InvalidInstAnalysis(void);
    public:
      InvalidInstAnalysis& operator=(const InvalidInstAnalysis &rhs);
    public:
      inline bool has_invalid(void) const
      { return ((recorded_instances != NULL) && !recorded_instances->empty()); }
    public:
      virtual bool perform_traversal(EquivalenceSet *set,
                                     IndexSpaceExpression *expr,
                                     const bool expr_covers,
                                     const FieldMask &mask,
                                     std::set<RtEvent> &deferral_events,
                                     std::set<RtEvent> &applied_events,
                                     const bool already_deferred = false);
      virtual RtEvent perform_remote(RtEvent precondition,
                                     std::set<RtEvent> &applied_events,
                                     const bool already_deferred = false);
      virtual RtEvent perform_updates(RtEvent precondition, 
                                      std::set<RtEvent> &applied_events,
                                      const bool already_deferred = false);
    public:
      static void handle_remote_request_invalid(Deserializer &derez, 
                                     Runtime *rt, AddressSpaceID previous);
    public:
      const FieldMaskSet<LogicalView> valid_instances;
      InvalidInstAnalysis *const target_analysis;
    };

    /**
     * \class AntivalidInstAnalysis
     * For checking that some views are not in the set of valid instances
     */
    class AntivalidInstAnalysis : public PhysicalAnalysis,
                                  public LegionHeapify<AntivalidInstAnalysis> {
    public:
      AntivalidInstAnalysis(Runtime *rt, Operation *op, unsigned index,
                          IndexSpaceExpression *expr,
                          const FieldMaskSet<LogicalView> &anti_instances);
      AntivalidInstAnalysis(Runtime *rt, AddressSpaceID src,AddressSpaceID prev,
                      Operation *op, unsigned index, 
                      IndexSpaceExpression *expr, AntivalidInstAnalysis *target,
                      const FieldMaskSet<LogicalView> &anti_instances);
      AntivalidInstAnalysis(const AntivalidInstAnalysis &rhs);
      virtual ~AntivalidInstAnalysis(void);
    public:
      AntivalidInstAnalysis& operator=(const AntivalidInstAnalysis &rhs);
    public:
      inline bool has_antivalid(void) const
      { return ((recorded_instances != NULL) && !recorded_instances->empty()); }
    public:
      virtual bool perform_traversal(EquivalenceSet *set,
                                     IndexSpaceExpression *expr,
                                     const bool expr_covers,
                                     const FieldMask &mask,
                                     std::set<RtEvent> &deferral_events,
                                     std::set<RtEvent> &applied_events,
                                     const bool already_deferred = false);
      virtual RtEvent perform_remote(RtEvent precondition,
                                     std::set<RtEvent> &applied_events,
                                     const bool already_deferred = false);
      virtual RtEvent perform_updates(RtEvent precondition, 
                                      std::set<RtEvent> &applied_events,
                                      const bool already_deferred = false);
    public:
      static void handle_remote_request_antivalid(Deserializer &derez, 
                                     Runtime *rt, AddressSpaceID previous);
    public:
      const FieldMaskSet<LogicalView> antivalid_instances;
      AntivalidInstAnalysis *const target_analysis;
    };

    /**
     * \class UpdateAnalysis
     * For performing updates on equivalence set trees
     */
    class UpdateAnalysis : public CollectiveCopyFillAnalysis,
                           public LegionHeapify<UpdateAnalysis> {
    public:
      UpdateAnalysis(Runtime *rt, Operation *op, unsigned index,
                     const DomainPoint &point, const RegionRequirement &req,
                     RegionNode *node, const InstanceSet &target_instances,
                     std::vector<InstanceView*> &target_views,
                     std::vector<InstanceView*> &source_views,
                     const PhysicalTraceInfo &trace_info,
                     CollectiveMapping *collective_mapping,
                     const ApEvent precondition, const ApEvent term_event,
                     const bool check_initialized, const bool record_valid,
                     const bool skip_output, const bool first_local = false);
      UpdateAnalysis(Runtime *rt, AddressSpaceID src, AddressSpaceID prev,
                     Operation *op, unsigned index, const DomainPoint &point,
                     const RegionUsage &usage, RegionNode *node, 
                     InstanceSet &target_instances,
                     std::vector<InstanceView*> &target_views,
                     std::vector<InstanceView*> &source_views,
                     const PhysicalTraceInfo &trace_info,
                     CollectiveMapping *collective_mapping,
                     const RtEvent user_registered,
                     const ApEvent precondition, const ApEvent term_event,
                     const bool check_initialized, const bool record_valid,
                     const bool skip_output, const bool first_local);
      UpdateAnalysis(const UpdateAnalysis &rhs) = delete;
      virtual ~UpdateAnalysis(void);
    public:
      UpdateAnalysis& operator=(const UpdateAnalysis &rhs) = delete;
    public:
      bool has_output_updates(void) const 
        { return (output_aggregator != NULL); }
      void record_uninitialized(const FieldMask &uninit,
                                std::set<RtEvent> &applied_events);
      virtual bool perform_traversal(EquivalenceSet *set,
                                     IndexSpaceExpression *expr,
                                     const bool expr_covers,
                                     const FieldMask &mask,
                                     std::set<RtEvent> &deferral_events,
                                     std::set<RtEvent> &applied_events,
                                     const bool already_deferred = false);
      virtual RtEvent perform_remote(RtEvent precondition, 
                                     std::set<RtEvent> &applied_events,
                                     const bool already_deferred = false);
      virtual RtEvent perform_updates(RtEvent precondition, 
                                      std::set<RtEvent> &applied_events,
                                      const bool already_deferred = false);
      virtual ApEvent perform_output(RtEvent precondition,
                                     std::set<RtEvent> &applied_events,
                                     const bool already_deferred = false);
    public:
      static void handle_remote_updates(Deserializer &derez, Runtime *rt,
                                        AddressSpaceID previous);
    public:
      const RegionUsage usage;
      RegionNode *const node;
      const ApEvent precondition;
      const ApEvent term_event;
      const bool check_initialized;
      const bool record_valid;
      const bool skip_output;
    public:
      // Have to lock the analysis to access these safely
      std::map<RtEvent,CopyFillAggregator*> input_aggregators;
      CopyFillAggregator *output_aggregator;
      std::set<RtEvent> guard_events;
      // For tracking uninitialized data
      FieldMask uninitialized;
      RtUserEvent uninitialized_reported;
      // For remote tracking
      RtEvent remote_user_registered;
      RtUserEvent user_registered;
      std::set<ApEvent> effects_events;
    };

    /**
     * \class AcquireAnalysis
     * For performing acquires on equivalence set trees
     */
    class AcquireAnalysis : public PhysicalAnalysis,
                            public LegionHeapify<AcquireAnalysis> {
    public: 
      AcquireAnalysis(Runtime *rt, Operation *op, unsigned index,
                      IndexSpaceExpression *expr,
                      CollectiveMapping *collective_mapping,
                      bool first_local);
      AcquireAnalysis(Runtime *rt, AddressSpaceID src, AddressSpaceID prev,
                      Operation *op, unsigned index, IndexSpaceExpression *expr,
                      AcquireAnalysis *target);
      AcquireAnalysis(const AcquireAnalysis &rhs);
      virtual ~AcquireAnalysis(void);
    public:
      AcquireAnalysis& operator=(const AcquireAnalysis &rhs);
    public:
      virtual bool perform_traversal(EquivalenceSet *set,
                                     IndexSpaceExpression *expr,
                                     const bool expr_covers,
                                     const FieldMask &mask,
                                     std::set<RtEvent> &deferral_events,
                                     std::set<RtEvent> &applied_events,
                                     const bool already_deferred = false);
      virtual RtEvent perform_remote(RtEvent precondition, 
                                     std::set<RtEvent> &applied_events,
                                     const bool already_deferred = false);
      virtual RtEvent perform_updates(RtEvent precondition, 
                                      std::set<RtEvent> &applied_events,
                                      const bool already_deferred = false);
    public:
      static void handle_remote_acquires(Deserializer &derez, Runtime *rt,
                                         AddressSpaceID previous); 
    public:
      AcquireAnalysis *const target_analysis;
    };

    /**
     * \class ReleaseAnalysis
     * For performing releases on equivalence set trees
     */
    class ReleaseAnalysis : public CollectiveCopyFillAnalysis,
                            public LegionHeapify<ReleaseAnalysis> {
    public:
      ReleaseAnalysis(Runtime *rt, Operation *op, unsigned index,
                      ApEvent precondition, IndexSpaceExpression *expr,
                      const InstanceSet &target_instances,
                      std::vector<InstanceView*> &target_views,
                      std::vector<InstanceView*> &source_views,
                      const PhysicalTraceInfo &trace_info,
                      CollectiveMapping *collective_mapping,
                      const bool first_local, const DomainPoint &point);
      ReleaseAnalysis(Runtime *rt, AddressSpaceID src, AddressSpaceID prev,
                      Operation *op, unsigned index, IndexSpaceExpression *expr,
                      ApEvent precondition, ReleaseAnalysis *target, 
                      InstanceSet &target_instances,
                      std::vector<InstanceView*> &target_views,
                      std::vector<InstanceView*> &source_views,
                      const PhysicalTraceInfo &info,
                      CollectiveMapping *mapping, const bool first_local,
                      const DomainPoint &point);
      ReleaseAnalysis(const ReleaseAnalysis &rhs) = delete;
      virtual ~ReleaseAnalysis(void);
    public:
      ReleaseAnalysis& operator=(const ReleaseAnalysis &rhs) = delete;
    public:
      virtual bool perform_traversal(EquivalenceSet *set,
                                     IndexSpaceExpression *expr,
                                     const bool expr_covers,
                                     const FieldMask &mask,
                                     std::set<RtEvent> &deferral_events,
                                     std::set<RtEvent> &applied_events,
                                     const bool already_deferred = false);
      virtual RtEvent perform_remote(RtEvent precondition,
                                     std::set<RtEvent> &applied_events,
                                     const bool already_deferred = false);
      virtual RtEvent perform_updates(RtEvent precondition, 
                                      std::set<RtEvent> &applied_events,
                                      const bool already_deferred = false);
    public:
      static void handle_remote_releases(Deserializer &derez, Runtime *rt,
                                         AddressSpaceID previous);
    public:
      const ApEvent precondition;
      ReleaseAnalysis *const target_analysis;
    public:
      // Can only safely be accessed when analysis is locked
      CopyFillAggregator *release_aggregator;
    };

    /**
     * \class CopyAcrossAnalysis
     * For performing copy across traversals on equivalence set trees
     */
    class CopyAcrossAnalysis : public PhysicalAnalysis,
                               public LegionHeapify<CopyAcrossAnalysis> {
    public:
      CopyAcrossAnalysis(Runtime *rt, Operation *op, 
                         unsigned src_index, unsigned dst_index,
                         const RegionRequirement &src_req,
                         const RegionRequirement &dst_req,
                         const InstanceSet &target_instances,
                         const std::vector<InstanceView*> &target_views,
                         const std::vector<InstanceView*> &source_views,
                         const ApEvent precondition,
                         const PredEvent pred_guard, const ReductionOpID redop,
                         const std::vector<unsigned> &src_indexes,
                         const std::vector<unsigned> &dst_indexes,
                         const PhysicalTraceInfo &trace_info,
                         const bool perfect);
      CopyAcrossAnalysis(Runtime *rt, AddressSpaceID src, AddressSpaceID prev,
                         Operation *op, unsigned src_index, unsigned dst_index,
                         const RegionUsage &src_usage, 
                         const RegionUsage &dst_usage,
                         const LogicalRegion src_region,
                         const LogicalRegion dst_region,
                         const InstanceSet &target_instances,
                         const std::vector<InstanceView*> &target_views,
                         const std::vector<InstanceView*> &source_views,
                         const ApEvent precondition,
                         const PredEvent pred_guard, const ReductionOpID redop,
                         const std::vector<unsigned> &src_indexes,
                         const std::vector<unsigned> &dst_indexes,
                         const PhysicalTraceInfo &trace_info,
                         const bool perfect);
      CopyAcrossAnalysis(const CopyAcrossAnalysis &rhs);
      virtual ~CopyAcrossAnalysis(void);
    public:
      CopyAcrossAnalysis& operator=(const CopyAcrossAnalysis &rhs);
    public:
      bool has_across_updates(void) const 
        { return (across_aggregator != NULL); }
      void record_uninitialized(const FieldMask &uninit,
                                std::set<RtEvent> &applied_events);
      CopyFillAggregator* get_across_aggregator(void);
      virtual bool perform_traversal(EquivalenceSet *set,
                                     IndexSpaceExpression *expr,
                                     const bool expr_covers,
                                     const FieldMask &mask,
                                     std::set<RtEvent> &deferral_events,
                                     std::set<RtEvent> &applied_events,
                                     const bool already_deferred = false);
      virtual RtEvent perform_remote(RtEvent precondition,
                                     std::set<RtEvent> &applied_events,
                                     const bool already_deferred = false);
      virtual RtEvent perform_updates(RtEvent precondition, 
                                      std::set<RtEvent> &applied_events,
                                      const bool already_deferred = false);
      virtual ApEvent perform_output(RtEvent precondition,
                                     std::set<RtEvent> &applied_events,
                                     const bool already_deferred = false);
    public:
      static inline FieldMask initialize_mask(const std::vector<unsigned> &idxs)
      {
        FieldMask result;
        for (unsigned idx = 0; idx < idxs.size(); idx++)
          result.set_bit(idxs[idx]);
        return result;
      }
      static void handle_remote_copies_across(Deserializer &derez, Runtime *rt,
                                              AddressSpaceID previous); 
      static std::vector<CopyAcrossHelper*> create_across_helpers(
                            const FieldMask &src_mask,
                            const FieldMask &dst_mask,
                            const InstanceSet &dst_instances,
                            const std::vector<unsigned> &src_indexes,
                            const std::vector<unsigned> &dst_indexes);
    public:
      const FieldMask src_mask;
      const FieldMask dst_mask;
      const unsigned src_index;
      const unsigned dst_index;
      const RegionUsage src_usage;
      const RegionUsage dst_usage;
      const LogicalRegion src_region;
      const LogicalRegion dst_region;
      const InstanceSet target_instances;
      const std::vector<InstanceView*> target_views;
      const std::vector<InstanceView*> source_views;
      const ApEvent precondition;
      const PredEvent pred_guard;
      const ReductionOpID redop;
      const std::vector<unsigned> src_indexes;
      const std::vector<unsigned> dst_indexes;
      const std::vector<CopyAcrossHelper*> across_helpers;
      const PhysicalTraceInfo trace_info;
      const bool perfect;
    public:
      // Can only safely be accessed when analysis is locked
      FieldMask uninitialized;
      RtUserEvent uninitialized_reported;
      FieldMaskSet<IndexSpaceExpression> local_exprs;
      std::set<ApEvent> copy_events;
      std::set<RtEvent> guard_events;
    protected:
      CopyFillAggregator *across_aggregator;
      RtUserEvent aggregator_guard; // Guard event for the aggregator
    };

    /**
     * \class OverwriteAnalysis 
     * For performing overwrite traversals on equivalence set trees
     */
    class OverwriteAnalysis : public PhysicalAnalysis,
                              public LegionHeapify<OverwriteAnalysis> {
    public:
      OverwriteAnalysis(Runtime *rt, Operation *op, unsigned index,
                        const RegionUsage &usage, IndexSpaceExpression *expr, 
                        LogicalView *view, const FieldMask &mask,
                        const PhysicalTraceInfo &trace_info,
                        CollectiveMapping *collective_mapping,
                        const ApEvent precondition,
                        const RtEvent guard_event = RtEvent::NO_RT_EVENT,
                        const PredEvent pred_guard = PredEvent::NO_PRED_EVENT,
                        const bool track_effects = false,
                        const bool add_restriction = false,
                        const bool first_local = true);
      // Also local but with a full set of views
      OverwriteAnalysis(Runtime *rt, Operation *op, unsigned index,
                        const RegionUsage &usage, IndexSpaceExpression *expr,
                        const FieldMaskSet<LogicalView> &views,
                        const PhysicalTraceInfo &trace_info,
                        CollectiveMapping *collective_mapping,
                        const ApEvent precondition,
                        const RtEvent guard_event = RtEvent::NO_RT_EVENT,
                        const PredEvent pred_guard = PredEvent::NO_PRED_EVENT,
                        const bool track_effects = false,
                        const bool add_restriction = false,
                        const bool first_local = true);
      OverwriteAnalysis(Runtime *rt, AddressSpaceID src, AddressSpaceID prev,
                        Operation *op, unsigned index,
                        IndexSpaceExpression *expr, const RegionUsage &usage, 
                        FieldMaskSet<LogicalView> &views,
                        FieldMaskSet<ReductionView> &reduction_views,
                        const PhysicalTraceInfo &trace_info,
                        const ApEvent precondition,
                        const RtEvent guard_event,
                        const PredEvent pred_guard,
                        const bool track_effects,
                        const bool add_restriction);
      OverwriteAnalysis(const OverwriteAnalysis &rhs);
      virtual ~OverwriteAnalysis(void);
    public:
      OverwriteAnalysis& operator=(const OverwriteAnalysis &rhs);
    public:
      bool has_output_updates(void) const 
        { return (output_aggregator != NULL); }
    public:
      virtual bool perform_traversal(EquivalenceSet *set,
                                     IndexSpaceExpression *expr,
                                     const bool expr_covers,
                                     const FieldMask &mask,
                                     std::set<RtEvent> &deferral_events,
                                     std::set<RtEvent> &applied_events,
                                     const bool already_deferred = false);
      virtual RtEvent perform_remote(RtEvent precondition, 
                                     std::set<RtEvent> &applied_events,
                                     const bool already_deferred = false);
      virtual RtEvent perform_updates(RtEvent precondition, 
                                      std::set<RtEvent> &applied_events,
                                      const bool already_deferred = false);
      virtual ApEvent perform_output(RtEvent precondition,
                                     std::set<RtEvent> &applied_events,
                                     const bool already_deferred = false);
    public:
      static void handle_remote_overwrites(Deserializer &derez, Runtime *rt,
                                           AddressSpaceID previous); 
    public:
      const RegionUsage usage;
      FieldMaskSet<LogicalView> views;
      FieldMaskSet<ReductionView> reduction_views;
      const PhysicalTraceInfo trace_info;
      const ApEvent precondition;
      const RtEvent guard_event;
      const PredEvent pred_guard;
      const bool track_effects;
      const bool add_restriction;
    public:
      // Can only safely be accessed when analysis is locked
      CopyFillAggregator *output_aggregator;
      std::set<ApEvent> effects_events;
    };

    /**
     * \class FilterAnalysis
     * For performing filter traversals on equivalence set trees
     */
    class FilterAnalysis : public PhysicalAnalysis,
                           public LegionHeapify<FilterAnalysis> {
    public:
      FilterAnalysis(Runtime *rt, Operation *op, unsigned index,
                     CollectiveMapping *collective_mapping,
                     IndexSpaceExpression *expr, InstanceView *inst_view,
                     LogicalView *registration_view,
                     const bool remove_restriction = false,
                     const bool first_local = false);
      FilterAnalysis(Runtime *rt, AddressSpaceID src, AddressSpaceID prev,
                     Operation *op, unsigned index, IndexSpaceExpression *expr,
                     InstanceView *inst_view, LogicalView *registration_view,
                     const bool remove_restriction);
      FilterAnalysis(const FilterAnalysis &rhs);
      virtual ~FilterAnalysis(void);
    public:
      FilterAnalysis& operator=(const FilterAnalysis &rhs);
    public:
      virtual bool perform_traversal(EquivalenceSet *set,
                                     IndexSpaceExpression *expr,
                                     const bool expr_covers,
                                     const FieldMask &mask,
                                     std::set<RtEvent> &deferral_events,
                                     std::set<RtEvent> &applied_events,
                                     const bool already_deferred = false);
      virtual RtEvent perform_remote(RtEvent precondition, 
                                     std::set<RtEvent> &applied_events,
                                     const bool already_deferred = false);
    public:
      static void handle_remote_filters(Deserializer &derez, Runtime *rt,
                                        AddressSpaceID previous);
    public:
      InstanceView *const inst_view;
      LogicalView *const registration_view;
      const bool remove_restriction;
    };

    /**
     * \class CloneAnalysis
     * For cloning into an equivalence set from a set of other equivalence
     * sets. This usually is done by VirtualCloseOps.
     */
    class CloneAnalysis : public PhysicalAnalysis,
                          public LegionHeapify<CloneAnalysis> {
    public:
      CloneAnalysis(Runtime *rt, IndexSpaceExpression *expr, Operation *op,
                    unsigned index, FieldMaskSet<EquivalenceSet> &&sources);
      CloneAnalysis(Runtime *rt, AddressSpaceID src, AddressSpaceID prev,
                    IndexSpaceExpression *expr, Operation *op,
                    unsigned index, FieldMaskSet<EquivalenceSet> &&sources);
      CloneAnalysis(const CloneAnalysis &rhs);
      virtual ~CloneAnalysis(void);
    public:
      CloneAnalysis& operator=(const CloneAnalysis &rhs);
    public:
      virtual bool perform_traversal(EquivalenceSet *set,
                                     IndexSpaceExpression *expr,
                                     const bool expr_covers,
                                     const FieldMask &mask,
                                     std::set<RtEvent> &deferral_events,
                                     std::set<RtEvent> &applied_events,
                                     const bool already_deferred = false);
      virtual RtEvent perform_remote(RtEvent precondition, 
                                     std::set<RtEvent> &applied_events,
                                     const bool already_deferred = false);
    public:
      static void handle_remote_clones(Deserializer &derez, Runtime *rt,
                                       AddressSpaceID previous);
    public:
      const FieldMaskSet<EquivalenceSet> sources;
    };

    /**
     * \class EqSetTracker
     * This is an abstract class that provides an interface for
     * recording the equivalence sets that result from ray tracing
     * an equivalence set tree for a given index space expression.
     */
    class EqSetTracker {
    public:
      virtual ~EqSetTracker(void) { }
    public:
      virtual void add_tracker_reference(unsigned cnt = 1) = 0;
      virtual bool remove_tracker_reference(unsigned cnt = 1) = 0;
    public:
      virtual void record_equivalence_set(EquivalenceSet *set,
                                          const FieldMask &mask) = 0;
      virtual void record_pending_equivalence_set(EquivalenceSet *set,
                                          const FieldMask &mask) = 0;
      virtual bool can_filter_context(ContextID filter_id) const = 0;
      virtual void remove_equivalence_set(EquivalenceSet *set,
                                          const FieldMask &mask) = 0;
    };

    /**
     * \class EquivalenceSet
     * The equivalence set class tracks the physical state of a
     * set of points in a logical region for all the fields. There
     * is an owner node for the equivlance set that uses a ESI
     * protocol in order to manage local and remote copies of 
     * the equivalence set for each of the different fields.
     * It's also possible for the equivalence set to be refined
     * into sub equivalence sets which then subsum it's responsibility.
     */
    class EquivalenceSet : public DistributedCollectable,
                           public LegionHeapify<EquivalenceSet> {
    public:
      template<bool INC>
      class ValidityFunctor {
      public:
        ValidityFunctor(EquivalenceSet *s, ReferenceMutator *m)
          : set(s), mutator(m) { }
      public:
        void apply(AddressSpaceID target)
          { if (INC) set->send_remote_gc_increment(target, mutator);
            else set->send_remote_gc_decrement(target, mutator); }
      public:
        EquivalenceSet *const set;
        ReferenceMutator *const mutator;
      };
      class InvalidateFunctor {
      public:
        InvalidateFunctor(DistributedID did, const FieldMask &mask,
                          std::set<RtEvent> &applied, AddressSpaceID origin,
                          UniqueID ctx_uid, const CollectiveMapping *mapping,
                          Runtime *runtime);
      public:
        void apply(AddressSpaceID target);
      public:
        const DistributedID did;
        const FieldMask &mask;
        std::set<RtEvent> &applied;
        const AddressSpaceID origin;
        const UniqueID ctx_uid;
        const CollectiveMapping *const invalidate_mapping;
        Runtime *const runtime;
      };
    public:
      struct ReplicatedOwnerState : public LegionHeapify<ReplicatedOwnerState> {
      public:
        ReplicatedOwnerState(AddressSpaceID source);
      public:
        NodeSet nodes;
        const RtUserEvent ready;
      };
    public:
      struct DeferMakeOwnerArgs : public LgTaskArgs<DeferMakeOwnerArgs> {
      public:
        static const LgTaskID TASK_ID = LG_DEFER_MAKE_OWNER_TASK_ID;
      public:
        DeferMakeOwnerArgs(EquivalenceSet *s)
          : LgTaskArgs<DeferMakeOwnerArgs>(implicit_provenance), 
            set(s) { }
      public:
        EquivalenceSet *const set;
      };
      struct DeferApplyStateArgs : public LgTaskArgs<DeferApplyStateArgs> {
      public:
        static const LgTaskID TASK_ID = LG_DEFER_APPLY_STATE_TASK_ID;
        typedef LegionMap<IndexSpaceExpression*,
                  FieldMaskSet<LogicalView> > ExprLogicalViews; 
        typedef std::map<unsigned,std::list<std::pair<ReductionView*,
          IndexSpaceExpression*> > > ExprReductionViews;
        typedef LegionMap<IndexSpaceExpression*,
                  FieldMaskSet<InstanceView> > ExprInstanceViews;
      public:
        DeferApplyStateArgs(EquivalenceSet *set, RtUserEvent done_event, 
                            const bool foward_to_owner,
                            std::set<RtEvent> &applied_events,
                            ExprLogicalViews &valid_updates,
                            FieldMaskSet<IndexSpaceExpression> &init_updates,
                            ExprReductionViews &reduction_updates,
                            ExprInstanceViews &restricted_updates,
                            ExprInstanceViews &released_updates,
                            FieldMaskSet<CopyFillGuard> &read_only_updates,
                            FieldMaskSet<CopyFillGuard> &reduction_fill_updates,
                            TraceViewSet *precondition_updates,
                            TraceViewSet *anticondition_updates,
                            TraceViewSet *postcondition_updates);
        void release_references(void) const;
      public:
        EquivalenceSet *const set;
        ExprLogicalViews *const valid_updates;
        FieldMaskSet<IndexSpaceExpression> *const initialized_updates;
        ExprReductionViews *const reduction_updates;
        ExprInstanceViews *const restricted_updates;
        ExprInstanceViews *const released_updates;
        FieldMaskSet<CopyFillGuard> *const read_only_updates;
        FieldMaskSet<CopyFillGuard> *const reduction_fill_updates;
        TraceViewSet *precondition_updates;
        TraceViewSet *anticondition_updates;
        TraceViewSet *postcondition_updates;
        const RtUserEvent done_event;
        const bool forward_to_owner;
      };
      struct DeferReleaseRefArgs : public LgTaskArgs<DeferReleaseRefArgs> {
      public:
        static const LgTaskID TASK_ID = LG_DEFER_RELEASE_REF_TASK_ID;
      public:
        DeferReleaseRefArgs(DistributedID did);
      public:
        const DistributedID did;
        std::map<LogicalView*,unsigned> *const view_refs_to_remove;
        std::map<IndexSpaceExpression*,unsigned> *const expr_refs_to_remove;
      };
    public:
      EquivalenceSet(Runtime *rt, DistributedID did,
                     AddressSpaceID owner_space,
                     AddressSpaceID logical_owner,
                     RegionNode *region_node,
                     bool register_now, 
                     CollectiveMapping *mapping = NULL);
      EquivalenceSet(const EquivalenceSet &rhs);
      virtual ~EquivalenceSet(void);
    public:
      EquivalenceSet& operator=(const EquivalenceSet &rhs);
      // Must be called while holding the lock
      inline bool is_logical_owner(void) const
        { return (local_space == logical_owner_space); }
    public:
      // From distributed collectable
      virtual void notify_active(ReferenceMutator *mutator);
      virtual void notify_inactive(ReferenceMutator *mutator);
      virtual void notify_valid(ReferenceMutator *mutator);
      virtual void notify_invalid(ReferenceMutator *mutator);
    public:
      // Analysis methods
      void initialize_set(const RegionUsage &usage,
                          const FieldMask &user_mask,
                          const bool restricted,
                          const InstanceSet &sources,
            const std::vector<InstanceView*> &corresponding,
                          std::set<RtEvent> &applied_events);
      void traverse_set(PhysicalAnalysis &analysis,
                        IndexSpaceExpression *expr,
                        const bool expr_covers, 
                        FieldMask traversal_mask,
                        std::set<RtEvent> &deferral_events,
                        std::set<RtEvent> &applied_events,
                        const bool already_deferred);
      void find_valid_instances(ValidInstAnalysis &analysis,
                                IndexSpaceExpression *expr,
                                const bool expr_covers, 
                                const FieldMask &user_mask,
                                std::set<RtEvent> &deferral_events,
                                std::set<RtEvent> &applied_events,
                                const bool already_deferred = false);
      void find_invalid_instances(InvalidInstAnalysis &analysis,
                                IndexSpaceExpression *expr,
                                const bool expr_covers, 
                                const FieldMask &user_mask,
                                std::set<RtEvent> &deferral_events,
                                std::set<RtEvent> &applied_events,
                                const bool already_deferred = false);
      void find_antivalid_instances(AntivalidInstAnalysis &analysis,
                                IndexSpaceExpression *expr,
                                const bool expr_covers, 
                                const FieldMask &user_mask,
                                std::set<RtEvent> &deferral_events,
                                std::set<RtEvent> &applied_events,
                                const bool already_deferred = false);
      void update_set(UpdateAnalysis &analysis, IndexSpaceExpression *expr,
                      const bool expr_covers, FieldMask user_mask,
                      std::set<RtEvent> &deferral_events,
                      std::set<RtEvent> &applied_events,
                      const bool already_deferred = false);
      void acquire_restrictions(AcquireAnalysis &analysis, 
                                IndexSpaceExpression *expr,
                                const bool expr_covers, 
                                const FieldMask &acquire_mask,
                                std::set<RtEvent> &deferral_events,
                                std::set<RtEvent> &applied_events,
                                const bool already_deferred = false);
      void release_restrictions(ReleaseAnalysis &analysis,
                                IndexSpaceExpression *expr,
                                const bool expr_covers, 
                                const FieldMask &release_mask,
                                std::set<RtEvent> &deferral_events,
                                std::set<RtEvent> &applied_events,
                                const bool already_deferred = false);
      void issue_across_copies(CopyAcrossAnalysis &analysis,
                               const FieldMask &src_mask, 
                               IndexSpaceExpression *expr,
                               const bool expr_covers,
                               std::set<RtEvent> &deferral_events,
                               std::set<RtEvent> &applied_events,
                               const bool already_deferred = false);
      void overwrite_set(OverwriteAnalysis &analysis, 
                         IndexSpaceExpression *expr, const bool expr_covers,
                         const FieldMask &overwrite_mask,
                         std::set<RtEvent> &deferral_events,
                         std::set<RtEvent> &applied_events,
                         const bool already_deferred = false);
      void filter_set(FilterAnalysis &analysis, 
                      IndexSpaceExpression *expr, const bool expr_covers,
                      const FieldMask &filter_mask, 
                      std::set<RtEvent> &deferral_events,
                      std::set<RtEvent> &applied_events,
                      const bool already_deferred = false);
      void clone_set(CloneAnalysis &analysis,
                     IndexSpaceExpression *expr, const bool expr_covers,
                     const FieldMask &clone_mask,
                     std::set<RtEvent> &deferral_events,
                     std::set<RtEvent> &applied_events,
                     const bool already_deferred = false);
    public:
      void initialize_collective_references(unsigned local_valid_refs);
      void remove_read_only_guard(CopyFillGuard *guard);
      void remove_reduction_fill_guard(CopyFillGuard *guard);
      void record_tracker(EqSetTracker *tracker, const FieldMask &mask);
      void remove_tracker(EqSetTracker *tracker, const FieldMask &mask);
      void invalidate_trackers(const FieldMask &mask,
                               std::set<RtEvent> &applied_events,
                               const AddressSpaceID origin_space,
                               const CollectiveMapping *collective_mapping,
                               UniqueID context_uid = 0);
      void clone_from(const AddressSpaceID target_space, EquivalenceSet *src,
                      const FieldMask &clone_mask,
                      const bool forward_to_owner,
                      std::set<RtEvent> &applied_events, 
                      const bool invalidate_overlap = false);
      RtEvent make_owner(AddressSpaceID owner, 
                         RtEvent precondition = RtEvent::NO_RT_EVENT);
      void update_tracing_valid_views(LogicalView *view,
                                      IndexSpaceExpression *expr,
                                      const RegionUsage &usage,
                                      const FieldMask &user_mask,
                                      const bool invalidates,
                                      std::set<RtEvent> &applied);
      void update_tracing_anti_views(LogicalView *view,
                                     IndexSpaceExpression *expr,
                                     const FieldMask &user_mask,
                                     std::set<RtEvent> &applied);
      RtEvent capture_trace_conditions(TraceConditionSet *target,
                                       AddressSpaceID target_space,
                                       IndexSpaceExpression *expr,
                                       const FieldMask &mask,
                                       RtUserEvent ready_event);
    protected:
      void defer_traversal(AutoTryLock &eq, PhysicalAnalysis &analysis,
                           const FieldMask &mask,
                           std::set<RtEvent> &deferral_events,
                           std::set<RtEvent> &applied_events,
                           const bool already_deferred);
      inline RtEvent chain_deferral_events(RtUserEvent deferral_event)
      {
        RtEvent continuation_pre;
        continuation_pre.id = 
          next_deferral_precondition.exchange(deferral_event.id);
        return continuation_pre;
      }
      bool is_remote_analysis(PhysicalAnalysis &analysis,
                              FieldMask &traversal_mask, 
                              std::set<RtEvent> &deferral_events,
                              std::set<RtEvent> &applied_events,
                              const bool expr_covers);
    protected:
      template<typename T>
      void check_for_uninitialized_data(T &analysis, IndexSpaceExpression *expr,
                                  const bool expr_cover, FieldMask uninit,
                                  std::set<RtEvent> &applied_events) const;
      void update_initialized_data(IndexSpaceExpression *expr, 
                                   const bool expr_covers,
                                   const FieldMask &user_mask,
                                   ReferenceMutator &mutator);
      template<typename T>
      void record_instances(IndexSpaceExpression *expr, const bool expr_covers,
                            const FieldMask &record_mask, 
                            const FieldMaskSet<T> &new_views,
                                  ReferenceMutator &mutator);
      template<typename T>
      void record_unrestricted_instances(IndexSpaceExpression *expr,
                            const bool expr_covers, FieldMask record_mask, 
                            const FieldMaskSet<T> &new_views,
                                  ReferenceMutator &mutator);
      bool record_partial_valid_instance(LogicalView *instance,
                                         IndexSpaceExpression *expr,
                                         FieldMask valid_mask,
                                         ReferenceMutator &mutator,
                                         bool check_total_valid = true);
      void filter_valid_instances(IndexSpaceExpression *expr, 
                                  const bool expr_covers, 
                                  const FieldMask &filter_mask,
                                  ReferenceMutator &mutator,
           std::map<IndexSpaceExpression*,unsigned> *expr_refs_to_remove = NULL,
           std::map<LogicalView*,unsigned> *view_refs_to_remove = NULL);
      void filter_unrestricted_instances(IndexSpaceExpression *expr,
                                         const bool expr_covers, 
                                         FieldMask filter_mask,
                                         ReferenceMutator &mutator);
      void filter_reduction_instances(IndexSpaceExpression *expr,
           const bool covers, const FieldMask &mask, ReferenceMutator &mutator,
           std::map<IndexSpaceExpression*,unsigned> *expr_refs_to_remove = NULL,
           std::map<LogicalView*,unsigned> *view_refs_to_remove = NULL);
      void update_set_internal(CopyFillAggregator *&input_aggregator,
                               CopyFillGuard *previous_guard,
                               Operation *op, const unsigned index,
                               const RegionUsage &usage,
                               IndexSpaceExpression *expr, 
                               const bool expr_covers,
                               const FieldMask &user_mask,
                               const FieldMaskSet<InstanceView> &target_insts,
                               const std::vector<InstanceView*> &source_insts,
                               const PhysicalTraceInfo &trace_info,
                               std::set<RtEvent> &applied_events,
                               const bool record_valid);
      void make_instances_valid(CopyFillAggregator *&aggregator,
                                CopyFillGuard *previous_guard,
                                Operation *op, const unsigned index,
                                const bool track_events,
                                IndexSpaceExpression *expr,
                                const bool expr_covers,
                                const FieldMask &update_mask,
                                const FieldMaskSet<InstanceView> &target_insts,
                                const std::vector<InstanceView*> &source_insts,
                                const PhysicalTraceInfo &trace_info,
                                std::set<RtEvent> &applied_events,
                                const bool skip_check = false,
                                const int dst_index = -1,
                                const ReductionOpID redop = 0,
                                CopyAcrossHelper *across_helper = NULL);
      void issue_update_copies_and_fills(InstanceView *target,
                                const std::vector<InstanceView*> &source_views,
                                         CopyFillAggregator *&aggregator,
                                         CopyFillGuard *previous_guard,
                                         Operation *op, const unsigned index,
                                         const bool track_events,
                                         IndexSpaceExpression *expr,
                                         const bool expr_covers,
                                         FieldMask update_mask,
                                         const PhysicalTraceInfo &trace_info,
                                         std::set<RtEvent> &applied_events,
                                         const int dst_index,
                                         const ReductionOpID redop,
                                         CopyAcrossHelper *across_helper);
      void apply_reductions(const FieldMaskSet<InstanceView> &reduction_targets,
                            IndexSpaceExpression *expr, const bool expr_covers,
                            const FieldMask &reduction_mask, 
                            CopyFillAggregator *&aggregator,
                            CopyFillGuard *previous_guard,
                            Operation *op, const unsigned index, 
                            const bool track_events,
                            const PhysicalTraceInfo &trace_info,
                            std::set<RtEvent> &applied_events,
                            FieldMaskSet<IndexSpaceExpression> *applied_exprs,
                            CopyAcrossHelper *across_helper = NULL);
      template<typename T>
      void copy_out(IndexSpaceExpression *expr, const bool expr_covers,
                    const FieldMask &restricted_mask, 
                    const FieldMaskSet<T> &src_views,
                    Operation *op, const unsigned index,
                    const PhysicalTraceInfo &trace_info,
                    std::set<RtEvent> &applied_events,
                    CopyFillAggregator *&aggregator);
      void record_restriction(IndexSpaceExpression *expr, 
                              const bool expr_covers,
                              const FieldMask &restrict_mask,
                              InstanceView *restricted_view,
                              ReferenceMutator &mutator);
      void update_reductions(const unsigned fidx, ReferenceMutator &mutator,
          std::list<std::pair<ReductionView*,IndexSpaceExpression*> > &updates);
      void update_released(IndexSpaceExpression *expr, const bool expr_covers,
                FieldMaskSet<InstanceView> &updates, ReferenceMutator &mutator);
      void filter_initialized_data(IndexSpaceExpression *expr, 
          const bool expr_covers, const FieldMask &filter_mask, 
          ReferenceMutator &mutator, 
          std::map<IndexSpaceExpression*,unsigned> *expr_refs_to_remove = NULL);
      void filter_restricted_instances(IndexSpaceExpression *expr, 
          const bool covers, const FieldMask &mask, ReferenceMutator &mutator,
          std::map<IndexSpaceExpression*,unsigned> *expr_refs_to_remove = NULL,
          std::map<LogicalView*,unsigned> *view_refs_to_remove = NULL);
      void filter_released_instances(IndexSpaceExpression *expr, 
          const bool covers, const FieldMask &mask, ReferenceMutator &mutator, 
          std::map<IndexSpaceExpression*,unsigned> *expr_refs_to_remove = NULL,
          std::map<LogicalView*,unsigned> *view_refs_to_remove = NULL);
    protected:
      void send_equivalence_set(AddressSpaceID target);
      void check_for_migration(PhysicalAnalysis &analysis,
                               std::set<RtEvent> &applied_events, bool covers);
      void update_owner(const AddressSpaceID new_logical_owner); 
      void request_replicated_owner_space(const CollectiveMapping *mapping);
      void process_replication_request(AddressSpaceID source,
                                       const CollectiveMapping *mapping);
      void process_replication_response(AddressSpaceID owner);
      void process_replication_invalidation(RtUserEvent done);
    protected:
      void pack_state(Serializer &rez, const AddressSpaceID target,
            IndexSpaceExpression *expr, const bool expr_covers,
            const FieldMask &mask, const bool pack_guards);
      void unpack_state_and_apply(Deserializer &derez, 
          const AddressSpaceID source, const bool forward_to_owner,
          std::set<RtEvent> &ready_events);
      void invalidate_state(IndexSpaceExpression *expr, const bool expr_covers,
                            const FieldMask &mask, RtEvent remove_ref_event);
      void clone_to_local(EquivalenceSet *dst, FieldMask mask,
                          std::set<RtEvent> &applied_events,
                          const bool invalidate_overlap,
                          const bool forward_to_owner);
      void clone_to_remote(DistributedID target, AddressSpaceID target_space,
                    IndexSpaceNode *target_node, FieldMask mask,
                    std::set<RtEvent> &applied_events,
                    const bool invalidate_overlap, const bool forward_to_owner);
      void find_overlap_updates(IndexSpaceExpression *overlap, 
            const bool overlap_covers, const FieldMask &mask, 
            LegionMap<IndexSpaceExpression*,
                FieldMaskSet<LogicalView> > &valid_updates,
            FieldMaskSet<IndexSpaceExpression> &initialized_updates,
            std::map<unsigned,std::list<std::pair<ReductionView*,
                IndexSpaceExpression*> > > &reduction_updates,
            LegionMap<IndexSpaceExpression*,
                FieldMaskSet<InstanceView> > &restricted_updates,
            LegionMap<IndexSpaceExpression*,
                FieldMaskSet<InstanceView> > &released_updates,
            FieldMaskSet<CopyFillGuard> *read_only_guard_updates,
            FieldMaskSet<CopyFillGuard> *reduction_fill_guard_updates,
            TraceViewSet *&precondition_updates,
            TraceViewSet *&anticondition_updates,
            TraceViewSet *&postcondition_updates,
            ReferenceMutator &mutator) const;
      void apply_state(LegionMap<IndexSpaceExpression*,
                FieldMaskSet<LogicalView> > &valid_updates,
            FieldMaskSet<IndexSpaceExpression> &initialized_updates,
            std::map<unsigned,std::list<std::pair<ReductionView*,
                IndexSpaceExpression*> > > &reduction_updates,
            LegionMap<IndexSpaceExpression*,
                FieldMaskSet<InstanceView> > &restricted_updates,
            LegionMap<IndexSpaceExpression*,
                FieldMaskSet<InstanceView> > &released_updates,
            TraceViewSet *precondition_updates,
            TraceViewSet *anticondition_updates,
            TraceViewSet *postcondition_updates,
            FieldMaskSet<CopyFillGuard> *read_only_guard_updates,
            FieldMaskSet<CopyFillGuard> *reduction_fill_guard_updates,
            std::set<RtEvent> &applied_events,
            const bool needs_lock, const bool forward_to_owner);
      static void pack_updates(Serializer &rez, const AddressSpaceID target,
            const LegionMap<IndexSpaceExpression*,
                FieldMaskSet<LogicalView> > &valid_updates,
            const FieldMaskSet<IndexSpaceExpression> &initialized_updates,
            const std::map<unsigned,std::list<std::pair<ReductionView*,
                IndexSpaceExpression*> > > &reduction_updates,
            const LegionMap<IndexSpaceExpression*,
                FieldMaskSet<InstanceView> > &restricted_updates,
            const LegionMap<IndexSpaceExpression*,
                FieldMaskSet<InstanceView> > &released_updates,
            const FieldMaskSet<CopyFillGuard> *read_only_updates,
            const FieldMaskSet<CopyFillGuard> *reduction_fill_updates,
            const TraceViewSet *precondition_updates,
            const TraceViewSet *anticondition_updates,
            const TraceViewSet *postcondition_updates);
    public:
      static void handle_make_owner(const void *args);
      static void handle_apply_state(const void *args);
      static void handle_remove_refs(const void *args);
    public:
      static void handle_equivalence_set_request(Deserializer &derez,
                            Runtime *runtime, AddressSpaceID source);
      static void handle_equivalence_set_response(Deserializer &derez,
                            Runtime *runtime, AddressSpaceID source);
      static void handle_migration(Deserializer &derez, 
                                   Runtime *runtime, AddressSpaceID source);
      static void handle_owner_update(Deserializer &derez, Runtime *rt);
      static void handle_make_owner(Deserializer &derez, Runtime *rt);
      static void handle_invalidate_trackers(Deserializer &derez, Runtime *rt);
      static void handle_replication_request(Deserializer &derez, Runtime *rt,
                                             AddressSpaceID source);
      static void handle_replication_response(Deserializer &derez, Runtime *rt);
      static void handle_replication_invalidation(Deserializer &derez,
                                                  Runtime *rt);
      static void handle_clone_request(Deserializer &derez, Runtime *runtime);
      static void handle_clone_response(Deserializer &derez, Runtime *runtime);
      static void handle_capture_request(Deserializer &derez, Runtime *runtime,
                                         AddressSpaceID source);
      static void handle_capture_response(Deserializer &derez, Runtime *runtime,
                                          AddressSpaceID source);
    public:
      RegionNode *const region_node;
      IndexSpaceNode *const set_expr;
    protected:
      mutable LocalLock                                 eq_lock;
      // This is the physical state of the equivalence set
      FieldMaskSet<LogicalView>                         total_valid_instances;
      typedef LegionMap<LogicalView*, FieldMaskSet<IndexSpaceExpression> > 
      ViewExprMaskSets;
      ViewExprMaskSets                                  partial_valid_instances;
      FieldMask                                         partial_valid_fields;
      // Expressions and fields that have valid data
      FieldMaskSet<IndexSpaceExpression>                initialized_data;
      // Reductions always need to be applied in order so keep them in order
      std::map<unsigned/*fidx*/,std::list<std::pair<
        ReductionView*,IndexSpaceExpression*> > >       reduction_instances;
      FieldMask                                         reduction_fields;
      // The list of expressions with the single instance for each
      // field that represents the restriction of that expression
      typedef LegionMap<IndexSpaceExpression*, FieldMaskSet<InstanceView> > 
      ExprViewMaskSets;
      ExprViewMaskSets                                  restricted_instances;
      // Summary of any field that has a restriction
      FieldMask                                         restricted_fields;
      // List of instances that were restricted, but have been acquired
      ExprViewMaskSets                                  released_instances;
    protected:
      // Tracing state for this equivalence set
      TraceViewSet                                      *tracing_preconditions;
      TraceViewSet                                      *tracing_anticonditions;
      TraceViewSet                                      *tracing_postconditions;
    protected:
      // This tracks the most recent copy-fill aggregator for each field in 
      // read-only cases so that reads the depend on each other are ordered
      FieldMaskSet<CopyFillGuard>                       read_only_guards;
      // This tracks the most recent fill-aggregator for each field in reduction
      // cases so that reductions that depend on the same fill are ordered
      FieldMaskSet<CopyFillGuard>                       reduction_fill_guards;
      // An event to order to deferral tasks
      std::atomic<Realm::Event::id_t>                next_deferral_precondition;
    protected:
      // This node is the node which contains the valid state data
      AddressSpaceID                                    logical_owner_space;
      // To support control-replicated mapping of common regions in index space
      // launches or collective instance mappings, we need to have a way to 
      // force all analyses to see the same value for the logical owner space
      // for the equivalence set such that we can then have a single analysis
      // traverse the equivalence set without requiring communication between
      // the analyses to determine which one does the traversal. The 
      // replicated_owner_state defines a spanning tree of the existing
      // copies of the equivalence sets that all share knowledge of the
      // logical owner space.
      ReplicatedOwnerState*                             replicated_owner_state;
    protected:
      // Which EqSetTracker objects on this node are
      // tracking this equivalence set and need to be invalidated
      FieldMaskSet<EqSetTracker>                        recorded_trackers;
    protected:
      // Uses these for determining when we should do migration
      // There is an implicit assumption here that equivalence sets
      // are only used be a small number of nodes that is less than
      // the samples per migration count, if it ever exceeds this 
      // then we'll issue a warning
      static const unsigned SAMPLES_PER_MIGRATION_TEST = 64;
      // How many total epochs we want to remember
      static const unsigned MIGRATION_EPOCHS = 2;
      std::vector<std::pair<AddressSpaceID,unsigned> > 
        user_samples[MIGRATION_EPOCHS];
      unsigned migration_index;
      unsigned sample_count;
    protected:
      bool init_collective_refs;
#ifdef DEBUG_LEGION
    protected:
      // Make sure that each equivalence set only becomes active once
      bool active_once;
#endif
    };

    /**
     * \class PendingEquivalenceSet
     * This is a helper class to store the equivalence sets for
     * pending refinements where we have computed a new refinement
     * but haven't made the equivalence set yet to represent it
     */
    class PendingEquivalenceSet : public LegionHeapify<PendingEquivalenceSet> {
    public:
      struct DeferFinalizePendingSetArgs : 
        public LgTaskArgs<DeferFinalizePendingSetArgs> {
      public:
        static const LgTaskID TASK_ID = LG_DEFER_FINALIZE_PENDING_SET_TASK_ID;
      public:
        DeferFinalizePendingSetArgs(PendingEquivalenceSet *p)
          : LgTaskArgs<DeferFinalizePendingSetArgs>(implicit_provenance), 
            pending(p) { }
      public:
        PendingEquivalenceSet *const pending;
      };
    public:
      PendingEquivalenceSet(RegionNode *region_node);
      PendingEquivalenceSet(const PendingEquivalenceSet &rhs);
      ~PendingEquivalenceSet(void);
    public:
      PendingEquivalenceSet& operator=(const PendingEquivalenceSet &rhs);
    public:
      void record_previous(EquivalenceSet *set, const FieldMask &mask,
                           std::set<RtEvent> &applied_events);
      void record_all(VersionInfo &version_info, 
                      std::set<RtEvent> &applied_events);
    public:
      EquivalenceSet* compute_refinement(AddressSpaceID suggested_owner,
                      Runtime *runtime, std::set<RtEvent> &ready_events);
      bool finalize(void);
      static void handle_defer_finalize(const void *args);
    public:
      RegionNode *const region_node;
    protected:
      EquivalenceSet *new_set;
      RtEvent clone_event;
      FieldMaskSet<EquivalenceSet> previous_sets;
    };

    /**
     * \class VersionManager
     * The VersionManager class tracks the starting equivalence
     * sets for a given node in the logical region tree. Note
     * that its possible that these have since been shattered
     * and we need to traverse them, but it's a cached starting
     * point that doesn't involve tracing the entire tree.
     */
    class VersionManager : public EqSetTracker, 
                           public LegionHeapify<VersionManager> {
    public:
      static const AllocationType alloc_type = VERSION_MANAGER_ALLOC;
    public:
      struct LgFinalizeEqSetsArgs : 
        public LgTaskArgs<LgFinalizeEqSetsArgs> {
      public:
        static const LgTaskID TASK_ID = LG_FINALIZE_EQ_SETS_TASK_ID;
      public:
        LgFinalizeEqSetsArgs(VersionManager *man, RtUserEvent c, UniqueID uid)
          : LgTaskArgs<LgFinalizeEqSetsArgs>(uid), manager(man), compute(c) { }
      public:
        VersionManager *const manager;
        const RtUserEvent compute;
      };
    public:
      struct WaitingVersionInfo {
      public:
        WaitingVersionInfo(VersionInfo *info, const FieldMask &m,
                           IndexSpaceExpression *e, bool covers)
          : version_info(info), waiting_mask(m), expr(e), expr_covers(covers) 
        { }
      public:
        VersionInfo *version_info;
        FieldMask waiting_mask;
        IndexSpaceExpression *expr;
        bool expr_covers;
      };
    public:
      VersionManager(RegionTreeNode *node, ContextID ctx); 
      VersionManager(const VersionManager &manager);
      virtual ~VersionManager(void);
    public:
      VersionManager& operator=(const VersionManager &rhs);
    public:
      inline bool has_versions(const FieldMask &mask) const 
        { return !(mask - equivalence_sets.get_valid_mask()); }
      inline const FieldMask& get_version_mask(void) const
        { return equivalence_sets.get_valid_mask(); }
    public:
      void perform_versioning_analysis(InnerContext *parent_ctx,
                                       VersionInfo *version_info,
                                       RegionNode *region_node,
                                       IndexSpaceExpression *expr,
                                       const bool expr_covers,
                                       const FieldMask &version_mask,
                                       const UniqueID opid,
                                       const AddressSpaceID source,
                                       std::set<RtEvent> &ready);
    protected:
      void record_equivalence_sets(VersionInfo *version_info,
                                   const FieldMask &mask,
                                   IndexSpaceExpression *expr,
                                   const bool expr_covers,
                                   std::set<RtEvent> &ready_events) const;
    public:
      virtual void add_tracker_reference(unsigned cnt = 1);
      virtual bool remove_tracker_reference(unsigned cnt = 1);
      virtual void record_equivalence_set(EquivalenceSet *set, 
                                          const FieldMask &mask);
      virtual void record_pending_equivalence_set(EquivalenceSet *set, 
                                          const FieldMask &mask);
      virtual bool can_filter_context(ContextID filter_id) const;
      virtual void remove_equivalence_set(EquivalenceSet *set,
                                          const FieldMask &mask);
      void finalize_equivalence_sets(RtUserEvent done_event);                           
      void finalize_manager(void);
    public:
      // Call these from region nodes
      void initialize_versioning_analysis(EquivalenceSet *set,
              const FieldMask &mask, std::set<RtEvent> &applied_events);
      void initialize_nonexclusive_virtual_analysis(const FieldMask &mask,
                                    const FieldMaskSet<EquivalenceSet> &sets,
                                    std::set<RtEvent> &applied_events);
      void compute_equivalence_sets(const ContextID ctx,
                                    IndexSpaceExpression *expr,
                                    EqSetTracker *target, 
                                    const AddressSpaceID target_space,
                                    FieldMask mask, InnerContext *context,
                                    const UniqueID opid,
                                    const AddressSpaceID original_source,
                                    std::set<RtEvent> &ready_events,
                                    FieldMaskSet<PartitionNode> &children,
                                    FieldMask &parent_traversal,
                                    std::set<RtEvent> &deferral_events,
                                    const bool downward_only);
      void find_or_create_empty_equivalence_sets(EqSetTracker *target,
                                    const AddressSpaceID target_space,
                                    const FieldMask &mask,
                                    const AddressSpaceID source,
                                    std::set<RtEvent> &ready_events);
      static void handle_compute_equivalence_sets_response(
                      Deserializer &derez, Runtime *runtime);
      void record_refinement(EquivalenceSet *set, const FieldMask &mask,
                             FieldMask &parent_mask,
                             std::set<RtEvent> &applied_events);
      void record_empty_refinement(const FieldMask &mask);
    public:
      // Call these from partition nodes
      void compute_equivalence_sets(const FieldMask &mask,
                                    FieldMask &parent_traversal, 
                                    FieldMask &children_traversal) const;
      void propagate_refinement(const std::vector<RegionNode*> &children,
                                const FieldMask &child_mask, 
                                FieldMask &parent_mask,
                                std::set<RtEvent> &applied_events);
    public:
      // Call these from either type of region tree node
      void propagate_refinement(RegionTreeNode *child, 
                                const FieldMask &child_mask, 
                                FieldMask &parent_mask,
                                std::set<RtEvent> &applied_events);
      void invalidate_refinement(InnerContext *context,
                                 const FieldMask &mask, bool invalidate_self,
                                 FieldMaskSet<RegionTreeNode> &to_traverse,
                                 FieldMaskSet<EquivalenceSet> &to_untrack,
                                 std::vector<EquivalenceSet*> &to_release,
                                 bool nonexclusive_virtual_mapping_root=false);
      void merge(VersionManager &src, std::set<RegionTreeNode*> &to_traverse,
                 FieldMaskSet<EquivalenceSet> &to_untrack);
      void swap(VersionManager &src, std::set<RegionTreeNode*> &to_traverse,
                FieldMaskSet<EquivalenceSet> &to_untrack);
      void pack_manager(Serializer &rez, const bool invalidate, 
                        std::map<LegionColor,RegionTreeNode*> &to_traverse,
                        FieldMaskSet<EquivalenceSet> &to_untrack,
                        std::vector<DistributedCollectable*> &to_remove);
      void unpack_manager(Deserializer &derez, AddressSpaceID source,
                          std::map<LegionColor,RegionTreeNode*> &to_traverse);
    public:
      void print_physical_state(RegionTreeNode *node,
                                const FieldMask &capture_mask,
                                TreeStateLogger *logger);
    public:
      static void handle_finalize_eq_sets(const void *args);
    public:
      const ContextID ctx;
      RegionTreeNode *const node;
      Runtime *const runtime;
    protected:
      mutable LocalLock manager_lock;
    protected: 
      FieldMaskSet<EquivalenceSet> equivalence_sets;
      FieldMaskSet<EquivalenceSet> pending_equivalence_sets;
      LegionList<WaitingVersionInfo> waiting_infos;
      LegionMap<RtUserEvent,FieldMask> equivalence_sets_ready;
    protected:
      // The fields for which this node has disjoint complete information
      FieldMask disjoint_complete;
      // Track which disjoint and complete children we have from this
      // node for representing the refinement tree. Note that if this
      // context is control replicated this set might not be complete
      // for partition nodes, Some sub-region nodes might only exist
      // in contexts on remote shards.
      FieldMaskSet<RegionTreeNode> disjoint_complete_children;
      // We are sometimes lazy in filling in the equivalence sets for
      // disjoint-complete partitions from refinement ops so we can 
      // pick the logical owner from the first address space to attempt
      // to touch it. In that case we need a data structure to make
      // sure that there is only one call going out to the context
      // at a time for each field to make the equivalence sets.
      LegionMap<RtEvent,FieldMask> disjoint_complete_ready;
    };

    typedef DynamicTableAllocator<VersionManager,10,8> VersionManagerAllocator; 

    /**
     * \class RegionTreePath
     * Keep track of the path and states associated with a 
     * given region requirement of an operation.
     */
    class RegionTreePath {
    public:
      RegionTreePath(void);
    public:
      void initialize(unsigned min_depth, unsigned max_depth);
      void register_child(unsigned depth, const LegionColor color);
      void record_aliased_children(unsigned depth, const FieldMask &mask);
      void clear();
    public:
#ifdef DEBUG_LEGION 
      bool has_child(unsigned depth) const;
      LegionColor get_child(unsigned depth) const;
#else
      inline bool has_child(unsigned depth) const
        { return path[depth] != INVALID_COLOR; }
      inline LegionColor get_child(unsigned depth) const
        { return path[depth]; }
#endif
      inline unsigned get_path_length(void) const
        { return ((max_depth-min_depth)+1); }
      inline unsigned get_min_depth(void) const { return min_depth; }
      inline unsigned get_max_depth(void) const { return max_depth; }
    public:
      const FieldMask* get_aliased_children(unsigned depth) const;
    protected:
      std::vector<LegionColor> path;
      LegionMap<unsigned/*depth*/,FieldMask> interfering_children;
      unsigned min_depth;
      unsigned max_depth;
    };

    /**
     * \class PathTraverser
     * An abstract class which provides the needed
     * functionality for walking a path and visiting
     * all the kinds of nodes along the path.
     */
    class PathTraverser {
    public:
      PathTraverser(RegionTreePath &path);
      PathTraverser(const PathTraverser &rhs);
      virtual ~PathTraverser(void);
    public:
      PathTraverser& operator=(const PathTraverser &rhs);
    public:
      // Return true if the traversal was successful
      // or false if one of the nodes exit stopped early
      bool traverse(RegionTreeNode *start);
    public:
      virtual bool visit_region(RegionNode *node) = 0;
      virtual bool visit_partition(PartitionNode *node) = 0;
    protected:
      RegionTreePath &path;
    protected:
      // Fields are only valid during traversal
      unsigned depth;
      bool has_child;
      LegionColor next_child;
    };

    /**
     * \class NodeTraverser
     * An abstract class which provides the needed
     * functionality for visiting a node in the tree
     * and all of its sub-nodes.
     */
    class NodeTraverser {
    public:
      NodeTraverser(bool force = false)
        : force_instantiation(force) { }
    public:
      virtual bool break_early(void) const { return false; }
      virtual bool visit_only_valid(void) const = 0;
      virtual bool visit_region(RegionNode *node) = 0;
      virtual bool visit_partition(PartitionNode *node) = 0;
    public:
      const bool force_instantiation;
    };

    /**
     * \class CurrentInitializer 
     * A class for initializing current states 
     */
    class CurrentInitializer : public NodeTraverser {
    public:
      CurrentInitializer(ContextID ctx);
      CurrentInitializer(const CurrentInitializer &rhs);
      ~CurrentInitializer(void);
    public:
      CurrentInitializer& operator=(const CurrentInitializer &rhs);
    public:
      virtual bool visit_only_valid(void) const;
      virtual bool visit_region(RegionNode *node);
      virtual bool visit_partition(PartitionNode *node);
    protected:
      const ContextID ctx;
    };

    /**
     * \class CurrentInvalidator 
     * A class for invalidating current states 
     */
    class CurrentInvalidator : public NodeTraverser {
    public:
      CurrentInvalidator(ContextID ctx, bool users_only);
      CurrentInvalidator(const CurrentInvalidator &rhs);
      ~CurrentInvalidator(void);
    public:
      CurrentInvalidator& operator=(const CurrentInvalidator &rhs);
    public:
      virtual bool visit_only_valid(void) const;
      virtual bool visit_region(RegionNode *node);
      virtual bool visit_partition(PartitionNode *node);
    protected:
      const ContextID ctx;
      const bool users_only;
    };

    /**
     * \class DeletionInvalidator
     * A class for invalidating current states for deletions
     */
    class DeletionInvalidator : public NodeTraverser {
    public:
      DeletionInvalidator(ContextID ctx, const FieldMask &deletion_mask);
      DeletionInvalidator(const DeletionInvalidator &rhs);
      ~DeletionInvalidator(void);
    public:
      DeletionInvalidator& operator=(const DeletionInvalidator &rhs);
    public:
      virtual bool visit_only_valid(void) const;
      virtual bool visit_region(RegionNode *node);
      virtual bool visit_partition(PartitionNode *node);
    protected:
      const ContextID ctx;
      const FieldMask &deletion_mask;
    };

  }; // namespace Internal 
}; // namespace Legion

#endif // __LEGION_ANALYSIS_H__<|MERGE_RESOLUTION|>--- conflicted
+++ resolved
@@ -259,14 +259,8 @@
         REMOTE_TRACE_RECORD_MAPPER_OUTPUT,
         REMOTE_TRACE_COMPLETE_REPLAY,
         REMOTE_TRACE_ACQUIRE_RELEASE,
-<<<<<<< HEAD
         REMOTE_TRACE_RECORD_BARRIER,
         REMOTE_TRACE_BARRIER_ARRIVAL,
-#ifdef LEGION_GPU_REDUCTIONS
-        REMOTE_TRACE_GPU_REDUCTION,
-#endif
-=======
->>>>>>> 49f3c927
       };
     public:
       RemoteTraceRecorder(Runtime *rt, AddressSpaceID origin,AddressSpace local,
