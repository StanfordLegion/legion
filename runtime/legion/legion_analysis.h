--- conflicted
+++ resolved
@@ -2404,39 +2404,22 @@
         EquivalenceSet *const set;
         ReferenceMutator *const mutator;
       };
-<<<<<<< HEAD
       class InvalidateFunctor {
       public:
         InvalidateFunctor(DistributedID did, const FieldMask &mask,
                           std::set<RtEvent> &applied, AddressSpaceID origin,
                           UniqueID ctx_uid, const CollectiveMapping *mapping,
                           Runtime *runtime);
-=======
-      class UpdateReplicatedFunctor {
-      public:
-        UpdateReplicatedFunctor(DistributedID did, const FieldMask &mask,
-                                const CollectiveMapping *mapping, 
-                                AddressSpaceID origin, AddressSpaceID to_skip,
-                                Runtime *runtime, std::set<RtEvent> &applied);
->>>>>>> 69eadbca
       public:
         void apply(AddressSpaceID target);
       public:
         const DistributedID did;
         const FieldMask &mask;
-<<<<<<< HEAD
         std::set<RtEvent> &applied;
         const AddressSpaceID origin;
         const UniqueID ctx_uid;
         const CollectiveMapping *const invalidate_mapping;
         Runtime *const runtime;
-=======
-        const AddressSpaceID origin;
-        const AddressSpaceID to_skip;
-        const CollectiveMapping *mapping;
-        Runtime *const runtime;
-        std::set<RtEvent> &applied;
->>>>>>> 69eadbca
       };
     public:
       struct ReplicatedOwnerState : public LegionHeapify<ReplicatedOwnerState> {
@@ -2857,13 +2840,9 @@
                                    Runtime *runtime, AddressSpaceID source);
       static void handle_owner_update(Deserializer &derez, Runtime *rt);
       static void handle_make_owner(Deserializer &derez, Runtime *rt);
-<<<<<<< HEAD
       static void handle_invalidate_trackers(Deserializer &derez, Runtime *rt);
       static void handle_replication_request(Deserializer &derez, Runtime *rt,
                                              AddressSpaceID source);
-=======
-      static void handle_replication_request(Deserializer &derez, Runtime *rt);
->>>>>>> 69eadbca
       static void handle_replication_response(Deserializer &derez, Runtime *rt);
       static void handle_replication_invalidation(Deserializer &derez,
                                                   Runtime *rt);
