/* Copyright 2022 Stanford University, NVIDIA Corporation
 *
 * Licensed under the Apache License, Version 2.0 (the "License");
 * you may not use this file except in compliance with the License.
 * You may obtain a copy of the License at
 *
 *     http://www.apache.org/licenses/LICENSE-2.0
 *
 * Unless required by applicable law or agreed to in writing, software
 * distributed under the License is distributed on an "AS IS" BASIS,
 * WITHOUT WARRANTIES OR CONDITIONS OF ANY KIND, either express or implied.
 * See the License for the specific language governing permissions and
 * limitations under the License.
 */

#ifndef __LEGION_ANALYSIS_H__
#define __LEGION_ANALYSIS_H__

#include "legion/legion_types.h"
#include "legion/legion_utilities.h"
#include "legion/legion_allocation.h"
#include "legion/garbage_collection.h"

namespace Legion {
  namespace Internal {

    /**
     * \struct ContextCoordinate
     * A struct that can uniquely identify an operation inside
     * the context of a parent task by the context_index which
     * is the number of the operation in the context, and the 
     * index_point specifying which point in the case of an
     * index space operation
     */
    struct ContextCoordinate {
      inline ContextCoordinate(void) : context_index(SIZE_MAX) { }
      // Prevent trivally copying for serialize/deserialize
      inline ContextCoordinate(const ContextCoordinate &rhs)
        : context_index(rhs.context_index), index_point(rhs.index_point) { }
      inline ContextCoordinate(ContextCoordinate &&rhs)
        : context_index(rhs.context_index), index_point(rhs.index_point) { }
      inline ContextCoordinate(size_t index, const DomainPoint &p)
        : context_index(index), index_point(p) { }
      inline ContextCoordinate& operator=(const ContextCoordinate &rhs)
        { context_index = rhs.context_index; 
          index_point = rhs.index_point; return *this; }
      inline ContextCoordinate& operator=(ContextCoordinate &&rhs)
        { context_index = rhs.context_index; 
          index_point = rhs.index_point; return *this; }
      inline bool operator==(const ContextCoordinate &rhs) const
        { return ((context_index == rhs.context_index) && 
                  (index_point == rhs.index_point)); }
      inline bool operator<(const ContextCoordinate &rhs) const
        { if (context_index < rhs.context_index) return true;
          if (context_index > rhs.context_index) return false;
          return index_point < rhs.index_point; }
      inline void serialize(Serializer &rez) const
        { rez.serialize(context_index); rez.serialize(index_point); }
      inline void deserialize(Deserializer &derez)
        { derez.deserialize(context_index); derez.deserialize(index_point); }
      size_t context_index;
      DomainPoint index_point;
    };

    /**
     * \struct GenericUser
     * A base struct for tracking the user of a logical region
     */
    struct GenericUser {
    public:
      GenericUser(void) { }
      GenericUser(const RegionUsage &u, const FieldMask &m)
        : usage(u), field_mask(m) { }
    public:
      RegionUsage usage;
      FieldMask field_mask;
    };

    /**
     * \struct LogicalUser
     * A class for representing logical users of a logical 
     * region including the necessary information to
     * register mapping dependences on the user.
     */
    struct LogicalUser : public GenericUser {
    public:
      LogicalUser(void);
      LogicalUser(Operation *o, unsigned id, 
                  const RegionUsage &u, const FieldMask &m);
      LogicalUser(Operation *o, GenerationID gen, unsigned id,
                  const RegionUsage &u, const FieldMask &m);
    public:
      Operation *op;
      unsigned idx;
      GenerationID gen;
      // This field addresses a problem regarding when
      // to prune tasks out of logical region tree data
      // structures.  If no later task ever performs a
      // dependence test against this user, we might
      // never prune it from the list.  This timeout
      // prevents that from happening by forcing a
      // test to be performed whenever the timeout
      // reaches zero.
      int timeout;
#ifdef LEGION_SPY
      UniqueID uid;
#endif
    public:
      static const int TIMEOUT = LEGION_DEFAULT_LOGICAL_USER_TIMEOUT;
    };

    /**
     * \class VersionInfo
     * A class for tracking version information about region usage
     */
    class VersionInfo : public LegionHeapify<VersionInfo> {
    public:
      VersionInfo(void);
      VersionInfo(const VersionInfo &rhs);
      virtual ~VersionInfo(void);
    public:
      VersionInfo& operator=(const VersionInfo &rhs);
    public:
      inline bool has_version_info(void) const 
        { return !equivalence_sets.empty(); }
      inline const FieldMaskSet<EquivalenceSet>& get_equivalence_sets(void)
        const { return equivalence_sets; }
      inline void swap(FieldMaskSet<EquivalenceSet> &others)
        { equivalence_sets.swap(others); }
      inline const FieldMask& get_valid_mask(void) const
        { return equivalence_sets.get_valid_mask(); }
      inline void relax_valid_mask(const FieldMask &mask)
        { equivalence_sets.relax_valid_mask(mask); }
    public:
      void pack_equivalence_sets(Serializer &rez) const;
      void unpack_equivalence_sets(Deserializer &derez, Runtime *runtime,
                                   std::set<RtEvent> &ready_events);
    public:
      void record_equivalence_set(EquivalenceSet *set, const FieldMask &mask);
      void clear(void);
    protected:
      FieldMaskSet<EquivalenceSet> equivalence_sets;
    };

    /**
     * \struct LogicalTraceInfo
     * Information about tracing needed for logical
     * dependence analysis.
     */
    struct LogicalTraceInfo {
    public:
      LogicalTraceInfo(Operation *op, unsigned idx,
                       const RegionRequirement &r);
    public:
      LegionTrace *const trace;
      const unsigned req_idx;
      const RegionRequirement &req;
      const bool already_traced;
      const bool recording_trace;
      const bool replaying_trace;
    };

    /**
     * \interface PhysicalTraceRecorder
     * This interface describes all the methods that need to be 
     * implemented for an object to act as the recorder of a 
     * physical trace. They will be invoked by the PhysicalTraceInfo
     * object as part of trace capture.
     */
    class PhysicalTraceRecorder {
    public:
      virtual ~PhysicalTraceRecorder(void) { }
    public:
      virtual bool is_recording(void) const = 0;
      virtual void add_recorder_reference(void) = 0;
      virtual bool remove_recorder_reference(void) = 0;
      virtual void pack_recorder(Serializer &rez, 
                                 std::set<RtEvent> &applied) = 0; 
      virtual RtEvent get_collect_event(void) const = 0;
    public:
      virtual void record_get_term_event(ApEvent lhs,
                             unsigned op_kind, const TraceLocalID &tlid) = 0;
      virtual void request_term_event(ApUserEvent &term_event) = 0;
      virtual void record_create_ap_user_event(ApUserEvent lhs, 
                                               const TraceLocalID &tlid) = 0;
      virtual void record_trigger_event(ApUserEvent lhs, ApEvent rhs,
                                        const TraceLocalID &tlid) = 0;
    public:
      virtual void record_merge_events(ApEvent &lhs, ApEvent rhs,
                                       const TraceLocalID &tlid) = 0;
      virtual void record_merge_events(ApEvent &lhs, ApEvent e1, ApEvent e2,
                                       const TraceLocalID &tlid) = 0;
      virtual void record_merge_events(ApEvent &lhs, ApEvent e1, ApEvent e2,
                                       ApEvent e3,const TraceLocalID &tlid) = 0;
      virtual void record_merge_events(ApEvent &lhs,
                                       const std::set<ApEvent>& rhs,
                                       const TraceLocalID &tlid) = 0;
      virtual void record_merge_events(ApEvent &lhs,
<<<<<<< HEAD
                         const std::vector<ApEvent>& rhs, Memoizable *memo) = 0;
      // This collective barrier is managed by the operations and is auto
      // refreshed by the operations on each replay
=======
                                       const std::vector<ApEvent>& rhs,
                                       const TraceLocalID &tlid) = 0;
>>>>>>> 3847f0c7
      virtual void record_collective_barrier(ApBarrier bar, ApEvent pre,
                 const std::pair<size_t,size_t> &key, size_t arrival_count) = 0;
      // This collective barrier is managed by the template and will be
      // refreshed as necessary when barrier generations are exhausted
      virtual ShardID record_managed_barrier(ApBarrier bar,
                                             size_t total_arrivals) = 0;
      virtual void record_barrier_arrival(ApBarrier bar, ApEvent pre,
                    size_t arrival_count, std::set<RtEvent> &applied,
                    ShardID owner_shard) = 0;
    public:
      virtual void record_issue_copy(const TraceLocalID &tlid, 
                           ApEvent &lhs, IndexSpaceExpression *expr,
                           const std::vector<CopySrcDstField>& src_fields,
                           const std::vector<CopySrcDstField>& dst_fields,
                           const std::vector<Reservation>& reservations,
#ifdef LEGION_SPY
                           RegionTreeID src_tree_id, RegionTreeID dst_tree_id,
#endif
                           ApEvent precondition, PredEvent pred_guard) = 0;
      virtual void record_issue_indirect(const TraceLocalID &tlid,
                           ApEvent &lhs, IndexSpaceExpression *expr,
                           const std::vector<CopySrcDstField>& src_fields,
                           const std::vector<CopySrcDstField>& dst_fields,
                           const std::vector<CopyIndirection*> &indirections,
#ifdef LEGION_SPY
                           unsigned unique_indirections_identifier, 
#endif
                           ApEvent precondition, PredEvent pred_guard,
                           ApEvent tracing_precondition) = 0;
      virtual void record_copy_views(ApEvent lhs, IndexSpaceExpression *expr,
                           const FieldMaskSet<InstanceView> &tracing_srcs,
                           const FieldMaskSet<InstanceView> &tracing_dsts,
                           PrivilegeMode src_mode, PrivilegeMode dst_mode,
                           std::set<RtEvent> &applied) = 0;
      virtual void record_indirect_views(ApEvent indirect_done,
                           ApEvent all_done, IndexSpaceExpression *expr,
                           const FieldMaskSet<InstanceView> &tracing_views,
                           std::set<RtEvent> &applied, PrivilegeMode priv) = 0;
      virtual void record_issue_fill(const TraceLocalID &tlid, ApEvent &lhs,
                           IndexSpaceExpression *expr,
                           const std::vector<CopySrcDstField> &fields,
                           const void *fill_value, size_t fill_size,
#ifdef LEGION_SPY
                           UniqueID fill_uid,
                           FieldSpace handle,
                           RegionTreeID tree_id,
#endif
                           ApEvent precondition, PredEvent pred_guard) = 0;
      virtual void record_fill_views(ApEvent lhs, IndexSpaceExpression *expr,
                           const FieldMaskSet<InstanceView> &tracing_dsts,
                           std::set<RtEvent> &applied_events,
                           const bool reduction_initialization) = 0;
    public:
      virtual void record_op_view(const TraceLocalID &tlid,
                          unsigned idx,
                          InstanceView *view,
                          RegionNode *node,
                          const RegionUsage &usage,
                          const FieldMask &user_mask,
                          bool update_validity,
                          std::set<RtEvent> &applied) = 0;
      virtual void record_set_op_sync_event(ApEvent &lhs,
                          const TraceLocalID &tlid) = 0;
      virtual void record_mapper_output(const TraceLocalID &tlid,
                         const Mapper::MapTaskOutput &output,
                         const std::deque<InstanceSet> &physical_instances,
                         const std::vector<size_t> &future_size_bounds,
                         const std::vector<TaskTreeCoordinates> &coordinates,
                         std::set<RtEvent> &applied_events) = 0;
      virtual void record_set_effects(const TraceLocalID &tlid, 
                                      ApEvent &rhs) = 0;
      virtual void record_complete_replay(const TraceLocalID &tlid,
                                          ApEvent rhs) = 0;
      virtual void record_reservations(const TraceLocalID &tlid, ApEvent &lhs,
                              const std::map<Reservation,bool> &locks, 
                              ApEvent precondition, ApEvent postcondition) = 0;
    };

    /**
     * \class RemoteTraceRecorder
     * This class is used for handling tracing calls that are 
     * performed on remote nodes from where the trace is being captured.
     */
    class RemoteTraceRecorder : public PhysicalTraceRecorder, 
                                public Collectable {
    public:
      enum RemoteTraceKind {
        REMOTE_TRACE_RECORD_GET_TERM,
        REMOTE_TRACE_REQUEST_TERM_EVENT,
        REMOTE_TRACE_CREATE_USER_EVENT,
        REMOTE_TRACE_TRIGGER_EVENT,
        REMOTE_TRACE_MERGE_EVENTS,
        REMOTE_TRACE_ISSUE_COPY,
        REMOTE_TRACE_COPY_VIEWS,
        REMOTE_TRACE_ISSUE_INDIRECT,
        REMOTE_TRACE_INDIRECT_VIEWS,
        REMOTE_TRACE_ISSUE_FILL,
        REMOTE_TRACE_FILL_VIEWS,
        REMOTE_TRACE_RECORD_OP_VIEW,
        REMOTE_TRACE_SET_OP_SYNC,
        REMOTE_TRACE_SET_EFFECTS,
        REMOTE_TRACE_RECORD_MAPPER_OUTPUT,
        REMOTE_TRACE_COMPLETE_REPLAY,
        REMOTE_TRACE_ACQUIRE_RELEASE,
        REMOTE_TRACE_RECORD_BARRIER,
        REMOTE_TRACE_BARRIER_ARRIVAL,
      };
    public:
      RemoteTraceRecorder(Runtime *rt, AddressSpaceID origin,AddressSpace local,
                          const TraceLocalID &tlid, PhysicalTemplate *tpl, 
                          RtUserEvent applied_event, RtEvent collect_event);
      RemoteTraceRecorder(const RemoteTraceRecorder &rhs) = delete;
      virtual ~RemoteTraceRecorder(void);
    public:
      RemoteTraceRecorder& operator=(const RemoteTraceRecorder &rhs) = delete;
    public:
      virtual bool is_recording(void) const { return true; }
      virtual void add_recorder_reference(void);
      virtual bool remove_recorder_reference(void);
      virtual void pack_recorder(Serializer &rez, 
                                 std::set<RtEvent> &applied);
      virtual RtEvent get_collect_event(void) const { return collect_event; }
    public:
      virtual void record_get_term_event(ApEvent lhs, unsigned op_kind,
                                         const TraceLocalID &tlid);
      virtual void request_term_event(ApUserEvent &term_event);
      virtual void record_create_ap_user_event(ApUserEvent lhs, 
                                               const TraceLocalID &tlid);
      virtual void record_trigger_event(ApUserEvent lhs, ApEvent rhs,
                                        const TraceLocalID &tlid);
    public:
      virtual void record_merge_events(ApEvent &lhs, ApEvent rhs,
                                       const TraceLocalID &tlid);
      virtual void record_merge_events(ApEvent &lhs, ApEvent e1, ApEvent e2,
                                       const TraceLocalID &tlid);
      virtual void record_merge_events(ApEvent &lhs, ApEvent e1, ApEvent e2,
                                       ApEvent e3, const TraceLocalID &tlid);
      virtual void record_merge_events(ApEvent &lhs, 
                                       const std::set<ApEvent>& rhs,
                                       const TraceLocalID &tlid);
      virtual void record_merge_events(ApEvent &lhs, 
                                       const std::vector<ApEvent>& rhs,
                                       const TraceLocalID &tlid);
      virtual void record_collective_barrier(ApBarrier bar, ApEvent pre,
                    const std::pair<size_t,size_t> &key, size_t arrival_count);
      virtual ShardID record_managed_barrier(ApBarrier bar,
                                             size_t total_arrivals);
      virtual void record_barrier_arrival(ApBarrier bar, ApEvent pre,
                    size_t arrival_count, std::set<RtEvent> &applied,
                    ShardID owner_shard);
    public:
      virtual void record_issue_copy(const TraceLocalID &tlid, ApEvent &lhs,
                           IndexSpaceExpression *expr,
                           const std::vector<CopySrcDstField>& src_fields,
                           const std::vector<CopySrcDstField>& dst_fields,
                           const std::vector<Reservation>& reservations,
#ifdef LEGION_SPY
                           RegionTreeID src_tree_id, RegionTreeID dst_tree_id,
#endif
                           ApEvent precondition, PredEvent pred_guard);
      virtual void record_issue_indirect(const TraceLocalID &tlid, ApEvent &lhs,
                           IndexSpaceExpression *expr,
                           const std::vector<CopySrcDstField>& src_fields,
                           const std::vector<CopySrcDstField>& dst_fields,
                           const std::vector<CopyIndirection*> &indirections,
#ifdef LEGION_SPY
                           unsigned unique_indirections_identifier,
#endif
                           ApEvent precondition, PredEvent pred_guard,
                           ApEvent tracing_precondition);
      virtual void record_copy_views(ApEvent lhs, IndexSpaceExpression *expr,
                           const FieldMaskSet<InstanceView> &tracing_srcs,
                           const FieldMaskSet<InstanceView> &tracing_dsts,
                           PrivilegeMode src_mode, PrivilegeMode dst_mode,
                           std::set<RtEvent> &applied);
      virtual void record_indirect_views(ApEvent indirect_done,ApEvent all_done,
                           IndexSpaceExpression *expr,
                           const FieldMaskSet<InstanceView> &tracing_views,
                           std::set<RtEvent> &applied, PrivilegeMode priv);
      virtual void record_issue_fill(const TraceLocalID &tlid, ApEvent &lhs,
                           IndexSpaceExpression *expr,
                           const std::vector<CopySrcDstField> &fields,
                           const void *fill_value, size_t fill_size,
#ifdef LEGION_SPY
                           UniqueID fill_uid,
                           FieldSpace handle,
                           RegionTreeID tree_id,
#endif
                           ApEvent precondition, PredEvent pred_guard);
      virtual void record_fill_views(ApEvent lhs, IndexSpaceExpression *expr,
                           const FieldMaskSet<InstanceView> &tracing_dsts,
                           std::set<RtEvent> &applied_events,
                           const bool reduction_initialization);
    public:
      virtual void record_op_view(const TraceLocalID &tlid,
                          unsigned idx,
                          InstanceView *view,
                          RegionNode *node,
                          const RegionUsage &usage,
                          const FieldMask &user_mask,
                          bool update_validity,
                          std::set<RtEvent> &applied);
      virtual void record_set_op_sync_event(ApEvent &lhs,
                          const TraceLocalID &tlid);
      virtual void record_mapper_output(const TraceLocalID &tlid,
                          const Mapper::MapTaskOutput &output,
                          const std::deque<InstanceSet> &physical_instances,
                          const std::vector<size_t> &future_size_bounds,
                          const std::vector<TaskTreeCoordinates> &coordinates,
                          std::set<RtEvent> &applied_events);
      virtual void record_set_effects(const TraceLocalID &tlid, ApEvent &rhs);
      virtual void record_complete_replay(const TraceLocalID &tlid,ApEvent rhs);
      virtual void record_reservations(const TraceLocalID &tlid, ApEvent &lhs,
                              const std::map<Reservation,bool> &locks,
                              ApEvent precondition, ApEvent postcondition);
    public:
      static RemoteTraceRecorder* unpack_remote_recorder(Deserializer &derez,
                                    Runtime *runtime, const TraceLocalID &tlid);
      static void handle_remote_update(Deserializer &derez, 
                  Runtime *runtime, AddressSpaceID source);
      static void handle_remote_response(Deserializer &derez);
    protected:
      static void pack_src_dst_field(Serializer &rez, const CopySrcDstField &f);
      static void unpack_src_dst_field(Deserializer &derez, CopySrcDstField &f);
    protected:
      Runtime *const runtime;
      const AddressSpaceID origin_space;
      const AddressSpaceID local_space;
      PhysicalTemplate *const remote_tpl;
      const RtUserEvent applied_event;
      mutable LocalLock applied_lock;
      std::set<RtEvent> applied_events;
      const RtEvent collect_event;
    };

    /**
     * \struct TraceInfo
     * This provides a generic tracing struct for operations
     */
    struct TraceInfo {
    public:
      explicit TraceInfo(Operation *op, bool initialize = false);
      TraceInfo(SingleTask *task, RemoteTraceRecorder *rec, 
                bool initialize = false); 
      TraceInfo(const TraceInfo &info);
      ~TraceInfo(void);
    protected:
      TraceInfo(PhysicalTraceRecorder *rec,
                const TraceLocalID &tlid);
    public:
      inline void request_term_event(ApUserEvent &term_event)
        {
          base_sanity_check();
          rec->request_term_event(term_event);
        }
      inline void record_create_ap_user_event(ApUserEvent result) const
        {
          base_sanity_check();
          rec->record_create_ap_user_event(result, tlid);
        }
      inline void record_trigger_event(ApUserEvent result, ApEvent rhs) const
        {
          base_sanity_check();
          rec->record_trigger_event(result, rhs, tlid);
        }
      inline void record_merge_events(ApEvent &result, 
                                      ApEvent e1, ApEvent e2) const
        {
          base_sanity_check();
          rec->record_merge_events(result, e1, e2, tlid);
        }
      inline void record_merge_events(ApEvent &result, ApEvent e1, 
                                      ApEvent e2, ApEvent e3) const
        {
          base_sanity_check();
          rec->record_merge_events(result, e1, e2, e3, tlid);
        }
      inline void record_merge_events(ApEvent &result, 
                                      const std::set<ApEvent> &events) const
        {
          base_sanity_check();
          rec->record_merge_events(result, events, tlid);
        }
      inline void record_merge_events(ApEvent &result, 
                                      const std::vector<ApEvent> &events) const
        {
          base_sanity_check();
          rec->record_merge_events(result, events, tlid);
        }
      inline void record_collective_barrier(ApBarrier bar, ApEvent pre,
           const std::pair<size_t,size_t> &key, size_t arrival_count = 1) const
        {
          base_sanity_check();
          rec->record_collective_barrier(bar, pre, key, arrival_count);
        }
      inline ShardID record_managed_barrier(ApBarrier bar, 
                                            size_t total_arrivals) const
        {
          base_sanity_check();
          return rec->record_managed_barrier(bar, total_arrivals);
        }
      inline void record_barrier_arrival(ApBarrier bar, ApEvent pre,
          size_t arrival_count, std::set<RtEvent> &applied, ShardID owner) const
        {
          base_sanity_check();
          rec->record_barrier_arrival(bar, pre, arrival_count, applied, owner);
        }
      inline void record_op_sync_event(ApEvent &result) const
        {
          base_sanity_check();
          rec->record_set_op_sync_event(result, tlid);
        }
      inline void record_mapper_output(const TraceLocalID &tlid, 
                          const Mapper::MapTaskOutput &output,
                          const std::deque<InstanceSet> &physical_instances,
                          const std::vector<size_t> &future_size_bounds,
                          const std::vector<TaskTreeCoordinates> &coordinates,
                          std::set<RtEvent> &applied)
        {
          base_sanity_check();
          rec->record_mapper_output(tlid, output, physical_instances,
                            future_size_bounds, coordinates, applied);
        }
      inline void record_set_effects(ApEvent &rhs) const
        {
          base_sanity_check();
          rec->record_set_effects(tlid, rhs);
        }
      inline void record_complete_replay(ApEvent ready_event) const
        {
          base_sanity_check();
          rec->record_complete_replay(tlid, ready_event);
        }
      inline void record_reservations(ApEvent &lhs,
                      const std::map<Reservation,bool> &reservations,
                      ApEvent precondition, ApEvent postcondition) const
        {
          base_sanity_check();
          rec->record_reservations(tlid, lhs, reservations, 
                                   precondition, postcondition);
        }
    public:
      inline RtEvent get_collect_event(void) const 
        {
          if (!recording)
            return RtEvent::NO_RT_EVENT;
          else
            return rec->get_collect_event();
        }
    protected:
      inline void base_sanity_check(void) const
        {
#ifdef DEBUG_LEGION
          assert(recording);
          assert(rec != NULL);
          assert(rec->is_recording());
#endif
        }
      void record_get_term_event(Memoizable *memo);
      static PhysicalTraceRecorder* init_recorder(Operation *op);
      static TraceLocalID init_tlid(Operation *op);
    protected:
      PhysicalTraceRecorder *const rec;
    public:
      const TraceLocalID tlid;
      const bool recording;
    };

    /**
     * \struct PhysicalTraceInfo
     * A Physical trace info is a TraceInfo but with special
     * information about the region requirement being traced
     */
    struct PhysicalTraceInfo : public TraceInfo {
    public:
      PhysicalTraceInfo(Operation *op, unsigned index, bool init);
      PhysicalTraceInfo(const TraceInfo &info, unsigned index, 
                        bool update_validity = true);
      // Weird argument order to help the compiler avoid ambiguity
      PhysicalTraceInfo(unsigned src_idx, const TraceInfo &info, 
                        unsigned dst_idx);
      PhysicalTraceInfo(const PhysicalTraceInfo &rhs);
    protected:
      PhysicalTraceInfo(const TraceLocalID &tlid,
                        unsigned src_idx, unsigned dst_idx,
                        bool update_validity, PhysicalTraceRecorder *rec);
    public:
      inline void record_issue_copy(ApEvent &result,
                          IndexSpaceExpression *expr,
                          const std::vector<CopySrcDstField>& src_fields,
                          const std::vector<CopySrcDstField>& dst_fields,
                          const std::vector<Reservation> &reservations,
#ifdef LEGION_SPY
                          RegionTreeID src_tree_id, RegionTreeID dst_tree_id,
#endif
                          ApEvent precondition, PredEvent pred_guard) const
        {
          sanity_check();
          rec->record_issue_copy(tlid, result, expr, src_fields, dst_fields,
                                 reservations,
#ifdef LEGION_SPY
                                 src_tree_id, dst_tree_id,
#endif
                                 precondition, pred_guard);
        }
      inline void record_issue_fill(ApEvent &result,
                          IndexSpaceExpression *expr,
                          const std::vector<CopySrcDstField> &fields,
                          const void *fill_value, size_t fill_size,
#ifdef LEGION_SPY
                          UniqueID fill_uid,
                          FieldSpace handle,
                          RegionTreeID tree_id,
#endif
                          ApEvent precondition, PredEvent pred_guard) const
        {
          sanity_check();
          rec->record_issue_fill(tlid, result, expr, fields, 
                                 fill_value, fill_size,
#ifdef LEGION_SPY
                                 fill_uid, handle, tree_id,
#endif
                                 precondition, pred_guard);
        }
      inline void record_fill_views(ApEvent lhs,
                                    IndexSpaceExpression *expr,
                                    const FieldMaskSet<InstanceView> &dsts,
                                    std::set<RtEvent> &applied,
                                    const bool reduction_initialization) const
        {
          sanity_check();
          rec->record_fill_views(lhs, expr, dsts, applied,
                                 reduction_initialization);
        }
      inline void record_issue_indirect(ApEvent &result,
                             IndexSpaceExpression *expr,
                             const std::vector<CopySrcDstField>& src_fields,
                             const std::vector<CopySrcDstField>& dst_fields,
                             const std::vector<CopyIndirection*> &indirections,
#ifdef LEGION_SPY
                             unsigned unique_indirections_identifier,
#endif
                             ApEvent precondition, PredEvent pred_guard,
                             ApEvent tracing_precondition) const
        {
          sanity_check();
          rec->record_issue_indirect(tlid, result, expr, src_fields,
                                     dst_fields, indirections,
#ifdef LEGION_SPY
                                     unique_indirections_identifier,
#endif
                                     precondition, pred_guard,
                                     tracing_precondition);
        }
      inline void record_copy_views(ApEvent lhs,
                                    PrivilegeMode mode1, PrivilegeMode mode2,
                                    IndexSpaceExpression *expr,
                                 const FieldMaskSet<InstanceView> &tracing_srcs,
                                 const FieldMaskSet<InstanceView> &tracing_dsts,
                                    std::set<RtEvent> &applied) const
        {
          sanity_check();
          rec->record_copy_views(lhs, expr, tracing_srcs, tracing_dsts,
                                 mode1, mode2, applied);
        }
      inline void record_copy_views(ApEvent lhs, IndexSpaceExpression *expr,
                                 const FieldMaskSet<InstanceView> &tracing_srcs,
                                 const FieldMaskSet<InstanceView> &tracing_dsts,
                                    std::set<RtEvent> &applied) const
        {
          sanity_check();
          rec->record_copy_views(lhs, expr, tracing_srcs, tracing_dsts,
                                 LEGION_READ_PRIV, LEGION_WRITE_PRIV, applied);
        }
      inline void record_indirect_views(ApEvent indirect_done, ApEvent all_done,
                                        IndexSpaceExpression *expr,
                                        const FieldMaskSet<InstanceView> &views,
                                        std::set<RtEvent> &applied,
                                        PrivilegeMode privilege) const
        {
          sanity_check();
          rec->record_indirect_views(indirect_done, all_done, expr, views,
                                     applied, privilege);
        }
      inline void record_op_view(const RegionUsage &usage,
                                 const FieldMask &user_mask,
                                 InstanceView *view, RegionNode *node,
                                 std::set<RtEvent> &applied) const
        {
          sanity_check();
          rec->record_op_view(tlid, index, view, node, usage, user_mask,
                              update_validity, applied);
        }
    public:
      void pack_trace_info(Serializer &rez, std::set<RtEvent> &applied) const;
      static PhysicalTraceInfo unpack_trace_info(Deserializer &derez,
                                                 Runtime *runtime);
    private:
      inline void sanity_check(void) const
        {
#ifdef DEBUG_LEGION
          base_sanity_check();
          assert(index != -1U);
          assert(dst_index != -1U);
#endif
        }
    public:
      const unsigned index;
      const unsigned dst_index;
      const bool update_validity;
    };

    /**
     * \class ProjectionInfo
     * Projection information for index space requirements
     */
    class ProjectionInfo {
    public:
      ProjectionInfo(void)
        : projection(NULL), projection_type(LEGION_SINGULAR_PROJECTION),
          projection_space(NULL) { }
      ProjectionInfo(Runtime *runtime, const RegionRequirement &req,
                     IndexSpaceNode *launch_space,ShardingFunction *func = NULL,
                     IndexSpace shard_space = IndexSpace::NO_SPACE);
    public:
      inline bool is_projecting(void) const { return (projection != NULL); }
      bool is_complete_projection(RegionTreeNode *node,
                                  const LogicalUser &user) const;
    public:
      ProjectionFunction *projection;
      ProjectionType projection_type;
      IndexSpaceNode *projection_space;
      ShardingFunction *sharding_function;
      IndexSpaceNode *sharding_space;
    };

    /**
     * \struct PhysicalUser
     * A class for representing physical users of a logical
     * region including necessary information to 
     * register execution dependences on the user.
     */
    struct PhysicalUser : public Collectable {
    public:
      static const AllocationType alloc_type = PHYSICAL_USER_ALLOC;
    public:
#ifdef ENABLE_VIEW_REPLICATION
      PhysicalUser(const RegionUsage &u, IndexSpaceExpression *expr,
                   UniqueID op_id, unsigned index, RtEvent collect_event,
                   bool copy, bool covers);
#else
      PhysicalUser(const RegionUsage &u, IndexSpaceExpression *expr,
                   UniqueID op_id, unsigned index, bool copy, bool covers);
#endif
      PhysicalUser(const PhysicalUser &rhs);
      ~PhysicalUser(void);
    public:
      PhysicalUser& operator=(const PhysicalUser &rhs);
    public:
      void pack_user(Serializer &rez, const AddressSpaceID target) const;
      static PhysicalUser* unpack_user(Deserializer &derez, 
              RegionTreeForest *forest, const AddressSpaceID source);
    public:
      const RegionUsage usage;
      IndexSpaceExpression *const expr;
      const UniqueID op_id;
      const unsigned index; // region requirement index
#ifdef ENABLE_VIEW_REPLICATION
      const RtEvent collect_event;
#endif
      const bool copy_user; // is this from a copy or an operation
      const bool covers; // whether the expr covers the ExprView its in
    };  

    /**
     * \struct ProjectionSummary
     * A small helper class that tracks the triple that 
     * uniquely defines a set of region requirements
     * for a projection operation
     */
    struct ProjectionSummary {
    public:
      ProjectionSummary(void);
      ProjectionSummary(IndexSpaceNode *is, 
                        ProjectionFunction *p, 
                        ShardingFunction *s,
                        IndexSpaceNode *sd,
                        std::set<RtEvent> &applied);
      ProjectionSummary(const ProjectionInfo &info, std::set<RtEvent> &applied);
      ProjectionSummary(ProjectionSummary &&rhs);
      ProjectionSummary(const ProjectionSummary &rhs);
      ~ProjectionSummary(void);
    public:
      ProjectionSummary& operator=(const ProjectionSummary &rhs);
    public:
      bool operator<(const ProjectionSummary &rhs) const;
      bool operator==(const ProjectionSummary &rhs) const;
      bool operator!=(const ProjectionSummary &rhs) const;
    public:
      void pack_summary(Serializer &rez,
                        std::vector<DistributedCollectable*> &to_remove) const;
      static ProjectionSummary unpack_summary(Deserializer &derez,
                        RegionTreeForest *context, std::set<RtEvent> &applied);
    public:
      IndexSpaceNode *domain;
      ProjectionFunction *projection;
      ShardingFunction *sharding;
      IndexSpaceNode *sharding_domain;
    };

    /**
     * \struct RefProjectionSummary
     * A refinement projection summary is just a projection summary
     * with support for reference counting and no copies
     */
    struct RefProjectionSummary : public ProjectionSummary, public Collectable {
    public:
      RefProjectionSummary(const ProjectionInfo &info, std::set<RtEvent> &ap);
      RefProjectionSummary(ProjectionSummary &&rhs);
      RefProjectionSummary(const RefProjectionSummary &rhs);
      ~RefProjectionSummary(void);
    public:
      RefProjectionSummary& operator=(const RefProjectionSummary &rhs);
    public:
      void project_refinement(RegionTreeNode *node, 
                              std::vector<RegionNode*> &regions) const;
      void project_refinement(RegionTreeNode *node, ShardID shard,
                              std::vector<RegionNode*> &regions) const;
    };

    /**
     * \struct FieldState
     * Track the field state more accurately
     * for logical traversals to figure out 
     * which tasks can run in parallel.
     */
    struct FieldState {
    public:
      FieldState(void);
      FieldState(const GenericUser &u, const FieldMask &m, 
                 RegionTreeNode *child, std::set<RtEvent> &applied);
      FieldState(const RegionUsage &u, const FieldMask &m,
                 ProjectionFunction *proj, IndexSpaceNode *proj_space, 
                 ShardingFunction *sharding_function, 
                 IndexSpaceNode *sharding_space,
                 std::set<RtEvent> &applied,
                 RegionTreeNode *node, bool dirty_reduction = false);
      FieldState(const FieldState &rhs);
      FieldState(FieldState &&rhs) noexcept;
      FieldState& operator=(const FieldState &rhs);
      FieldState& operator=(FieldState &&rhs) noexcept;
      ~FieldState(void);
    public:
      inline bool is_projection_state(void) const 
        { return (open_state >= OPEN_READ_ONLY_PROJ); } 
      inline const FieldMask& valid_fields(void) const 
        { return open_children.get_valid_mask(); }
    public:
      bool overlaps(const FieldState &rhs) const;
      bool projections_match(const FieldState &rhs) const;
      void merge(FieldState &rhs, RegionTreeNode *node);
      bool filter(const FieldMask &mask);
      void add_child(RegionTreeNode *child,
          const FieldMask &mask, std::set<RtEvent> &applied);
      void remove_child(RegionTreeNode *child);
    public:
      bool can_elide_close_operation(Operation *op, unsigned index,
                                     const ProjectionInfo &info,
                                     RegionTreeNode *node, bool reduction,
                                     std::set<RtEvent> &applied_events) const;
      void record_projection_summary(const ProjectionInfo &info,
                                     RegionTreeNode *node,
                                     std::set<RtEvent> &applied_events);
    protected:
      bool expensive_elide_test(Operation *op, unsigned index,
                                const ProjectionInfo &info,
                                RegionTreeNode *node, bool reduction) const;
    public:
      void print_state(TreeStateLogger *logger, 
                       const FieldMask &capture_mask,
                       RegionNode *node) const;
      void print_state(TreeStateLogger *logger, 
                       const FieldMask &capture_mask,
                       PartitionNode *node) const;
    public:
      FieldMaskSet<RegionTreeNode> open_children;
      OpenState open_state;
      ReductionOpID redop;
      std::set<ProjectionSummary> projections;
      bool disjoint_shallow;
    };

    /**
     * \class ProjectionTree
     * This is a tree that stores the summary of a region
     * tree that is accessed by an index launch and which
     * node owns the leaves for in the case of control replication
     */
    class ProjectionTree {
    public:
      ProjectionTree(IndexTreeNode *source,
                     ShardID owner_shard = 0);
      ProjectionTree(const ProjectionTree &rhs);
      ~ProjectionTree(void);
    public:
      ProjectionTree& operator=(const ProjectionTree &rhs);
    public:
      void add_child(ProjectionTree *child);
      bool dominates(const ProjectionTree *other) const;
      bool disjoint(const ProjectionTree *other) const;
      bool all_same_shard(ShardID other_shard) const;
    public:
      IndexTreeNode *const node;
      const ShardID owner_shard;
      std::map<IndexTreeNode*,ProjectionTree*> children;
    };

    /**
     * \class LogicalState
     * Track all the information about the current state
     * of a logical region from a given context. This
     * is effectively all the information at the analysis
     * wavefront for this particular logical region.
     */
    class LogicalState : public LegionHeapify<LogicalState> {
    public:
      static const AllocationType alloc_type = CURRENT_STATE_ALLOC;
    public:
      LogicalState(RegionTreeNode *owner, ContextID ctx);
      LogicalState(const LogicalState &state);
      ~LogicalState(void);
    public:
      LogicalState& operator=(const LogicalState &rhs);
    public:
      void check_init(void);
      void clear_logical_users(void);
      void reset(void);
      void clear_deleted_state(const FieldMask &deleted_mask);
      void merge(LogicalState &src, std::set<RegionTreeNode*> &to_traverse);
      void swap(LogicalState &src, std::set<RegionTreeNode*> &to_traverse);
    public:
      RegionTreeNode *const owner;
    public:
      LegionList<FieldState,
                 LOGICAL_FIELD_STATE_ALLOC> field_states;
      LegionList<LogicalUser,CURR_LOGICAL_ALLOC> curr_epoch_users;
      LegionList<LogicalUser,PREV_LOGICAL_ALLOC> prev_epoch_users;
    public:
      // Keep track of which fields we've done a reduction to here
      FieldMask reduction_fields;
      LegionMap<ReductionOpID,FieldMask> outstanding_reductions;
    public:
      // Track whether this node is part of the disjoint-complete tree
      FieldMask disjoint_complete_tree;
      // Use this data structure for tracking where the disjoint-complete
      // tree is for this region tree. On region nodes there should be at
      // most one child in this data structure. On partition nodes there
      // can be any number of children with different field masks.
      // Note that this might also be empty for partition nodes where
      // we have issued projections
      FieldMaskSet<RegionTreeNode> disjoint_complete_children;
      // Keep track of the disjoint complete accesses that have been
      // done in other children to track whether we want to change later
      // For partitions we'll only store the children to help with the
      // process of counting. After that we'll remove children and the
      // summary mask will be all that remains to record which fields
      // have disjoint and complete accesses
      FieldMaskSet<RegionTreeNode> disjoint_complete_accesses;
      // For partitions only, we record the counts of the numbers of
      // children that we've observed for all fields to see when we're 
      // close enough to be counted as being considered refined
      // For regions, we keep two counts, one of the number of
      // consecutive accesses to the most recent child in 
      // disjoint_complete_accesses (expressed as an even number 2*count)
      // and a second number the number of accesses to any child that
      // is not the current one in disjoint_complete_children
      // (expressed as an odd number 2*count+1)
      typedef LegionMap<size_t,FieldMask,UNTRACKED_ALLOC,
                        std::greater<size_t> > FieldSizeMap;
      FieldSizeMap                 disjoint_complete_child_counts;
      // If we have non-zero depth projection functions then we can get
      // these at the bottom of the disjoint complete access trees to say
      // how to project from a given node in the region tree
      FieldMaskSet<RefProjectionSummary> disjoint_complete_projections;
    };

    typedef DynamicTableAllocator<LogicalState,10,8> LogicalStateAllocator;

    /**
     * \class LogicalCloser
     * This structure helps keep track of the state
     * necessary for performing a close operation
     * on the logical region tree.
     */
    class LogicalCloser {
    public:
      LogicalCloser(ContextID ctx, const LogicalUser &u, 
                    RegionTreeNode *root, bool validates);
      LogicalCloser(const LogicalCloser &rhs);
      ~LogicalCloser(void);
    public:
      LogicalCloser& operator=(const LogicalCloser &rhs);
    public:
      inline bool has_close_operations(FieldMask &already_closed_mask)
        {
          if (!close_mask)
            return false;
          if (!!already_closed_mask)
          {
            // Remove any fields which were already closed
            // We only need one close per field for a traversal
            // This handles the upgrade cases after we've already
            // done a closer higher up in the tree
            close_mask -= already_closed_mask;
            if (!close_mask)
              return false;
          }
          already_closed_mask |= close_mask;
          return true;
        }
      // Record normal closes like this
      void record_close_operation(const FieldMask &mask);
      void record_closed_user(const LogicalUser &user, const FieldMask &mask);
#ifndef LEGION_SPY
      void pop_closed_user(void);
#endif
      void initialize_close_operations(LogicalState &state, 
                                       Operation *creator,
                                       const LogicalTraceInfo &trace_info,
                                       const bool check_for_refinements,
                                       const bool has_next_child);
      void perform_dependence_analysis(const LogicalUser &current,
                                       const FieldMask &open_below,
             LegionList<LogicalUser,CURR_LOGICAL_ALLOC> &cusers,
             LegionList<LogicalUser,PREV_LOGICAL_ALLOC> &pusers);
      void update_state(LogicalState &state);
      void register_close_operations(
              LegionList<LogicalUser,CURR_LOGICAL_ALLOC> &users);
    protected:
      void register_dependences(CloseOp *close_op, 
                                const LogicalUser &close_user,
                                const LogicalUser &current, 
                                const FieldMask &open_below,
             LegionList<LogicalUser,CLOSE_LOGICAL_ALLOC> &husers,
             LegionList<LogicalUser,LOGICAL_REC_ALLOC> &ausers,
             LegionList<LogicalUser,CURR_LOGICAL_ALLOC> &cusers,
             LegionList<LogicalUser,PREV_LOGICAL_ALLOC> &pusers);
    public:
      const ContextID ctx;
      const LogicalUser &user;
      RegionTreeNode *const root_node;
      const bool validates;
      LegionList<LogicalUser,CLOSE_LOGICAL_ALLOC> closed_users;
    protected:
      FieldMask close_mask;
    protected:
      // At most we will ever generate one close operation at a node
      MergeCloseOp *close_op;
    protected:
      // Cache the generation IDs so we can kick off ops before adding users
      GenerationID merge_close_gen;
    }; 

    /**
     * \class RefinementTracker
     * The refinement tracker records all the refinements to be performed
     * by an operation and then performs them after all of the region 
     * requirements for that operation are done being analyzed. That ensures
     * that we have at most one refinement change for all region requirements
     * in an operation that touch the same fields of the same region tree.
     */
    class RefinementTracker {
    public:
      struct PendingRefinement {
      public:
        PendingRefinement(void)
          : refinement_op(NULL), partition(NULL), index(0) { }
        PendingRefinement(RefinementOp *op, PartitionNode *p, 
                          const FieldMask &m, unsigned idx)
          : refinement_mask(m), refinement_op(op), partition(p), index(idx) { }
      public:
        FieldMask refinement_mask;
        RefinementOp *refinement_op;
        PartitionNode *partition;
        unsigned index;
      };
    public:
      RefinementTracker(Operation *op, std::set<RtEvent> &applied_events);
      RefinementTracker(const RefinementTracker &rhs);
      ~RefinementTracker(void);
    public:
      RefinementTracker& operator=(const RefinementTracker &rhs);
    public:
      RefinementOp* create_refinement(const LogicalUser &user,
          PartitionNode *partition, const FieldMask &refinement_mask,
          const LogicalTraceInfo &trace_info);
      bool deduplicate(PartitionNode *child, FieldMask &refinement_mask);
    public:
      Operation *const op;
      InnerContext *const context;
    protected:
      std::set<RtEvent> &applied_events;
      // Need these in order for control replication
      LegionVector<PendingRefinement> pending_refinements;
    };

    /**
     * \class InstanceRef
     * A class for keeping track of references to physical instances
     */
    class InstanceRef : public LegionHeapify<InstanceRef> {
    public:
      InstanceRef(bool composite = false);
      InstanceRef(const InstanceRef &rhs);
      InstanceRef(InstanceManager *manager, const FieldMask &valid_fields,
                  ApEvent ready_event = ApEvent::NO_AP_EVENT);
      ~InstanceRef(void);
    public:
      InstanceRef& operator=(const InstanceRef &rhs);
    public:
      bool operator==(const InstanceRef &rhs) const;
      bool operator!=(const InstanceRef &rhs) const;
    public:
      inline bool has_ref(void) const { return (manager != NULL); }
      inline ApEvent get_ready_event(void) const { return ready_event; }
      inline void set_ready_event(ApEvent ready) { ready_event = ready; }
      inline InstanceManager* get_manager(void) const { return manager; }
      inline const FieldMask& get_valid_fields(void) const 
        { return valid_fields; }
      inline void update_fields(const FieldMask &update) 
        { valid_fields |= update; }
    public:
      inline bool is_local(void) const { return local; }
      MappingInstance get_mapping_instance(void) const;
      bool is_virtual_ref(void) const; 
    public:
      void add_resource_reference(ReferenceSource source) const;
      void remove_resource_reference(ReferenceSource source) const;
      void add_valid_reference(ReferenceSource source, 
                               ReferenceMutator *mutator) const;
      void remove_valid_reference(ReferenceSource source,
                                  ReferenceMutator *mutator) const;
    public:
      Memory get_memory(void) const;
      PhysicalManager* get_physical_manager(void) const;
    public:
      bool is_field_set(FieldID fid) const;
      LegionRuntime::Accessor::RegionAccessor<
          LegionRuntime::Accessor::AccessorType::Generic>
            get_accessor(void) const;
      LegionRuntime::Accessor::RegionAccessor<
        LegionRuntime::Accessor::AccessorType::Generic>
          get_field_accessor(FieldID fid) const;
    public:
      void pack_reference(Serializer &rez) const;
      void unpack_reference(Runtime *rt, Deserializer &derez, RtEvent &ready);
    protected:
      FieldMask valid_fields; 
      ApEvent ready_event;
      InstanceManager *manager;
      bool local;
    };

    /**
     * \class InstanceSet
     * This class is an abstraction for representing one or more
     * instance references. It is designed to be light-weight and
     * easy to copy by value. It maintains an internal copy-on-write
     * data structure to avoid unnecessary premature copies.
     */
    class InstanceSet {
    public:
      struct CollectableRef : public Collectable, public InstanceRef {
      public:
        CollectableRef(void)
          : Collectable(), InstanceRef() { }
        CollectableRef(const InstanceRef &ref)
          : Collectable(), InstanceRef(ref) { }
        CollectableRef(const CollectableRef &rhs)
          : Collectable(), InstanceRef(rhs) { }
        ~CollectableRef(void) { }
      public:
        CollectableRef& operator=(const CollectableRef &rhs);
      };
      struct InternalSet : public Collectable {
      public:
        InternalSet(size_t size = 0)
          { if (size > 0) vector.resize(size); }
        InternalSet(const InternalSet &rhs) : vector(rhs.vector) { }
        ~InternalSet(void) { }
      public:
        InternalSet& operator=(const InternalSet &rhs)
          { assert(false); return *this; }
      public:
        inline bool empty(void) const { return vector.empty(); }
      public:
        LegionVector<InstanceRef> vector; 
      };
    public:
      InstanceSet(size_t init_size = 0);
      InstanceSet(const InstanceSet &rhs);
      ~InstanceSet(void);
    public:
      InstanceSet& operator=(const InstanceSet &rhs);
      bool operator==(const InstanceSet &rhs) const;
      bool operator!=(const InstanceSet &rhs) const;
    public:
      InstanceRef& operator[](unsigned idx);
      const InstanceRef& operator[](unsigned idx) const;
    public:
      bool empty(void) const;
      size_t size(void) const;
      void resize(size_t new_size);
      void clear(void);
      void swap(InstanceSet &rhs);
      void add_instance(const InstanceRef &ref);
      bool is_virtual_mapping(void) const;
    public:
      void pack_references(Serializer &rez) const;
      void unpack_references(Runtime *runtime, Deserializer &derez, 
                             std::set<RtEvent> &ready_events);
    public:
      void add_resource_references(ReferenceSource source) const;
      void remove_resource_references(ReferenceSource source) const;
      void add_valid_references(ReferenceSource source,
                                ReferenceMutator *mutator) const;
      void remove_valid_references(ReferenceSource source,
                                   ReferenceMutator *mutator) const;
    public:
      void update_wait_on_events(std::set<ApEvent> &wait_on_events) const;
    public:
      LegionRuntime::Accessor::RegionAccessor<
        LegionRuntime::Accessor::AccessorType::Generic>
          get_field_accessor(FieldID fid) const;
    protected:
      void make_copy(void);
    protected:
      union {
        CollectableRef* single;
        InternalSet*     multi;
      } refs;
      bool single;
      mutable bool shared;
    };

    /**
     * \class CopyFillGuard
     * This is the base class for copy fill guards. It serves as a way to
     * ensure that multiple readers that can race to update an equivalence
     * set observe each others changes before performing their copies.
     */
    class CopyFillGuard {
    private:
      struct CopyFillDeletion : public LgTaskArgs<CopyFillDeletion> {
      public:
        static const LgTaskID TASK_ID = LG_COPY_FILL_DELETION_TASK_ID;
      public:
        CopyFillDeletion(CopyFillGuard *g, UniqueID uid, RtUserEvent r)
          : LgTaskArgs<CopyFillDeletion>(uid), guard(g), released(r) { }
      public:
        CopyFillGuard *const guard;
        const RtUserEvent released;
      };
    public:
#ifndef NON_AGGRESSIVE_AGGREGATORS
      CopyFillGuard(RtUserEvent post, RtUserEvent applied);
#else
      CopyFillGuard(RtUserEvent applied);
#endif
      CopyFillGuard(const CopyFillGuard &rhs);
      virtual ~CopyFillGuard(void);
    public:
      CopyFillGuard& operator=(const CopyFillGuard &rhs);
    public:
      void pack_guard(Serializer &rez);
      static CopyFillGuard* unpack_guard(Deserializer &derez, Runtime *rt,
                                         EquivalenceSet *set);
    public:
      bool record_guard_set(EquivalenceSet *set, bool read_only_guard);
      bool release_guards(Runtime *runtime, std::set<RtEvent> &applied,
                          bool force_deferral = false);
      static void handle_deletion(const void *args); 
    private:
      void release_guarded_sets(std::set<RtEvent> &released);
    public:
#ifndef NON_AGGRESSIVE_AGGREGATORS
      const RtUserEvent guard_postcondition;
#endif
      const RtUserEvent effects_applied;
    private:
      mutable LocalLock guard_lock;     
      // Record equivalence classes for which we need to remove guards
      std::set<EquivalenceSet*> guarded_sets;
      // Keep track of any events for remote releases
      std::vector<RtEvent> remote_release_events;
      // Track whether we are releasing or not
      bool releasing_guards;
      // Track whether this is a read-only guard or not
      bool read_only_guard;
    };

    /**
     * \class CopyFillAggregator
     * The copy aggregator class is one that records the copies
     * that needs to be done for different equivalence classes and
     * then merges them together into the biggest possible copies
     * that can be issued together.
     */
    class CopyFillAggregator : public WrapperReferenceMutator, 
                               public CopyFillGuard,
                               public LegionHeapify<CopyFillAggregator> {
    public:
      static const AllocationType alloc_type = COPY_FILL_AGGREGATOR_ALLOC;
    public:
      struct CopyFillAggregation : public LgTaskArgs<CopyFillAggregation>,
                                   public PhysicalTraceInfo {
      public:
        static const LgTaskID TASK_ID = LG_COPY_FILL_AGGREGATION_TASK_ID;
      public:
        CopyFillAggregation(CopyFillAggregator *a, const PhysicalTraceInfo &i,
                            ApEvent p, const bool manage_dst, 
                            const bool restricted, UniqueID uid,
                            std::map<InstanceView*,std::vector<ApEvent> > *dsts)
          : LgTaskArgs<CopyFillAggregation>(uid), PhysicalTraceInfo(i),
            dst_events((dsts == NULL) ? NULL : 
                new std::map<InstanceView*,std::vector<ApEvent> >()),
            aggregator(a), pre(p), manage_dst_events(manage_dst),
            restricted_output(restricted)
          // This is kind of scary, Realm is about to make a copy of this
          // without our knowledge, but we need to preserve the correctness
          // of reference counting on PhysicalTraceRecorders, so just add
          // an extra reference here that we will remove when we're handled.
          { if (rec != NULL) rec->add_recorder_reference(); 
            if (dsts != NULL) dst_events->swap(*dsts); }
      public:
        inline void remove_recorder_reference(void) const
          { if ((rec != NULL) && rec->remove_recorder_reference()) delete rec; }
      public:
        std::map<InstanceView*,std::vector<ApEvent> > *const dst_events;
        CopyFillAggregator *const aggregator;
        const ApEvent pre;
        const bool manage_dst_events;
        const bool restricted_output;
      }; 
    public:
      typedef LegionMap<InstanceView*,
               FieldMaskSet<IndexSpaceExpression> > InstanceFieldExprs;
      typedef LegionMap<ApEvent,FieldMask> EventFieldMap;
      class CopyUpdate;
      class FillUpdate;
      class Update {
      public:
        Update(IndexSpaceExpression *exp, const FieldMask &mask,
               CopyAcrossHelper *helper);
        virtual ~Update(void); 
      public:
        virtual void record_source_expressions(
                        InstanceFieldExprs &src_exprs) const = 0;
        virtual void sort_updates(std::map<InstanceView*,
                                           std::vector<CopyUpdate*> > &copies,
                                  std::vector<FillUpdate*> &fills) = 0;
      public:
        IndexSpaceExpression *const expr;
        const FieldMask src_mask;
        CopyAcrossHelper *const across_helper;
      };
      class CopyUpdate : public Update, public LegionHeapify<CopyUpdate> {
      public:
        CopyUpdate(InstanceView *src, const FieldMask &mask,
                   IndexSpaceExpression *expr,
                   ReductionOpID red = 0,
                   CopyAcrossHelper *helper = NULL)
          : Update(expr, mask, helper), source(src), redop(red) { }
        virtual ~CopyUpdate(void) { }
      private:
        CopyUpdate(const CopyUpdate &rhs)
          : Update(rhs.expr, rhs.src_mask, rhs.across_helper), 
            source(rhs.source), redop(rhs.redop) { assert(false); }
        CopyUpdate& operator=(const CopyUpdate &rhs)
          { assert(false); return *this; }
      public:
        virtual void record_source_expressions(
                        InstanceFieldExprs &src_exprs) const;
        virtual void sort_updates(std::map<InstanceView*,
                                           std::vector<CopyUpdate*> > &copies,
                                  std::vector<FillUpdate*> &fills);
      public:
        InstanceView *const source;
        const ReductionOpID redop;
      };
      class FillUpdate : public Update, public LegionHeapify<FillUpdate> {
      public:
        FillUpdate(FillView *src, const FieldMask &mask,
                   IndexSpaceExpression *expr,
                   CopyAcrossHelper *helper = NULL)
          : Update(expr, mask, helper), source(src) { }
        virtual ~FillUpdate(void) { }
      private:
        FillUpdate(const FillUpdate &rhs)
          : Update(rhs.expr, rhs.src_mask, rhs.across_helper),
            source(rhs.source) { assert(false); }
        FillUpdate& operator=(const FillUpdate &rhs)
          { assert(false); return *this; }
      public:
        virtual void record_source_expressions(
                        InstanceFieldExprs &src_exprs) const;
        virtual void sort_updates(std::map<InstanceView*,
                                           std::vector<CopyUpdate*> > &copies,
                                  std::vector<FillUpdate*> &fills);
      public:
        FillView *const source;
      };
      typedef LegionMap<ApEvent,FieldMaskSet<Update> > EventFieldUpdates;
    public:
      CopyFillAggregator(RegionTreeForest *forest, Operation *op, unsigned idx,
                         CopyFillGuard *previous, bool track_events,
                         PredEvent pred_guard = PredEvent::NO_PRED_EVENT);
      CopyFillAggregator(RegionTreeForest *forest, Operation *op, 
                         unsigned src_idx, unsigned dst_idx,
                         CopyFillGuard *previous, bool track_events,
                         PredEvent pred_guard = PredEvent::NO_PRED_EVENT,
                         // Used only in the case of copy-across analyses
                         RtEvent alternate_pre = RtEvent::NO_RT_EVENT);
      CopyFillAggregator(const CopyFillAggregator &rhs);
      virtual ~CopyFillAggregator(void);
    public:
      CopyFillAggregator& operator=(const CopyFillAggregator &rhs);
    public:
      void record_update(InstanceView *dst_view,
                          LogicalView *src_view,
                          const FieldMask &src_mask,
                          IndexSpaceExpression *expr,
                          EquivalenceSet *tracing_eq,
                          std::set<RtEvent> &applied,
                          ReductionOpID redop = 0,
                          CopyAcrossHelper *across_helper = NULL);
      void record_updates(InstanceView *dst_view, 
                          const FieldMaskSet<LogicalView> &src_views,
                          const FieldMask &src_mask,
                          IndexSpaceExpression *expr,
                          EquivalenceSet *tracing_eq,
                          std::set<RtEvent> &applied,
                          ReductionOpID redop = 0,
                          CopyAcrossHelper *across_helper = NULL);
      void record_partial_updates(InstanceView *dst_view,
                          const LegionMap<LogicalView*,
                          FieldMaskSet<IndexSpaceExpression> > &src_views,
                          const FieldMask &src_mask,
                          IndexSpaceExpression *expr,
                          EquivalenceSet *tracing_eq,
                          std::set<RtEvent> &applied,
                          ReductionOpID redop = 0,
                          CopyAcrossHelper *across_helper = NULL);
      // Neither fills nor reductions should have a redop across as they
      // should have been applied an instance directly for across copies
      void record_fill(InstanceView *dst_view,
                       FillView *src_view,
                       const FieldMask &fill_mask,
                       IndexSpaceExpression *expr,
                       EquivalenceSet *tracing_eq,
                       std::set<RtEvent> &applied,
                       CopyAcrossHelper *across_helper = NULL);
      void record_reductions(InstanceView *dst_view,
                             const std::list<std::pair<ReductionView*,
                                    IndexSpaceExpression*> > &src_views,
                             const unsigned src_fidx,
                             const unsigned dst_fidx,
                             EquivalenceSet *tracing_eq,
                             std::set<RtEvent> &applied,
                             CopyAcrossHelper *across_helper = NULL);
      void issue_updates(const PhysicalTraceInfo &trace_info, 
                         ApEvent precondition,
                         const bool restricted_output = false,
                         // Next args are used for across-copies
                         // to indicate that the precondition already
                         // describes the precondition for the 
                         // destination instance
                         const bool manage_dst_events = true,
                         std::map<InstanceView*,
                                  std::vector<ApEvent> > *dst_events = NULL);
      ApEvent summarize(const PhysicalTraceInfo &trace_info) const;
    protected:
      void record_view(LogicalView *new_view);
      void resize_reductions(size_t new_size);
      void update_tracing_valid_views(EquivalenceSet *tracing_eq,
            LogicalView *src, LogicalView *dst, const FieldMask &mask,
            IndexSpaceExpression *expr, ReductionOpID redop,
            std::set<RtEvent> &applied_events) const;
      void perform_updates(const LegionMap<InstanceView*,
                            FieldMaskSet<Update> > &updates,
                           const PhysicalTraceInfo &trace_info,
                           const ApEvent all_precondition, 
                           std::set<RtEvent> &recorded_events, 
                           const int redop_index,
                           const bool manage_dst_events,
                           const bool restricted_output,
                           std::map<InstanceView*,
                                    std::vector<ApEvent> > *dst_events);
      void issue_fills(InstanceView *target,
                       const std::vector<FillUpdate*> &fills,
                       std::set<RtEvent> &recorded_events,
                       const ApEvent precondition, const FieldMask &fill_mask,
                       const PhysicalTraceInfo &trace_info,
                       const bool manage_dst_events,
                       const bool restricted_output,
                       std::vector<ApEvent> *dst_events);
      void issue_copies(InstanceView *target, 
                        const std::map<InstanceView*,
                                       std::vector<CopyUpdate*> > &copies,
                        std::set<RtEvent> &recorded_events,
                        const ApEvent precondition, const FieldMask &copy_mask,
                        const PhysicalTraceInfo &trace_info,
                        const bool manage_dst_events,
                        const bool restricted_output,
                        std::vector<ApEvent> *dst_events);
    public:
      inline void clear_update_fields(void) 
        { update_fields.clear(); } 
      inline bool has_update_fields(void) const 
        { return !!update_fields; }
      inline const FieldMask& get_update_fields(void) const 
        { return update_fields; }
    public:
      static void handle_aggregation(const void *args); 
    public:
      RegionTreeForest *const forest;
      const AddressSpaceID local_space;
      Operation *const op;
      const unsigned src_index;
      const unsigned dst_index;
      const RtEvent guard_precondition;
      const PredEvent predicate_guard;
      const bool track_events;
    protected:
      FieldMask update_fields;
      LegionMap<InstanceView*,FieldMaskSet<Update> > sources; 
      std::vector</*vector over reduction epochs*/
        LegionMap<InstanceView*,FieldMaskSet<Update> > > reductions;
      // Figure out the reduction operator is for each epoch of a
      // given destination instance and field
      std::map<std::pair<InstanceView*,unsigned/*dst fidx*/>,
               std::vector<ReductionOpID> > reduction_epochs;
      std::set<LogicalView*> all_views; // used for reference counting
    protected:
      // Runtime mapping effects that we create
      std::set<RtEvent> effects; 
      // Events for the completion of our copies if we are supposed
      // to be tracking them
      std::set<ApEvent> events;
    protected:
      struct SourceQuery {
      public:
        SourceQuery(void) { }
        SourceQuery(std::vector<InstanceView*> &&srcs,
                    std::vector<unsigned> &&rank,
                    const FieldMask &src_mask)
          : sources(srcs), ranking(rank), query_mask(src_mask) { }
      public:
        inline bool matches(const FieldMask &mask,
                            const std::vector<InstanceView*> &srcs) const
          {
            if (mask != query_mask)
              return false;
            if (srcs.size() != sources.size())
              return false;
            for (unsigned idx = 0; idx < sources.size(); idx++)
              if (srcs[idx] != sources[idx])
                return false;
            return true;
          }
      public:
        std::vector<InstanceView*> sources;
        std::vector<unsigned> ranking;
        FieldMask query_mask;
      };
      // Cached calls to the mapper for selecting sources
      std::map<InstanceView*,LegionVector<SourceQuery> > mapper_queries;
    };

    /**
     * \class PhysicalAnalysis
     * This is the virtual base class for handling all traversals over 
     * equivalence set trees to perform physical analyses
     */
    class PhysicalAnalysis : public Collectable, public LocalLock {
    public:
      struct DeferPerformTraversalArgs :
        public LgTaskArgs<DeferPerformTraversalArgs> {
      public:
        static const LgTaskID TASK_ID = LG_DEFER_PERFORM_TRAVERSAL_TASK_ID;
      public:
        DeferPerformTraversalArgs(PhysicalAnalysis *ana, EquivalenceSet *set,
         const FieldMask &mask, RtUserEvent done, bool already_deferred = true);
      public:
        PhysicalAnalysis *const analysis;
        EquivalenceSet *const set;
        FieldMask *const mask;
        const RtUserEvent applied_event;
        const RtUserEvent done_event;
        const bool already_deferred;
      };
      struct DeferPerformRemoteArgs : 
        public LgTaskArgs<DeferPerformRemoteArgs> {
      public:
        static const LgTaskID TASK_ID = LG_DEFER_PERFORM_REMOTE_TASK_ID;
      public:
        DeferPerformRemoteArgs(PhysicalAnalysis *ana); 
      public:
        PhysicalAnalysis *const analysis;
        const RtUserEvent applied_event;
        const RtUserEvent done_event;
      };
      struct DeferPerformUpdateArgs : 
        public LgTaskArgs<DeferPerformUpdateArgs> {
      public:
        static const LgTaskID TASK_ID = LG_DEFER_PERFORM_UPDATE_TASK_ID;
      public:
        DeferPerformUpdateArgs(PhysicalAnalysis *ana);
      public:
        PhysicalAnalysis *const analysis;
        const RtUserEvent applied_event;
        const RtUserEvent done_event;
      };
      struct DeferPerformOutputArgs : 
        public LgTaskArgs<DeferPerformOutputArgs> {
      public:
        static const LgTaskID TASK_ID = LG_DEFER_PERFORM_OUTPUT_TASK_ID;
      public:
        DeferPerformOutputArgs(PhysicalAnalysis *ana, 
                               const PhysicalTraceInfo &trace_info);
      public:
        PhysicalAnalysis *const analysis;
        const PhysicalTraceInfo *trace_info;
        const RtUserEvent applied_event;
        const ApUserEvent effects_event;
      };
    public:
      // Local physical analysis
      PhysicalAnalysis(Runtime *rt, Operation *op, unsigned index,
                       IndexSpaceExpression *expr, bool on_heap,
                       bool immutable, CollectiveMapping *mapping = NULL,
                       bool exclusive = false, bool first_local = true);
      // Remote physical analysis
      PhysicalAnalysis(Runtime *rt, AddressSpaceID source, AddressSpaceID prev,
                       Operation *op, unsigned index, 
                       IndexSpaceExpression *expr, bool on_heap,
                       bool immutable = false,CollectiveMapping *mapping = NULL,
                       bool exclusive = false, bool first_local = true);
      PhysicalAnalysis(const PhysicalAnalysis &rhs);
      virtual ~PhysicalAnalysis(void);
    public:
      inline bool has_remote_sets(void) const
        { return !remote_sets.empty(); }
      inline void record_parallel_traversals(void)
        { parallel_traversals = true; } 
      inline bool is_replicated(void) const 
        { return (collective_mapping != NULL); }
      inline CollectiveMapping* get_replicated_mapping(void) const
        { return collective_mapping; }
    public:
      void traverse(EquivalenceSet *set, const FieldMask &mask, 
                    std::set<RtEvent> &deferral_events,
                    std::set<RtEvent> &applied_events,
                    RtEvent precondition = RtEvent::NO_RT_EVENT,
                    const bool already_deferred = false);
      void defer_traversal(RtEvent precondition, EquivalenceSet *set,
              const FieldMask &mask, std::set<RtEvent> &deferral_events, 
              std::set<RtEvent> &applied_events,
              RtUserEvent deferral_event = RtUserEvent::NO_RT_USER_EVENT,
              const bool already_deferred = true);
    public:
      virtual bool perform_traversal(EquivalenceSet *set,
                                     IndexSpaceExpression *expr,
                                     const bool expr_covers,
                                     const FieldMask &mask,
                                     std::set<RtEvent> &deferral_events,
                                     std::set<RtEvent> &applied_events,
                                     const bool already_deferred = false);
      virtual RtEvent perform_remote(RtEvent precondition, 
                                     std::set<RtEvent> &applied_events,
                                     const bool already_deferred = false);
      virtual RtEvent perform_updates(RtEvent precondition, 
                                      std::set<RtEvent> &applied_events,
                                      const bool already_deferred = false);
      virtual ApEvent perform_output(RtEvent precondition,
                                     std::set<RtEvent> &applied_events,
                                     const bool already_deferred = false);
    public:
      void process_remote_instances(Deserializer &derez,
                                    std::set<RtEvent> &ready_events);
      void process_local_instances(const FieldMaskSet<LogicalView> &views,
                                   const bool local_restricted);
      void filter_remote_expressions(FieldMaskSet<IndexSpaceExpression> &exprs);
      // Return true if any are restricted
      bool report_instances(FieldMaskSet<LogicalView> &instances);
    public:
      // Lock taken by these methods if needed
      void record_remote(EquivalenceSet *set, const FieldMask &mask, 
                         const AddressSpaceID owner);
    public:
      // Lock must be held from caller
      void record_instance(LogicalView* view, const FieldMask &mask);
      inline void record_restriction(void) { restricted = true; }
    public:
      static void handle_remote_instances(Deserializer &derez, Runtime *rt);
      static void handle_deferred_traversal(const void *args);
      static void handle_deferred_remote(const void *args);
      static void handle_deferred_update(const void *args);
      static void handle_deferred_output(const void *args);
    public:
      const AddressSpaceID previous;
      const AddressSpaceID original_source;
      Runtime *const runtime;
      IndexSpaceExpression *const analysis_expr;
      CollectiveMapping *const collective_mapping;
      Operation *const op;
      const unsigned index;
      const bool owns_op;
      const bool on_heap;
      // whether this is an exclusive analysis (e.g. read-write privileges)
      const bool exclusive; 
      // whether this is an immutable analysis (e.g. only reading eq set)
      const bool immutable;
      // whether this is the first collective analysis on this address space
      const bool collective_first_local;
    private:
      // This tracks whether this analysis is being used 
      // for parallel traversals or not
      bool parallel_traversals;
    protected: 
      bool restricted;
      LegionMap<AddressSpaceID,
                FieldMaskSet<EquivalenceSet> > remote_sets; 
      FieldMaskSet<LogicalView> *recorded_instances;
    };

    /**
     * \class CollectiveCopyFillAnalysis
     * This is an intermediate base class for analyses that helps support
     * performing collective copies and fills on a destination collective
     * instance. It works be registering itself with the local collective
     * instance for its point so any collective copies and fills can be
     * attributed to the correct operation. After the analysis is done
     * then the analysis will unregister itself with the collecitve instance.
     */
    class CollectiveCopyFillAnalysis : public PhysicalAnalysis {
    public:
      CollectiveCopyFillAnalysis(Runtime *rt, Operation *op, unsigned index,
                                 IndexSpaceExpression *expr, bool on_heap,
                                 const InstanceSet &target_instances,
                                 std::vector<InstanceView*> &target_views,
                                 std::vector<InstanceView*> &source_views,
                                 const PhysicalTraceInfo &trace_info,
                                 CollectiveMapping *mapping, bool first_local,
                                 const DomainPoint &point, bool exclusive);
      CollectiveCopyFillAnalysis(Runtime *rt, AddressSpaceID src, 
                                 AddressSpaceID prev, Operation *op,
                                 unsigned index, IndexSpaceExpression *expr,
                                 bool on_heap, InstanceSet &target_instances,
                                 std::vector<InstanceView*> &target_views,
                                 std::vector<InstanceView*> &source_views,
                                 const PhysicalTraceInfo &trace_info,
                                 CollectiveMapping *collective_mapping,
                                 bool first_local, const DomainPoint &point,
                                 bool exclusive);
      virtual ~CollectiveCopyFillAnalysis(void);
    public:
      const DomainPoint collective_point;
      const size_t context_index;
      const InstanceSet target_instances;
      const std::vector<InstanceView*> target_views;
      const std::vector<InstanceView*> source_views;
      const PhysicalTraceInfo trace_info;
    };

    /**
     * \class ValidInstAnalysis
     * For finding valid instances in equivalence set trees
     */
    class ValidInstAnalysis : public PhysicalAnalysis,
                              public LegionHeapify<ValidInstAnalysis> {
    public:
      ValidInstAnalysis(Runtime *rt, Operation *op, unsigned index,
                        IndexSpaceExpression *expr, ReductionOpID redop = 0);
      ValidInstAnalysis(Runtime *rt, AddressSpaceID src, AddressSpaceID prev,
                        Operation *op,unsigned index,IndexSpaceExpression *expr,
                        ValidInstAnalysis *target, ReductionOpID redop);
      ValidInstAnalysis(const ValidInstAnalysis &rhs);
      virtual ~ValidInstAnalysis(void);
    public:
      ValidInstAnalysis& operator=(const ValidInstAnalysis &rhs);
    public:
      virtual bool perform_traversal(EquivalenceSet *set,
                                     IndexSpaceExpression *expr,
                                     const bool expr_covers,
                                     const FieldMask &mask,
                                     std::set<RtEvent> &deferral_events,
                                     std::set<RtEvent> &applied_events,
                                     const bool already_deferred = false);
      virtual RtEvent perform_remote(RtEvent precondition,
                                     std::set<RtEvent> &applied_events,
                                     const bool already_deferred = false);
      virtual RtEvent perform_updates(RtEvent precondition, 
                                      std::set<RtEvent> &applied_events,
                                      const bool already_deferred = false);
    public:
      static void handle_remote_request_instances(Deserializer &derez, 
                                     Runtime *rt, AddressSpaceID previous);
    public:
      const ReductionOpID redop;
      ValidInstAnalysis *const target_analysis;
    };

    /**
     * \class InvalidInstAnalysis
     * For finding which of a set of instances are not valid across
     * a set of equivalence sets
     */
    class InvalidInstAnalysis : public PhysicalAnalysis,
                                public LegionHeapify<InvalidInstAnalysis> {
    public:
      InvalidInstAnalysis(Runtime *rt, Operation *op, unsigned index,
                          IndexSpaceExpression *expr,
                          const FieldMaskSet<LogicalView> &valid_instances);
      InvalidInstAnalysis(Runtime *rt, AddressSpaceID src, AddressSpaceID prev,
                        Operation *op, unsigned index, 
                        IndexSpaceExpression *expr, InvalidInstAnalysis *target,
                        const FieldMaskSet<LogicalView> &valid_instances);
      InvalidInstAnalysis(const InvalidInstAnalysis &rhs);
      virtual ~InvalidInstAnalysis(void);
    public:
      InvalidInstAnalysis& operator=(const InvalidInstAnalysis &rhs);
    public:
      inline bool has_invalid(void) const
      { return ((recorded_instances != NULL) && !recorded_instances->empty()); }
    public:
      virtual bool perform_traversal(EquivalenceSet *set,
                                     IndexSpaceExpression *expr,
                                     const bool expr_covers,
                                     const FieldMask &mask,
                                     std::set<RtEvent> &deferral_events,
                                     std::set<RtEvent> &applied_events,
                                     const bool already_deferred = false);
      virtual RtEvent perform_remote(RtEvent precondition,
                                     std::set<RtEvent> &applied_events,
                                     const bool already_deferred = false);
      virtual RtEvent perform_updates(RtEvent precondition, 
                                      std::set<RtEvent> &applied_events,
                                      const bool already_deferred = false);
    public:
      static void handle_remote_request_invalid(Deserializer &derez, 
                                     Runtime *rt, AddressSpaceID previous);
    public:
      const FieldMaskSet<LogicalView> valid_instances;
      InvalidInstAnalysis *const target_analysis;
    };

    /**
     * \class AntivalidInstAnalysis
     * For checking that some views are not in the set of valid instances
     */
    class AntivalidInstAnalysis : public PhysicalAnalysis,
                                  public LegionHeapify<AntivalidInstAnalysis> {
    public:
      AntivalidInstAnalysis(Runtime *rt, Operation *op, unsigned index,
                          IndexSpaceExpression *expr,
                          const FieldMaskSet<LogicalView> &anti_instances);
      AntivalidInstAnalysis(Runtime *rt, AddressSpaceID src,AddressSpaceID prev,
                      Operation *op, unsigned index, 
                      IndexSpaceExpression *expr, AntivalidInstAnalysis *target,
                      const FieldMaskSet<LogicalView> &anti_instances);
      AntivalidInstAnalysis(const AntivalidInstAnalysis &rhs);
      virtual ~AntivalidInstAnalysis(void);
    public:
      AntivalidInstAnalysis& operator=(const AntivalidInstAnalysis &rhs);
    public:
      inline bool has_antivalid(void) const
      { return ((recorded_instances != NULL) && !recorded_instances->empty()); }
    public:
      virtual bool perform_traversal(EquivalenceSet *set,
                                     IndexSpaceExpression *expr,
                                     const bool expr_covers,
                                     const FieldMask &mask,
                                     std::set<RtEvent> &deferral_events,
                                     std::set<RtEvent> &applied_events,
                                     const bool already_deferred = false);
      virtual RtEvent perform_remote(RtEvent precondition,
                                     std::set<RtEvent> &applied_events,
                                     const bool already_deferred = false);
      virtual RtEvent perform_updates(RtEvent precondition, 
                                      std::set<RtEvent> &applied_events,
                                      const bool already_deferred = false);
    public:
      static void handle_remote_request_antivalid(Deserializer &derez, 
                                     Runtime *rt, AddressSpaceID previous);
    public:
      const FieldMaskSet<LogicalView> antivalid_instances;
      AntivalidInstAnalysis *const target_analysis;
    };

    /**
     * \class UpdateAnalysis
     * For performing updates on equivalence set trees
     */
    class UpdateAnalysis : public CollectiveCopyFillAnalysis,
                           public LegionHeapify<UpdateAnalysis> {
    public:
      UpdateAnalysis(Runtime *rt, Operation *op, unsigned index,
                     const DomainPoint &point, const RegionRequirement &req,
                     RegionNode *node, const InstanceSet &target_instances,
                     std::vector<InstanceView*> &target_views,
                     std::vector<InstanceView*> &source_views,
                     const PhysicalTraceInfo &trace_info,
                     CollectiveMapping *collective_mapping,
                     const ApEvent precondition, const ApEvent term_event,
                     const bool check_initialized, const bool record_valid,
                     const bool skip_output, const bool first_local = false);
      UpdateAnalysis(Runtime *rt, AddressSpaceID src, AddressSpaceID prev,
                     Operation *op, unsigned index, const DomainPoint &point,
                     const RegionUsage &usage, RegionNode *node, 
                     InstanceSet &target_instances,
                     std::vector<InstanceView*> &target_views,
                     std::vector<InstanceView*> &source_views,
                     const PhysicalTraceInfo &trace_info,
                     CollectiveMapping *collective_mapping,
                     const RtEvent user_registered,
                     const ApEvent precondition, const ApEvent term_event,
                     const bool check_initialized, const bool record_valid,
                     const bool skip_output, const bool first_local);
      UpdateAnalysis(const UpdateAnalysis &rhs) = delete;
      virtual ~UpdateAnalysis(void);
    public:
      UpdateAnalysis& operator=(const UpdateAnalysis &rhs) = delete;
    public:
      bool has_output_updates(void) const 
        { return (output_aggregator != NULL); }
      void record_uninitialized(const FieldMask &uninit,
                                std::set<RtEvent> &applied_events);
      virtual bool perform_traversal(EquivalenceSet *set,
                                     IndexSpaceExpression *expr,
                                     const bool expr_covers,
                                     const FieldMask &mask,
                                     std::set<RtEvent> &deferral_events,
                                     std::set<RtEvent> &applied_events,
                                     const bool already_deferred = false);
      virtual RtEvent perform_remote(RtEvent precondition, 
                                     std::set<RtEvent> &applied_events,
                                     const bool already_deferred = false);
      virtual RtEvent perform_updates(RtEvent precondition, 
                                      std::set<RtEvent> &applied_events,
                                      const bool already_deferred = false);
      virtual ApEvent perform_output(RtEvent precondition,
                                     std::set<RtEvent> &applied_events,
                                     const bool already_deferred = false);
    public:
      static void handle_remote_updates(Deserializer &derez, Runtime *rt,
                                        AddressSpaceID previous);
    public:
      const RegionUsage usage;
      RegionNode *const node;
      const ApEvent precondition;
      const ApEvent term_event;
      const bool check_initialized;
      const bool record_valid;
      const bool skip_output;
    public:
      // Have to lock the analysis to access these safely
      std::map<RtEvent,CopyFillAggregator*> input_aggregators;
      CopyFillAggregator *output_aggregator;
      std::set<RtEvent> guard_events;
      // For tracking uninitialized data
      FieldMask uninitialized;
      RtUserEvent uninitialized_reported;
      // For remote tracking
      RtEvent remote_user_registered;
      RtUserEvent user_registered;
      std::set<ApEvent> effects_events;
    };

    /**
     * \class AcquireAnalysis
     * For performing acquires on equivalence set trees
     */
    class AcquireAnalysis : public PhysicalAnalysis,
                            public LegionHeapify<AcquireAnalysis> {
    public: 
      AcquireAnalysis(Runtime *rt, Operation *op, unsigned index,
                      IndexSpaceExpression *expr,
                      CollectiveMapping *collective_mapping,
                      bool first_local);
      AcquireAnalysis(Runtime *rt, AddressSpaceID src, AddressSpaceID prev,
                      Operation *op, unsigned index, IndexSpaceExpression *expr,
                      AcquireAnalysis *target);
      AcquireAnalysis(const AcquireAnalysis &rhs);
      virtual ~AcquireAnalysis(void);
    public:
      AcquireAnalysis& operator=(const AcquireAnalysis &rhs);
    public:
      virtual bool perform_traversal(EquivalenceSet *set,
                                     IndexSpaceExpression *expr,
                                     const bool expr_covers,
                                     const FieldMask &mask,
                                     std::set<RtEvent> &deferral_events,
                                     std::set<RtEvent> &applied_events,
                                     const bool already_deferred = false);
      virtual RtEvent perform_remote(RtEvent precondition, 
                                     std::set<RtEvent> &applied_events,
                                     const bool already_deferred = false);
      virtual RtEvent perform_updates(RtEvent precondition, 
                                      std::set<RtEvent> &applied_events,
                                      const bool already_deferred = false);
    public:
      static void handle_remote_acquires(Deserializer &derez, Runtime *rt,
                                         AddressSpaceID previous); 
    public:
      AcquireAnalysis *const target_analysis;
    };

    /**
     * \class ReleaseAnalysis
     * For performing releases on equivalence set trees
     */
    class ReleaseAnalysis : public CollectiveCopyFillAnalysis,
                            public LegionHeapify<ReleaseAnalysis> {
    public:
      ReleaseAnalysis(Runtime *rt, Operation *op, unsigned index,
                      ApEvent precondition, IndexSpaceExpression *expr,
                      const InstanceSet &target_instances,
                      std::vector<InstanceView*> &target_views,
                      std::vector<InstanceView*> &source_views,
                      const PhysicalTraceInfo &trace_info,
                      CollectiveMapping *collective_mapping,
                      const bool first_local, const DomainPoint &point);
      ReleaseAnalysis(Runtime *rt, AddressSpaceID src, AddressSpaceID prev,
                      Operation *op, unsigned index, IndexSpaceExpression *expr,
                      ApEvent precondition, ReleaseAnalysis *target, 
                      InstanceSet &target_instances,
                      std::vector<InstanceView*> &target_views,
                      std::vector<InstanceView*> &source_views,
                      const PhysicalTraceInfo &info,
                      CollectiveMapping *mapping, const bool first_local,
                      const DomainPoint &point);
      ReleaseAnalysis(const ReleaseAnalysis &rhs) = delete;
      virtual ~ReleaseAnalysis(void);
    public:
      ReleaseAnalysis& operator=(const ReleaseAnalysis &rhs) = delete;
    public:
      virtual bool perform_traversal(EquivalenceSet *set,
                                     IndexSpaceExpression *expr,
                                     const bool expr_covers,
                                     const FieldMask &mask,
                                     std::set<RtEvent> &deferral_events,
                                     std::set<RtEvent> &applied_events,
                                     const bool already_deferred = false);
      virtual RtEvent perform_remote(RtEvent precondition,
                                     std::set<RtEvent> &applied_events,
                                     const bool already_deferred = false);
      virtual RtEvent perform_updates(RtEvent precondition, 
                                      std::set<RtEvent> &applied_events,
                                      const bool already_deferred = false);
    public:
      static void handle_remote_releases(Deserializer &derez, Runtime *rt,
                                         AddressSpaceID previous);
    public:
      const ApEvent precondition;
      ReleaseAnalysis *const target_analysis;
    public:
      // Can only safely be accessed when analysis is locked
      CopyFillAggregator *release_aggregator;
    };

    /**
     * \class CopyAcrossAnalysis
     * For performing copy across traversals on equivalence set trees
     */
    class CopyAcrossAnalysis : public PhysicalAnalysis,
                               public LegionHeapify<CopyAcrossAnalysis> {
    public:
      CopyAcrossAnalysis(Runtime *rt, Operation *op, 
                         unsigned src_index, unsigned dst_index,
                         const RegionRequirement &src_req,
                         const RegionRequirement &dst_req,
                         const InstanceSet &target_instances,
                         const std::vector<InstanceView*> &target_views,
                         const std::vector<InstanceView*> &source_views,
                         const ApEvent precondition,
                         const PredEvent pred_guard, const ReductionOpID redop,
                         const std::vector<unsigned> &src_indexes,
                         const std::vector<unsigned> &dst_indexes,
                         const PhysicalTraceInfo &trace_info,
                         const bool perfect);
      CopyAcrossAnalysis(Runtime *rt, AddressSpaceID src, AddressSpaceID prev,
                         Operation *op, unsigned src_index, unsigned dst_index,
                         const RegionUsage &src_usage, 
                         const RegionUsage &dst_usage,
                         const LogicalRegion src_region,
                         const LogicalRegion dst_region,
                         const InstanceSet &target_instances,
                         const std::vector<InstanceView*> &target_views,
                         const std::vector<InstanceView*> &source_views,
                         const ApEvent precondition,
                         const PredEvent pred_guard, const ReductionOpID redop,
                         const std::vector<unsigned> &src_indexes,
                         const std::vector<unsigned> &dst_indexes,
                         const PhysicalTraceInfo &trace_info,
                         const bool perfect);
      CopyAcrossAnalysis(const CopyAcrossAnalysis &rhs);
      virtual ~CopyAcrossAnalysis(void);
    public:
      CopyAcrossAnalysis& operator=(const CopyAcrossAnalysis &rhs);
    public:
      bool has_across_updates(void) const 
        { return (across_aggregator != NULL); }
      void record_uninitialized(const FieldMask &uninit,
                                std::set<RtEvent> &applied_events);
      CopyFillAggregator* get_across_aggregator(void);
      virtual bool perform_traversal(EquivalenceSet *set,
                                     IndexSpaceExpression *expr,
                                     const bool expr_covers,
                                     const FieldMask &mask,
                                     std::set<RtEvent> &deferral_events,
                                     std::set<RtEvent> &applied_events,
                                     const bool already_deferred = false);
      virtual RtEvent perform_remote(RtEvent precondition,
                                     std::set<RtEvent> &applied_events,
                                     const bool already_deferred = false);
      virtual RtEvent perform_updates(RtEvent precondition, 
                                      std::set<RtEvent> &applied_events,
                                      const bool already_deferred = false);
      virtual ApEvent perform_output(RtEvent precondition,
                                     std::set<RtEvent> &applied_events,
                                     const bool already_deferred = false);
    public:
      static inline FieldMask initialize_mask(const std::vector<unsigned> &idxs)
      {
        FieldMask result;
        for (unsigned idx = 0; idx < idxs.size(); idx++)
          result.set_bit(idxs[idx]);
        return result;
      }
      static void handle_remote_copies_across(Deserializer &derez, Runtime *rt,
                                              AddressSpaceID previous); 
      static std::vector<CopyAcrossHelper*> create_across_helpers(
                            const FieldMask &src_mask,
                            const FieldMask &dst_mask,
                            const InstanceSet &dst_instances,
                            const std::vector<unsigned> &src_indexes,
                            const std::vector<unsigned> &dst_indexes);
    public:
      const FieldMask src_mask;
      const FieldMask dst_mask;
      const unsigned src_index;
      const unsigned dst_index;
      const RegionUsage src_usage;
      const RegionUsage dst_usage;
      const LogicalRegion src_region;
      const LogicalRegion dst_region;
      const InstanceSet target_instances;
      const std::vector<InstanceView*> target_views;
      const std::vector<InstanceView*> source_views;
      const ApEvent precondition;
      const PredEvent pred_guard;
      const ReductionOpID redop;
      const std::vector<unsigned> src_indexes;
      const std::vector<unsigned> dst_indexes;
      const std::vector<CopyAcrossHelper*> across_helpers;
      const PhysicalTraceInfo trace_info;
      const bool perfect;
    public:
      // Can only safely be accessed when analysis is locked
      FieldMask uninitialized;
      RtUserEvent uninitialized_reported;
      FieldMaskSet<IndexSpaceExpression> local_exprs;
      std::set<ApEvent> copy_events;
      std::set<RtEvent> guard_events;
    protected:
      CopyFillAggregator *across_aggregator;
      RtUserEvent aggregator_guard; // Guard event for the aggregator
    };

    /**
     * \class OverwriteAnalysis 
     * For performing overwrite traversals on equivalence set trees
     */
    class OverwriteAnalysis : public PhysicalAnalysis,
                              public LegionHeapify<OverwriteAnalysis> {
    public:
      OverwriteAnalysis(Runtime *rt, Operation *op, unsigned index,
                        const RegionUsage &usage, IndexSpaceExpression *expr, 
                        LogicalView *view, const FieldMask &mask,
                        const PhysicalTraceInfo &trace_info,
                        CollectiveMapping *collective_mapping,
                        const ApEvent precondition,
                        const RtEvent guard_event = RtEvent::NO_RT_EVENT,
                        const PredEvent pred_guard = PredEvent::NO_PRED_EVENT,
                        const bool track_effects = false,
                        const bool add_restriction = false,
                        const bool first_local = true);
      // Also local but with a full set of views
      OverwriteAnalysis(Runtime *rt, Operation *op, unsigned index,
                        const RegionUsage &usage, IndexSpaceExpression *expr,
                        const FieldMaskSet<LogicalView> &views,
                        const PhysicalTraceInfo &trace_info,
                        CollectiveMapping *collective_mapping,
                        const ApEvent precondition,
                        const RtEvent guard_event = RtEvent::NO_RT_EVENT,
                        const PredEvent pred_guard = PredEvent::NO_PRED_EVENT,
                        const bool track_effects = false,
                        const bool add_restriction = false,
                        const bool first_local = true);
      OverwriteAnalysis(Runtime *rt, AddressSpaceID src, AddressSpaceID prev,
                        Operation *op, unsigned index,
                        IndexSpaceExpression *expr, const RegionUsage &usage, 
                        FieldMaskSet<LogicalView> &views,
                        FieldMaskSet<ReductionView> &reduction_views,
                        const PhysicalTraceInfo &trace_info,
                        const ApEvent precondition,
                        const RtEvent guard_event,
                        const PredEvent pred_guard,
                        const bool track_effects,
                        const bool add_restriction);
      OverwriteAnalysis(const OverwriteAnalysis &rhs);
      virtual ~OverwriteAnalysis(void);
    public:
      OverwriteAnalysis& operator=(const OverwriteAnalysis &rhs);
    public:
      bool has_output_updates(void) const 
        { return (output_aggregator != NULL); }
    public:
      virtual bool perform_traversal(EquivalenceSet *set,
                                     IndexSpaceExpression *expr,
                                     const bool expr_covers,
                                     const FieldMask &mask,
                                     std::set<RtEvent> &deferral_events,
                                     std::set<RtEvent> &applied_events,
                                     const bool already_deferred = false);
      virtual RtEvent perform_remote(RtEvent precondition, 
                                     std::set<RtEvent> &applied_events,
                                     const bool already_deferred = false);
      virtual RtEvent perform_updates(RtEvent precondition, 
                                      std::set<RtEvent> &applied_events,
                                      const bool already_deferred = false);
      virtual ApEvent perform_output(RtEvent precondition,
                                     std::set<RtEvent> &applied_events,
                                     const bool already_deferred = false);
    public:
      static void handle_remote_overwrites(Deserializer &derez, Runtime *rt,
                                           AddressSpaceID previous); 
    public:
      const RegionUsage usage;
      FieldMaskSet<LogicalView> views;
      FieldMaskSet<ReductionView> reduction_views;
      const PhysicalTraceInfo trace_info;
      const ApEvent precondition;
      const RtEvent guard_event;
      const PredEvent pred_guard;
      const bool track_effects;
      const bool add_restriction;
    public:
      // Can only safely be accessed when analysis is locked
      CopyFillAggregator *output_aggregator;
      std::set<ApEvent> effects_events;
    };

    /**
     * \class FilterAnalysis
     * For performing filter traversals on equivalence set trees
     */
    class FilterAnalysis : public PhysicalAnalysis,
                           public LegionHeapify<FilterAnalysis> {
    public:
      FilterAnalysis(Runtime *rt, Operation *op, unsigned index,
                     CollectiveMapping *collective_mapping,
                     IndexSpaceExpression *expr, InstanceView *inst_view,
                     LogicalView *registration_view,
                     const bool remove_restriction = false,
                     const bool first_local = false);
      FilterAnalysis(Runtime *rt, AddressSpaceID src, AddressSpaceID prev,
                     Operation *op, unsigned index, IndexSpaceExpression *expr,
                     InstanceView *inst_view, LogicalView *registration_view,
                     const bool remove_restriction);
      FilterAnalysis(const FilterAnalysis &rhs);
      virtual ~FilterAnalysis(void);
    public:
      FilterAnalysis& operator=(const FilterAnalysis &rhs);
    public:
      virtual bool perform_traversal(EquivalenceSet *set,
                                     IndexSpaceExpression *expr,
                                     const bool expr_covers,
                                     const FieldMask &mask,
                                     std::set<RtEvent> &deferral_events,
                                     std::set<RtEvent> &applied_events,
                                     const bool already_deferred = false);
      virtual RtEvent perform_remote(RtEvent precondition, 
                                     std::set<RtEvent> &applied_events,
                                     const bool already_deferred = false);
    public:
      static void handle_remote_filters(Deserializer &derez, Runtime *rt,
                                        AddressSpaceID previous);
    public:
      InstanceView *const inst_view;
      LogicalView *const registration_view;
      const bool remove_restriction;
    };

    /**
     * \class CloneAnalysis
     * For cloning into an equivalence set from a set of other equivalence
     * sets. This usually is done by VirtualCloseOps.
     */
    class CloneAnalysis : public PhysicalAnalysis,
                          public LegionHeapify<CloneAnalysis> {
    public:
      CloneAnalysis(Runtime *rt, IndexSpaceExpression *expr, Operation *op,
                    unsigned index, FieldMaskSet<EquivalenceSet> &&sources);
      CloneAnalysis(Runtime *rt, AddressSpaceID src, AddressSpaceID prev,
                    IndexSpaceExpression *expr, Operation *op,
                    unsigned index, FieldMaskSet<EquivalenceSet> &&sources);
      CloneAnalysis(const CloneAnalysis &rhs);
      virtual ~CloneAnalysis(void);
    public:
      CloneAnalysis& operator=(const CloneAnalysis &rhs);
    public:
      virtual bool perform_traversal(EquivalenceSet *set,
                                     IndexSpaceExpression *expr,
                                     const bool expr_covers,
                                     const FieldMask &mask,
                                     std::set<RtEvent> &deferral_events,
                                     std::set<RtEvent> &applied_events,
                                     const bool already_deferred = false);
      virtual RtEvent perform_remote(RtEvent precondition, 
                                     std::set<RtEvent> &applied_events,
                                     const bool already_deferred = false);
    public:
      static void handle_remote_clones(Deserializer &derez, Runtime *rt,
                                       AddressSpaceID previous);
    public:
      const FieldMaskSet<EquivalenceSet> sources;
    };

    /**
     * \class EqSetTracker
     * This is an abstract class that provides an interface for
     * recording the equivalence sets that result from ray tracing
     * an equivalence set tree for a given index space expression.
     */
    class EqSetTracker {
    public:
      virtual ~EqSetTracker(void) { }
    public:
      virtual void add_tracker_reference(unsigned cnt = 1) = 0;
      virtual bool remove_tracker_reference(unsigned cnt = 1) = 0;
    public:
      virtual void record_equivalence_set(EquivalenceSet *set,
                                          const FieldMask &mask) = 0;
      virtual void record_pending_equivalence_set(EquivalenceSet *set,
                                          const FieldMask &mask) = 0;
      virtual bool can_filter_context(ContextID filter_id) const = 0;
      virtual void remove_equivalence_set(EquivalenceSet *set,
                                          const FieldMask &mask) = 0;
    };

    /**
     * \class EquivalenceSet
     * The equivalence set class tracks the physical state of a
     * set of points in a logical region for all the fields. There
     * is an owner node for the equivlance set that uses a ESI
     * protocol in order to manage local and remote copies of 
     * the equivalence set for each of the different fields.
     * It's also possible for the equivalence set to be refined
     * into sub equivalence sets which then subsum it's responsibility.
     */
    class EquivalenceSet : public DistributedCollectable,
                           public LegionHeapify<EquivalenceSet> {
    public:
      template<bool INC>
      class ValidityFunctor {
      public:
        ValidityFunctor(EquivalenceSet *s, ReferenceMutator *m)
          : set(s), mutator(m) { }
      public:
        void apply(AddressSpaceID target)
          { if (INC) set->send_remote_gc_increment(target, mutator);
            else set->send_remote_gc_decrement(target, mutator); }
      public:
        EquivalenceSet *const set;
        ReferenceMutator *const mutator;
      };
      class InvalidateFunctor {
      public:
        InvalidateFunctor(DistributedID did, const FieldMask &mask,
                          std::set<RtEvent> &applied, AddressSpaceID origin,
                          UniqueID ctx_uid, const CollectiveMapping *mapping,
                          Runtime *runtime);
      public:
        void apply(AddressSpaceID target);
      public:
        const DistributedID did;
        const FieldMask &mask;
        std::set<RtEvent> &applied;
        const AddressSpaceID origin;
        const UniqueID ctx_uid;
        const CollectiveMapping *const invalidate_mapping;
        Runtime *const runtime;
      };
    public:
      struct ReplicatedOwnerState : public LegionHeapify<ReplicatedOwnerState> {
      public:
        ReplicatedOwnerState(AddressSpaceID source);
      public:
        NodeSet nodes;
        const RtUserEvent ready;
      };
    public:
      struct DeferMakeOwnerArgs : public LgTaskArgs<DeferMakeOwnerArgs> {
      public:
        static const LgTaskID TASK_ID = LG_DEFER_MAKE_OWNER_TASK_ID;
      public:
        DeferMakeOwnerArgs(EquivalenceSet *s)
          : LgTaskArgs<DeferMakeOwnerArgs>(implicit_provenance), 
            set(s) { }
      public:
        EquivalenceSet *const set;
      };
      struct DeferApplyStateArgs : public LgTaskArgs<DeferApplyStateArgs> {
      public:
        static const LgTaskID TASK_ID = LG_DEFER_APPLY_STATE_TASK_ID;
        typedef LegionMap<IndexSpaceExpression*,
                  FieldMaskSet<LogicalView> > ExprLogicalViews; 
        typedef std::map<unsigned,std::list<std::pair<ReductionView*,
          IndexSpaceExpression*> > > ExprReductionViews;
        typedef LegionMap<IndexSpaceExpression*,
                  FieldMaskSet<InstanceView> > ExprInstanceViews;
      public:
        DeferApplyStateArgs(EquivalenceSet *set, RtUserEvent done_event, 
                            const bool foward_to_owner,
                            std::set<RtEvent> &applied_events,
                            ExprLogicalViews &valid_updates,
                            FieldMaskSet<IndexSpaceExpression> &init_updates,
                            ExprReductionViews &reduction_updates,
                            ExprInstanceViews &restricted_updates,
                            ExprInstanceViews &released_updates,
                            FieldMaskSet<CopyFillGuard> &read_only_updates,
                            FieldMaskSet<CopyFillGuard> &reduction_fill_updates,
                            TraceViewSet *precondition_updates,
                            TraceViewSet *anticondition_updates,
                            TraceViewSet *postcondition_updates);
        void release_references(void) const;
      public:
        EquivalenceSet *const set;
        ExprLogicalViews *const valid_updates;
        FieldMaskSet<IndexSpaceExpression> *const initialized_updates;
        ExprReductionViews *const reduction_updates;
        ExprInstanceViews *const restricted_updates;
        ExprInstanceViews *const released_updates;
        FieldMaskSet<CopyFillGuard> *const read_only_updates;
        FieldMaskSet<CopyFillGuard> *const reduction_fill_updates;
        TraceViewSet *precondition_updates;
        TraceViewSet *anticondition_updates;
        TraceViewSet *postcondition_updates;
        const RtUserEvent done_event;
        const bool forward_to_owner;
      };
      struct DeferReleaseRefArgs : public LgTaskArgs<DeferReleaseRefArgs> {
      public:
        static const LgTaskID TASK_ID = LG_DEFER_RELEASE_REF_TASK_ID;
      public:
        DeferReleaseRefArgs(DistributedID did);
      public:
        const DistributedID did;
        std::map<LogicalView*,unsigned> *const view_refs_to_remove;
        std::map<IndexSpaceExpression*,unsigned> *const expr_refs_to_remove;
      };
    public:
      EquivalenceSet(Runtime *rt, DistributedID did,
                     AddressSpaceID owner_space,
                     AddressSpaceID logical_owner,
                     RegionNode *region_node,
                     bool register_now, 
                     CollectiveMapping *mapping = NULL);
      EquivalenceSet(const EquivalenceSet &rhs);
      virtual ~EquivalenceSet(void);
    public:
      EquivalenceSet& operator=(const EquivalenceSet &rhs);
      // Must be called while holding the lock
      inline bool is_logical_owner(void) const
        { return (local_space == logical_owner_space); }
    public:
      // From distributed collectable
      virtual void notify_active(ReferenceMutator *mutator);
      virtual void notify_inactive(ReferenceMutator *mutator);
      virtual void notify_valid(ReferenceMutator *mutator);
      virtual void notify_invalid(ReferenceMutator *mutator);
    public:
      // Analysis methods
      void initialize_set(const RegionUsage &usage,
                          const FieldMask &user_mask,
                          const bool restricted,
                          const InstanceSet &sources,
            const std::vector<InstanceView*> &corresponding,
                          std::set<RtEvent> &applied_events);
      void traverse_set(PhysicalAnalysis &analysis,
                        IndexSpaceExpression *expr,
                        const bool expr_covers, 
                        FieldMask traversal_mask,
                        std::set<RtEvent> &deferral_events,
                        std::set<RtEvent> &applied_events,
                        const bool already_deferred);
      void find_valid_instances(ValidInstAnalysis &analysis,
                                IndexSpaceExpression *expr,
                                const bool expr_covers, 
                                const FieldMask &user_mask,
                                std::set<RtEvent> &deferral_events,
                                std::set<RtEvent> &applied_events,
                                const bool already_deferred = false);
      void find_invalid_instances(InvalidInstAnalysis &analysis,
                                IndexSpaceExpression *expr,
                                const bool expr_covers, 
                                const FieldMask &user_mask,
                                std::set<RtEvent> &deferral_events,
                                std::set<RtEvent> &applied_events,
                                const bool already_deferred = false);
      void find_antivalid_instances(AntivalidInstAnalysis &analysis,
                                IndexSpaceExpression *expr,
                                const bool expr_covers, 
                                const FieldMask &user_mask,
                                std::set<RtEvent> &deferral_events,
                                std::set<RtEvent> &applied_events,
                                const bool already_deferred = false);
      void update_set(UpdateAnalysis &analysis, IndexSpaceExpression *expr,
                      const bool expr_covers, FieldMask user_mask,
                      std::set<RtEvent> &deferral_events,
                      std::set<RtEvent> &applied_events,
                      const bool already_deferred = false);
      void acquire_restrictions(AcquireAnalysis &analysis, 
                                IndexSpaceExpression *expr,
                                const bool expr_covers, 
                                const FieldMask &acquire_mask,
                                std::set<RtEvent> &deferral_events,
                                std::set<RtEvent> &applied_events,
                                const bool already_deferred = false);
      void release_restrictions(ReleaseAnalysis &analysis,
                                IndexSpaceExpression *expr,
                                const bool expr_covers, 
                                const FieldMask &release_mask,
                                std::set<RtEvent> &deferral_events,
                                std::set<RtEvent> &applied_events,
                                const bool already_deferred = false);
      void issue_across_copies(CopyAcrossAnalysis &analysis,
                               const FieldMask &src_mask, 
                               IndexSpaceExpression *expr,
                               const bool expr_covers,
                               std::set<RtEvent> &deferral_events,
                               std::set<RtEvent> &applied_events,
                               const bool already_deferred = false);
      void overwrite_set(OverwriteAnalysis &analysis, 
                         IndexSpaceExpression *expr, const bool expr_covers,
                         const FieldMask &overwrite_mask,
                         std::set<RtEvent> &deferral_events,
                         std::set<RtEvent> &applied_events,
                         const bool already_deferred = false);
      void filter_set(FilterAnalysis &analysis, 
                      IndexSpaceExpression *expr, const bool expr_covers,
                      const FieldMask &filter_mask, 
                      std::set<RtEvent> &deferral_events,
                      std::set<RtEvent> &applied_events,
                      const bool already_deferred = false);
      void clone_set(CloneAnalysis &analysis,
                     IndexSpaceExpression *expr, const bool expr_covers,
                     const FieldMask &clone_mask,
                     std::set<RtEvent> &deferral_events,
                     std::set<RtEvent> &applied_events,
                     const bool already_deferred = false);
    public:
      void initialize_collective_references(unsigned local_valid_refs);
      void remove_read_only_guard(CopyFillGuard *guard);
      void remove_reduction_fill_guard(CopyFillGuard *guard);
      void record_tracker(EqSetTracker *tracker, const FieldMask &mask);
      void remove_tracker(EqSetTracker *tracker, const FieldMask &mask);
      void invalidate_trackers(const FieldMask &mask,
                               std::set<RtEvent> &applied_events,
                               const AddressSpaceID origin_space,
                               const CollectiveMapping *collective_mapping,
                               UniqueID context_uid = 0);
      void clone_from(const AddressSpaceID target_space, EquivalenceSet *src,
                      const FieldMask &clone_mask,
                      const bool forward_to_owner,
                      std::set<RtEvent> &applied_events, 
                      const bool invalidate_overlap = false);
      RtEvent make_owner(AddressSpaceID owner, 
                         RtEvent precondition = RtEvent::NO_RT_EVENT);
      void update_tracing_valid_views(LogicalView *view,
                                      IndexSpaceExpression *expr,
                                      const RegionUsage &usage,
                                      const FieldMask &user_mask,
                                      const bool invalidates,
                                      std::set<RtEvent> &applied);
      void update_tracing_anti_views(LogicalView *view,
                                     IndexSpaceExpression *expr,
                                     const FieldMask &user_mask,
                                     std::set<RtEvent> &applied);
      RtEvent capture_trace_conditions(TraceConditionSet *target,
                                       AddressSpaceID target_space,
                                       IndexSpaceExpression *expr,
                                       const FieldMask &mask,
                                       RtUserEvent ready_event);
    protected:
      void defer_traversal(AutoTryLock &eq, PhysicalAnalysis &analysis,
                           const FieldMask &mask,
                           std::set<RtEvent> &deferral_events,
                           std::set<RtEvent> &applied_events,
                           const bool already_deferred);
      inline RtEvent chain_deferral_events(RtUserEvent deferral_event)
      {
        RtEvent continuation_pre;
        continuation_pre.id = 
          next_deferral_precondition.exchange(deferral_event.id);
        return continuation_pre;
      }
      bool is_remote_analysis(PhysicalAnalysis &analysis,
                              FieldMask &traversal_mask, 
                              std::set<RtEvent> &deferral_events,
                              std::set<RtEvent> &applied_events,
                              const bool expr_covers);
    protected:
      template<typename T>
      void check_for_uninitialized_data(T &analysis, IndexSpaceExpression *expr,
                                  const bool expr_cover, FieldMask uninit,
                                  std::set<RtEvent> &applied_events) const;
      void update_initialized_data(IndexSpaceExpression *expr, 
                                   const bool expr_covers,
                                   const FieldMask &user_mask,
                                   ReferenceMutator &mutator);
      template<typename T>
      void record_instances(IndexSpaceExpression *expr, const bool expr_covers,
                            const FieldMask &record_mask, 
                            const FieldMaskSet<T> &new_views,
                                  ReferenceMutator &mutator);
      template<typename T>
      void record_unrestricted_instances(IndexSpaceExpression *expr,
                            const bool expr_covers, FieldMask record_mask, 
                            const FieldMaskSet<T> &new_views,
                                  ReferenceMutator &mutator);
      bool record_partial_valid_instance(LogicalView *instance,
                                         IndexSpaceExpression *expr,
                                         FieldMask valid_mask,
                                         ReferenceMutator &mutator,
                                         bool check_total_valid = true);
      void filter_valid_instances(IndexSpaceExpression *expr, 
                                  const bool expr_covers, 
                                  const FieldMask &filter_mask,
                                  ReferenceMutator &mutator,
           std::map<IndexSpaceExpression*,unsigned> *expr_refs_to_remove = NULL,
           std::map<LogicalView*,unsigned> *view_refs_to_remove = NULL);
      void filter_unrestricted_instances(IndexSpaceExpression *expr,
                                         const bool expr_covers, 
                                         FieldMask filter_mask,
                                         ReferenceMutator &mutator);
      void filter_reduction_instances(IndexSpaceExpression *expr,
           const bool covers, const FieldMask &mask, ReferenceMutator &mutator,
           std::map<IndexSpaceExpression*,unsigned> *expr_refs_to_remove = NULL,
           std::map<LogicalView*,unsigned> *view_refs_to_remove = NULL);
      void update_set_internal(CopyFillAggregator *&input_aggregator,
                               CopyFillGuard *previous_guard,
                               Operation *op, const unsigned index,
                               const RegionUsage &usage,
                               IndexSpaceExpression *expr, 
                               const bool expr_covers,
                               const FieldMask &user_mask,
                               const FieldMaskSet<InstanceView> &target_insts,
                               const std::vector<InstanceView*> &source_insts,
                               const PhysicalTraceInfo &trace_info,
                               std::set<RtEvent> &applied_events,
                               const bool record_valid);
      void make_instances_valid(CopyFillAggregator *&aggregator,
                                CopyFillGuard *previous_guard,
                                Operation *op, const unsigned index,
                                const bool track_events,
                                IndexSpaceExpression *expr,
                                const bool expr_covers,
                                const FieldMask &update_mask,
                                const FieldMaskSet<InstanceView> &target_insts,
                                const std::vector<InstanceView*> &source_insts,
                                const PhysicalTraceInfo &trace_info,
                                std::set<RtEvent> &applied_events,
                                const bool skip_check = false,
                                const int dst_index = -1,
                                const ReductionOpID redop = 0,
                                CopyAcrossHelper *across_helper = NULL);
      void issue_update_copies_and_fills(InstanceView *target,
                                const std::vector<InstanceView*> &source_views,
                                         CopyFillAggregator *&aggregator,
                                         CopyFillGuard *previous_guard,
                                         Operation *op, const unsigned index,
                                         const bool track_events,
                                         IndexSpaceExpression *expr,
                                         const bool expr_covers,
                                         FieldMask update_mask,
                                         const PhysicalTraceInfo &trace_info,
                                         std::set<RtEvent> &applied_events,
                                         const int dst_index,
                                         const ReductionOpID redop,
                                         CopyAcrossHelper *across_helper);
      void apply_reductions(const FieldMaskSet<InstanceView> &reduction_targets,
                            IndexSpaceExpression *expr, const bool expr_covers,
                            const FieldMask &reduction_mask, 
                            CopyFillAggregator *&aggregator,
                            CopyFillGuard *previous_guard,
                            Operation *op, const unsigned index, 
                            const bool track_events,
                            const PhysicalTraceInfo &trace_info,
                            std::set<RtEvent> &applied_events,
                            FieldMaskSet<IndexSpaceExpression> *applied_exprs,
                            CopyAcrossHelper *across_helper = NULL);
      template<typename T>
      void copy_out(IndexSpaceExpression *expr, const bool expr_covers,
                    const FieldMask &restricted_mask, 
                    const FieldMaskSet<T> &src_views,
                    Operation *op, const unsigned index,
                    const PhysicalTraceInfo &trace_info,
                    std::set<RtEvent> &applied_events,
                    CopyFillAggregator *&aggregator);
      void record_restriction(IndexSpaceExpression *expr, 
                              const bool expr_covers,
                              const FieldMask &restrict_mask,
                              InstanceView *restricted_view,
                              ReferenceMutator &mutator);
      void update_reductions(const unsigned fidx, ReferenceMutator &mutator,
          std::list<std::pair<ReductionView*,IndexSpaceExpression*> > &updates);
      void update_released(IndexSpaceExpression *expr, const bool expr_covers,
                FieldMaskSet<InstanceView> &updates, ReferenceMutator &mutator);
      void filter_initialized_data(IndexSpaceExpression *expr, 
          const bool expr_covers, const FieldMask &filter_mask, 
          ReferenceMutator &mutator, 
          std::map<IndexSpaceExpression*,unsigned> *expr_refs_to_remove = NULL);
      void filter_restricted_instances(IndexSpaceExpression *expr, 
          const bool covers, const FieldMask &mask, ReferenceMutator &mutator,
          std::map<IndexSpaceExpression*,unsigned> *expr_refs_to_remove = NULL,
          std::map<LogicalView*,unsigned> *view_refs_to_remove = NULL);
      void filter_released_instances(IndexSpaceExpression *expr, 
          const bool covers, const FieldMask &mask, ReferenceMutator &mutator, 
          std::map<IndexSpaceExpression*,unsigned> *expr_refs_to_remove = NULL,
          std::map<LogicalView*,unsigned> *view_refs_to_remove = NULL);
    protected:
      void send_equivalence_set(AddressSpaceID target);
      void check_for_migration(PhysicalAnalysis &analysis,
                               std::set<RtEvent> &applied_events, bool covers);
      void update_owner(const AddressSpaceID new_logical_owner); 
      void request_replicated_owner_space(const CollectiveMapping *mapping);
      void process_replication_request(AddressSpaceID source,
                                       const CollectiveMapping *mapping);
      void process_replication_response(AddressSpaceID owner);
      void process_replication_invalidation(RtUserEvent done);
    protected:
      void pack_state(Serializer &rez, const AddressSpaceID target,
            IndexSpaceExpression *expr, const bool expr_covers,
            const FieldMask &mask, const bool pack_guards);
      void unpack_state_and_apply(Deserializer &derez, 
          const AddressSpaceID source, const bool forward_to_owner,
          std::set<RtEvent> &ready_events);
      void invalidate_state(IndexSpaceExpression *expr, const bool expr_covers,
                            const FieldMask &mask, RtEvent remove_ref_event);
      void clone_to_local(EquivalenceSet *dst, FieldMask mask,
                          std::set<RtEvent> &applied_events,
                          const bool invalidate_overlap,
                          const bool forward_to_owner);
      void clone_to_remote(DistributedID target, AddressSpaceID target_space,
                    IndexSpaceNode *target_node, FieldMask mask,
                    std::set<RtEvent> &applied_events,
                    const bool invalidate_overlap, const bool forward_to_owner);
      void find_overlap_updates(IndexSpaceExpression *overlap, 
            const bool overlap_covers, const FieldMask &mask, 
            LegionMap<IndexSpaceExpression*,
                FieldMaskSet<LogicalView> > &valid_updates,
            FieldMaskSet<IndexSpaceExpression> &initialized_updates,
            std::map<unsigned,std::list<std::pair<ReductionView*,
                IndexSpaceExpression*> > > &reduction_updates,
            LegionMap<IndexSpaceExpression*,
                FieldMaskSet<InstanceView> > &restricted_updates,
            LegionMap<IndexSpaceExpression*,
                FieldMaskSet<InstanceView> > &released_updates,
            FieldMaskSet<CopyFillGuard> *read_only_guard_updates,
            FieldMaskSet<CopyFillGuard> *reduction_fill_guard_updates,
            TraceViewSet *&precondition_updates,
            TraceViewSet *&anticondition_updates,
            TraceViewSet *&postcondition_updates,
            ReferenceMutator &mutator) const;
      void apply_state(LegionMap<IndexSpaceExpression*,
                FieldMaskSet<LogicalView> > &valid_updates,
            FieldMaskSet<IndexSpaceExpression> &initialized_updates,
            std::map<unsigned,std::list<std::pair<ReductionView*,
                IndexSpaceExpression*> > > &reduction_updates,
            LegionMap<IndexSpaceExpression*,
                FieldMaskSet<InstanceView> > &restricted_updates,
            LegionMap<IndexSpaceExpression*,
                FieldMaskSet<InstanceView> > &released_updates,
            TraceViewSet *precondition_updates,
            TraceViewSet *anticondition_updates,
            TraceViewSet *postcondition_updates,
            FieldMaskSet<CopyFillGuard> *read_only_guard_updates,
            FieldMaskSet<CopyFillGuard> *reduction_fill_guard_updates,
            std::set<RtEvent> &applied_events,
            const bool needs_lock, const bool forward_to_owner);
      static void pack_updates(Serializer &rez, const AddressSpaceID target,
            const LegionMap<IndexSpaceExpression*,
                FieldMaskSet<LogicalView> > &valid_updates,
            const FieldMaskSet<IndexSpaceExpression> &initialized_updates,
            const std::map<unsigned,std::list<std::pair<ReductionView*,
                IndexSpaceExpression*> > > &reduction_updates,
            const LegionMap<IndexSpaceExpression*,
                FieldMaskSet<InstanceView> > &restricted_updates,
            const LegionMap<IndexSpaceExpression*,
                FieldMaskSet<InstanceView> > &released_updates,
            const FieldMaskSet<CopyFillGuard> *read_only_updates,
            const FieldMaskSet<CopyFillGuard> *reduction_fill_updates,
            const TraceViewSet *precondition_updates,
            const TraceViewSet *anticondition_updates,
            const TraceViewSet *postcondition_updates);
    public:
      static void handle_make_owner(const void *args);
      static void handle_apply_state(const void *args);
      static void handle_remove_refs(const void *args);
    public:
      static void handle_equivalence_set_request(Deserializer &derez,
                            Runtime *runtime, AddressSpaceID source);
      static void handle_equivalence_set_response(Deserializer &derez,
                            Runtime *runtime, AddressSpaceID source);
      static void handle_migration(Deserializer &derez, 
                                   Runtime *runtime, AddressSpaceID source);
      static void handle_owner_update(Deserializer &derez, Runtime *rt);
      static void handle_make_owner(Deserializer &derez, Runtime *rt);
      static void handle_invalidate_trackers(Deserializer &derez, Runtime *rt);
      static void handle_replication_request(Deserializer &derez, Runtime *rt,
                                             AddressSpaceID source);
      static void handle_replication_response(Deserializer &derez, Runtime *rt);
      static void handle_replication_invalidation(Deserializer &derez,
                                                  Runtime *rt);
      static void handle_clone_request(Deserializer &derez, Runtime *runtime);
      static void handle_clone_response(Deserializer &derez, Runtime *runtime);
      static void handle_capture_request(Deserializer &derez, Runtime *runtime,
                                         AddressSpaceID source);
      static void handle_capture_response(Deserializer &derez, Runtime *runtime,
                                          AddressSpaceID source);
    public:
      RegionNode *const region_node;
      IndexSpaceNode *const set_expr;
    protected:
      mutable LocalLock                                 eq_lock;
      // This is the physical state of the equivalence set
      FieldMaskSet<LogicalView>                         total_valid_instances;
      typedef LegionMap<LogicalView*, FieldMaskSet<IndexSpaceExpression> > 
      ViewExprMaskSets;
      ViewExprMaskSets                                  partial_valid_instances;
      FieldMask                                         partial_valid_fields;
      // Expressions and fields that have valid data
      FieldMaskSet<IndexSpaceExpression>                initialized_data;
      // Reductions always need to be applied in order so keep them in order
      std::map<unsigned/*fidx*/,std::list<std::pair<
        ReductionView*,IndexSpaceExpression*> > >       reduction_instances;
      FieldMask                                         reduction_fields;
      // The list of expressions with the single instance for each
      // field that represents the restriction of that expression
      typedef LegionMap<IndexSpaceExpression*, FieldMaskSet<InstanceView> > 
      ExprViewMaskSets;
      ExprViewMaskSets                                  restricted_instances;
      // Summary of any field that has a restriction
      FieldMask                                         restricted_fields;
      // List of instances that were restricted, but have been acquired
      ExprViewMaskSets                                  released_instances;
    protected:
      // Tracing state for this equivalence set
      TraceViewSet                                      *tracing_preconditions;
      TraceViewSet                                      *tracing_anticonditions;
      TraceViewSet                                      *tracing_postconditions;
    protected:
      // This tracks the most recent copy-fill aggregator for each field in 
      // read-only cases so that reads the depend on each other are ordered
      FieldMaskSet<CopyFillGuard>                       read_only_guards;
      // This tracks the most recent fill-aggregator for each field in reduction
      // cases so that reductions that depend on the same fill are ordered
      FieldMaskSet<CopyFillGuard>                       reduction_fill_guards;
      // An event to order to deferral tasks
      std::atomic<Realm::Event::id_t>                next_deferral_precondition;
    protected:
      // This node is the node which contains the valid state data
      AddressSpaceID                                    logical_owner_space;
      // To support control-replicated mapping of common regions in index space
      // launches or collective instance mappings, we need to have a way to 
      // force all analyses to see the same value for the logical owner space
      // for the equivalence set such that we can then have a single analysis
      // traverse the equivalence set without requiring communication between
      // the analyses to determine which one does the traversal. The 
      // replicated_owner_state defines a spanning tree of the existing
      // copies of the equivalence sets that all share knowledge of the
      // logical owner space.
      ReplicatedOwnerState*                             replicated_owner_state;
    protected:
      // Which EqSetTracker objects on this node are
      // tracking this equivalence set and need to be invalidated
      FieldMaskSet<EqSetTracker>                        recorded_trackers;
    protected:
      // Uses these for determining when we should do migration
      // There is an implicit assumption here that equivalence sets
      // are only used be a small number of nodes that is less than
      // the samples per migration count, if it ever exceeds this 
      // then we'll issue a warning
      static const unsigned SAMPLES_PER_MIGRATION_TEST = 64;
      // How many total epochs we want to remember
      static const unsigned MIGRATION_EPOCHS = 2;
      std::vector<std::pair<AddressSpaceID,unsigned> > 
        user_samples[MIGRATION_EPOCHS];
      unsigned migration_index;
      unsigned sample_count;
    protected:
      bool init_collective_refs;
#ifdef DEBUG_LEGION
    protected:
      // Make sure that each equivalence set only becomes active once
      bool active_once;
#endif
    };

    /**
     * \class PendingEquivalenceSet
     * This is a helper class to store the equivalence sets for
     * pending refinements where we have computed a new refinement
     * but haven't made the equivalence set yet to represent it
     */
    class PendingEquivalenceSet : public LegionHeapify<PendingEquivalenceSet> {
    public:
      struct DeferFinalizePendingSetArgs : 
        public LgTaskArgs<DeferFinalizePendingSetArgs> {
      public:
        static const LgTaskID TASK_ID = LG_DEFER_FINALIZE_PENDING_SET_TASK_ID;
      public:
        DeferFinalizePendingSetArgs(PendingEquivalenceSet *p)
          : LgTaskArgs<DeferFinalizePendingSetArgs>(implicit_provenance), 
            pending(p) { }
      public:
        PendingEquivalenceSet *const pending;
      };
    public:
      PendingEquivalenceSet(RegionNode *region_node);
      PendingEquivalenceSet(const PendingEquivalenceSet &rhs);
      ~PendingEquivalenceSet(void);
    public:
      PendingEquivalenceSet& operator=(const PendingEquivalenceSet &rhs);
    public:
      void record_previous(EquivalenceSet *set, const FieldMask &mask,
                           std::set<RtEvent> &applied_events);
      void record_all(VersionInfo &version_info, 
                      std::set<RtEvent> &applied_events);
    public:
      EquivalenceSet* compute_refinement(AddressSpaceID suggested_owner,
                      Runtime *runtime, std::set<RtEvent> &ready_events);
      bool finalize(void);
      static void handle_defer_finalize(const void *args);
    public:
      RegionNode *const region_node;
    protected:
      EquivalenceSet *new_set;
      RtEvent clone_event;
      FieldMaskSet<EquivalenceSet> previous_sets;
    };

    /**
     * \class VersionManager
     * The VersionManager class tracks the starting equivalence
     * sets for a given node in the logical region tree. Note
     * that its possible that these have since been shattered
     * and we need to traverse them, but it's a cached starting
     * point that doesn't involve tracing the entire tree.
     */
    class VersionManager : public EqSetTracker, 
                           public LegionHeapify<VersionManager> {
    public:
      static const AllocationType alloc_type = VERSION_MANAGER_ALLOC;
    public:
      struct LgFinalizeEqSetsArgs : 
        public LgTaskArgs<LgFinalizeEqSetsArgs> {
      public:
        static const LgTaskID TASK_ID = LG_FINALIZE_EQ_SETS_TASK_ID;
      public:
        LgFinalizeEqSetsArgs(VersionManager *man, RtUserEvent c, UniqueID uid)
          : LgTaskArgs<LgFinalizeEqSetsArgs>(uid), manager(man), compute(c) { }
      public:
        VersionManager *const manager;
        const RtUserEvent compute;
      };
    public:
      struct WaitingVersionInfo {
      public:
        WaitingVersionInfo(VersionInfo *info, const FieldMask &m,
                           IndexSpaceExpression *e, bool covers)
          : version_info(info), waiting_mask(m), expr(e), expr_covers(covers) 
        { }
      public:
        VersionInfo *version_info;
        FieldMask waiting_mask;
        IndexSpaceExpression *expr;
        bool expr_covers;
      };
    public:
      VersionManager(RegionTreeNode *node, ContextID ctx); 
      VersionManager(const VersionManager &manager);
      virtual ~VersionManager(void);
    public:
      VersionManager& operator=(const VersionManager &rhs);
    public:
      inline bool has_versions(const FieldMask &mask) const 
        { return !(mask - equivalence_sets.get_valid_mask()); }
      inline const FieldMask& get_version_mask(void) const
        { return equivalence_sets.get_valid_mask(); }
    public:
      void perform_versioning_analysis(InnerContext *parent_ctx,
                                       VersionInfo *version_info,
                                       RegionNode *region_node,
                                       IndexSpaceExpression *expr,
                                       const bool expr_covers,
                                       const FieldMask &version_mask,
                                       const UniqueID opid,
                                       const AddressSpaceID source,
                                       std::set<RtEvent> &ready);
    protected:
      void record_equivalence_sets(VersionInfo *version_info,
                                   const FieldMask &mask,
                                   IndexSpaceExpression *expr,
                                   const bool expr_covers,
                                   std::set<RtEvent> &ready_events) const;
    public:
      virtual void add_tracker_reference(unsigned cnt = 1);
      virtual bool remove_tracker_reference(unsigned cnt = 1);
      virtual void record_equivalence_set(EquivalenceSet *set, 
                                          const FieldMask &mask);
      virtual void record_pending_equivalence_set(EquivalenceSet *set, 
                                          const FieldMask &mask);
      virtual bool can_filter_context(ContextID filter_id) const;
      virtual void remove_equivalence_set(EquivalenceSet *set,
                                          const FieldMask &mask);
      void finalize_equivalence_sets(RtUserEvent done_event);                           
      void finalize_manager(void);
    public:
      // Call these from region nodes
      void initialize_versioning_analysis(EquivalenceSet *set,
              const FieldMask &mask, std::set<RtEvent> &applied_events);
      void initialize_nonexclusive_virtual_analysis(const FieldMask &mask,
                                    const FieldMaskSet<EquivalenceSet> &sets,
                                    std::set<RtEvent> &applied_events);
      void compute_equivalence_sets(const ContextID ctx,
                                    IndexSpaceExpression *expr,
                                    EqSetTracker *target, 
                                    const AddressSpaceID target_space,
                                    FieldMask mask, InnerContext *context,
                                    const UniqueID opid,
                                    const AddressSpaceID original_source,
                                    std::set<RtEvent> &ready_events,
                                    FieldMaskSet<PartitionNode> &children,
                                    FieldMask &parent_traversal,
                                    std::set<RtEvent> &deferral_events,
                                    const bool downward_only);
      void find_or_create_empty_equivalence_sets(EqSetTracker *target,
                                    const AddressSpaceID target_space,
                                    const FieldMask &mask,
                                    const AddressSpaceID source,
                                    std::set<RtEvent> &ready_events);
      static void handle_compute_equivalence_sets_response(
                      Deserializer &derez, Runtime *runtime);
      void record_refinement(EquivalenceSet *set, const FieldMask &mask,
                             FieldMask &parent_mask,
                             std::set<RtEvent> &applied_events);
      void record_empty_refinement(const FieldMask &mask);
    public:
      // Call these from partition nodes
      void compute_equivalence_sets(const FieldMask &mask,
                                    FieldMask &parent_traversal, 
                                    FieldMask &children_traversal) const;
      void propagate_refinement(const std::vector<RegionNode*> &children,
                                const FieldMask &child_mask, 
                                FieldMask &parent_mask,
                                std::set<RtEvent> &applied_events);
    public:
      // Call these from either type of region tree node
      void propagate_refinement(RegionTreeNode *child, 
                                const FieldMask &child_mask, 
                                FieldMask &parent_mask,
                                std::set<RtEvent> &applied_events);
      void invalidate_refinement(InnerContext *context,
                                 const FieldMask &mask, bool invalidate_self,
                                 FieldMaskSet<RegionTreeNode> &to_traverse,
                                 FieldMaskSet<EquivalenceSet> &to_untrack,
                                 std::vector<EquivalenceSet*> &to_release,
                                 bool nonexclusive_virtual_mapping_root=false);
      void merge(VersionManager &src, std::set<RegionTreeNode*> &to_traverse,
                 FieldMaskSet<EquivalenceSet> &to_untrack);
      void swap(VersionManager &src, std::set<RegionTreeNode*> &to_traverse,
                FieldMaskSet<EquivalenceSet> &to_untrack);
      void pack_manager(Serializer &rez, const bool invalidate, 
                        std::map<LegionColor,RegionTreeNode*> &to_traverse,
                        FieldMaskSet<EquivalenceSet> &to_untrack,
                        std::vector<DistributedCollectable*> &to_remove);
      void unpack_manager(Deserializer &derez, AddressSpaceID source,
                          std::map<LegionColor,RegionTreeNode*> &to_traverse);
    public:
      void print_physical_state(RegionTreeNode *node,
                                const FieldMask &capture_mask,
                                TreeStateLogger *logger);
    public:
      static void handle_finalize_eq_sets(const void *args);
    public:
      const ContextID ctx;
      RegionTreeNode *const node;
      Runtime *const runtime;
    protected:
      mutable LocalLock manager_lock;
    protected: 
      FieldMaskSet<EquivalenceSet> equivalence_sets;
      FieldMaskSet<EquivalenceSet> pending_equivalence_sets;
      LegionList<WaitingVersionInfo> waiting_infos;
      LegionMap<RtUserEvent,FieldMask> equivalence_sets_ready;
    protected:
      // The fields for which this node has disjoint complete information
      FieldMask disjoint_complete;
      // Track which disjoint and complete children we have from this
      // node for representing the refinement tree. Note that if this
      // context is control replicated this set might not be complete
      // for partition nodes, Some sub-region nodes might only exist
      // in contexts on remote shards.
      FieldMaskSet<RegionTreeNode> disjoint_complete_children;
      // We are sometimes lazy in filling in the equivalence sets for
      // disjoint-complete partitions from refinement ops so we can 
      // pick the logical owner from the first address space to attempt
      // to touch it. In that case we need a data structure to make
      // sure that there is only one call going out to the context
      // at a time for each field to make the equivalence sets.
      LegionMap<RtEvent,FieldMask> disjoint_complete_ready;
    };

    typedef DynamicTableAllocator<VersionManager,10,8> VersionManagerAllocator; 

    /**
     * \class RegionTreePath
     * Keep track of the path and states associated with a 
     * given region requirement of an operation.
     */
    class RegionTreePath {
    public:
      RegionTreePath(void);
    public:
      void initialize(unsigned min_depth, unsigned max_depth);
      void register_child(unsigned depth, const LegionColor color);
      void record_aliased_children(unsigned depth, const FieldMask &mask);
      void clear();
    public:
#ifdef DEBUG_LEGION 
      bool has_child(unsigned depth) const;
      LegionColor get_child(unsigned depth) const;
#else
      inline bool has_child(unsigned depth) const
        { return path[depth] != INVALID_COLOR; }
      inline LegionColor get_child(unsigned depth) const
        { return path[depth]; }
#endif
      inline unsigned get_path_length(void) const
        { return ((max_depth-min_depth)+1); }
      inline unsigned get_min_depth(void) const { return min_depth; }
      inline unsigned get_max_depth(void) const { return max_depth; }
    public:
      const FieldMask* get_aliased_children(unsigned depth) const;
    protected:
      std::vector<LegionColor> path;
      LegionMap<unsigned/*depth*/,FieldMask> interfering_children;
      unsigned min_depth;
      unsigned max_depth;
    };

    /**
     * \class PathTraverser
     * An abstract class which provides the needed
     * functionality for walking a path and visiting
     * all the kinds of nodes along the path.
     */
    class PathTraverser {
    public:
      PathTraverser(RegionTreePath &path);
      PathTraverser(const PathTraverser &rhs);
      virtual ~PathTraverser(void);
    public:
      PathTraverser& operator=(const PathTraverser &rhs);
    public:
      // Return true if the traversal was successful
      // or false if one of the nodes exit stopped early
      bool traverse(RegionTreeNode *start);
    public:
      virtual bool visit_region(RegionNode *node) = 0;
      virtual bool visit_partition(PartitionNode *node) = 0;
    protected:
      RegionTreePath &path;
    protected:
      // Fields are only valid during traversal
      unsigned depth;
      bool has_child;
      LegionColor next_child;
    };

    /**
     * \class NodeTraverser
     * An abstract class which provides the needed
     * functionality for visiting a node in the tree
     * and all of its sub-nodes.
     */
    class NodeTraverser {
    public:
      NodeTraverser(bool force = false)
        : force_instantiation(force) { }
    public:
      virtual bool break_early(void) const { return false; }
      virtual bool visit_only_valid(void) const = 0;
      virtual bool visit_region(RegionNode *node) = 0;
      virtual bool visit_partition(PartitionNode *node) = 0;
    public:
      const bool force_instantiation;
    };

    /**
     * \class CurrentInitializer 
     * A class for initializing current states 
     */
    class CurrentInitializer : public NodeTraverser {
    public:
      CurrentInitializer(ContextID ctx);
      CurrentInitializer(const CurrentInitializer &rhs);
      ~CurrentInitializer(void);
    public:
      CurrentInitializer& operator=(const CurrentInitializer &rhs);
    public:
      virtual bool visit_only_valid(void) const;
      virtual bool visit_region(RegionNode *node);
      virtual bool visit_partition(PartitionNode *node);
    protected:
      const ContextID ctx;
    };

    /**
     * \class CurrentInvalidator 
     * A class for invalidating current states 
     */
    class CurrentInvalidator : public NodeTraverser {
    public:
      CurrentInvalidator(ContextID ctx, bool users_only);
      CurrentInvalidator(const CurrentInvalidator &rhs);
      ~CurrentInvalidator(void);
    public:
      CurrentInvalidator& operator=(const CurrentInvalidator &rhs);
    public:
      virtual bool visit_only_valid(void) const;
      virtual bool visit_region(RegionNode *node);
      virtual bool visit_partition(PartitionNode *node);
    protected:
      const ContextID ctx;
      const bool users_only;
    };

    /**
     * \class DeletionInvalidator
     * A class for invalidating current states for deletions
     */
    class DeletionInvalidator : public NodeTraverser {
    public:
      DeletionInvalidator(ContextID ctx, const FieldMask &deletion_mask);
      DeletionInvalidator(const DeletionInvalidator &rhs);
      ~DeletionInvalidator(void);
    public:
      DeletionInvalidator& operator=(const DeletionInvalidator &rhs);
    public:
      virtual bool visit_only_valid(void) const;
      virtual bool visit_region(RegionNode *node);
      virtual bool visit_partition(PartitionNode *node);
    protected:
      const ContextID ctx;
      const FieldMask &deletion_mask;
    };

  }; // namespace Internal 
}; // namespace Legion

#endif // __LEGION_ANALYSIS_H__<|MERGE_RESOLUTION|>--- conflicted
+++ resolved
@@ -196,14 +196,10 @@
                                        const std::set<ApEvent>& rhs,
                                        const TraceLocalID &tlid) = 0;
       virtual void record_merge_events(ApEvent &lhs,
-<<<<<<< HEAD
-                         const std::vector<ApEvent>& rhs, Memoizable *memo) = 0;
+                                       const std::vector<ApEvent>& rhs,
+                                       const TraceLocalID &tlid) = 0;
       // This collective barrier is managed by the operations and is auto
       // refreshed by the operations on each replay
-=======
-                                       const std::vector<ApEvent>& rhs,
-                                       const TraceLocalID &tlid) = 0;
->>>>>>> 3847f0c7
       virtual void record_collective_barrier(ApBarrier bar, ApEvent pre,
                  const std::pair<size_t,size_t> &key, size_t arrival_count) = 0;
       // This collective barrier is managed by the template and will be
