/* Copyright 2018 Stanford University, NVIDIA Corporation
 *
 * Licensed under the Apache License, Version 2.0 (the "License");
 * you may not use this file except in compliance with the License.
 * You may obtain a copy of the License at
 *
 *     http://www.apache.org/licenses/LICENSE-2.0
 *
 * Unless required by applicable law or agreed to in writing, software
 * distributed under the License is distributed on an "AS IS" BASIS,
 * WITHOUT WARRANTIES OR CONDITIONS OF ANY KIND, either express or implied.
 * See the License for the specific language governing permissions and
 * limitations under the License.
 */

#include "legion/runtime.h"
#include "legion/legion_tasks.h"
#include "legion/legion_trace.h"
#include "legion/legion_context.h"
#include "legion/legion_instances.h"
#include "legion/legion_views.h"

namespace Legion {
  namespace Internal {

    LEGION_EXTERN_LOGGER_DECLARATIONS

    /////////////////////////////////////////////////////////////
    // Task Context 
    /////////////////////////////////////////////////////////////

    //--------------------------------------------------------------------------
    TaskContext::TaskContext(Runtime *rt, TaskOp *owner,
                             const std::vector<RegionRequirement> &reqs)
      : runtime(rt), owner_task(owner), regions(reqs),
        executing_processor(Processor::NO_PROC), total_tunable_count(0), 
        overhead_tracker(NULL), task_executed(false),
        has_inline_accessor(false), mutable_priority(false),
        children_complete_invoked(false), children_commit_invoked(false)
    //--------------------------------------------------------------------------
    {
    }

    //--------------------------------------------------------------------------
    TaskContext::TaskContext(const TaskContext &rhs)
      : runtime(NULL), owner_task(NULL), regions(rhs.regions)
    //--------------------------------------------------------------------------
    {
      // should never be called
      assert(false);
    }

    //--------------------------------------------------------------------------
    TaskContext::~TaskContext(void)
    //--------------------------------------------------------------------------
    {
      // Clean up any local variables that we have
      if (!task_local_variables.empty())
      {
        for (std::map<LocalVariableID,
                      std::pair<void*,void (*)(void*)> >::iterator it = 
              task_local_variables.begin(); it != 
              task_local_variables.end(); it++)
        {
          if (it->second.second != NULL)
            (*it->second.second)(it->second.first);
        }
      }
    }

    //--------------------------------------------------------------------------
    TaskContext& TaskContext::operator=(const TaskContext &rhs)
    //--------------------------------------------------------------------------
    {
      // should never be called
      assert(false);
      return *this;
    }

    //--------------------------------------------------------------------------
    UniqueID TaskContext::get_context_uid(void) const
    //--------------------------------------------------------------------------
    {
      return owner_task->get_unique_op_id();
    }

    //--------------------------------------------------------------------------
    int TaskContext::get_depth(void) const
    //--------------------------------------------------------------------------
    {
      return owner_task->get_depth();
    }

    //--------------------------------------------------------------------------
    Task* TaskContext::get_task(void)
    //--------------------------------------------------------------------------
    {
      return owner_task;
    }

    //--------------------------------------------------------------------------
    TaskContext* TaskContext::find_parent_context(void)
    //--------------------------------------------------------------------------
    {
#ifdef DEBUG_LEGION
      assert(owner_task != NULL);
#endif
      return owner_task->get_context();
    }

    //--------------------------------------------------------------------------
    bool TaskContext::is_leaf_context(void) const
    //--------------------------------------------------------------------------
    {
      return false;
    }

    //--------------------------------------------------------------------------
    bool TaskContext::is_inner_context(void) const
    //--------------------------------------------------------------------------
    {
      return false;
    }

    //--------------------------------------------------------------------------
    void TaskContext::add_physical_region(const RegionRequirement &req,
                                   bool mapped, MapperID mid, MappingTagID tag,
                                   ApUserEvent unmap_event, bool virtual_mapped,
                                   const InstanceSet &physical_instances)
    //--------------------------------------------------------------------------
    {
      PhysicalRegionImpl *impl = new PhysicalRegionImpl(req, 
          ApEvent::NO_AP_EVENT, mapped, this, mid, tag, 
          is_leaf_context(), virtual_mapped, runtime);
      physical_regions.push_back(PhysicalRegion(impl));
      if (mapped)
        impl->reset_references(physical_instances, unmap_event);
    }

    //--------------------------------------------------------------------------
    PhysicalRegion TaskContext::get_physical_region(unsigned idx)
    //--------------------------------------------------------------------------
    {
#ifdef DEBUG_LEGION
      assert(idx < regions.size()); // should be one of our original regions
#endif
      return physical_regions[idx];
    } 

    //--------------------------------------------------------------------------
    void TaskContext::destroy_user_lock(Reservation r)
    //--------------------------------------------------------------------------
    {
      // Can only be called from user land so no
      // need to hold the lock
      context_locks.push_back(r);
    }

    //--------------------------------------------------------------------------
    void TaskContext::destroy_user_barrier(ApBarrier b)
    //--------------------------------------------------------------------------
    {
      // Can only be called from user land so no 
      // need to hold the lock
      context_barriers.push_back(b);
    } 

    //--------------------------------------------------------------------------
    void TaskContext::add_created_region(LogicalRegion handle)
    //--------------------------------------------------------------------------
    {
      // Already hold the lock from the caller
      RegionRequirement new_req(handle, READ_WRITE, EXCLUSIVE, handle);
      // Put a region requirement with no fields in the list of
      // created requirements, we know we can add any fields for
      // this field space in the future since we own all privileges
      // Now make a new region requirement and physical region
      created_requirements.push_back(new_req);
      // Created regions always return privileges that they make
      returnable_privileges.push_back(true);
    }

    //--------------------------------------------------------------------------
    void TaskContext::log_created_requirements(void)
    //--------------------------------------------------------------------------
    {
      std::vector<MappingInstance> instances(1, 
            Mapping::PhysicalInstance::get_virtual_instance());
      const UniqueID unique_op_id = get_unique_id();
      const size_t original_size = 
        (owner_task == NULL) ? 0 : owner_task->regions.size();
      for (unsigned idx = 0; idx < created_requirements.size(); idx++)
      {
        TaskOp::log_requirement(unique_op_id, original_size + idx,
                                created_requirements[idx]);
        // Skip it if there are no privilege fields
        if (created_requirements[idx].privilege_fields.empty())
          continue;
        InstanceSet instance_set;
        std::vector<PhysicalManager*> unacquired;  
        RegionTreeID bad_tree; std::vector<FieldID> missing_fields;
        runtime->forest->physical_convert_mapping(owner_task, 
            created_requirements[idx], instances, instance_set, bad_tree, 
            missing_fields, NULL, unacquired, false/*do acquire_checks*/);
        runtime->forest->log_mapping_decision(unique_op_id,
            original_size + idx, created_requirements[idx], instance_set);
      }
    } 

    //--------------------------------------------------------------------------
    void TaskContext::register_region_creation(LogicalRegion handle)
    //--------------------------------------------------------------------------
    {
      // Create a new logical region 
      // Hold the operation lock when doing this since children could
      // be returning values from the utility processor
      AutoLock priv_lock(privilege_lock);
#ifdef DEBUG_LEGION
      assert(created_regions.find(handle) == created_regions.end());
#endif
      created_regions.insert(handle); 
      add_created_region(handle);
    }

    //--------------------------------------------------------------------------
    void TaskContext::register_region_deletion(LogicalRegion handle)
    //--------------------------------------------------------------------------
    {
      bool finalize = false;
      // Hold the operation lock when doing this since children could
      // be returning values from the utility processor
      {
        AutoLock priv_lock(privilege_lock);
        std::set<LogicalRegion>::iterator finder = created_regions.find(handle);
        // See if we created this region, if so remove it from the list
        // of created regions, otherwise add it to the list of deleted
        // regions to flow backwards
        if (finder != created_regions.end())
        {
          created_regions.erase(finder);
          finalize = true;
        }
        else
          deleted_regions.insert(handle);
      }
      if (finalize)
        runtime->finalize_logical_region_destroy(handle);
    }

    //--------------------------------------------------------------------------
    void TaskContext::register_field_creation(FieldSpace handle, 
                                              FieldID fid, bool local)
    //--------------------------------------------------------------------------
    {
      AutoLock priv_lock(privilege_lock);
      std::pair<FieldSpace,FieldID> key(handle,fid);
#ifdef DEBUG_LEGION
      assert(created_fields.find(key) == created_fields.end());
#endif
      created_fields[key] = local;
    }

    //--------------------------------------------------------------------------
    void TaskContext::register_field_creations(FieldSpace handle, bool local,
                                          const std::vector<FieldID> &fields)
    //--------------------------------------------------------------------------
    {
      AutoLock priv_lock(privilege_lock);
      for (unsigned idx = 0; idx < fields.size(); idx++)
      {
        std::pair<FieldSpace,FieldID> key(handle,fields[idx]);
#ifdef DEBUG_LEGION
        assert(created_fields.find(key) == created_fields.end());
#endif
        created_fields[key] = local;
      }
    }

    //--------------------------------------------------------------------------
    void TaskContext::register_field_deletions(FieldSpace handle,
                                         const std::set<FieldID> &to_free)
    //--------------------------------------------------------------------------
    {
      std::set<FieldID> to_finalize;
      {
        AutoLock priv_lock(privilege_lock);
        for (std::set<FieldID>::const_iterator it = to_free.begin();
              it != to_free.end(); it++)
        {
          std::pair<FieldSpace,FieldID> key(handle,*it);
          std::map<std::pair<FieldSpace,FieldID>,bool>::iterator finder = 
            created_fields.find(key);
          if (finder != created_fields.end())
          {
            created_fields.erase(finder);
            to_finalize.insert(*it);
          }
          else
            deleted_fields.insert(key);
        }
      }
      if (!to_finalize.empty())
        runtime->finalize_field_destroy(handle, to_finalize);
    }

    //--------------------------------------------------------------------------
    void TaskContext::register_field_space_creation(FieldSpace space)
    //--------------------------------------------------------------------------
    {
      AutoLock priv_lock(privilege_lock);
#ifdef DEBUG_LEGION
      assert(created_field_spaces.find(space) == created_field_spaces.end());
#endif
      created_field_spaces.insert(space);
    }

    //--------------------------------------------------------------------------
    void TaskContext::register_field_space_deletion(FieldSpace space)
    //--------------------------------------------------------------------------
    {
      bool finalize = false;
      {
        AutoLock priv_lock(privilege_lock);
        std::deque<FieldID> to_delete;
        for (std::map<std::pair<FieldSpace,FieldID>,bool>::const_iterator it =
              created_fields.begin(); it != created_fields.end(); it++)
        {
          if (it->first.first == space)
            to_delete.push_back(it->first.second);
        }
        for (unsigned idx = 0; idx < to_delete.size(); idx++)
        {
          std::pair<FieldSpace,FieldID> key(space, to_delete[idx]);
          created_fields.erase(key);
        }
        std::set<FieldSpace>::iterator finder = 
          created_field_spaces.find(space);
        if (finder != created_field_spaces.end())
        {
          created_field_spaces.erase(finder);
          finalize = true;
        }
        else
          deleted_field_spaces.insert(space);
      }
      if (finalize)
        runtime->finalize_field_space_destroy(space);
    }

    //--------------------------------------------------------------------------
    bool TaskContext::has_created_index_space(IndexSpace space) const
    //--------------------------------------------------------------------------
    {
      AutoLock priv_lock(privilege_lock);
      return (created_index_spaces.find(space) != created_index_spaces.end());
    }

    //--------------------------------------------------------------------------
    void TaskContext::register_index_space_creation(IndexSpace space)
    //--------------------------------------------------------------------------
    {
      AutoLock priv_lock(privilege_lock);
#ifdef DEBUG_LEGION
      assert(created_index_spaces.find(space) == created_index_spaces.end());
#endif
      created_index_spaces.insert(space);
    }

    //--------------------------------------------------------------------------
    void TaskContext::register_index_space_deletion(IndexSpace space)
    //--------------------------------------------------------------------------
    {
      bool finalize = false;
      {
        AutoLock priv_lock(privilege_lock);
        std::set<IndexSpace>::iterator finder = 
          created_index_spaces.find(space);
        if (finder != created_index_spaces.end())
        {
          created_index_spaces.erase(finder);
          finalize = true;
        }
        else
          deleted_index_spaces.insert(space);
      }
      if (finalize)
        runtime->finalize_index_space_destroy(space);
    }

    //--------------------------------------------------------------------------
    void TaskContext::register_index_partition_creation(IndexPartition handle)
    //--------------------------------------------------------------------------
    {
      AutoLock priv_lock(privilege_lock);
#ifdef DEBUG_LEGION
      assert(created_index_partitions.find(handle) == 
             created_index_partitions.end());
#endif
      created_index_partitions.insert(handle);
    }

    //--------------------------------------------------------------------------
    void TaskContext::register_index_partition_deletion(IndexPartition handle)
    //--------------------------------------------------------------------------
    {
      bool finalize = false;
      {
        AutoLock priv_lock(privilege_lock);
        std::set<IndexPartition>::iterator finder = 
          created_index_partitions.find(handle);
        if (finder != created_index_partitions.end())
        {
          created_index_partitions.erase(finder);
          finalize = true;
        }
        else
          deleted_index_partitions.insert(handle);
      }
      if (finalize)
        runtime->finalize_index_partition_destroy(handle);
    }

    //--------------------------------------------------------------------------
    bool TaskContext::was_created_requirement_deleted(
                                             const RegionRequirement &req) const
    //--------------------------------------------------------------------------
    {
      // No need to worry about deleted field creation requirements here
      // since this method is only called for requirements with returnable
      // privileges and therefore we just need to see if the region is
      // still in the set of created regions.
      return (created_regions.find(req.region) == created_regions.end());
    }

    //--------------------------------------------------------------------------
    void TaskContext::register_region_creations(
                                            const std::set<LogicalRegion> &regs)
    //--------------------------------------------------------------------------
    {
      AutoLock priv_lock(privilege_lock);
      for (std::set<LogicalRegion>::const_iterator it = regs.begin();
            it != regs.end(); it++)
      {
#ifdef DEBUG_LEGION
        assert(created_regions.find(*it) == created_regions.end());
#endif
        created_regions.insert(*it);
        add_created_region(*it);
      }
    }

    //--------------------------------------------------------------------------
    void TaskContext::register_region_deletions(
                                            const std::set<LogicalRegion> &regs)
    //--------------------------------------------------------------------------
    {
      std::vector<LogicalRegion> to_finalize;
      {
        AutoLock priv_lock(privilege_lock);
        for (std::set<LogicalRegion>::const_iterator it = regs.begin();
              it != regs.end(); it++)
        {
          std::set<LogicalRegion>::iterator finder = created_regions.find(*it);
          if (finder != created_regions.end())
          {
            created_regions.erase(finder);
            to_finalize.push_back(*it);
          }
          else
            deleted_regions.insert(*it);
        }
      }
      if (!to_finalize.empty())
      {
        for (std::vector<LogicalRegion>::const_iterator it = 
              to_finalize.begin(); it != to_finalize.end(); it++)
          runtime->finalize_logical_region_destroy(*it);
      }
    } 

    //--------------------------------------------------------------------------
    void TaskContext::register_field_creations(
                     const std::map<std::pair<FieldSpace,FieldID>,bool> &fields)
    //--------------------------------------------------------------------------
    {
      AutoLock priv_lock(privilege_lock);
      for (std::map<std::pair<FieldSpace,FieldID>,bool>::const_iterator it = 
            fields.begin(); it != fields.end(); it++)
      {
#ifdef DEBUG_LEGION
        assert(created_fields.find(it->first) == created_fields.end());
#endif
        created_fields.insert(*it);
      }
    }

    //--------------------------------------------------------------------------
    void TaskContext::register_field_deletions(
                        const std::set<std::pair<FieldSpace,FieldID> > &fields)
    //--------------------------------------------------------------------------
    {
      std::map<FieldSpace,std::set<FieldID> > to_finalize;
      {
        AutoLock priv_lock(privilege_lock);
        for (std::set<std::pair<FieldSpace,FieldID> >::const_iterator it = 
              fields.begin(); it != fields.end(); it++)
        {
          std::map<std::pair<FieldSpace,FieldID>,bool>::iterator finder = 
            created_fields.find(*it);
          if (finder != created_fields.end())
          {
            created_fields.erase(finder);
            to_finalize[it->first].insert(it->second);
          }
          else
            deleted_fields.insert(*it);
        }
      }
      if (!to_finalize.empty())
      {
        for (std::map<FieldSpace,std::set<FieldID> >::const_iterator it = 
              to_finalize.begin(); it != to_finalize.end(); it++)
        {
          runtime->finalize_field_destroy(it->first, it->second);
        }
      }
    }

    //--------------------------------------------------------------------------
    void TaskContext::register_field_space_creations(
                                            const std::set<FieldSpace> &spaces)
    //--------------------------------------------------------------------------
    {
      AutoLock priv_lock(privilege_lock);
      for (std::set<FieldSpace>::const_iterator it = spaces.begin();
            it != spaces.end(); it++)
      {
#ifdef DEBUG_LEGION
        assert(created_field_spaces.find(*it) == created_field_spaces.end());
#endif
        created_field_spaces.insert(*it);
      }
    }

    //--------------------------------------------------------------------------
    void TaskContext::register_field_space_deletions(
                                            const std::set<FieldSpace> &spaces)
    //--------------------------------------------------------------------------
    {
      std::vector<FieldSpace> to_finalize;
      {
        AutoLock priv_lock(privilege_lock);
        for (std::set<FieldSpace>::const_iterator it = spaces.begin();
              it != spaces.end(); it++)
        {
          std::deque<FieldID> to_delete;
          for (std::map<std::pair<FieldSpace,FieldID>,bool>::const_iterator cit 
                = created_fields.begin(); cit != created_fields.end(); cit++)
          {
            if (cit->first.first == *it)
              to_delete.push_back(cit->first.second);
          }
          for (unsigned idx = 0; idx < to_delete.size(); idx++)
          {
            std::pair<FieldSpace,FieldID> key(*it, to_delete[idx]);
            created_fields.erase(key);
          }
          std::set<FieldSpace>::iterator finder = created_field_spaces.find(*it);
          if (finder != created_field_spaces.end())
          {
            created_field_spaces.erase(finder);
            to_finalize.push_back(*it);
          }
          else
            deleted_field_spaces.insert(*it);
        }
      }
      if (!to_finalize.empty())
      {
        for (std::vector<FieldSpace>::const_iterator it = to_finalize.begin();
              it != to_finalize.end(); it++)
          runtime->finalize_field_space_destroy(*it);
      }
    }

    //--------------------------------------------------------------------------
    void TaskContext::register_index_space_creations(
                                            const std::set<IndexSpace> &spaces)
    //--------------------------------------------------------------------------
    {
      AutoLock priv_lock(privilege_lock);
      for (std::set<IndexSpace>::const_iterator it = spaces.begin();
            it != spaces.end(); it++)
      {
#ifdef DEBUG_LEGION
        assert(created_index_spaces.find(*it) == created_index_spaces.end());
#endif
        created_index_spaces.insert(*it);
      }
    }

    //--------------------------------------------------------------------------
    void TaskContext::register_index_space_deletions(
                                            const std::set<IndexSpace> &spaces)
    //--------------------------------------------------------------------------
    {
      std::vector<IndexSpace> to_finalize;
      {
        AutoLock priv_lock(privilege_lock);
        for (std::set<IndexSpace>::const_iterator it = spaces.begin();
              it != spaces.end(); it++)
        {
          std::set<IndexSpace>::iterator finder = 
            created_index_spaces.find(*it);
          if (finder != created_index_spaces.end())
          {
            created_index_spaces.erase(finder);
            to_finalize.push_back(*it);
          }
          else
            deleted_index_spaces.insert(*it);
        }
      }
      if (!to_finalize.empty())
      {
        for (std::vector<IndexSpace>::const_iterator it = to_finalize.begin();
              it != to_finalize.end(); it++)
          runtime->finalize_index_space_destroy(*it);
      }
    }

    //--------------------------------------------------------------------------
    void TaskContext::register_index_partition_creations(
                                          const std::set<IndexPartition> &parts)
    //--------------------------------------------------------------------------
    {
      AutoLock priv_lock(privilege_lock);
      for (std::set<IndexPartition>::const_iterator it = parts.begin();
            it != parts.end(); it++)
      {
#ifdef DEBUG_LEGION
        assert(created_index_partitions.find(*it) == 
               created_index_partitions.end());
#endif
        created_index_partitions.insert(*it);
      }
    }

    //--------------------------------------------------------------------------
    void TaskContext::register_index_partition_deletions(
                                          const std::set<IndexPartition> &parts)
    //--------------------------------------------------------------------------
    {
      std::vector<IndexPartition> to_finalize;
      {
        AutoLock priv_lock(privilege_lock);
        for (std::set<IndexPartition>::const_iterator it = parts.begin();
              it != parts.end(); it++)
        {
          std::set<IndexPartition>::iterator finder = 
            created_index_partitions.find(*it);
          if (finder != created_index_partitions.end())
          {
            created_index_partitions.erase(finder);
            to_finalize.push_back(*it);
          }
          else
            deleted_index_partitions.insert(*it);
        }
      }
      if (!to_finalize.empty())
      {
        for (std::vector<IndexPartition>::const_iterator it = 
              to_finalize.begin(); it != to_finalize.end(); it++)
          runtime->finalize_index_partition_destroy(*it);
      }
    }

    //--------------------------------------------------------------------------
    void TaskContext::analyze_destroy_fields(FieldSpace handle,
                                             const std::set<FieldID> &to_delete,
                                    std::vector<RegionRequirement> &delete_reqs,
                                    std::vector<unsigned> &parent_req_indexes)
    //--------------------------------------------------------------------------
    {
#ifdef DEBUG_LEGION
      assert(!is_leaf_context());
#endif
      unsigned parent_index = 0;
      for (std::vector<RegionRequirement>::const_iterator it = 
            regions.begin(); it != regions.end(); it++, parent_index++)
      {
        if (it->region.get_field_space() != handle)
          continue;
        std::set<FieldID> overlapping_fields;
        for (std::set<FieldID>::const_iterator fit = to_delete.begin();
              fit != to_delete.end(); fit++)
        {
          if (it->privilege_fields.find(*fit) != it->privilege_fields.end())
            overlapping_fields.insert(*fit);
        }
        if (overlapping_fields.empty())
          continue;
        delete_reqs.resize(delete_reqs.size()+1);
        RegionRequirement &req = delete_reqs.back();
        req.region = it->region;
        req.parent = it->region;
        req.privilege = READ_WRITE;
        req.prop = EXCLUSIVE;
        req.privilege_fields = overlapping_fields;
        req.handle_type = SINGULAR;
        parent_req_indexes.push_back(parent_index);
      }
      AutoLock priv_lock(privilege_lock,1,false/*exclusive*/);
      for (std::deque<RegionRequirement>::const_iterator it = 
            created_requirements.begin(); it != 
            created_requirements.end(); it++, parent_index++)
      {
        if (it->region.get_field_space() != handle)
          continue;
        std::set<FieldID> overlapping_fields;
        for (std::set<FieldID>::const_iterator fit = to_delete.begin();
              fit != to_delete.end(); fit++)
        {
          if (it->privilege_fields.find(*fit) != it->privilege_fields.end())
            overlapping_fields.insert(*fit);
        }
        if (overlapping_fields.empty())
          continue;
        delete_reqs.resize(delete_reqs.size()+1);
        RegionRequirement &req = delete_reqs.back();
        req.region = it->region;
        req.parent = it->region;
        req.privilege = READ_WRITE;
        req.prop = EXCLUSIVE;
        req.privilege_fields = overlapping_fields;
        req.handle_type = SINGULAR;
        parent_req_indexes.push_back(parent_index);
      }
    }

    //--------------------------------------------------------------------------
    void TaskContext::analyze_destroy_logical_region(LogicalRegion handle,
                                    std::vector<RegionRequirement> &delete_reqs,
                                    std::vector<unsigned> &parent_req_indexes)
    //--------------------------------------------------------------------------
    {
#ifdef DEBUG_LEGION
      assert(!is_leaf_context());
#endif
      unsigned parent_index = 0;
      for (std::vector<RegionRequirement>::const_iterator it = 
            regions.begin(); it != regions.end(); it++, parent_index++)
      {
        // Different index space trees means we can skip
        if (handle.get_tree_id() != it->region.get_tree_id())
          continue;
        // Disjoint index spaces means we can skip
        if (runtime->forest->are_disjoint(handle.get_index_space(), 
                                          it->region.index_space))
          continue;
        delete_reqs.resize(delete_reqs.size()+1);
        RegionRequirement &req = delete_reqs.back();
        std::vector<LegionColor> dummy_path;
        // See if we dominate the deleted instance
        if (runtime->forest->compute_index_path(it->region.index_space,
                                  handle.get_index_space(), dummy_path))
          req.region = handle;
        else
          req.region = it->region;
        req.parent = it->region;
        req.privilege = READ_WRITE;
        req.prop = EXCLUSIVE;
        req.privilege_fields = it->privilege_fields;
        req.handle_type = SINGULAR;
        parent_req_indexes.push_back(parent_index);
      }
      std::deque<RegionRequirement> local_requirements;
      std::deque<unsigned> parent_indexes;
      {
        AutoLock priv_lock(privilege_lock,1,false/*exclusive*/);
        for (std::deque<RegionRequirement>::const_iterator it = 
              created_requirements.begin(); it != 
              created_requirements.end(); it++, parent_index++)
        {
          // Different index space trees means we can skip
          if (handle.get_tree_id() != it->region.get_tree_id())
            continue;
          local_requirements.push_back(*it);
          parent_indexes.push_back(parent_index);
        }
      }
      if (local_requirements.empty())
        return;
      unsigned local_index = 0;
      for (std::deque<RegionRequirement>::const_iterator it = 
            local_requirements.begin(); it != 
            local_requirements.end(); it++, local_index++)
      {
        // Disjoint index spaces means we can skip
        if (runtime->forest->are_disjoint(handle.get_index_space(), 
                                          it->region.index_space))
          continue;
        delete_reqs.resize(delete_reqs.size()+1);
        RegionRequirement &req = delete_reqs.back();
        std::vector<LegionColor> dummy_path;
        // See if we dominate the deleted instance
        if (runtime->forest->compute_index_path(it->region.index_space,
                                  handle.get_index_space(), dummy_path))
          req.region = handle;
        else
          req.region = it->region;
        req.parent = it->region;
        req.privilege = READ_WRITE;
        req.prop = EXCLUSIVE;
        req.privilege_fields = it->privilege_fields;
        req.handle_type = SINGULAR;
        parent_req_indexes.push_back(parent_indexes[local_index]);
      }
    }

    //--------------------------------------------------------------------------
    void TaskContext::analyze_destroy_logical_partition(LogicalPartition handle,
                                    std::vector<RegionRequirement> &delete_reqs,
                                    std::vector<unsigned> &parent_req_indexes)
    //--------------------------------------------------------------------------
    {
#ifdef DEBUG_LEGION
      assert(!is_leaf_context());
#endif
      unsigned parent_index = 0;
      for (std::vector<RegionRequirement>::const_iterator it = 
            regions.begin(); it != regions.end(); it++, parent_index++)
      {
        // Different index space trees means we can skip
        if (handle.get_tree_id() != it->region.get_tree_id())
          continue;
        // Disjoint index spaces means we can skip
        if (runtime->forest->are_disjoint(it->region.index_space,
                                          handle.get_index_partition())) 
          continue;
        delete_reqs.resize(delete_reqs.size()+1);
        RegionRequirement &req = delete_reqs.back();
        std::vector<LegionColor> dummy_path;
        // See if we dominate the deleted instance
        if (runtime->forest->compute_partition_path(it->region.index_space,
                                  handle.get_index_partition(), dummy_path))
        {
          req.partition = handle;
          req.handle_type = PART_PROJECTION;
        }
        else
        {
          req.region = it->region;
          req.handle_type = SINGULAR;
        }
        req.parent = it->region;
        req.privilege = READ_WRITE;
        req.prop = EXCLUSIVE;
        req.privilege_fields = it->privilege_fields;
        parent_req_indexes.push_back(parent_index);
      }
      std::deque<RegionRequirement> local_requirements;
      std::deque<unsigned> parent_indexes;
      {
        AutoLock priv_lock(privilege_lock,1,false/*exclusive*/);
        for (std::deque<RegionRequirement>::const_iterator it = 
              created_requirements.begin(); it != 
              created_requirements.end(); it++, parent_index++)
        {
          // Different index space trees means we can skip
          if (handle.get_tree_id() != it->region.get_tree_id())
            continue;
          local_requirements.push_back(*it);
          parent_indexes.push_back(parent_index);
        }
      }
      if (local_requirements.empty())
        return;
      unsigned local_index = 0;
      for (std::deque<RegionRequirement>::const_iterator it = 
            local_requirements.begin(); it != 
            local_requirements.end(); it++, local_index++)
      {
        // Different index space trees means we can skip
        if (handle.get_tree_id() != it->region.get_tree_id())
          continue;
        // Disjoint index spaces means we can skip
        if (runtime->forest->are_disjoint(it->region.index_space,
                                          handle.get_index_partition())) 
          continue;
        delete_reqs.resize(delete_reqs.size()+1);
        RegionRequirement &req = delete_reqs.back();
        std::vector<LegionColor> dummy_path;
        // See if we dominate the deleted instance
        if (runtime->forest->compute_partition_path(it->region.index_space,
                                  handle.get_index_partition(), dummy_path))
        {
          req.partition = handle;
          req.handle_type = PART_PROJECTION;
        }
        else
        {
          req.region = it->region;
          req.handle_type = SINGULAR;
        }
        req.parent = it->region;
        req.privilege = READ_WRITE;
        req.prop = EXCLUSIVE;
        req.privilege_fields = it->privilege_fields;
        parent_req_indexes.push_back(parent_indexes[local_index]);
      }
    }

    //--------------------------------------------------------------------------
    int TaskContext::has_conflicting_regions(MapOp *op, bool &parent_conflict,
                                             bool &inline_conflict)
    //--------------------------------------------------------------------------
    {
      const RegionRequirement &req = op->get_requirement(); 
      return has_conflicting_internal(req, parent_conflict, inline_conflict);
    }

    //--------------------------------------------------------------------------
    int TaskContext::has_conflicting_regions(AttachOp *attach,
                                             bool &parent_conflict,
                                             bool &inline_conflict)
    //--------------------------------------------------------------------------
    {
      const RegionRequirement &req = attach->get_requirement();
      return has_conflicting_internal(req, parent_conflict, inline_conflict);
    }

    //--------------------------------------------------------------------------
    int TaskContext::has_conflicting_internal(const RegionRequirement &req,
                                              bool &parent_conflict,
                                              bool &inline_conflict)
    //--------------------------------------------------------------------------
    {
      DETAILED_PROFILER(runtime, HAS_CONFLICTING_INTERNAL_CALL);
      parent_conflict = false;
      inline_conflict = false;
      // No need to hold our lock here because we are the only ones who
      // could possibly be doing any mutating of the physical_regions data 
      // structure but we are here so we aren't mutating
      for (unsigned our_idx = 0; our_idx < physical_regions.size(); our_idx++)
      {
        // skip any regions which are not mapped
        if (!physical_regions[our_idx].is_mapped())
          continue;
        const RegionRequirement &our_req = 
          physical_regions[our_idx].impl->get_requirement();
#ifdef DEBUG_LEGION
        // This better be true for a single task
        assert(our_req.handle_type == SINGULAR);
#endif
        RegionTreeID our_tid = our_req.region.get_tree_id();
        IndexSpace our_space = our_req.region.get_index_space();
        RegionUsage our_usage(our_req);
        if (check_region_dependence(our_tid,our_space,our_req,our_usage,req))
        {
          parent_conflict = true;
          return our_idx;
        }
      }
      for (std::list<PhysicalRegion>::const_iterator it = 
            inline_regions.begin(); it != inline_regions.end(); it++)
      {
        if (!it->is_mapped())
          continue;
        const RegionRequirement &our_req = it->impl->get_requirement();
#ifdef DEBUG_LEGION
        // This better be true for a single task
        assert(our_req.handle_type == SINGULAR);
#endif
        RegionTreeID our_tid = our_req.region.get_tree_id();
        IndexSpace our_space = our_req.region.get_index_space();
        RegionUsage our_usage(our_req);
        if (check_region_dependence(our_tid,our_space,our_req,our_usage,req))
        {
          inline_conflict = true;
          // No index for inline conflicts
          return -1;
        }
      }
      return -1;
    }

    //--------------------------------------------------------------------------
    void TaskContext::find_conflicting_regions(TaskOp *task,
                                       std::vector<PhysicalRegion> &conflicting)
    //--------------------------------------------------------------------------
    {
      DETAILED_PROFILER(runtime, FIND_CONFLICTING_CALL);
      // No need to hold our lock here because we are the only ones who
      // could possibly be doing any mutating of the physical_regions data 
      // structure but we are here so we aren't mutating
      for (unsigned our_idx = 0; our_idx < physical_regions.size(); our_idx++)
      {
        // Skip any regions which are not mapped
        if (!physical_regions[our_idx].is_mapped())
          continue;
        const RegionRequirement &our_req = 
          physical_regions[our_idx].impl->get_requirement();
#ifdef DEBUG_LEGION
        // This better be true for a single task
        assert(our_req.handle_type == SINGULAR);
#endif
        RegionTreeID our_tid = our_req.region.get_tree_id();
        IndexSpace our_space = our_req.region.get_index_space();
        RegionUsage our_usage(our_req);
        // Check to see if any region requirements from the child have
        // a dependence on our region at location our_idx
        for (unsigned idx = 0; idx < task->regions.size(); idx++)
        {
          const RegionRequirement &req = task->regions[idx];  
          if (check_region_dependence(our_tid,our_space,our_req,our_usage,req))
          {
            conflicting.push_back(physical_regions[our_idx]);
            // Once we find a conflict, we don't need to check
            // against it anymore, so go onto our next region
            break;
          }
        }
      }
      for (std::list<PhysicalRegion>::const_iterator it = 
            inline_regions.begin(); it != inline_regions.end(); it++)
      {
        if (!it->is_mapped())
          continue;
        const RegionRequirement &our_req = it->impl->get_requirement();
#ifdef DEBUG_LEGION
        // This better be true for a single task
        assert(our_req.handle_type == SINGULAR);
#endif
        RegionTreeID our_tid = our_req.region.get_tree_id();
        IndexSpace our_space = our_req.region.get_index_space();
        RegionUsage our_usage(our_req);
        // Check to see if any region requirements from the child have
        // a dependence on our region at location our_idx
        for (unsigned idx = 0; idx < task->regions.size(); idx++)
        {
          const RegionRequirement &req = task->regions[idx];  
          if (check_region_dependence(our_tid,our_space,our_req,our_usage,req))
          {
            conflicting.push_back(*it);
            // Once we find a conflict, we don't need to check
            // against it anymore, so go onto our next region
            break;
          }
        }
      }
    }

    //--------------------------------------------------------------------------
    void TaskContext::find_conflicting_regions(CopyOp *copy,
                                       std::vector<PhysicalRegion> &conflicting)
    //--------------------------------------------------------------------------
    {
      DETAILED_PROFILER(runtime, FIND_CONFLICTING_CALL);
      // No need to hold our lock here because we are the only ones who
      // could possibly be doing any mutating of the physical_regions data 
      // structure but we are here so we aren't mutating
      for (unsigned our_idx = 0; our_idx < physical_regions.size(); our_idx++)
      {
        // skip any regions which are not mapped
        if (!physical_regions[our_idx].is_mapped())
          continue;
        const RegionRequirement &our_req = 
          physical_regions[our_idx].impl->get_requirement();
#ifdef DEBUG_LEGION
        // This better be true for a single task
        assert(our_req.handle_type == SINGULAR);
#endif
        RegionTreeID our_tid = our_req.region.get_tree_id();
        IndexSpace our_space = our_req.region.get_index_space();
        RegionUsage our_usage(our_req);
        bool has_conflict = false;
        for (unsigned idx = 0; !has_conflict &&
              (idx < copy->src_requirements.size()); idx++)
        {
          const RegionRequirement &req = copy->src_requirements[idx];
          if (check_region_dependence(our_tid,our_space,our_req,our_usage,req))
            has_conflict = true;
        }
        for (unsigned idx = 0; !has_conflict &&
              (idx < copy->dst_requirements.size()); idx++)
        {
          const RegionRequirement &req = copy->dst_requirements[idx];
          if (check_region_dependence(our_tid,our_space,our_req,our_usage,req))
            has_conflict = true;
        }
        if (has_conflict)
          conflicting.push_back(physical_regions[our_idx]);
      }
      for (std::list<PhysicalRegion>::const_iterator it = 
            inline_regions.begin(); it != inline_regions.end(); it++)
      {
        if (!it->is_mapped())
          continue;
        const RegionRequirement &our_req = it->impl->get_requirement();
#ifdef DEBUG_LEGION
        // This better be true for a single task
        assert(our_req.handle_type == SINGULAR);
#endif
        RegionTreeID our_tid = our_req.region.get_tree_id();
        IndexSpace our_space = our_req.region.get_index_space();
        RegionUsage our_usage(our_req);
        bool has_conflict = false;
        for (unsigned idx = 0; !has_conflict &&
              (idx < copy->src_requirements.size()); idx++)
        {
          const RegionRequirement &req = copy->src_requirements[idx];
          if (check_region_dependence(our_tid,our_space,our_req,our_usage,req))
            has_conflict = true;
        }
        for (unsigned idx = 0; !has_conflict &&
              (idx < copy->dst_requirements.size()); idx++)
        {
          const RegionRequirement &req = copy->dst_requirements[idx];
          if (check_region_dependence(our_tid,our_space,our_req,our_usage,req))
            has_conflict = true;
        }
        if (has_conflict)
          conflicting.push_back(*it);
      }
    }

    //--------------------------------------------------------------------------
    void TaskContext::find_conflicting_regions(AcquireOp *acquire,
                                       std::vector<PhysicalRegion> &conflicting)
    //--------------------------------------------------------------------------
    {
      DETAILED_PROFILER(runtime, FIND_CONFLICTING_CALL);
      const RegionRequirement &req = acquire->get_requirement();
      find_conflicting_internal(req, conflicting); 
    }

    //--------------------------------------------------------------------------
    void TaskContext::find_conflicting_regions(ReleaseOp *release,
                                       std::vector<PhysicalRegion> &conflicting)
    //--------------------------------------------------------------------------
    {
      DETAILED_PROFILER(runtime, FIND_CONFLICTING_CALL);
      const RegionRequirement &req = release->get_requirement();
      find_conflicting_internal(req, conflicting);      
    }

    //--------------------------------------------------------------------------
    void TaskContext::find_conflicting_regions(DependentPartitionOp *partition,
                                       std::vector<PhysicalRegion> &conflicting)
    //--------------------------------------------------------------------------
    {
      DETAILED_PROFILER(runtime, FIND_CONFLICTING_CALL);
      const RegionRequirement &req = partition->get_requirement();
      find_conflicting_internal(req, conflicting);
    }

    //--------------------------------------------------------------------------
    void TaskContext::find_conflicting_internal(const RegionRequirement &req,
                                       std::vector<PhysicalRegion> &conflicting)
    //--------------------------------------------------------------------------
    {
      DETAILED_PROFILER(runtime, FIND_CONFLICTING_CALL);
      // No need to hold our lock here because we are the only ones who
      // could possibly be doing any mutating of the physical_regions data 
      // structure but we are here so we aren't mutating
      for (unsigned our_idx = 0; our_idx < physical_regions.size(); our_idx++)
      {
        // skip any regions which are not mapped
        if (!physical_regions[our_idx].is_mapped())
          continue;
        const RegionRequirement &our_req = 
          physical_regions[our_idx].impl->get_requirement();
#ifdef DEBUG_LEGION
        // This better be true for a single task
        assert(our_req.handle_type == SINGULAR);
#endif
        RegionTreeID our_tid = our_req.region.get_tree_id();
        IndexSpace our_space = our_req.region.get_index_space();
        RegionUsage our_usage(our_req);
        if (check_region_dependence(our_tid,our_space,our_req,our_usage,req))
          conflicting.push_back(physical_regions[our_idx]);
      }
      for (std::list<PhysicalRegion>::const_iterator it = 
            inline_regions.begin(); it != inline_regions.end(); it++)
      {
        if (!it->is_mapped())
          continue;
        const RegionRequirement &our_req = it->impl->get_requirement();
#ifdef DEBUG_LEGION
        // This better be true for a single task
        assert(our_req.handle_type == SINGULAR);
#endif
        RegionTreeID our_tid = our_req.region.get_tree_id();
        IndexSpace our_space = our_req.region.get_index_space();
        RegionUsage our_usage(our_req);
        if (check_region_dependence(our_tid,our_space,our_req,our_usage,req))
          conflicting.push_back(*it);
      }
    }

    //--------------------------------------------------------------------------
    void TaskContext::find_conflicting_regions(FillOp *fill,
                                       std::vector<PhysicalRegion> &conflicting)
    //--------------------------------------------------------------------------
    {
      DETAILED_PROFILER(runtime, FIND_CONFLICTING_CALL);
      const RegionRequirement &req = fill->get_requirement();
      find_conflicting_internal(req, conflicting);
    }

    //--------------------------------------------------------------------------
    bool TaskContext::check_region_dependence(RegionTreeID our_tid,
                                             IndexSpace our_space,
                                             const RegionRequirement &our_req,
                                             const RegionUsage &our_usage,
                                             const RegionRequirement &req)
    //--------------------------------------------------------------------------
    {
      DETAILED_PROFILER(runtime, CHECK_REGION_DEPENDENCE_CALL);
      if ((req.handle_type == SINGULAR) || 
          (req.handle_type == REG_PROJECTION))
      {
        // If the trees are different we're done 
        if (our_tid != req.region.get_tree_id())
          return false;
        // Check to see if there is a path between
        // the index spaces
        std::vector<LegionColor> path;
        if (!runtime->forest->compute_index_path(our_space,
                         req.region.get_index_space(),path))
          return false;
      }
      else
      {
        // Check if the trees are different
        if (our_tid != req.partition.get_tree_id())
          return false;
        std::vector<LegionColor> path;
        if (!runtime->forest->compute_partition_path(our_space,
                     req.partition.get_index_partition(), path))
          return false;
      }
      // Check to see if any privilege fields overlap
      std::vector<FieldID> intersection(our_req.privilege_fields.size());
      std::vector<FieldID>::iterator intersect_it = 
        std::set_intersection(our_req.privilege_fields.begin(),
                              our_req.privilege_fields.end(),
                              req.privilege_fields.begin(),
                              req.privilege_fields.end(),
                              intersection.begin());
      intersection.resize(intersect_it - intersection.begin());
      if (intersection.empty())
        return false;
      // Finally if everything has overlapped, do a dependence analysis
      // on the privileges and coherence
      RegionUsage usage(req);
      switch (check_dependence_type(our_usage,usage))
      {
        // Only allow no-dependence, or simultaneous dependence through
        case NO_DEPENDENCE:
        case SIMULTANEOUS_DEPENDENCE:
          {
            return false;
          }
        default:
          break;
      }
      return true;
    }

    //--------------------------------------------------------------------------
    void TaskContext::register_inline_mapped_region(PhysicalRegion &region)
    //--------------------------------------------------------------------------
    {
      // Don't need the lock because this is only accessed from 
      // the executing task context
      //
      // Because of 'remap_region', this method can be called
      // both for inline regions as well as regions which were
      // initally mapped for the task.  Do a quick check to see
      // if it was an original region.  If it was then we're done.
      for (unsigned idx = 0; idx < physical_regions.size(); idx++)
      {
        if (physical_regions[idx].impl == region.impl)
          return;
      }
      inline_regions.push_back(region);
    }

    //--------------------------------------------------------------------------
    void TaskContext::unregister_inline_mapped_region(PhysicalRegion &region)
    //--------------------------------------------------------------------------
    {
      // Don't need the lock because this is only accessed from the
      // executed task context
      for (std::list<PhysicalRegion>::iterator it = 
            inline_regions.begin(); it != inline_regions.end(); it++)
      {
        if (it->impl == region.impl)
        {
          if (runtime->runtime_warnings && !has_inline_accessor)
            has_inline_accessor = it->impl->created_accessor();
          inline_regions.erase(it);
          return;
        }
      }
    }

    //--------------------------------------------------------------------------
    bool TaskContext::safe_cast(RegionTreeForest *forest, IndexSpace handle,
                                const void *realm_point, TypeTag type_tag)
    //--------------------------------------------------------------------------
    {
      // Check to see if we already have the pointer for the node
      std::map<IndexSpace,IndexSpaceNode*>::const_iterator finder =
        safe_cast_spaces.find(handle);
      if (finder == safe_cast_spaces.end())
      {
        safe_cast_spaces[handle] = forest->get_node(handle);
        finder = safe_cast_spaces.find(handle);
      }
      return finder->second->contains_point(realm_point, type_tag);
    }

    //--------------------------------------------------------------------------
    bool TaskContext::is_region_mapped(unsigned idx)
    //--------------------------------------------------------------------------
    {
#ifdef DEBUG_LEGION
      assert(idx < physical_regions.size());
#endif
      return physical_regions[idx].is_mapped();
    }

    //--------------------------------------------------------------------------
    void TaskContext::clone_requirement(unsigned idx, RegionRequirement &target)
    //--------------------------------------------------------------------------
    {
      if (idx >= regions.size())
      {
        idx -= regions.size();
        AutoLock priv_lock(privilege_lock,1,false/*exclusive*/);
#ifdef DEBUG_LEGION
        assert(idx < created_requirements.size());
#endif
        target = created_requirements[idx];
      }
      else
        target = regions[idx];
    }

    //--------------------------------------------------------------------------
    int TaskContext::find_parent_region_req(const RegionRequirement &req,
                                            bool check_privilege /*= true*/)
    //--------------------------------------------------------------------------
    {
      DETAILED_PROFILER(runtime, FIND_PARENT_REGION_REQ_CALL);
      // We can check most of our region requirements without the lock
      for (unsigned idx = 0; idx < regions.size(); idx++)
      {
        const RegionRequirement &our_req = regions[idx];
        // First check that the regions match
        if (our_req.region != req.parent)
          continue;
        // Next check the privileges
        if (check_privilege && 
            ((req.privilege & our_req.privilege) != req.privilege))
          continue;
        // Finally check that all the fields are contained
        bool dominated = true;
        for (std::set<FieldID>::const_iterator it = 
              req.privilege_fields.begin(); it !=
              req.privilege_fields.end(); it++)
        {
          if (our_req.privilege_fields.find(*it) ==
              our_req.privilege_fields.end())
          {
            dominated = false;
            break;
          }
        }
        if (!dominated)
          continue;
        return int(idx);
      }
      const FieldSpace fs = req.parent.get_field_space(); 
      // The created region requirements have to be checked while holding
      // the lock since they are subject to mutation by the application
      // We might also mutate it so we take the lock in exclusive mode
      AutoLock priv_lock(privilege_lock);
      for (unsigned idx = 0; idx < created_requirements.size(); idx++)
      {
        RegionRequirement &our_req = created_requirements[idx];
        // First check that the regions match
        if (our_req.region != req.parent)
          continue;
        // Next check the privileges
        if (check_privilege && 
            ((req.privilege & our_req.privilege) != req.privilege))
          continue;
        // If this is a returnable privilege requiremnt that means
        // that we made this region so we always have privileges
        // on any fields for that region, just add them and be done
        if (returnable_privileges[idx])
        {
          our_req.privilege_fields.insert(req.privilege_fields.begin(),
                                          req.privilege_fields.end());
          return int(regions.size() + idx);
        }
        // Finally check that all the fields are contained
        bool dominated = true;
        for (std::set<FieldID>::const_iterator it = 
              req.privilege_fields.begin(); it !=
              req.privilege_fields.end(); it++)
        {
          if (our_req.privilege_fields.find(*it) ==
              our_req.privilege_fields.end())
          {
            // Check to see if this is a field we made
            std::pair<FieldSpace,FieldID> key(fs, *it);
            if (created_fields.find(key) != created_fields.end())
            {
              // We made it so we can add it to the requirement
              // and continue on our way
              our_req.privilege_fields.insert(*it);
              continue;
            }
            // Otherwise we don't have privileges
            dominated = false;
            break;
          }
        }
        if (!dominated)
          continue;
        // Include the offset by the number of base requirements
        return int(regions.size() + idx);
      }
      // Method of last resort, check to see if we made all the fields
      // if we did, then we can make a new requirement for all the fields
      for (std::set<FieldID>::const_iterator it = req.privilege_fields.begin();
            it != req.privilege_fields.end(); it++)
      {
        std::pair<FieldSpace,FieldID> key(fs, *it);
        // Didn't make it so we don't have privileges anywhere
        if (created_fields.find(key) == created_fields.end())
          return -1;
      }
      // If we get here then we can make a new requirement
      // which has non-returnable privileges
      // Get the top level region for the region tree
      RegionNode *top = runtime->forest->get_tree(req.parent.get_tree_id());
      RegionRequirement new_req(top->handle, READ_WRITE, EXCLUSIVE,top->handle);
      created_requirements.push_back(new_req);
      // Add our fields
      created_requirements.back().privilege_fields.insert(
          req.privilege_fields.begin(), req.privilege_fields.end());
      // This is not a returnable privilege requirement
      returnable_privileges.push_back(false);
      return int(regions.size() + created_requirements.size() - 1);
    }

    //--------------------------------------------------------------------------
    unsigned TaskContext::find_parent_region(unsigned index, TaskOp *child)
    //--------------------------------------------------------------------------
    {
      DETAILED_PROFILER(runtime, FIND_PARENT_REGION_CALL);
      // We can check these without the lock
      for (unsigned idx = 0; idx < regions.size(); idx++)
      {
        if (regions[idx].region == child->regions[index].parent)
          return idx;
      }
      AutoLock priv_lock(privilege_lock,1,false/*exclusive*/);
      for (unsigned idx = 0; idx < created_requirements.size(); idx++)
      {
        if (created_requirements[idx].region == child->regions[index].parent)
          return (regions.size() + idx);
      }
      REPORT_LEGION_ERROR(ERROR_PARENT_TASK_INLINE,
                          "Parent task %s (ID %lld) of inline task %s "
                        "(ID %lld) does not have a region "
                        "requirement for region (%x,%x,%x) "
                        "as a parent of child task's region "
                        "requirement index %d", get_task_name(),
                        get_unique_id(), child->get_task_name(),
                        child->get_unique_id(), 
                        child->regions[index].region.index_space.id,
                        child->regions[index].region.field_space.id, 
                        child->regions[index].region.tree_id, index)
      return 0;
    }

    //--------------------------------------------------------------------------
    unsigned TaskContext::find_parent_index_region(unsigned index,TaskOp *child)
    //--------------------------------------------------------------------------
    {
      for (unsigned idx = 0; idx < owner_task->indexes.size(); idx++)
      {
        if ((owner_task->indexes[idx].handle == child->indexes[idx].parent))
          return idx;
      }
      REPORT_LEGION_ERROR(ERROR_PARENT_TASK_INLINE,
                          "Parent task %s (ID %lld) of inline task %s "
                            "(ID %lld) does not have an index space "
                            "requirement for index space %x "
                            "as a parent of chlid task's index requirement "
                            "index %d", get_task_name(), get_unique_id(),
                            child->get_task_name(), child->get_unique_id(),
                            child->indexes[index].handle.id, index)
      return 0;
    }

    //--------------------------------------------------------------------------
    PrivilegeMode TaskContext::find_parent_privilege_mode(unsigned idx)
    //--------------------------------------------------------------------------
    {
      if (idx < regions.size())
        return regions[idx].privilege;
      idx -= regions.size();
      AutoLock priv_lock(privilege_lock,1,false/*exclusive*/);
#ifdef DEBUG_LEGION
      assert(idx < created_requirements.size());
#endif
      return created_requirements[idx].privilege;
    }

    //--------------------------------------------------------------------------
    LegionErrorType TaskContext::check_privilege(
                                         const IndexSpaceRequirement &req) const
    //--------------------------------------------------------------------------
    {
      DETAILED_PROFILER(runtime, CHECK_PRIVILEGE_CALL);
      if (req.verified)
        return NO_ERROR;
      // Find the parent index space
      for (std::vector<IndexSpaceRequirement>::const_iterator it = 
            owner_task->indexes.begin(); it != owner_task->indexes.end(); it++)
      {
        // Check to see if we found the requirement in the parent 
        if (it->handle == req.parent)
        {
          // Check that there is a path between the parent and the child
          std::vector<LegionColor> path;
          if (!runtime->forest->compute_index_path(req.parent, 
                                                   req.handle, path))
            return ERROR_BAD_INDEX_PATH;
          // Now check that the privileges are less than or equal
          if (req.privilege & (~(it->privilege)))
          {
            return ERROR_BAD_INDEX_PRIVILEGES;  
          }
          return NO_ERROR;
        }
      }
      // If we didn't find it here, we have to check the added 
      // index spaces that we have
      if (has_created_index_space(req.parent))
      {
        // Still need to check that there is a path between the two
        std::vector<LegionColor> path;
        if (!runtime->forest->compute_index_path(req.parent, req.handle, path))
          return ERROR_BAD_INDEX_PATH;
        // No need to check privileges here since it is a created space
        // which means that the parent has all privileges.
        return NO_ERROR;
      }
      return ERROR_BAD_PARENT_INDEX;
    }

    //--------------------------------------------------------------------------
    LegionErrorType TaskContext::check_privilege(const RegionRequirement &req,
                                                 FieldID &bad_field,
                                                 int &bad_index,
                                                 bool skip_privilege) const
    //--------------------------------------------------------------------------
    {
      DETAILED_PROFILER(runtime, CHECK_PRIVILEGE_CALL);
#ifdef DEBUG_LEGION
      assert(bad_index < 0);
#endif
      if (req.flags & VERIFIED_FLAG)
        return NO_ERROR;
      // Copy privilege fields for check
      std::set<FieldID> privilege_fields(req.privilege_fields);
      unsigned index = 0;
      // Try our original region requirements first
      for (std::vector<RegionRequirement>::const_iterator it = 
            regions.begin(); it != regions.end(); it++, index++)
      {
        LegionErrorType et = 
          check_privilege_internal(req, *it, privilege_fields, bad_field,
                                   index, bad_index, skip_privilege);
        // No error so we are done
        if (et == NO_ERROR)
          return et;
        // Something other than bad parent region is a real error
        if (et != ERROR_BAD_PARENT_REGION)
          return et;
        // Otherwise we just keep going
      }
      // If none of that worked, we now get to try the created requirements
      AutoLock priv_lock(privilege_lock,1,false/*exclusive*/);
      for (unsigned idx = 0; idx < created_requirements.size(); idx++, index++)
      {
        LegionErrorType et = 
          check_privilege_internal(req, created_requirements[idx], 
                privilege_fields, bad_field, index, bad_index, skip_privilege);
        // No error so we are done
        if (et == NO_ERROR)
          return et;
        // Something other than bad parent region is a real error
        if (et != ERROR_BAD_PARENT_REGION)
          return et;
        // If we got a BAD_PARENT_REGION, see if this a returnable
        // privilege in which case we know we have privileges on all fields
        if (returnable_privileges[idx])
        {
          // Still have to check the parent region is right
          if (req.parent == created_requirements[idx].region)
            return NO_ERROR;
        }
        // Otherwise we just keep going
      }
      // Finally see if we created all the fields in which case we know
      // we have privileges on all their regions
      const FieldSpace sp = req.region.get_field_space();
      for (std::set<FieldID>::const_iterator it = req.privilege_fields.begin();
            it != req.privilege_fields.end(); it++)
      {
        std::pair<FieldSpace,FieldID> key(sp, *it);
        // If we don't find the field, then we are done
        if (created_fields.find(key) == created_fields.end())
          return ERROR_BAD_PARENT_REGION;
      }
      // Check that the parent is the root of the tree, if not it is bad
      RegionNode *parent_region = runtime->forest->get_node(req.parent);
      if (parent_region->parent != NULL)
        return ERROR_BAD_PARENT_REGION;
      // Otherwise we have privileges on these fields for all regions
      // so we are good on privileges
      return NO_ERROR;
    }

    //--------------------------------------------------------------------------
    LegionErrorType TaskContext::check_privilege_internal(
        const RegionRequirement &req, const RegionRequirement &our_req,
        std::set<FieldID>& privilege_fields, FieldID &bad_field, 
        int local_index, int &bad_index, bool skip_privilege) const
    //--------------------------------------------------------------------------
    {
#ifdef DEBUG_LEGION
      assert(our_req.handle_type == SINGULAR); // better be singular
#endif
      // Check to see if we found the requirement in the parent
      if (our_req.region == req.parent)
      {
        // If we make it in here then we know we have at least found
        // the parent name so we can set the bad index
        bad_index = local_index;
        bad_field = AUTO_GENERATE_ID; // set it to an invalid field
        if ((req.handle_type == SINGULAR) || 
            (req.handle_type == REG_PROJECTION))
        {
          std::vector<LegionColor> path;
          if (!runtime->forest->compute_index_path(req.parent.index_space,
                                            req.region.index_space, path))
            return ERROR_BAD_REGION_PATH;
        }
        else
        {
          std::vector<LegionColor> path;
          if (!runtime->forest->compute_partition_path(req.parent.index_space,
                                        req.partition.index_partition, path))
            return ERROR_BAD_PARTITION_PATH;
        }
        // Now check that the types are subset of the fields
        // Note we can use the parent since all the regions/partitions
        // in the same region tree have the same field space
        for (std::set<FieldID>::const_iterator fit = 
              privilege_fields.begin(); fit != 
              privilege_fields.end(); )
        {
          if (our_req.privilege_fields.find(*fit) != 
              our_req.privilege_fields.end())
          {
            // Only need to do this check if there were overlapping fields
            if (!skip_privilege && (req.privilege & (~(our_req.privilege))))
            {
              // Handle the special case where the parent has WRITE_DISCARD
              // privilege and the sub-task wants any other kind of privilege.  
              // This case is ok because the parent could write something
              // and then hand it off to the child.
              if (our_req.privilege != WRITE_DISCARD)
              {
                if ((req.handle_type == SINGULAR) || 
                    (req.handle_type == REG_PROJECTION))
                  return ERROR_BAD_REGION_PRIVILEGES;
                else
                  return ERROR_BAD_PARTITION_PRIVILEGES;
              }
            }
            privilege_fields.erase(fit++);
          }
          else
            ++fit;
        }
      }

      if (!privilege_fields.empty()) 
      {
        bad_field = *(privilege_fields.begin());
        return ERROR_BAD_PARENT_REGION;
      }
        // If we make it here then we are good
      return NO_ERROR;
    }

    //--------------------------------------------------------------------------
    LogicalRegion TaskContext::find_logical_region(unsigned index)
    //--------------------------------------------------------------------------
    {
      if (index < regions.size())
        return regions[index].region;
      index -= regions.size();
      AutoLock priv_lock(privilege_lock,1,false/*exclusive*/);
#ifdef DEBUG_LEGION
      assert(index < created_requirements.size());
#endif
      return created_requirements[index].region;
    } 

    //--------------------------------------------------------------------------
    const std::vector<PhysicalRegion>& TaskContext::begin_task(
                                                           Legion::Runtime *&rt)
    //--------------------------------------------------------------------------
    {
      implicit_context = this;
      implicit_runtime = this->runtime;
      rt = this->runtime->external;
      task_profiling_provenance = owner_task->get_unique_op_id();
      if (overhead_tracker != NULL)
        previous_profiling_time = Realm::Clock::current_time_in_nanoseconds();
      // Switch over the executing processor to the one
      // that has actually been assigned to run this task.
      executing_processor = Processor::get_executing_processor();
      if (runtime->legion_spy_enabled)
        LegionSpy::log_task_processor(get_unique_id(), executing_processor.id);
#ifdef DEBUG_LEGION
      log_task.debug("Task %s (ID %lld) starting on processor " IDFMT "",
                    get_task_name(), get_unique_id(), executing_processor.id);
      assert(regions.size() == physical_regions.size());
#endif
      // Issue a utility task to decrement the number of outstanding
      // tasks now that this task has started running
      pending_done = owner_task->get_context()->decrement_pending(owner_task);
      return physical_regions;
    }

    //--------------------------------------------------------------------------
    void TaskContext::initialize_overhead_tracker(void)
    //--------------------------------------------------------------------------
    {
      // Make an overhead tracker
#ifdef DEBUG_LEGION
      assert(overhead_tracker == NULL);
#endif
      overhead_tracker = new 
        Mapping::ProfilingMeasurements::RuntimeOverhead();
    }

    //--------------------------------------------------------------------------
    void TaskContext::unmap_all_regions(void)
    //--------------------------------------------------------------------------
    {
      for (std::vector<PhysicalRegion>::const_iterator it = 
            physical_regions.begin(); it != physical_regions.end(); it++)
      {
        if (it->is_mapped())
          it->impl->unmap_region();
      }
      // Also unmap any of our inline mapped physical regions
      for (LegionList<PhysicalRegion,TASK_INLINE_REGION_ALLOC>::
            tracked::const_iterator it = inline_regions.begin();
            it != inline_regions.end(); it++)
      {
        if (it->is_mapped())
          it->impl->unmap_region();
      }
    } 

    //--------------------------------------------------------------------------
    void TaskContext::remap_unmapped_regions(LegionTrace *trace,
                            const std::vector<PhysicalRegion> &unmapped_regions)
    //--------------------------------------------------------------------------
    {
#ifdef DEBUG_LEGION
      assert(!unmapped_regions.empty());
#endif
      if ((trace != NULL) && trace->is_static_trace())
        REPORT_LEGION_ERROR(ERROR_ILLEGAL_RUNTIME_REMAPPING,
          "Illegal runtime remapping in static trace inside of "
                      "task %s (UID %lld). Static traces must perfectly "
                      "manage their physical mappings with no runtime help.",
                      get_task_name(), get_unique_id())
      if (unmapped_regions.size() == 1)
      {
        MapOp *op = runtime->get_available_map_op();
        op->initialize(this, unmapped_regions[0]);
        ApEvent mapped_event = op->get_completion_event();
        runtime->add_to_dependence_queue(this, executing_processor, op);
        if (mapped_event.has_triggered())
          return;
        begin_task_wait(true/*from runtime*/);
        mapped_event.wait();
        end_task_wait();
      }
      else
      {
        std::set<ApEvent> mapped_events;
        for (unsigned idx = 0; idx < unmapped_regions.size(); idx++)
        {
          MapOp *op = runtime->get_available_map_op();
          op->initialize(this, unmapped_regions[idx]);
          mapped_events.insert(op->get_completion_event());
          runtime->add_to_dependence_queue(this, executing_processor, op);
        }
        // Wait for all the re-mapping operations to complete
        ApEvent mapped_event = Runtime::merge_events(mapped_events);
        if (mapped_event.has_triggered())
          return;
        begin_task_wait(true/*from runtime*/);
        mapped_event.wait();
        end_task_wait();
      }
    }

    //--------------------------------------------------------------------------
    void* TaskContext::get_local_task_variable(LocalVariableID id)
    //--------------------------------------------------------------------------
    {
      std::map<LocalVariableID,std::pair<void*,void (*)(void*)> >::
        const_iterator finder = task_local_variables.find(id);
      if (finder == task_local_variables.end())
        REPORT_LEGION_ERROR(ERROR_UNABLE_FIND_TASK_LOCAL,
          "Unable to find task local variable %d in task %s "
                      "(UID %lld)", id, get_task_name(), get_unique_id())  
      return finder->second.first;
    }

    //--------------------------------------------------------------------------
    void TaskContext::set_local_task_variable(LocalVariableID id,
                                              const void *value,
                                              void (*destructor)(void*))
    //--------------------------------------------------------------------------
    {
      std::map<LocalVariableID,std::pair<void*,void (*)(void*)> >::iterator
        finder = task_local_variables.find(id);
      if (finder != task_local_variables.end())
      {
        // See if we need to clean things up first
        if (finder->second.second != NULL)
          (*finder->second.second)(finder->second.first);
        finder->second = 
          std::pair<void*,void (*)(void*)>(const_cast<void*>(value),destructor);
      }
      else
        task_local_variables[id] = 
          std::pair<void*,void (*)(void*)>(const_cast<void*>(value),destructor);
    }

#ifdef LEGION_SPY
    //--------------------------------------------------------------------------
    RtEvent TaskContext::update_previous_mapped_event(RtEvent next)
    //--------------------------------------------------------------------------
    {
      RtEvent result = previous_mapped_event;
      previous_mapped_event = next;
      return result;
    }
#endif
    /////////////////////////////////////////////////////////////
    // Inner Context 
    /////////////////////////////////////////////////////////////

    //--------------------------------------------------------------------------
    InnerContext::InnerContext(Runtime *rt, TaskOp *owner, bool full_inner,
                               const std::vector<RegionRequirement> &reqs,
                               const std::vector<unsigned> &parent_indexes,
                               const std::vector<bool> &virt_mapped,
                               UniqueID uid, bool remote)
      : TaskContext(rt, owner, reqs), 
        tree_context(rt->allocate_region_tree_context()), context_uid(uid), 
        remote_context(remote), full_inner_context(full_inner),
        parent_req_indexes(parent_indexes), virtual_mapped(virt_mapped), 
        total_children_count(0), total_close_count(0), 
        outstanding_children_count(0), current_trace(NULL),previous_trace(NULL),
        valid_wait_event(false), outstanding_subtasks(0), pending_subtasks(0), 
        pending_frames(0), currently_active_context(false),
        current_mapping_fence(NULL), mapping_fence_gen(0), 
        current_mapping_fence_index(0), current_execution_fence_index(0) 
    //--------------------------------------------------------------------------
    {
      // Set some of the default values for a context
      context_configuration.max_window_size = 
        runtime->initial_task_window_size;
      context_configuration.hysteresis_percentage = 
        runtime->initial_task_window_hysteresis;
      context_configuration.max_outstanding_frames = 0;
      context_configuration.min_tasks_to_schedule = 
        runtime->initial_tasks_to_schedule;
      context_configuration.min_frames_to_schedule = 0;
      context_configuration.mutable_priority = false;
#ifdef DEBUG_LEGION
      assert(tree_context.exists());
      runtime->forest->check_context_state(tree_context);
#endif
      // If we have an owner, clone our local fields from its context
      if (owner != NULL)
      {
        TaskContext *owner_ctx = owner_task->get_context();
#ifdef DEBUG_LEGION
        InnerContext *parent_ctx = dynamic_cast<InnerContext*>(owner_ctx);
        assert(parent_ctx != NULL);
#else
        InnerContext *parent_ctx = static_cast<InnerContext*>(owner_ctx);
#endif
        parent_ctx->clone_local_fields(local_fields);
      }
      if (!remote_context)
        runtime->register_local_context(context_uid, this);
    }

    //--------------------------------------------------------------------------
    InnerContext::InnerContext(const InnerContext &rhs)
      : TaskContext(NULL, NULL, rhs.regions), tree_context(rhs.tree_context),
        context_uid(0), remote_context(false), full_inner_context(false),
        parent_req_indexes(rhs.parent_req_indexes), 
        virtual_mapped(rhs.virtual_mapped)
    //--------------------------------------------------------------------------
    {
      // should never be called
      assert(false);
    }

    //--------------------------------------------------------------------------
    InnerContext::~InnerContext(void)
    //--------------------------------------------------------------------------
    {
      if (!remote_instances.empty())
        free_remote_contexts();
      for (std::map<TraceID,DynamicTrace*>::const_iterator it = traces.begin();
            it != traces.end(); it++)
      {
        if (it->second->remove_reference())
          delete (it->second);
      }
      traces.clear();
      // Clean up any locks and barriers that the user
      // asked us to destroy
      while (!context_locks.empty())
      {
        context_locks.back().destroy_reservation();
        context_locks.pop_back();
      }
      while (!context_barriers.empty())
      {
        Realm::Barrier bar = context_barriers.back();
        bar.destroy_barrier();
        context_barriers.pop_back();
      }
      if (valid_wait_event)
      {
        valid_wait_event = false;
        Runtime::trigger_event(window_wait);
      }
      // No need for the lock here since we're being cleaned up
      if (!local_fields.empty())
      {
        for (std::map<FieldSpace,std::vector<LocalFieldInfo> >::const_iterator 
              it = local_fields.begin(); it != local_fields.end(); it++)
        {
          const std::vector<LocalFieldInfo> &infos = it->second;
          std::vector<FieldID> to_free;
          std::vector<unsigned> indexes;
          for (unsigned idx = 0; idx < infos.size(); idx++)
          {
            if (infos[idx].ancestor)
              continue;
            to_free.push_back(infos[idx].fid); 
            indexes.push_back(infos[idx].index);
          }
          if (!to_free.empty())
            runtime->forest->free_local_fields(it->first, to_free, indexes);
        }
      }
      // Unregister ourselves from any tracking contexts that we might have
      if (!region_tree_owners.empty())
      {
        for (std::map<RegionTreeNode*,
                      std::pair<AddressSpaceID,bool> >::const_iterator it =
              region_tree_owners.begin(); it != region_tree_owners.end(); it++)
          it->first->unregister_tracking_context(this);
        region_tree_owners.clear();
      }
#ifdef DEBUG_LEGION
      assert(pending_top_views.empty());
      assert(outstanding_subtasks == 0);
      assert(pending_subtasks == 0);
      assert(pending_frames == 0);
#endif
      if (!remote_context)
        runtime->unregister_local_context(context_uid);
    }

    //--------------------------------------------------------------------------
    InnerContext& InnerContext::operator=(const InnerContext &rhs)
    //--------------------------------------------------------------------------
    {
      // should never be called
      assert(false);
      return *this;
    }

    //--------------------------------------------------------------------------
    RegionTreeContext InnerContext::get_context(void) const
    //--------------------------------------------------------------------------
    {
      return tree_context;
    }

    //--------------------------------------------------------------------------
    ContextID InnerContext::get_context_id(void) const
    //--------------------------------------------------------------------------
    {
      return tree_context.get_id();
    }

    //--------------------------------------------------------------------------
    UniqueID InnerContext::get_context_uid(void) const
    //--------------------------------------------------------------------------
    {
      return context_uid;
    }

    //--------------------------------------------------------------------------
    int InnerContext::get_depth(void) const
    //--------------------------------------------------------------------------
    {
      return owner_task->get_depth();
    }

    //--------------------------------------------------------------------------
    bool InnerContext::is_inner_context(void) const
    //--------------------------------------------------------------------------
    {
      return full_inner_context;
    }

    //--------------------------------------------------------------------------
    AddressSpaceID InnerContext::get_version_owner(RegionTreeNode *node,
                                                   AddressSpaceID source)
    //--------------------------------------------------------------------------
    {
      AutoLock tree_lock(tree_owner_lock); 
      // See if we've already assigned it
      std::map<RegionTreeNode*,std::pair<AddressSpaceID,bool> >::iterator
        finder = region_tree_owners.find(node);
      // If we already assigned it then we are done
      if (finder != region_tree_owners.end())
      {
        // If it is remote only, see if it gets to stay that way
        if (finder->second.second && (source == runtime->address_space))
          finder->second.second = false; // no longer remote only
        return finder->second.first;
      }
      // Otherwise assign it to the source
      region_tree_owners[node] = 
        std::pair<AddressSpaceID,bool>(source, 
                                      (source != runtime->address_space));
      node->register_tracking_context(this);
      return source;
    } 

    //--------------------------------------------------------------------------
    void InnerContext::notify_region_tree_node_deletion(RegionTreeNode *node)
    //--------------------------------------------------------------------------
    {
      AutoLock tree_lock(tree_owner_lock);
#ifdef DEBUG_LEGION
      assert(region_tree_owners.find(node) != region_tree_owners.end());
#endif
      region_tree_owners.erase(node);
    }

    //--------------------------------------------------------------------------
    InnerContext* InnerContext::find_parent_logical_context(unsigned index)
    //--------------------------------------------------------------------------
    {
      // If this is one of our original region requirements then
      // we can do the analysis in our original context
      const size_t owner_size = regions.size();
      if (index < owner_size)
        return this;
      // Otherwise we need to see if this going to be one of our
      // region requirements that returns privileges or not. If
      // it is then we do the analysis in the outermost context
      // otherwise we do it locally in our own context. We need
      // to hold the operation lock to look at this data structure.
      index -= owner_size;
      AutoLock priv_lock(privilege_lock,1,false/*exclusive*/);
#ifdef DEBUG_LEGION
      assert(index < returnable_privileges.size());
#endif
      if (returnable_privileges[index])
        return find_outermost_local_context();
      return this;
    }

    //--------------------------------------------------------------------------
    InnerContext* InnerContext::find_parent_physical_context(unsigned index,
                                                          LogicalRegion *handle)
    //--------------------------------------------------------------------------
    {
#ifdef DEBUG_LEGION
      assert(regions.size() == virtual_mapped.size());
      assert(regions.size() == parent_req_indexes.size());
#endif     
      const unsigned owner_size = virtual_mapped.size();
      if (index < owner_size)
      {
        // See if it is virtual mapped
        if (virtual_mapped[index])
          return find_parent_context()->find_parent_physical_context(
                                            parent_req_indexes[index], handle);
        else // We mapped a physical instance so we're it
        {
          if (handle != NULL)
            *handle = regions[index].region;
          return this;
        }
      }
      else // We created it
      {
        // Check to see if this has returnable privileges or not
        // If they are not returnable, then we can just be the 
        // context for the handling the meta-data management, 
        // otherwise if they are returnable then the top-level
        // context has to provide global guidance about which
        // node manages the meta-data.
        index -= owner_size;
        AutoLock priv_lock(privilege_lock,1,false/*exclusive*/);
        if ((index >= returnable_privileges.size()) || 
            returnable_privileges[index])
          return find_top_context();
        else
        {
          if (handle != NULL)
            *handle = created_requirements[index].region;
          return this;
        }
      }
    }

    //--------------------------------------------------------------------------
    void InnerContext::find_parent_version_info(unsigned index, unsigned depth,
                     const FieldMask &version_mask, InnerContext *context,
                     VersionInfo &version_info, std::set<RtEvent> &ready_events)
    //--------------------------------------------------------------------------
    {
#ifdef DEBUG_LEGION
      assert(owner_task != NULL);
      assert(regions.size() == virtual_mapped.size()); 
#endif
      // If this isn't one of our original region requirements then 
      // we don't have any versions that the child won't discover itself
      // Same if the region was not virtually mapped
      if ((index >= virtual_mapped.size()) || !virtual_mapped[index])
        return;
      // We now need to clone any version info from the parent into the child
      const VersionInfo &parent_info = owner_task->get_version_info(index);  
      parent_info.clone_to_depth(depth, version_mask, context, 
                                 version_info, ready_events);
    }

    //--------------------------------------------------------------------------
    InnerContext* InnerContext::find_outermost_local_context(
                                                         InnerContext *previous)
    //--------------------------------------------------------------------------
    {
      TaskContext *parent = find_parent_context();
      if (parent != NULL)
        return parent->find_outermost_local_context(this);
#ifdef DEBUG_LEGION
      assert(previous != NULL);
#endif
      return previous;
    }

    //--------------------------------------------------------------------------
    InnerContext* InnerContext::find_top_context(void)
    //--------------------------------------------------------------------------
    {
      return find_parent_context()->find_top_context();
    }

    //--------------------------------------------------------------------------
    void InnerContext::pack_remote_context(Serializer &rez, 
                                           AddressSpaceID target)
    //--------------------------------------------------------------------------
    {
      DETAILED_PROFILER(runtime, PACK_REMOTE_CONTEXT_CALL);
#ifdef DEBUG_LEGION
      assert(owner_task != NULL);
#endif
      rez.serialize<bool>(false); // not the top-level context
      int depth = get_depth();
      rez.serialize(depth);
      // See if we need to pack up base task information
      owner_task->pack_external_task(rez, target);
#ifdef DEBUG_LEGION
      assert(regions.size() == parent_req_indexes.size());
#endif
      for (unsigned idx = 0; idx < regions.size(); idx++)
        rez.serialize(parent_req_indexes[idx]);
      // Pack up our virtual mapping information
      std::vector<unsigned> virtual_indexes;
      for (unsigned idx = 0; idx < regions.size(); idx++)
      {
        if (virtual_mapped[idx])
          virtual_indexes.push_back(idx);
      }
      rez.serialize<size_t>(virtual_indexes.size());
      for (unsigned idx = 0; idx < virtual_indexes.size(); idx++)
        rez.serialize(virtual_indexes[idx]);
      // Pack up the version numbers only 
      const std::vector<VersionInfo> *version_infos = 
        owner_task->get_version_infos();
#ifdef DEBUG_LEGION
      assert(version_infos->size() == regions.size());
#endif
      for (unsigned idx = 0; idx < regions.size(); idx++)
      {
        const VersionInfo &info = (*version_infos)[idx];
        // If we're virtually mapped, we need all the information
        if (virtual_mapped[idx])
          info.pack_version_info(rez);
        else
          info.pack_version_numbers(rez);
      }
      rez.serialize(owner_task->get_task_completion());
      rez.serialize(find_parent_context()->get_context_uid());
      // Finally pack the local field infos
      AutoLock local_lock(local_field_lock,1,false/*exclusive*/);
      rez.serialize<size_t>(local_fields.size());
      for (std::map<FieldSpace,std::vector<LocalFieldInfo> >::const_iterator 
            it = local_fields.begin(); it != local_fields.end(); it++)
      {
        rez.serialize(it->first);
        rez.serialize<size_t>(it->second.size());
        for (unsigned idx = 0; idx < it->second.size(); idx++)
          rez.serialize(it->second[idx]);
      }
    }

    //--------------------------------------------------------------------------
    void InnerContext::unpack_remote_context(Deserializer &derez,
                                           std::set<RtEvent> &preconditions)
    //--------------------------------------------------------------------------
    {
      assert(false); // should only be called for RemoteTask
    }

    //--------------------------------------------------------------------------
    void InnerContext::send_back_created_state(AddressSpaceID target)
    //--------------------------------------------------------------------------
    {
      if (created_requirements.empty())
        return;
#ifdef DEBUG_LEGION
      assert(created_requirements.size() == returnable_privileges.size());
#endif
      UniqueID target_context_uid = find_parent_context()->get_context_uid();
      for (unsigned idx = 0; idx < created_requirements.size(); idx++)
      {
        // Skip anything that doesn't have returnable privileges
        if (!returnable_privileges[idx])
          continue;
        const RegionRequirement &req = created_requirements[idx];
        // If it was deleted then we don't care
        if (was_created_requirement_deleted(req))
          continue;
        runtime->forest->send_back_logical_state(tree_context, 
                        target_context_uid, req, target);
      }
    }

    //--------------------------------------------------------------------------
    IndexSpace InnerContext::create_index_space(RegionTreeForest *forest,
                                         const void *realm_is, TypeTag type_tag)
    //--------------------------------------------------------------------------
    {
      AutoRuntimeCall call(this); 
      IndexSpace handle(runtime->get_unique_index_space_id(),
                        runtime->get_unique_index_tree_id(), type_tag);
      DistributedID did = runtime->get_available_distributed_id();
#ifdef DEBUG_LEGION
      log_index.debug("Creating index space %x in task%s (ID %lld)", 
                      handle.id, get_task_name(), get_unique_id()); 
#endif
      if (runtime->legion_spy_enabled)
        LegionSpy::log_top_index_space(handle.id);
      forest->create_index_space(handle, realm_is, did); 
      register_index_space_creation(handle);
      return handle;
    }

    //--------------------------------------------------------------------------
    IndexSpace InnerContext::union_index_spaces(RegionTreeForest *forest,
                                          const std::vector<IndexSpace> &spaces)
    //--------------------------------------------------------------------------
    {
      if (spaces.empty())
        return IndexSpace::NO_SPACE;
      AutoRuntimeCall call(this); 
      IndexSpace handle(runtime->get_unique_index_space_id(),
                        runtime->get_unique_index_tree_id(), 
                        spaces[0].get_type_tag());
      DistributedID did = runtime->get_available_distributed_id();
#ifdef DEBUG_LEGION
      log_index.debug("Creating index space %x in task%s (ID %lld)", 
                      handle.id, get_task_name(), get_unique_id()); 
#endif
      if (runtime->legion_spy_enabled)
        LegionSpy::log_top_index_space(handle.id);
      forest->create_union_space(handle, owner_task, spaces, did); 
      register_index_space_creation(handle);
      return handle;
    }

    //--------------------------------------------------------------------------
    IndexSpace InnerContext::intersect_index_spaces(RegionTreeForest *forest,
                                          const std::vector<IndexSpace> &spaces)
    //--------------------------------------------------------------------------
    {
      if (spaces.empty())
        return IndexSpace::NO_SPACE;
      AutoRuntimeCall call(this); 
      IndexSpace handle(runtime->get_unique_index_space_id(),
                        runtime->get_unique_index_tree_id(), 
                        spaces[0].get_type_tag());
      DistributedID did = runtime->get_available_distributed_id();
#ifdef DEBUG_LEGION
      log_index.debug("Creating index space %x in task%s (ID %lld)", 
                      handle.id, get_task_name(), get_unique_id()); 
#endif
      if (runtime->legion_spy_enabled)
        LegionSpy::log_top_index_space(handle.id);
      forest->create_intersection_space(handle, owner_task, spaces, did);
      register_index_space_creation(handle);
      return handle;
    }

    //--------------------------------------------------------------------------
    IndexSpace InnerContext::subtract_index_spaces(RegionTreeForest *forest,
                                              IndexSpace left, IndexSpace right)
    //--------------------------------------------------------------------------
    {
      AutoRuntimeCall call(this); 
      IndexSpace handle(runtime->get_unique_index_space_id(),
                        runtime->get_unique_index_tree_id(), 
                        left.get_type_tag());
      DistributedID did = runtime->get_available_distributed_id();
#ifdef DEBUG_LEGION
      log_index.debug("Creating index space %x in task%s (ID %lld)", 
                      handle.id, get_task_name(), get_unique_id()); 
#endif
      if (runtime->legion_spy_enabled)
        LegionSpy::log_top_index_space(handle.id);
      forest->create_difference_space(handle, owner_task, left, right, did);
      register_index_space_creation(handle);
      return handle;
    }

    //--------------------------------------------------------------------------
    void InnerContext::destroy_index_space(IndexSpace handle)
    //--------------------------------------------------------------------------
    {
      AutoRuntimeCall call(this);
#ifdef DEBUG_LEGION
      log_index.debug("Destroying index space %x in task %s (ID %lld)", 
                      handle.id, get_task_name(), get_unique_id());
#endif
      DeletionOp *op = runtime->get_available_deletion_op();
      op->initialize_index_space_deletion(this, handle);
      runtime->add_to_dependence_queue(this, executing_processor, op);
    }

    //--------------------------------------------------------------------------
    void InnerContext::destroy_index_partition(IndexPartition handle)
    //--------------------------------------------------------------------------
    {
      AutoRuntimeCall call(this);
#ifdef DEBUG_LEGION
      log_index.debug("Destroying index partition %x in task %s (ID %lld)", 
                      handle.id, get_task_name(), get_unique_id());
#endif
      DeletionOp *op = runtime->get_available_deletion_op();
      op->initialize_index_part_deletion(this, handle);
      runtime->add_to_dependence_queue(this, executing_processor, op);
    }

    //--------------------------------------------------------------------------
    IndexPartition InnerContext::create_equal_partition(
                                                      RegionTreeForest *forest,
                                                      IndexSpace parent,
                                                      IndexSpace color_space,
                                                      size_t granularity,
                                                      Color color)
    //--------------------------------------------------------------------------
    {
      AutoRuntimeCall call(this);  
      IndexPartition pid(runtime->get_unique_index_partition_id(), 
                         parent.get_tree_id(), parent.get_type_tag());
      DistributedID did = runtime->get_available_distributed_id();
#ifdef DEBUG_LEGION
      log_index.debug("Creating equal partition %d with parent index space %x "
                      "in task %s (ID %lld)", pid.id, parent.id,
                      get_task_name(), get_unique_id());
#endif
      LegionColor partition_color = INVALID_COLOR;
      if (color != AUTO_GENERATE_ID)
        partition_color = color;
      PendingPartitionOp *part_op = 
        runtime->get_available_pending_partition_op();
      part_op->initialize_equal_partition(this, pid, granularity);
      ApEvent term_event = part_op->get_completion_event();
      // Tell the region tree forest about this partition
      RtEvent safe = forest->create_pending_partition(pid, parent, color_space,
                              partition_color, DISJOINT_KIND, did, term_event);
      // Now we can add the operation to the queue
      runtime->add_to_dependence_queue(this, executing_processor, part_op);
      // Wait for any notifications to occur before returning
      if (safe.exists())
        safe.wait();
      return pid;
    }

    //--------------------------------------------------------------------------
    IndexPartition InnerContext::create_partition_by_union(
                                          RegionTreeForest *forest,
                                          IndexSpace parent,
                                          IndexPartition handle1,
                                          IndexPartition handle2,
                                          IndexSpace color_space,
                                          PartitionKind kind, Color color)
    //--------------------------------------------------------------------------
    {
      AutoRuntimeCall call(this);
      IndexPartition pid(runtime->get_unique_index_partition_id(), 
                         parent.get_tree_id(), parent.get_type_tag());
      DistributedID did = runtime->get_available_distributed_id();
#ifdef DEBUG_LEGION
      log_index.debug("Creating union partition %d with parent index "
                      "space %x in task %s (ID %lld)", pid.id, parent.id,
                      get_task_name(), get_unique_id());
      if (parent.get_tree_id() != handle1.get_tree_id())
        REPORT_LEGION_ERROR(ERROR_INDEXPARTITION_NOT_SAME_INDEX_TREE,
          "IndexPartition %d is not part of the same "
                        "index tree as IndexSpace %d in create "
                        "partition by union!", handle1.id, parent.id)
      if (parent.get_tree_id() != handle2.get_tree_id())
        REPORT_LEGION_ERROR(ERROR_INDEXPARTITION_NOT_SAME_INDEX_TREE,
          "IndexPartition %d is not part of the same "
                        "index tree as IndexSpace %d in create "
                        "partition by union!", handle2.id, parent.id)
#endif
      LegionColor partition_color = INVALID_COLOR;
      if (color != AUTO_GENERATE_ID)
        partition_color = color;
      PendingPartitionOp *part_op = 
        runtime->get_available_pending_partition_op();
      part_op->initialize_union_partition(this, pid, handle1, handle2);
      ApEvent term_event = part_op->get_completion_event();
      // If either partition is aliased the result is aliased
      if (kind == COMPUTE_KIND)
      {
        // If one of these partitions is aliased then the result is aliased
        IndexPartNode *p1 = forest->get_node(handle1);
        if (p1->is_disjoint(true/*from app*/))
        {
          IndexPartNode *p2 = forest->get_node(handle2);
          if (!p2->is_disjoint(true/*from app*/))
            kind = ALIASED_KIND;
        }
        else
          kind = ALIASED_KIND;
      }
      // Tell the region tree forest about this partition
      RtEvent safe = forest->create_pending_partition(pid, parent, color_space, 
                                        partition_color, kind, did, term_event);
      // Now we can add the operation to the queue
      runtime->add_to_dependence_queue(this, executing_processor, part_op);
      // Wait for any notifications to occur before returning
      if (safe.exists())
        safe.wait();
      return pid;
    }

    //--------------------------------------------------------------------------
    IndexPartition InnerContext::create_partition_by_intersection(
                                              RegionTreeForest *forest,
                                              IndexSpace parent,
                                              IndexPartition handle1,
                                              IndexPartition handle2,
                                              IndexSpace color_space,
                                              PartitionKind kind, Color color)
    //--------------------------------------------------------------------------
    {
      AutoRuntimeCall call(this);
      IndexPartition pid(runtime->get_unique_index_partition_id(), 
                         parent.get_tree_id(), parent.get_type_tag());
      DistributedID did = runtime->get_available_distributed_id();
#ifdef DEBUG_LEGION
      log_index.debug("Creating intersection partition %d with parent "
                      "index space %x in task %s (ID %lld)", pid.id, parent.id,
                      get_task_name(), get_unique_id());
      if (parent.get_tree_id() != handle1.get_tree_id())
        REPORT_LEGION_ERROR(ERROR_INDEXPARTITION_NOT_SAME_INDEX_TREE,
          "IndexPartition %d is not part of the same "
                        "index tree as IndexSpace %d in create partition by "
                        "intersection!", handle1.id, parent.id)
      if (parent.get_tree_id() != handle2.get_tree_id())
        REPORT_LEGION_ERROR(ERROR_INDEXPARTITION_NOT_SAME_INDEX_TREE,
          "IndexPartition %d is not part of the same "
                        "index tree as IndexSpace %d in create partition by "
                        "intersection!", handle2.id, parent.id)
#endif
      LegionColor partition_color = INVALID_COLOR;
      if (color != AUTO_GENERATE_ID)
        partition_color = color;
      PendingPartitionOp *part_op = 
        runtime->get_available_pending_partition_op();
      part_op->initialize_intersection_partition(this, pid, handle1, handle2);
      ApEvent term_event = part_op->get_completion_event();
      // If either partition is disjoint then the result is disjoint
      if (kind == COMPUTE_KIND)
      {
        IndexPartNode *p1 = forest->get_node(handle1);
        if (!p1->is_disjoint(true/*from app*/))
        {
          IndexPartNode *p2 = forest->get_node(handle2);
          if (p2->is_disjoint(true/*from app*/))
            kind = DISJOINT_KIND;
        }
        else
          kind = DISJOINT_KIND;
      }
      // Tell the region tree forest about this partition
      RtEvent safe = forest->create_pending_partition(pid, parent, color_space,
                                        partition_color, kind, did, term_event);
      // Now we can add the operation to the queue
      runtime->add_to_dependence_queue(this, executing_processor, part_op);
      // Wait for any notifications to occur before returning
      if (safe.exists())
        safe.wait();
      return pid;
    }

    //--------------------------------------------------------------------------
    IndexPartition InnerContext::create_partition_by_difference(
                                                  RegionTreeForest *forest,
                                                  IndexSpace parent,
                                                  IndexPartition handle1,
                                                  IndexPartition handle2,
                                                  IndexSpace color_space,
                                                  PartitionKind kind, 
                                                  Color color)
    //--------------------------------------------------------------------------
    {
      AutoRuntimeCall call(this); 
      IndexPartition pid(runtime->get_unique_index_partition_id(), 
                         parent.get_tree_id(), parent.get_type_tag());
      DistributedID did = runtime->get_available_distributed_id();
#ifdef DEBUG_LEGION
      log_index.debug("Creating difference partition %d with parent "
                      "index space %x in task %s (ID %lld)", pid.id, parent.id,
                      get_task_name(), get_unique_id());
      if (parent.get_tree_id() != handle1.get_tree_id())
        REPORT_LEGION_ERROR(ERROR_INDEXPARTITION_NOT_SAME_INDEX_TREE,
          "IndexPartition %d is not part of the same "
                              "index tree as IndexSpace %d in create "
                              "partition by difference!",
                              handle1.id, parent.id)
      if (parent.get_tree_id() != handle2.get_tree_id())
        REPORT_LEGION_ERROR(ERROR_INDEXPARTITION_NOT_SAME_INDEX_TREE,
          "IndexPartition %d is not part of the same "
                              "index tree as IndexSpace %d in create "
                              "partition by difference!",
                              handle2.id, parent.id)
#endif
      LegionColor partition_color = INVALID_COLOR;
      if (color != AUTO_GENERATE_ID)
        partition_color = color;
      PendingPartitionOp *part_op = 
        runtime->get_available_pending_partition_op();
      part_op->initialize_difference_partition(this, pid, handle1, handle2);
      ApEvent term_event = part_op->get_completion_event();
      // If the left-hand-side is disjoint the result is disjoint
      if (kind == COMPUTE_KIND)
      {
        IndexPartNode *p1 = forest->get_node(handle1);
        if (p1->is_disjoint(true/*from app*/))
          kind = DISJOINT_KIND;
      }
      // Tell the region tree forest about this partition
      RtEvent safe = forest->create_pending_partition(pid, parent, color_space, 
                                        partition_color, kind, did, term_event);
      // Now we can add the operation to the queue
      runtime->add_to_dependence_queue(this, executing_processor, part_op);
      // Wait for any notifications to occur before returning
      if (safe.exists())
        safe.wait();
      return pid;
    }

    //--------------------------------------------------------------------------
    Color InnerContext::create_cross_product_partitions(
                                                      RegionTreeForest *forest,
                                                      IndexPartition handle1,
                                                      IndexPartition handle2,
                                   std::map<IndexSpace,IndexPartition> &handles,
                                                      PartitionKind kind,
                                                      Color color)
    //--------------------------------------------------------------------------
    {
      AutoRuntimeCall call(this);
#ifdef DEBUG_LEGION
      log_index.debug("Creating cross product partitions in task %s (ID %lld)", 
                      get_task_name(), get_unique_id());
      if (handle1.get_tree_id() != handle2.get_tree_id())
        REPORT_LEGION_ERROR(ERROR_INDEXPARTITION_NOT_SAME_INDEX_TREE,
          "IndexPartition %d is not part of the same "
                              "index tree as IndexPartition %d in create "
                              "cross product partitions!",
                              handle1.id, handle2.id)
#endif
      LegionColor partition_color = INVALID_COLOR;
      if (color != AUTO_GENERATE_ID)
        partition_color = color;
      PendingPartitionOp *part_op = 
        runtime->get_available_pending_partition_op();
      ApEvent term_event = part_op->get_completion_event();
      // Tell the region tree forest about this partition
      forest->create_pending_cross_product(handle1, handle2, handles, kind, 
                                           partition_color, term_event);
      part_op->initialize_cross_product(this, handle1, handle2,partition_color);
      // Now we can add the operation to the queue
      runtime->add_to_dependence_queue(this, executing_processor, part_op);
      return partition_color;
    }

    //--------------------------------------------------------------------------
    void InnerContext::create_association(LogicalRegion domain,
                                          LogicalRegion domain_parent,
                                          FieldID domain_fid,
                                          IndexSpace range,
                                          MapperID id, MappingTagID tag)
    //--------------------------------------------------------------------------
    {
      AutoRuntimeCall call(this);
#ifdef DEBUG_LEGION
      log_index.debug("Creating association in task %s (ID %lld)", 
                      get_task_name(), get_unique_id());
#endif
      DependentPartitionOp *part_op = 
        runtime->get_available_dependent_partition_op();
      part_op->initialize_by_association(this, domain, domain_parent, 
                                         domain_fid, range, id, tag);
      // Now figure out if we need to unmap and re-map any inline mappings
      std::vector<PhysicalRegion> unmapped_regions;
      if (!runtime->unsafe_launch)
        find_conflicting_regions(part_op, unmapped_regions);
      if (!unmapped_regions.empty())
      {
        if (runtime->runtime_warnings)
        {
          REPORT_LEGION_WARNING(LEGION_WARNING_RUNTIME_UNMAPPING_REMAPPING,
            "Runtime is unmapping and remapping "
              "physical regions around create_association call "
              "in task %s (UID %lld).", get_task_name(), get_unique_id());
        }
        for (unsigned idx = 0; idx < unmapped_regions.size(); idx++)
          unmapped_regions[idx].impl->unmap_region();
      }
      // Issue the copy operation
      runtime->add_to_dependence_queue(this, executing_processor, part_op);
      // Remap any unmapped regions
      if (!unmapped_regions.empty())
        remap_unmapped_regions(current_trace, unmapped_regions);
    }

    //--------------------------------------------------------------------------
    IndexPartition InnerContext::create_restricted_partition(
                                              RegionTreeForest *forest,
                                              IndexSpace parent,
                                              IndexSpace color_space,
                                              const void *transform,
                                              size_t transform_size,
                                              const void *extent,
                                              size_t extent_size,
                                              PartitionKind part_kind,
                                              Color color)
    //--------------------------------------------------------------------------
    {
      AutoRuntimeCall call(this);
      IndexPartition pid(runtime->get_unique_index_partition_id(), 
                         parent.get_tree_id(), parent.get_type_tag());
      DistributedID did = runtime->get_available_distributed_id();
#ifdef DEBUG_LEGION
      log_index.debug("Creating restricted partition in task %s (ID %lld)", 
                      get_task_name(), get_unique_id());
#endif
      LegionColor part_color = INVALID_COLOR;
      if (color != AUTO_GENERATE_ID)
        part_color = color; 
      PendingPartitionOp *part_op = 
        runtime->get_available_pending_partition_op();
      part_op->initialize_restricted_partition(this, pid, transform, 
                                transform_size, extent, extent_size);
      ApEvent term_event = part_op->get_completion_event();
      // Tell the region tree forest about this partition
      RtEvent safe = forest->create_pending_partition(pid, parent, color_space,
                                        part_color, part_kind, did, term_event);
      // Now we can add the operation to the queue
      runtime->add_to_dependence_queue(this, executing_processor, part_op);
      // Wait for any notifications to occur before returning
      if (safe.exists())
        safe.wait();
      return pid;
    }

    //--------------------------------------------------------------------------
    IndexPartition InnerContext::create_partition_by_field(
                                              RegionTreeForest *forest,
                                              LogicalRegion handle,
                                              LogicalRegion parent_priv,
                                              FieldID fid,
                                              IndexSpace color_space,
                                              Color color,
                                              MapperID id, MappingTagID tag)
    //--------------------------------------------------------------------------
    {
      AutoRuntimeCall call(this);
      IndexSpace parent = handle.get_index_space(); 
      IndexPartition pid(runtime->get_unique_index_partition_id(), 
                         parent.get_tree_id(), parent.get_type_tag());
      DistributedID did = runtime->get_available_distributed_id();
#ifdef DEBUG_LEGION
      log_index.debug("Creating partition by field in task %s (ID %lld)", 
                      get_task_name(), get_unique_id());
#endif
      LegionColor part_color = INVALID_COLOR;
      if (color != AUTO_GENERATE_ID)
        part_color = color;
      // Allocate the partition operation
      DependentPartitionOp *part_op = 
        runtime->get_available_dependent_partition_op();
      ApEvent term_event = part_op->get_completion_event();
      // Tell the region tree forest about this partition 
      RtEvent safe = forest->create_pending_partition(pid, parent, color_space,
                                    part_color, DISJOINT_KIND, did, term_event);
      // Do this after creating the pending partition so the node exists
      // in case we need to look at it during initialization
      part_op->initialize_by_field(this, pid, handle, parent_priv, fid, id,tag);
      // Now figure out if we need to unmap and re-map any inline mappings
      std::vector<PhysicalRegion> unmapped_regions;
      if (!runtime->unsafe_launch)
        find_conflicting_regions(part_op, unmapped_regions);
      if (!unmapped_regions.empty())
      {
        if (runtime->runtime_warnings)
        {
          REPORT_LEGION_WARNING(LEGION_WARNING_RUNTIME_UNMAPPING_REMAPPING,
            "Runtime is unmapping and remapping "
              "physical regions around create_partition_by_field call "
              "in task %s (UID %lld).", get_task_name(), get_unique_id());
        }
        for (unsigned idx = 0; idx < unmapped_regions.size(); idx++)
          unmapped_regions[idx].impl->unmap_region();
      }
      // Issue the copy operation
      runtime->add_to_dependence_queue(this, executing_processor, part_op);
      // Remap any unmapped regions
      if (!unmapped_regions.empty())
        remap_unmapped_regions(current_trace, unmapped_regions);
      // Wait for any notifications to occur before returning
      if (safe.exists())
        safe.wait();
      return pid;
    }

    //--------------------------------------------------------------------------
    IndexPartition InnerContext::create_partition_by_image(
                                                    RegionTreeForest *forest,
                                                    IndexSpace handle,
                                                    LogicalPartition projection,
                                                    LogicalRegion parent,
                                                    FieldID fid,
                                                    IndexSpace color_space,
                                                    PartitionKind part_kind,
                                                    Color color,
                                                    MapperID id, 
                                                    MappingTagID tag)
    //--------------------------------------------------------------------------
    {
      AutoRuntimeCall call(this); 
      IndexPartition pid(runtime->get_unique_index_partition_id(), 
                         handle.get_tree_id(), handle.get_type_tag());
      DistributedID did = runtime->get_available_distributed_id();
#ifdef DEBUG_LEGION
      log_index.debug("Creating partition by image in task %s (ID %lld)", 
                      get_task_name(), get_unique_id());
#endif
      LegionColor part_color = INVALID_COLOR;
      if (color != AUTO_GENERATE_ID)
        part_color = color;
      // Allocate the partition operation
      DependentPartitionOp *part_op = 
        runtime->get_available_dependent_partition_op();
      ApEvent term_event = part_op->get_completion_event(); 
      // Tell the region tree forest about this partition
      RtEvent safe = forest->create_pending_partition(pid, handle, color_space,
                                        part_color, part_kind, did, term_event);
      // Do this after creating the pending partition so the node exists
      // in case we need to look at it during initialization
      part_op->initialize_by_image(this, pid, projection, parent, fid, id, tag);
      // Now figure out if we need to unmap and re-map any inline mappings
      std::vector<PhysicalRegion> unmapped_regions;
      if (!runtime->unsafe_launch)
        find_conflicting_regions(part_op, unmapped_regions);
      if (!unmapped_regions.empty())
      {
        if (runtime->runtime_warnings)
        {
          REPORT_LEGION_WARNING(LEGION_WARNING_RUNTIME_UNMAPPING_REMAPPING,
            "Runtime is unmapping and remapping "
              "physical regions around create_partition_by_image call "
              "in task %s (UID %lld).", get_task_name(), get_unique_id());
        }
        for (unsigned idx = 0; idx < unmapped_regions.size(); idx++)
          unmapped_regions[idx].impl->unmap_region();
      }
      // Issue the copy operation
      runtime->add_to_dependence_queue(this, executing_processor, part_op);
      // Remap any unmapped regions
      if (!unmapped_regions.empty())
        remap_unmapped_regions(current_trace, unmapped_regions);
      // Wait for any notifications to occur before returning
      if (safe.exists())
        safe.wait();
      return pid;
    }

    //--------------------------------------------------------------------------
    IndexPartition InnerContext::create_partition_by_image_range(
                                                    RegionTreeForest *forest,
                                                    IndexSpace handle,
                                                    LogicalPartition projection,
                                                    LogicalRegion parent,
                                                    FieldID fid,
                                                    IndexSpace color_space,
                                                    PartitionKind part_kind,
                                                    Color color,
                                                    MapperID id, 
                                                    MappingTagID tag)
    //--------------------------------------------------------------------------
    {
      AutoRuntimeCall call(this); 
      IndexPartition pid(runtime->get_unique_index_partition_id(), 
                         handle.get_tree_id(), handle.get_type_tag());
      DistributedID did = runtime->get_available_distributed_id();
#ifdef DEBUG_LEGION
      log_index.debug("Creating partition by image range in task %s (ID %lld)",
                      get_task_name(), get_unique_id());
#endif
      LegionColor part_color = INVALID_COLOR;
      if (color != AUTO_GENERATE_ID)
        part_color = color;
      // Allocate the partition operation
      DependentPartitionOp *part_op = 
        runtime->get_available_dependent_partition_op();
      ApEvent term_event = part_op->get_completion_event();
      // Tell the region tree forest about this partition
      RtEvent safe = forest->create_pending_partition(pid, handle, color_space,
                                        part_color, part_kind, did, term_event);
      // Do this after creating the pending partition so the node exists
      // in case we need to look at it during initialization
      part_op->initialize_by_image_range(this, pid, projection, parent, 
                                         fid, id, tag);
      // Now figure out if we need to unmap and re-map any inline mappings
      std::vector<PhysicalRegion> unmapped_regions;
      if (!runtime->unsafe_launch)
        find_conflicting_regions(part_op, unmapped_regions);
      if (!unmapped_regions.empty())
      {
        if (runtime->runtime_warnings)
        {
          REPORT_LEGION_WARNING(LEGION_WARNING_RUNTIME_UNMAPPING_REMAPPING,
            "Runtime is unmapping and remapping "
              "physical regions around create_partition_by_image_range call "
              "in task %s (UID %lld).", get_task_name(), get_unique_id());
        }
        for (unsigned idx = 0; idx < unmapped_regions.size(); idx++)
          unmapped_regions[idx].impl->unmap_region();
      }
      // Issue the copy operation
      runtime->add_to_dependence_queue(this, executing_processor, part_op);
      // Remap any unmapped regions
      if (!unmapped_regions.empty())
        remap_unmapped_regions(current_trace, unmapped_regions);
      // Wait for any notifications to occur before returning
      if (safe.exists())
        safe.wait();
      return pid;
    }

    //--------------------------------------------------------------------------
    IndexPartition InnerContext::create_partition_by_preimage(
                                                  RegionTreeForest *forest,
                                                  IndexPartition projection,
                                                  LogicalRegion handle,
                                                  LogicalRegion parent,
                                                  FieldID fid,
                                                  IndexSpace color_space,
                                                  PartitionKind part_kind,
                                                  Color color,
                                                  MapperID id, MappingTagID tag)
    //--------------------------------------------------------------------------
    {
      AutoRuntimeCall call(this); 
      IndexPartition pid(runtime->get_unique_index_partition_id(), 
                         handle.get_index_space().get_tree_id(),
                         parent.get_type_tag());
      DistributedID did = runtime->get_available_distributed_id();
#ifdef DEBUG_LEGION
      log_index.debug("Creating partition by preimage in task %s (ID %lld)", 
                      get_task_name(), get_unique_id());
#endif
      LegionColor part_color = INVALID_COLOR;
      if (color != AUTO_GENERATE_ID)
        part_color = color;
      // Allocate the partition operation
      DependentPartitionOp *part_op = 
        runtime->get_available_dependent_partition_op(); 
      ApEvent term_event = part_op->get_completion_event();
      // If the source of the preimage is disjoint then the result is disjoint
      // Note this only applies here and not to range
      if (part_kind == COMPUTE_KIND)
      {
        IndexPartNode *p = forest->get_node(projection);
        if (p->is_disjoint(true/*from app*/))
          part_kind = DISJOINT_KIND;
      }
      // Tell the region tree forest about this partition
      RtEvent safe = forest->create_pending_partition(pid, 
                                       handle.get_index_space(), color_space, 
                                       part_color, part_kind, did, term_event);
      // Do this after creating the pending partition so the node exists
      // in case we need to look at it during initialization
      part_op->initialize_by_preimage(this, pid, projection, handle, 
                                      parent, fid, id, tag);
      // Now figure out if we need to unmap and re-map any inline mappings
      std::vector<PhysicalRegion> unmapped_regions;
      if (!runtime->unsafe_launch)
        find_conflicting_regions(part_op, unmapped_regions);
      if (!unmapped_regions.empty())
      {
        if (runtime->runtime_warnings)
        {
          REPORT_LEGION_WARNING(LEGION_WARNING_RUNTIME_UNMAPPING_REMAPPING,
            "Runtime is unmapping and remapping "
              "physical regions around create_partition_by_preimage call "
              "in task %s (UID %lld).", get_task_name(), get_unique_id());
        }
        for (unsigned idx = 0; idx < unmapped_regions.size(); idx++)
          unmapped_regions[idx].impl->unmap_region();
      }
      // Issue the copy operation
      runtime->add_to_dependence_queue(this, executing_processor, part_op);
      // Remap any unmapped regions
      if (!unmapped_regions.empty())
        remap_unmapped_regions(current_trace, unmapped_regions);
      // Wait for any notifications to occur before returning
      if (safe.exists())
        safe.wait();
      return pid;
    }

    //--------------------------------------------------------------------------
    IndexPartition InnerContext::create_partition_by_preimage_range(
                                                  RegionTreeForest *forest,
                                                  IndexPartition projection,
                                                  LogicalRegion handle,
                                                  LogicalRegion parent,
                                                  FieldID fid,
                                                  IndexSpace color_space,
                                                  PartitionKind part_kind,
                                                  Color color,
                                                  MapperID id, MappingTagID tag)
    //--------------------------------------------------------------------------
    {
      AutoRuntimeCall call(this); 
      IndexPartition pid(runtime->get_unique_index_partition_id(), 
                         handle.get_index_space().get_tree_id(),
                         parent.get_type_tag());
      DistributedID did = runtime->get_available_distributed_id();
#ifdef DEBUG_LEGION
      log_index.debug("Creating partition by preimage range in task %s "
                      "(ID %lld)", get_task_name(), get_unique_id());
#endif
      LegionColor part_color = INVALID_COLOR;
      if (color != AUTO_GENERATE_ID)
        part_color = color;
      // Allocate the partition operation
      DependentPartitionOp *part_op = 
        runtime->get_available_dependent_partition_op(); 
      ApEvent term_event = part_op->get_completion_event();
      // Tell the region tree forest about this partition
      RtEvent safe = forest->create_pending_partition(pid, 
                                       handle.get_index_space(), color_space, 
                                       part_color, part_kind, did, term_event);
      // Do this after creating the pending partition so the node exists
      // in case we need to look at it during initialization
      part_op->initialize_by_preimage_range(this, pid, projection, handle,
                                            parent, fid, id, tag);
      // Now figure out if we need to unmap and re-map any inline mappings
      std::vector<PhysicalRegion> unmapped_regions;
      if (!runtime->unsafe_launch)
        find_conflicting_regions(part_op, unmapped_regions);
      if (!unmapped_regions.empty())
      {
        if (runtime->runtime_warnings)
        {
          REPORT_LEGION_WARNING(LEGION_WARNING_RUNTIME_UNMAPPING_REMAPPING,
            "Runtime is unmapping and remapping "
              "physical regions around create_partition_by_preimage_range call "
              "in task %s (UID %lld).", get_task_name(), get_unique_id());
        }
        for (unsigned idx = 0; idx < unmapped_regions.size(); idx++)
          unmapped_regions[idx].impl->unmap_region();
      }
      // Issue the copy operation
      runtime->add_to_dependence_queue(this, executing_processor, part_op);
      // Remap any unmapped regions
      if (!unmapped_regions.empty())
        remap_unmapped_regions(current_trace, unmapped_regions);
      // Wait for any notifications to occur before returning
      if (safe.exists())
        safe.wait();
      return pid;
    }

    //--------------------------------------------------------------------------
    IndexPartition InnerContext::create_pending_partition(
                                                RegionTreeForest *forest,
                                                IndexSpace parent,
                                                IndexSpace color_space, 
                                                PartitionKind part_kind,
                                                Color color)
    //--------------------------------------------------------------------------
    {
      AutoRuntimeCall call(this);
      IndexPartition pid(runtime->get_unique_index_partition_id(), 
                         parent.get_tree_id(), parent.get_type_tag());
      DistributedID did = runtime->get_available_distributed_id();
#ifdef DEBUG_LEGION
      log_index.debug("Creating pending partition in task %s (ID %lld)", 
                      get_task_name(), get_unique_id());
#endif
      LegionColor part_color = INVALID_COLOR;
      if (color != AUTO_GENERATE_ID)
        part_color = color;
      ApUserEvent partition_ready = Runtime::create_ap_user_event();
      RtEvent safe = forest->create_pending_partition(pid, parent, color_space, 
                 part_color, part_kind, did, partition_ready, partition_ready);
      // Wait for any notifications to occur before returning
      if (safe.exists())
        safe.wait();
      return pid;
    }

    //--------------------------------------------------------------------------
    IndexSpace InnerContext::create_index_space_union(RegionTreeForest *forest,
                                                      IndexPartition parent,
                                                      const void *realm_color,
                                                      TypeTag type_tag,
                                        const std::vector<IndexSpace> &handles)
    //--------------------------------------------------------------------------
    {
      AutoRuntimeCall call(this);
#ifdef DEBUG_LEGION
      log_index.debug("Creating index space union in task %s (ID %lld)", 
                      get_task_name(), get_unique_id());
#endif
      ApUserEvent domain_ready;
      IndexSpace result = forest->find_pending_space(parent, realm_color, 
                                                     type_tag, domain_ready);
      PendingPartitionOp *part_op = 
        runtime->get_available_pending_partition_op();
      part_op->initialize_index_space_union(this, result, handles);
      Runtime::trigger_event(domain_ready, part_op->get_completion_event());
      // Now we can add the operation to the queue
      runtime->add_to_dependence_queue(this, executing_processor, part_op);
      return result;
    }

    //--------------------------------------------------------------------------
    IndexSpace InnerContext::create_index_space_union(RegionTreeForest *forest,
                                                      IndexPartition parent,
                                                      const void *realm_color,
                                                      TypeTag type_tag,
                                                      IndexPartition handle)
    //--------------------------------------------------------------------------
    {
      AutoRuntimeCall call(this);
#ifdef DEBUG_LEGION
      log_index.debug("Creating index space union in task %s (ID %lld)", 
                      get_task_name(), get_unique_id());
#endif
      ApUserEvent domain_ready;
      IndexSpace result = forest->find_pending_space(parent, realm_color, 
                                                     type_tag, domain_ready);
      PendingPartitionOp *part_op = 
        runtime->get_available_pending_partition_op();
      part_op->initialize_index_space_union(this, result, handle);
      Runtime::trigger_event(domain_ready, part_op->get_completion_event());
      // Now we can add the operation to the queue
      runtime->add_to_dependence_queue(this, executing_processor, part_op);
      return result;
    }

    //--------------------------------------------------------------------------
    IndexSpace InnerContext::create_index_space_intersection(
                                                      RegionTreeForest *forest,
                                                      IndexPartition parent,
                                                      const void *realm_color,
                                                      TypeTag type_tag,
                                        const std::vector<IndexSpace> &handles)
    //--------------------------------------------------------------------------
    {
      AutoRuntimeCall call(this);
#ifdef DEBUG_LEGION
      log_index.debug("Creating index space intersection in task %s (ID %lld)", 
                      get_task_name(), get_unique_id());
#endif
      ApUserEvent domain_ready;
      IndexSpace result = forest->find_pending_space(parent, realm_color, 
                                                     type_tag, domain_ready);
      PendingPartitionOp *part_op = 
        runtime->get_available_pending_partition_op();
      part_op->initialize_index_space_intersection(this, result, handles);
      Runtime::trigger_event(domain_ready, part_op->get_completion_event());
      // Now we can add the operation to the queue
      runtime->add_to_dependence_queue(this, executing_processor, part_op);
      return result;
    }

    //--------------------------------------------------------------------------
    IndexSpace InnerContext::create_index_space_intersection(
                                                      RegionTreeForest *forest,
                                                      IndexPartition parent,
                                                      const void *realm_color,
                                                      TypeTag type_tag,
                                                      IndexPartition handle)
    //--------------------------------------------------------------------------
    {
      AutoRuntimeCall call(this);
#ifdef DEBUG_LEGION
      log_index.debug("Creating index space intersection in task %s (ID %lld)", 
                      get_task_name(), get_unique_id());
#endif
      ApUserEvent domain_ready;
      IndexSpace result = forest->find_pending_space(parent, realm_color, 
                                                     type_tag, domain_ready);
      PendingPartitionOp *part_op = 
        runtime->get_available_pending_partition_op();
      part_op->initialize_index_space_intersection(this, result, handle);
      Runtime::trigger_event(domain_ready, part_op->get_completion_event());
      // Now we can add the operation to the queue
      runtime->add_to_dependence_queue(this, executing_processor, part_op);
      return result;
    }

    //--------------------------------------------------------------------------
    IndexSpace InnerContext::create_index_space_difference(
                                                    RegionTreeForest *forest,
                                                    IndexPartition parent,
                                                    const void *realm_color,
                                                    TypeTag type_tag,
                                                    IndexSpace initial,
                                        const std::vector<IndexSpace> &handles)
    //--------------------------------------------------------------------------
    {
      AutoRuntimeCall call(this);
#ifdef DEBUG_LEGION
      log_index.debug("Creating index space difference in task %s (ID %lld)", 
                      get_task_name(), get_unique_id());
#endif
      ApUserEvent domain_ready;
      IndexSpace result = forest->find_pending_space(parent, realm_color, 
                                                     type_tag, domain_ready);
      PendingPartitionOp *part_op = 
        runtime->get_available_pending_partition_op();
      part_op->initialize_index_space_difference(this, result, initial,handles);
      Runtime::trigger_event(domain_ready, part_op->get_completion_event());
      // Now we can add the operation to the queue
      runtime->add_to_dependence_queue(this, executing_processor, part_op);
      return result;
    }

    //--------------------------------------------------------------------------
    FieldSpace InnerContext::create_field_space(RegionTreeForest *forest)
    //--------------------------------------------------------------------------
    {
      AutoRuntimeCall call(this);
      FieldSpace space(runtime->get_unique_field_space_id());
      DistributedID did = runtime->get_available_distributed_id();
#ifdef DEBUG_LEGION
      log_field.debug("Creating field space %x in task %s (ID %lld)", 
                      space.id, get_task_name(), get_unique_id());
#endif
      if (runtime->legion_spy_enabled)
        LegionSpy::log_field_space(space.id);

      forest->create_field_space(space, did);
      register_field_space_creation(space);
      return space;
    }

    //--------------------------------------------------------------------------
    void InnerContext::destroy_field_space(FieldSpace handle)
    //--------------------------------------------------------------------------
    {
      AutoRuntimeCall call(this);
#ifdef DEBUG_LEGION
      log_field.debug("Destroying field space %x in task %s (ID %lld)", 
                      handle.id, get_task_name(), get_unique_id());
#endif
      DeletionOp *op = runtime->get_available_deletion_op();
      op->initialize_field_space_deletion(this, handle);
      runtime->add_to_dependence_queue(this, executing_processor, op);
    }

    //--------------------------------------------------------------------------
    FieldID InnerContext::allocate_field(RegionTreeForest *forest,
                                         FieldSpace space, size_t field_size,
                                         FieldID fid, bool local,
                                         CustomSerdezID serdez_id)
    //--------------------------------------------------------------------------
    {
      AutoRuntimeCall call(this);
      if (fid == AUTO_GENERATE_ID)
        fid = runtime->get_unique_field_id();
#ifdef DEBUG_LEGION
      else if (fid >= MAX_APPLICATION_FIELD_ID)
      {
        REPORT_LEGION_ERROR(ERROR_TASK_ATTEMPTED_ALLOCATE_FILED,
          "Task %s (ID %lld) attempted to allocate a field with "
                       "ID %d which exceeds the MAX_APPLICATION_FIELD_ID bound "
                       "set in legion_config.h", get_task_name(),
                       get_unique_id(), fid);
        assert(false);
      }
#endif

      if (runtime->legion_spy_enabled)
        LegionSpy::log_field_creation(space.id, fid, field_size);

      std::set<RtEvent> done_events;
      if (local)
      {
        // See if we've exceeded our local field allocations 
        // for this field space
        AutoLock local_lock(local_field_lock);
        std::vector<LocalFieldInfo> &infos = local_fields[space];
        if (infos.size() == runtime->max_local_fields)
          REPORT_LEGION_ERROR(ERROR_EXCEEDED_MAXIMUM_NUMBER_LOCAL_FIELDS,
            "Exceeded maximum number of local fields in "
                        "context of task %s (UID %lld). The maximum "
                        "is currently set to %d, but can be modified "
                        "with the -lg:local flag.", get_task_name(),
                        get_unique_id(), runtime->max_local_fields)
        std::set<unsigned> current_indexes;
        for (std::vector<LocalFieldInfo>::const_iterator it = 
              infos.begin(); it != infos.end(); it++)
          current_indexes.insert(it->index);
        std::vector<FieldID> fields(1, fid);
        std::vector<size_t> sizes(1, field_size);
        std::vector<unsigned> new_indexes;
        if (!forest->allocate_local_fields(space, fields, sizes, serdez_id, 
                                           current_indexes, new_indexes))
          REPORT_LEGION_ERROR(ERROR_UNABLE_ALLOCATE_LOCAL_FIELD,
            "Unable to allocate local field in context of "
                        "task %s (UID %lld) due to local field size "
                        "fragmentation. This situation can be improved "
                        "by increasing the maximum number of permitted "
                        "local fields in a context with the -lg:local "
                        "flag.", get_task_name(), get_unique_id())
#ifdef DEBUG_LEGION
        assert(new_indexes.size() == 1);
#endif
        // Only need the lock here when modifying since all writes
        // to this data structure are serialized
        infos.push_back(LocalFieldInfo(fid, field_size, serdez_id, 
                                       new_indexes[0], false));
        AutoLock rem_lock(remote_lock,1,false/*exclusive*/);
        // Have to send notifications to any remote nodes
        for (std::map<AddressSpaceID,RemoteContext*>::const_iterator it = 
              remote_instances.begin(); it != remote_instances.end(); it++)
        {
          RtUserEvent done_event = Runtime::create_rt_user_event();
          Serializer rez;
          {
            RezCheck z(rez);
            rez.serialize(it->second);
            rez.serialize<size_t>(1); // field space count
            rez.serialize(space);
            rez.serialize<size_t>(1); // field count
            rez.serialize(infos.back());
            rez.serialize(done_event);
          }
          runtime->send_local_field_update(it->first, rez);
          done_events.insert(done_event);
        }
      }
      else
        forest->allocate_field(space, field_size, fid, serdez_id);
      register_field_creation(space, fid, local);
      if (!done_events.empty())
      {
        RtEvent wait_on = Runtime::merge_events(done_events);
        wait_on.wait();
      }
      return fid;
    }

    //--------------------------------------------------------------------------
    void InnerContext::free_field(FieldSpace space, FieldID fid)
    //--------------------------------------------------------------------------
    {
      AutoRuntimeCall call(this);
      DeletionOp *op = runtime->get_available_deletion_op();
      op->initialize_field_deletion(this, space, fid);
      runtime->add_to_dependence_queue(this, executing_processor, op);
    }

    //--------------------------------------------------------------------------
    void InnerContext::allocate_fields(RegionTreeForest *forest, 
                                       FieldSpace space,
                                       const std::vector<size_t> &sizes,
                                       std::vector<FieldID> &resulting_fields,
                                       bool local, CustomSerdezID serdez_id)
    //--------------------------------------------------------------------------
    {
      AutoRuntimeCall call(this);
      if (resulting_fields.size() < sizes.size())
        resulting_fields.resize(sizes.size(), AUTO_GENERATE_ID);
      for (unsigned idx = 0; idx < resulting_fields.size(); idx++)
      {
        if (resulting_fields[idx] == AUTO_GENERATE_ID)
          resulting_fields[idx] = runtime->get_unique_field_id();
#ifdef DEBUG_LEGION
        else if (resulting_fields[idx] >= MAX_APPLICATION_FIELD_ID)
        {
          REPORT_LEGION_ERROR(ERROR_TASK_ATTEMPTED_ALLOCATE_FIELD,
            "Task %s (ID %lld) attempted to allocate a field with "
                         "ID %d which exceeds the MAX_APPLICATION_FIELD_ID "
                         "bound set in legion_config.h", get_task_name(),
                         get_unique_id(), resulting_fields[idx]);
          assert(false);
        }
#endif

        if (runtime->legion_spy_enabled)
          LegionSpy::log_field_creation(space.id, 
                                        resulting_fields[idx], sizes[idx]);
      }
      std::set<RtEvent> done_events;
      if (local)
      {
        // See if we've exceeded our local field allocations 
        // for this field space
        AutoLock local_lock(local_field_lock);
        std::vector<LocalFieldInfo> &infos = local_fields[space];
        if ((infos.size() + sizes.size()) > runtime->max_local_fields)
          REPORT_LEGION_ERROR(ERROR_EXCEEDED_MAXIMUM_NUMBER_LOCAL_FIELDS,
            "Exceeded maximum number of local fields in "
                        "context of task %s (UID %lld). The maximum "
                        "is currently set to %d, but can be modified "
                        "with the -lg:local flag.", get_task_name(),
                        get_unique_id(), runtime->max_local_fields)
        std::set<unsigned> current_indexes;
        for (std::vector<LocalFieldInfo>::const_iterator it = 
              infos.begin(); it != infos.end(); it++)
          current_indexes.insert(it->index);
        std::vector<unsigned> new_indexes;
        if (!forest->allocate_local_fields(space, resulting_fields, sizes, 
                                  serdez_id, current_indexes, new_indexes))
          REPORT_LEGION_ERROR(ERROR_UNABLE_ALLOCATE_LOCAL_FIELD,
            "Unable to allocate local field in context of "
                        "task %s (UID %lld) due to local field size "
                        "fragmentation. This situation can be improved "
                        "by increasing the maximum number of permitted "
                        "local fields in a context with the -lg:local "
                        "flag.", get_task_name(), get_unique_id())
#ifdef DEBUG_LEGION
        assert(new_indexes.size() == resulting_fields.size());
#endif
        // Only need the lock here when writing since we know all writes
        // are serialized and we only need to worry about interfering readers
        const unsigned offset = infos.size();
        for (unsigned idx = 0; idx < resulting_fields.size(); idx++)
          infos.push_back(LocalFieldInfo(resulting_fields[idx], 
                     sizes[idx], serdez_id, new_indexes[idx], false));
        // Have to send notifications to any remote nodes 
        AutoLock rem_lock(remote_lock,1,false/*exclusive*/);
        for (std::map<AddressSpaceID,RemoteContext*>::const_iterator it = 
              remote_instances.begin(); it != remote_instances.end(); it++)
        {
          RtUserEvent done_event = Runtime::create_rt_user_event();
          Serializer rez;
          {
            RezCheck z(rez);
            rez.serialize(it->second);
            rez.serialize<size_t>(1); // field space count
            rez.serialize(space);
            rez.serialize<size_t>(resulting_fields.size()); // field count
            for (unsigned idx = 0; idx < resulting_fields.size(); idx++)
              rez.serialize(infos[offset+idx]);
            rez.serialize(done_event);
          }
          runtime->send_local_field_update(it->first, rez);
          done_events.insert(done_event);
        }
      }
      else
        forest->allocate_fields(space, sizes, resulting_fields, serdez_id);
      register_field_creations(space, local, resulting_fields);
      if (!done_events.empty())
      {
        RtEvent wait_on = Runtime::merge_events(done_events);
        wait_on.wait();
      }
    }

    //--------------------------------------------------------------------------
    void InnerContext::free_fields(FieldSpace space, 
                                   const std::set<FieldID> &to_free)
    //--------------------------------------------------------------------------
    {
      AutoRuntimeCall call(this);
      DeletionOp *op = runtime->get_available_deletion_op();
      op->initialize_field_deletions(this, space, to_free);
      runtime->add_to_dependence_queue(this, executing_processor, op);
    }

    //--------------------------------------------------------------------------
    LogicalRegion InnerContext::create_logical_region(RegionTreeForest *forest,
                                                      IndexSpace index_space,
                                                      FieldSpace field_space)
    //--------------------------------------------------------------------------
    {
      AutoRuntimeCall call(this);
      RegionTreeID tid = runtime->get_unique_region_tree_id();
      LogicalRegion region(tid, index_space, field_space);
#ifdef DEBUG_LEGION
      log_region.debug("Creating logical region in task %s (ID %lld) with "
                       "index space %x and field space %x in new tree %d",
                       get_task_name(), get_unique_id(), 
                       index_space.id, field_space.id, tid);
#endif
      if (runtime->legion_spy_enabled)
        LegionSpy::log_top_region(index_space.id, field_space.id, tid);

      forest->create_logical_region(region);
      // Register the creation of a top-level region with the context
      register_region_creation(region);
      return region;
    }

    //--------------------------------------------------------------------------
    void InnerContext::destroy_logical_region(LogicalRegion handle)
    //--------------------------------------------------------------------------
    {
      AutoRuntimeCall call(this);
#ifdef DEBUG_LEGION
      log_region.debug("Deleting logical region (%x,%x) in task %s (ID %lld)",
                       handle.index_space.id, handle.field_space.id, 
                       get_task_name(), get_unique_id());
#endif
      DeletionOp *op = runtime->get_available_deletion_op();
      op->initialize_logical_region_deletion(this, handle);
      runtime->add_to_dependence_queue(this, executing_processor, op);
    }

    //--------------------------------------------------------------------------
    void InnerContext::destroy_logical_partition(LogicalPartition handle)
    //--------------------------------------------------------------------------
    {
      AutoRuntimeCall call(this);
#ifdef DEBUG_LEGION
      log_region.debug("Deleting logical partition (%x,%x) in task %s "
                       "(ID %lld)", handle.index_partition.id, 
                       handle.field_space.id, get_task_name(), get_unique_id());
#endif
      DeletionOp *op = runtime->get_available_deletion_op();
      op->initialize_logical_partition_deletion(this, handle);
      runtime->add_to_dependence_queue(this, executing_processor, op);
    }

    //--------------------------------------------------------------------------
    FieldAllocator InnerContext::create_field_allocator(
                                   Legion::Runtime *external, FieldSpace handle)
    //--------------------------------------------------------------------------
    {
      AutoRuntimeCall call(this);
      return FieldAllocator(handle, this, external);
    }

    //--------------------------------------------------------------------------
    Future InnerContext::execute_task(const TaskLauncher &launcher)
    //--------------------------------------------------------------------------
    {
      AutoRuntimeCall call(this);
      // Quick out for predicate false
      if (launcher.predicate == Predicate::FALSE_PRED)
      {
        if (launcher.predicate_false_future.impl != NULL)
          return launcher.predicate_false_future;
        // Otherwise check to see if we have a value
        FutureImpl *result = new FutureImpl(runtime, true/*register*/,
          runtime->get_available_distributed_id(), runtime->address_space);
        if (launcher.predicate_false_result.get_size() > 0)
          result->set_result(launcher.predicate_false_result.get_ptr(),
                             launcher.predicate_false_result.get_size(),
                             false/*own*/);
        else
        {
          // We need to check to make sure that the task actually
          // does expect to have a void return type
          TaskImpl *impl = runtime->find_or_create_task_impl(launcher.task_id);
          if (impl->returns_value())
            REPORT_LEGION_ERROR(ERROR_PREDICATED_TASK_LAUNCH_FOR_TASK,
              "Predicated task launch for task %s in parent "
                          "task %s (UID %lld) has non-void return type "
                          "but no default value for its future if the task "
                          "predicate evaluates to false.  Please set either "
                          "the 'predicate_false_result' or "
                          "'predicate_false_future' fields of the "
                          "TaskLauncher struct.", impl->get_name(), 
                          get_task_name(), get_unique_id())
        }
        // Now we can fix the future result
        result->complete_future();
        return Future(result);
      }
      IndividualTask *task = runtime->get_available_individual_task();
#ifdef DEBUG_LEGION
      Future result = 
        task->initialize_task(this, launcher, runtime->check_privileges);
      log_task.debug("Registering new single task with unique id %lld "
                      "and task %s (ID %lld) with high level runtime in "
                      "addresss space %d",
                      task->get_unique_id(), task->get_task_name(), 
                      task->get_unique_id(), runtime->address_space);
#else
      Future result = task->initialize_task(this, launcher,
                                            false/*check privileges*/);
#endif
      execute_task_launch(task, false/*index*/, current_trace, 
                          launcher.silence_warnings, launcher.enable_inlining);
      return result;
    }

    //--------------------------------------------------------------------------
    FutureMap InnerContext::execute_index_space(
                                              const IndexTaskLauncher &launcher)
    //--------------------------------------------------------------------------
    {
      if (launcher.must_parallelism)
      {
        // Turn around and use a must epoch launcher
        MustEpochLauncher epoch_launcher(launcher.map_id, launcher.tag);
        epoch_launcher.add_index_task(launcher);
        FutureMap result = execute_must_epoch(epoch_launcher);
        return result;
      }
      AutoRuntimeCall call(this);
      // Quick out for predicate false
      if (launcher.predicate == Predicate::FALSE_PRED)
      {
        FutureMapImpl *result = new FutureMapImpl(this, runtime,
            runtime->get_available_distributed_id(),
            runtime->address_space);
        if (launcher.predicate_false_future.impl != NULL)
        {
          ApEvent ready_event = 
            launcher.predicate_false_future.impl->get_ready_event(); 
          if (ready_event.has_triggered())
          {
            const void *f_result = 
              launcher.predicate_false_future.impl->get_untyped_result();
            size_t f_result_size = 
              launcher.predicate_false_future.impl->get_untyped_size();
            for (Domain::DomainPointIterator itr(launcher.launch_domain); 
                  itr; itr++)
            {
              Future f = result->get_future(itr.p);
              f.impl->set_result(f_result, f_result_size, false/*own*/);
            }
            result->complete_all_futures();
          }
          else
          {
            // Otherwise launch a task to complete the future map,
            // add the necessary references to prevent premature
            // garbage collection by the runtime
            result->add_base_gc_ref(DEFERRED_TASK_REF);
            launcher.predicate_false_future.impl->add_base_gc_ref(
                                                FUTURE_HANDLE_REF);
            TaskOp::DeferredFutureMapSetArgs args(result,
                launcher.predicate_false_future.impl, 
                launcher.launch_domain, owner_task);
            runtime->issue_runtime_meta_task(args, LG_LATENCY_WORK_PRIORITY,
                                           Runtime::protect_event(ready_event));
          }
          return FutureMap(result);
        }
        if (launcher.predicate_false_result.get_size() == 0)
        {
          // Check to make sure the task actually does expect to
          // have a void return type
          TaskImpl *impl = runtime->find_or_create_task_impl(launcher.task_id);
          if (impl->returns_value())
            REPORT_LEGION_ERROR(ERROR_PREDICATED_INDEX_TASK_LAUNCH,
              "Predicated index task launch for task %s "
                          "in parent task %s (UID %lld) has non-void "
                          "return type but no default value for its "
                          "future if the task predicate evaluates to "
                          "false.  Please set either the "
                          "'predicate_false_result' or "
                          "'predicate_false_future' fields of the "
                          "IndexTaskLauncher struct.", impl->get_name(), 
                          get_task_name(), get_unique_id())
          // Just initialize all the futures
          for (Domain::DomainPointIterator itr(launcher.launch_domain); 
                itr; itr++)
            result->get_future(itr.p);
        }
        else
        {
          const void *ptr = launcher.predicate_false_result.get_ptr();
          size_t ptr_size = launcher.predicate_false_result.get_size();
          for (Domain::DomainPointIterator itr(launcher.launch_domain); 
                itr; itr++)
          {
            Future f = result->get_future(itr.p);
            f.impl->set_result(ptr, ptr_size, false/*own*/);
          }
        }
        result->complete_all_futures();
        return FutureMap(result);
      }
      if (launcher.launch_domain.exists() && 
          (launcher.launch_domain.get_volume() == 0))
      {
        REPORT_LEGION_WARNING(LEGION_WARNING_IGNORING_EMPTY_INDEX_TASK_LAUNCH,
          "Ignoring empty index task launch in task %s (ID %lld)",
                        get_task_name(), get_unique_id());
        return FutureMap();
      }
      IndexSpace launch_space = launcher.launch_space;
      if (!launch_space.exists())
        launch_space = find_index_launch_space(launcher.launch_domain);
      IndexTask *task = runtime->get_available_index_task();
#ifdef DEBUG_LEGION
      FutureMap result = 
        task->initialize_task(this, launcher, launch_space,
                              runtime->check_privileges);
      log_task.debug("Registering new index space task with unique id "
                     "%lld and task %s (ID %lld) with high level runtime in "
                     "address space %d",
                     task->get_unique_id(), task->get_task_name(), 
                     task->get_unique_id(), runtime->address_space);
#else
      FutureMap result = task->initialize_task(this, launcher, launch_space,
                                               false/*check privileges*/);
#endif
      execute_task_launch(task, true/*index*/, current_trace, 
                          launcher.silence_warnings, launcher.enable_inlining);
      return result;
    }

    //--------------------------------------------------------------------------
    Future InnerContext::execute_index_space(const IndexTaskLauncher &launcher,
                                             ReductionOpID redop)
    //--------------------------------------------------------------------------
    {
      if (launcher.must_parallelism)
        assert(false); // TODO: add support for this
      AutoRuntimeCall call(this);
      // Quick out for predicate false
      if (launcher.predicate == Predicate::FALSE_PRED)
      {
        if (launcher.predicate_false_future.impl != NULL)
          return launcher.predicate_false_future;
        // Otherwise check to see if we have a value
        FutureImpl *result = new FutureImpl(runtime, true/*register*/, 
          runtime->get_available_distributed_id(), runtime->address_space);
        if (launcher.predicate_false_result.get_size() > 0)
          result->set_result(launcher.predicate_false_result.get_ptr(),
                             launcher.predicate_false_result.get_size(),
                             false/*own*/);
        else
        {
          // We need to check to make sure that the task actually
          // does expect to have a void return type
          TaskImpl *impl = runtime->find_or_create_task_impl(launcher.task_id);
          if (impl->returns_value())
            REPORT_LEGION_ERROR(ERROR_PREDICATED_INDEX_TASK_LAUNCH,
              "Predicated index task launch for task %s "
                          "in parent task %s (UID %lld) has non-void "
                          "return type but no default value for its "
                          "future if the task predicate evaluates to "
                          "false.  Please set either the "
                          "'predicate_false_result' or "
                          "'predicate_false_future' fields of the "
                          "IndexTaskLauncher struct.", impl->get_name(), 
                          get_task_name(), get_unique_id())
        }
        // Now we can fix the future result
        result->complete_future();
        return Future(result);
      }
      if (launcher.launch_domain.exists() &&
          (launcher.launch_domain.get_volume() == 0))
      {
        REPORT_LEGION_WARNING(LEGION_WARNING_IGNORING_EMPTY_INDEX_TASK_LAUNCH,
          "Ignoring empty index task launch in task %s (ID %lld)",
                        get_task_name(), get_unique_id());
        return Future();
      }
      IndexSpace launch_space = launcher.launch_space;
      if (!launch_space.exists())
        launch_space = find_index_launch_space(launcher.launch_domain);
      IndexTask *task = runtime->get_available_index_task();
#ifdef DEBUG_LEGION
      Future result = 
        task->initialize_task(this, launcher, launch_space, redop, 
                              runtime->check_privileges);
      log_task.debug("Registering new index space task with unique id "
                     "%lld and task %s (ID %lld) with high level runtime in "
                     "address space %d",
                     task->get_unique_id(), task->get_task_name(), 
                     task->get_unique_id(), runtime->address_space);
#else
      Future result = task->initialize_task(this, launcher, launch_space, redop,
                                            false/*check privileges*/);
#endif
      execute_task_launch(task, true/*index*/, current_trace, 
                          launcher.silence_warnings, launcher.enable_inlining);
      return result;
    }

    //--------------------------------------------------------------------------
    PhysicalRegion InnerContext::map_region(const InlineLauncher &launcher)
    //--------------------------------------------------------------------------
    {
      AutoRuntimeCall call(this);
      if (IS_NO_ACCESS(launcher.requirement))
        return PhysicalRegion();
      MapOp *map_op = runtime->get_available_map_op();
#ifdef DEBUG_LEGION
      PhysicalRegion result = 
        map_op->initialize(this, launcher, runtime->check_privileges);
      log_run.debug("Registering a map operation for region "
                    "(%x,%x,%x) in task %s (ID %lld)",
                    launcher.requirement.region.index_space.id, 
                    launcher.requirement.region.field_space.id, 
                    launcher.requirement.region.tree_id, 
                    get_task_name(), get_unique_id());
#else
      PhysicalRegion result = map_op->initialize(this, launcher, 
                                                 false/*check privileges*/);
#endif
      bool parent_conflict = false, inline_conflict = false;  
      const int index = 
        has_conflicting_regions(map_op, parent_conflict, inline_conflict);
      if (parent_conflict)
        REPORT_LEGION_ERROR(ERROR_ATTEMPTED_INLINE_MAPPING_REGION,
          "Attempted an inline mapping of region "
                      "(%x,%x,%x) that conflicts with mapped region " 
                      "(%x,%x,%x) at index %d of parent task %s "
                      "(ID %lld) that would ultimately result in "
                      "deadlock. Instead you receive this error message.",
                      launcher.requirement.region.index_space.id,
                      launcher.requirement.region.field_space.id,
                      launcher.requirement.region.tree_id,
                      regions[index].region.index_space.id,
                      regions[index].region.field_space.id,
                      regions[index].region.tree_id,
                      index, get_task_name(), get_unique_id())
      if (inline_conflict)
        REPORT_LEGION_ERROR(ERROR_ATTEMPTED_INLINE_MAPPING_REGION,
          "Attempted an inline mapping of region (%x,%x,%x) "
                      "that conflicts with previous inline mapping in "
                      "task %s (ID %lld) that would ultimately result in "
                      "deadlock.  Instead you receive this error message.",
                      launcher.requirement.region.index_space.id,
                      launcher.requirement.region.field_space.id,
                      launcher.requirement.region.tree_id,
                      get_task_name(), get_unique_id())
      register_inline_mapped_region(result);
      runtime->add_to_dependence_queue(this, executing_processor, map_op);
      return result;
    }

    //--------------------------------------------------------------------------
    void InnerContext::remap_region(PhysicalRegion region)
    //--------------------------------------------------------------------------
    {
      AutoRuntimeCall call(this);
      // Check to see if the region is already mapped,
      // if it is then we are done
      if (region.is_mapped())
        return;
      MapOp *map_op = runtime->get_available_map_op();
      map_op->initialize(this, region);
      register_inline_mapped_region(region);
      runtime->add_to_dependence_queue(this, executing_processor, map_op);
    }

    //--------------------------------------------------------------------------
    void InnerContext::unmap_region(PhysicalRegion region)
    //--------------------------------------------------------------------------
    {
      AutoRuntimeCall call(this);
      if (!region.is_mapped())
        return;
      unregister_inline_mapped_region(region);
      region.impl->unmap_region();
    }

    //--------------------------------------------------------------------------
    void InnerContext::fill_fields(const FillLauncher &launcher)
    //--------------------------------------------------------------------------
    {
      AutoRuntimeCall call(this);
      FillOp *fill_op = runtime->get_available_fill_op();
#ifdef DEBUG_LEGION
      fill_op->initialize(this, launcher, runtime->check_privileges);
      log_run.debug("Registering a fill operation in task %s (ID %lld)",
                     get_task_name(), get_unique_id());
#else
      fill_op->initialize(this, launcher, false/*check privileges*/);
#endif
      // Check to see if we need to do any unmappings and remappings
      // before we can issue this copy operation
      std::vector<PhysicalRegion> unmapped_regions;
      if (!runtime->unsafe_launch)
        find_conflicting_regions(fill_op, unmapped_regions);
      if (!unmapped_regions.empty())
      {
        if (runtime->runtime_warnings && !launcher.silence_warnings)
        {
          REPORT_LEGION_WARNING(LEGION_WARNING_RUNTIME_UNMAPPING_REMAPPING,
            "WARNING: Runtime is unmapping and remapping "
              "physical regions around fill_fields call in task %s (UID %lld).",
              get_task_name(), get_unique_id());
        }
        // Unmap any regions which are conflicting
        for (unsigned idx = 0; idx < unmapped_regions.size(); idx++)
          unmapped_regions[idx].impl->unmap_region();
      }
      // Issue the copy operation
      runtime->add_to_dependence_queue(this, executing_processor, fill_op);
      // Remap any regions which we unmapped
      if (!unmapped_regions.empty())
        remap_unmapped_regions(current_trace, unmapped_regions);
    }

    //--------------------------------------------------------------------------
    void InnerContext::fill_fields(const IndexFillLauncher &launcher)
    //--------------------------------------------------------------------------
    {
      AutoRuntimeCall call(this);
      if (launcher.launch_domain.exists() && 
          (launcher.launch_domain.get_volume() == 0))
      {
        REPORT_LEGION_WARNING(LEGION_WARNING_IGNORING_EMPTY_INDEX_SPACE_FILL,
          "Ignoring empty index space fill in task %s (ID %lld)",
                        get_task_name(), get_unique_id());
        return;
      }
      IndexSpace launch_space = launcher.launch_space;
      if (!launch_space.exists())
        launch_space = find_index_launch_space(launcher.launch_domain);
      IndexFillOp *fill_op = runtime->get_available_index_fill_op();
#ifdef DEBUG_LEGION
      fill_op->initialize(this, launcher, launch_space, 
                          runtime->check_privileges);
      log_run.debug("Registering an index fill operation in task %s (ID %lld)",
                     get_task_name(), get_unique_id());
#else
      fill_op->initialize(this, launcher, launch_space,
                          false/*check privileges*/);
#endif
      // Check to see if we need to do any unmappings and remappings
      // before we can issue this copy operation
      std::vector<PhysicalRegion> unmapped_regions;
      if (!runtime->unsafe_launch)
        find_conflicting_regions(fill_op, unmapped_regions);
      if (!unmapped_regions.empty())
      {
        if (runtime->runtime_warnings && !launcher.silence_warnings)
        {
          REPORT_LEGION_WARNING(LEGION_WARNING_RUNTIME_UNMAPPING_REMAPPING,
            "Runtime is unmapping and remapping "
              "physical regions around fill_fields call in task %s (UID %lld).",
              get_task_name(), get_unique_id());
        }
        // Unmap any regions which are conflicting
        for (unsigned idx = 0; idx < unmapped_regions.size(); idx++)
          unmapped_regions[idx].impl->unmap_region();
      }
      // Issue the copy operation
      runtime->add_to_dependence_queue(this, executing_processor, fill_op);
      // Remap any regions which we unmapped
      if (!unmapped_regions.empty())
        remap_unmapped_regions(current_trace, unmapped_regions);
    }

    //--------------------------------------------------------------------------
    void InnerContext::issue_copy(const CopyLauncher &launcher)
    //--------------------------------------------------------------------------
    {
      AutoRuntimeCall call(this);
      CopyOp *copy_op = runtime->get_available_copy_op();
#ifdef DEBUG_LEGION
      copy_op->initialize(this, launcher, runtime->check_privileges);
      log_run.debug("Registering a copy operation in task %s (ID %lld)",
                    get_task_name(), get_unique_id());
#else
      copy_op->initialize(this, launcher, false/*check privileges*/);
#endif
      // Check to see if we need to do any unmappings and remappings
      // before we can issue this copy operation
      std::vector<PhysicalRegion> unmapped_regions;
      if (!runtime->unsafe_launch)
        find_conflicting_regions(copy_op, unmapped_regions);
      if (!unmapped_regions.empty())
      {
        if (runtime->runtime_warnings && !launcher.silence_warnings)
        {
          REPORT_LEGION_WARNING(LEGION_WARNING_RUNTIME_UNMAPPING_REMAPPING,
            "Runtime is unmapping and remapping "
              "physical regions around issue_copy_operation call in "
              "task %s (UID %lld).", get_task_name(), get_unique_id());
        }
        // Unmap any regions which are conflicting
        for (unsigned idx = 0; idx < unmapped_regions.size(); idx++)
          unmapped_regions[idx].impl->unmap_region();
      }
      // Issue the copy operation
      runtime->add_to_dependence_queue(this, executing_processor, copy_op);
      // Remap any regions which we unmapped
      if (!unmapped_regions.empty())
        remap_unmapped_regions(current_trace, unmapped_regions);
    }

    //--------------------------------------------------------------------------
    void InnerContext::issue_copy(const IndexCopyLauncher &launcher)
    //--------------------------------------------------------------------------
    {
      AutoRuntimeCall call(this);
      if (launcher.launch_domain.exists() &&
          (launcher.launch_domain.get_volume() == 0))
      {
        REPORT_LEGION_WARNING(LEGION_WARNING_IGNORING_EMPTY_INDEX_SPACE_COPY,
          "Ignoring empty index space copy in task %s "
                        "(ID %lld)", get_task_name(), get_unique_id());
        return;
      }
      IndexSpace launch_space = launcher.launch_space;
      if (!launch_space.exists())
        launch_space = find_index_launch_space(launcher.launch_domain);
      IndexCopyOp *copy_op = runtime->get_available_index_copy_op();
#ifdef DEBUG_LEGION
      copy_op->initialize(this, launcher, launch_space, 
                          runtime->check_privileges);
      log_run.debug("Registering an index copy operation in task %s (ID %lld)",
                    get_task_name(), get_unique_id());
#else
      copy_op->initialize(this, launcher, launch_space, 
                          false/*check privileges*/);
#endif
      // Check to see if we need to do any unmappings and remappings
      // before we can issue this copy operation
      std::vector<PhysicalRegion> unmapped_regions;
      if (!runtime->unsafe_launch)
        find_conflicting_regions(copy_op, unmapped_regions);
      if (!unmapped_regions.empty())
      {
        if (runtime->runtime_warnings && !launcher.silence_warnings)
        {
          REPORT_LEGION_WARNING(LEGION_WARNING_RUNTIME_UNMAPPING_REMAPPING,
            "Runtime is unmapping and remapping "
              "physical regions around issue_copy_operation call in "
              "task %s (UID %lld).", get_task_name(), get_unique_id());
        }
        // Unmap any regions which are conflicting
        for (unsigned idx = 0; idx < unmapped_regions.size(); idx++)
          unmapped_regions[idx].impl->unmap_region();
      }
      // Issue the copy operation
      runtime->add_to_dependence_queue(this, executing_processor, copy_op);
      // Remap any regions which we unmapped
      if (!unmapped_regions.empty())
        remap_unmapped_regions(current_trace, unmapped_regions);
    }

    //--------------------------------------------------------------------------
    void InnerContext::issue_acquire(const AcquireLauncher &launcher)
    //--------------------------------------------------------------------------
    {
      AutoRuntimeCall call(this);
      AcquireOp *acquire_op = runtime->get_available_acquire_op();
#ifdef DEBUG_LEGION
      log_run.debug("Issuing an acquire operation in task %s (ID %lld)",
                    get_task_name(), get_unique_id());
      acquire_op->initialize(this, launcher, runtime->check_privileges);
#else
      acquire_op->initialize(this, launcher, false/*check privileges*/);
#endif
      // Check to see if we need to do any unmappings and remappings
      // before we can issue this acquire operation.
      std::vector<PhysicalRegion> unmapped_regions;
      if (!runtime->unsafe_launch)
        find_conflicting_regions(acquire_op, unmapped_regions);
      if (!unmapped_regions.empty())
      {
        if (runtime->runtime_warnings && !launcher.silence_warnings)
        {
          REPORT_LEGION_WARNING(LEGION_WARNING_RUNTIME_UNMAPPING_REMAPPING,
            "Runtime is unmapping and remapping "
              "physical regions around issue_acquire call in "
              "task %s (UID %lld).", get_task_name(), get_unique_id());
        }
        for (unsigned idx = 0; idx < unmapped_regions.size(); idx++)
          unmapped_regions[idx].impl->unmap_region();
      }
      // Issue the acquire operation
      runtime->add_to_dependence_queue(this, executing_processor, acquire_op);
      // Remap any regions which we unmapped
      if (!unmapped_regions.empty())
        remap_unmapped_regions(current_trace, unmapped_regions);
    }

    //--------------------------------------------------------------------------
    void InnerContext::issue_release(const ReleaseLauncher &launcher)
    //--------------------------------------------------------------------------
    {
      AutoRuntimeCall call(this);
      ReleaseOp *release_op = runtime->get_available_release_op();
#ifdef DEBUG_LEGION
      log_run.debug("Issuing a release operation in task %s (ID %lld)",
                    get_task_name(), get_unique_id());
      release_op->initialize(this, launcher, runtime->check_privileges);
#else
      release_op->initialize(this, launcher, false/*check privileges*/);
#endif
      // Check to see if we need to do any unmappings and remappings
      // before we can issue the release operation
      std::vector<PhysicalRegion> unmapped_regions;
      if (!runtime->unsafe_launch)
        find_conflicting_regions(release_op, unmapped_regions);
      if (!unmapped_regions.empty())
      {
        if (runtime->runtime_warnings && !launcher.silence_warnings)
        {
          REPORT_LEGION_WARNING(LEGION_WARNING_RUNTIME_UNMAPPING_REMAPPING,
            "Runtime is unmapping and remapping "
              "physical regions around issue_release call in "
              "task %s (UID %lld).", get_task_name(), get_unique_id());
        }
        for (unsigned idx = 0; idx < unmapped_regions.size(); idx++)
          unmapped_regions[idx].impl->unmap_region();
      }
      // Issue the release operation
      runtime->add_to_dependence_queue(this, executing_processor, release_op);
      // Remap any regions which we unmapped
      if (!unmapped_regions.empty())
        remap_unmapped_regions(current_trace, unmapped_regions);
    }

    //--------------------------------------------------------------------------
    PhysicalRegion InnerContext::attach_resource(const AttachLauncher &launcher)
    //--------------------------------------------------------------------------
    {
      AutoRuntimeCall call(this);
      AttachOp *attach_op = runtime->get_available_attach_op();
#ifdef DEBUG_LEGION
      PhysicalRegion result = 
        attach_op->initialize(this, launcher, runtime->check_privileges);
#else
      PhysicalRegion result = 
        attach_op->initialize(this, launcher, false/*check privileges*/);
#endif
      bool parent_conflict = false, inline_conflict = false;
      int index = has_conflicting_regions(attach_op, 
                                          parent_conflict, inline_conflict);
      if (parent_conflict)
        REPORT_LEGION_ERROR(ERROR_ATTEMPTED_ATTACH_HDF5,
          "Attempted an attach hdf5 file operation on region "
                      "(%x,%x,%x) that conflicts with mapped region " 
                      "(%x,%x,%x) at index %d of parent task %s (ID %lld) "
                      "that would ultimately result in deadlock. Instead you "
                      "receive this error message. Try unmapping the region "
                      "before invoking attach_hdf5 on file %s",
                      launcher.handle.index_space.id, 
                      launcher.handle.field_space.id, 
                      launcher.handle.tree_id, 
                      regions[index].region.index_space.id,
                      regions[index].region.field_space.id,
                      regions[index].region.tree_id, index, 
                      get_task_name(), get_unique_id(), launcher.file_name)
      if (inline_conflict)
        REPORT_LEGION_ERROR(ERROR_ATTEMPTED_ATTACH_HDF5,
          "Attempted an attach hdf5 file operation on region "
                      "(%x,%x,%x) that conflicts with previous inline "
                      "mapping in task %s (ID %lld) "
                      "that would ultimately result in deadlock. Instead you "
                      "receive this error message. Try unmapping the region "
                      "before invoking attach_hdf5 on file %s",
                      launcher.handle.index_space.id, 
                      launcher.handle.field_space.id, 
                      launcher.handle.tree_id, get_task_name(), 
                      get_unique_id(), launcher.file_name)
      runtime->add_to_dependence_queue(this, executing_processor, attach_op);
      return result;
    }

    //--------------------------------------------------------------------------
    Future InnerContext::detach_resource(PhysicalRegion region)
    //--------------------------------------------------------------------------
    {
      AutoRuntimeCall call(this);
      DetachOp *detach_op = runtime->get_available_detach_op();
      Future result = detach_op->initialize_detach(this, region);
      // If the region is still mapped, then unmap it
      if (region.is_mapped())
      {
        unregister_inline_mapped_region(region);
        region.impl->unmap_region();
      }
      runtime->add_to_dependence_queue(this, executing_processor, detach_op);
      return result;
    }

    //--------------------------------------------------------------------------
    FutureMap InnerContext::execute_must_epoch(
                                              const MustEpochLauncher &launcher)
    //--------------------------------------------------------------------------
    {
      AutoRuntimeCall call(this);
      MustEpochOp *epoch_op = runtime->get_available_epoch_op();
#ifdef DEBUG_LEGION
      log_run.debug("Executing a must epoch in task %s (ID %lld)",
                    get_task_name(), get_unique_id());
      FutureMap result = 
        epoch_op->initialize(this, launcher, runtime->check_privileges);
#else
      FutureMap result = epoch_op->initialize(this, launcher, 
                                              false/*check privileges*/);
#endif
      // Now find all the parent task regions we need to invalidate
      std::vector<PhysicalRegion> unmapped_regions;
      if (!runtime->unsafe_launch)
        epoch_op->find_conflicted_regions(unmapped_regions);
      if (!unmapped_regions.empty())
      {
        if (runtime->runtime_warnings && !launcher.silence_warnings)
        {
          REPORT_LEGION_WARNING(LEGION_WARNING_RUNTIME_UNMAPPING_REMAPPING,
            "Runtime is unmapping and remapping "
              "physical regions around issue_release call in "
              "task %s (UID %lld).", get_task_name(), get_unique_id());
        }
        for (unsigned idx = 0; idx < unmapped_regions.size(); idx++)
          unmapped_regions[idx].impl->unmap_region();
      }
      // Now we can issue the must epoch
      runtime->add_to_dependence_queue(this, executing_processor, epoch_op);
      // Remap any unmapped regions
      if (!unmapped_regions.empty())
        remap_unmapped_regions(current_trace, unmapped_regions);
      return result;
    }

    //--------------------------------------------------------------------------
    Future InnerContext::issue_timing_measurement(const TimingLauncher &launcher)
    //--------------------------------------------------------------------------
    {
      AutoRuntimeCall call(this);
#ifdef DEBUG_LEGION
      log_run.debug("Issuing a timing measurement in task %s (ID %lld)",
                    get_task_name(), get_unique_id());
#endif
      TimingOp *timing_op = runtime->get_available_timing_op();
      Future result = timing_op->initialize(this, launcher);
      runtime->add_to_dependence_queue(this, executing_processor, timing_op);
      return result;
    }

    //--------------------------------------------------------------------------
    void InnerContext::issue_mapping_fence(void)
    //--------------------------------------------------------------------------
    {
      AutoRuntimeCall call(this);
      FenceOp *fence_op = runtime->get_available_fence_op();
#ifdef DEBUG_LEGION
      log_run.debug("Issuing a mapping fence in task %s (ID %lld)",
                    get_task_name(), get_unique_id());
#endif
      fence_op->initialize(this, FenceOp::MAPPING_FENCE);
      runtime->add_to_dependence_queue(this, executing_processor, fence_op);
    }

    //--------------------------------------------------------------------------
    void InnerContext::issue_execution_fence(void)
    //--------------------------------------------------------------------------
    {
      AutoRuntimeCall call(this);
      FenceOp *fence_op = runtime->get_available_fence_op();
#ifdef DEBUG_LEGION
      log_run.debug("Issuing an execution fence in task %s (ID %lld)",
                    get_task_name(), get_unique_id());
#endif
      fence_op->initialize(this, FenceOp::EXECUTION_FENCE);
      runtime->add_to_dependence_queue(this, executing_processor, fence_op);
    }

    //--------------------------------------------------------------------------
    void InnerContext::complete_frame(void)
    //--------------------------------------------------------------------------
    {
      AutoRuntimeCall call(this);
      FrameOp *frame_op = runtime->get_available_frame_op();
#ifdef DEBUG_LEGION
      log_run.debug("Issuing a frame in task %s (ID %lld)",
                    get_task_name(), get_unique_id());
#endif
      frame_op->initialize(this);
      runtime->add_to_dependence_queue(this, executing_processor, frame_op);
    }

    //--------------------------------------------------------------------------
    Predicate InnerContext::create_predicate(const Future &f)
    //--------------------------------------------------------------------------
    {
      AutoRuntimeCall call(this);
      if (f.impl == NULL)
        REPORT_LEGION_ERROR(ERROR_ILLEGAL_PREDICATE_CREATION,
          "Illegal predicate creation performed on "
                      "empty future inside of task %s (ID %lld).",
                      get_task_name(), get_unique_id())
      FuturePredOp *pred_op = runtime->get_available_future_pred_op();
      // Hold a reference before initialization
      Predicate result(pred_op);
      pred_op->initialize(this, f);
      runtime->add_to_dependence_queue(this, executing_processor, pred_op);
      return result;
    }

    //--------------------------------------------------------------------------
    Predicate InnerContext::predicate_not(const Predicate &p)
    //--------------------------------------------------------------------------
    {
      AutoRuntimeCall call(this);
      NotPredOp *pred_op = runtime->get_available_not_pred_op();
      // Hold a reference before initialization
      Predicate result(pred_op);
      pred_op->initialize(this, p);
      runtime->add_to_dependence_queue(this, executing_processor, pred_op);
      return result;
    }

    //--------------------------------------------------------------------------
    Predicate InnerContext::create_predicate(const PredicateLauncher &launcher)
    //--------------------------------------------------------------------------
    {
      AutoRuntimeCall call(this);
      if (launcher.predicates.empty())
        REPORT_LEGION_ERROR(ERROR_ILLEGAL_PREDICATE_CREATION,
          "Illegal predicate creation performed on a "
                      "set of empty previous predicates in task %s (ID %lld).",
                      get_task_name(), get_unique_id())
      else if (launcher.predicates.size() == 1)
        return launcher.predicates[0];
      if (launcher.and_op)
      {
        // Check for short circuit cases
        std::vector<Predicate> actual_predicates;
        for (std::vector<Predicate>::const_iterator it = 
              launcher.predicates.begin(); it != 
              launcher.predicates.end(); it++)
        {
          if ((*it) == Predicate::FALSE_PRED)
            return Predicate::FALSE_PRED;
          else if ((*it) == Predicate::TRUE_PRED)
            continue;
          actual_predicates.push_back(*it);
        }
        if (actual_predicates.empty()) // they were all true
          return Predicate::TRUE_PRED;
        else if (actual_predicates.size() == 1)
          return actual_predicates[0];
        AndPredOp *pred_op = runtime->get_available_and_pred_op();
        // Hold a reference before initialization
        Predicate result(pred_op);
        pred_op->initialize(this, actual_predicates);
        runtime->add_to_dependence_queue(this, executing_processor, pred_op);
        return result;
      }
      else
      {
        // Check for short circuit cases
        std::vector<Predicate> actual_predicates;
        for (std::vector<Predicate>::const_iterator it = 
              launcher.predicates.begin(); it != 
              launcher.predicates.end(); it++)
        {
          if ((*it) == Predicate::TRUE_PRED)
            return Predicate::TRUE_PRED;
          else if ((*it) == Predicate::FALSE_PRED)
            continue;
          actual_predicates.push_back(*it);
        }
        if (actual_predicates.empty()) // they were all false
          return Predicate::FALSE_PRED;
        else if (actual_predicates.size() == 1)
          return actual_predicates[0];
        OrPredOp *pred_op = runtime->get_available_or_pred_op();
        // Hold a reference before initialization
        Predicate result(pred_op);
        pred_op->initialize(this, actual_predicates);
        runtime->add_to_dependence_queue(this, executing_processor, pred_op);
        return result;
      }
    }

    //--------------------------------------------------------------------------
    Future InnerContext::get_predicate_future(const Predicate &p)
    //--------------------------------------------------------------------------
    {
      AutoRuntimeCall call(this); 
      if (p == Predicate::TRUE_PRED)
      {
        Future result = runtime->help_create_future();
        const bool value = true;
        result.impl->set_result(&value, sizeof(value), false/*owned*/);
        result.impl->complete_future();
        return result;
      }
      else if (p == Predicate::FALSE_PRED)
      {
        Future result = runtime->help_create_future();
        const bool value = false;
        result.impl->set_result(&value, sizeof(value), false/*owned*/);
        result.impl->complete_future();
        return result;
      }
      else
      {
#ifdef DEBUG_LEGION
        assert(p.impl != NULL);
#endif
        return p.impl->get_future_result(); 
      }
    }

    //--------------------------------------------------------------------------
    unsigned InnerContext::register_new_child_operation(Operation *op,
                      const std::vector<StaticDependence> *dependences)
    //--------------------------------------------------------------------------
    {
      // If we are performing a trace mark that the child has a trace
      if (current_trace != NULL)
        op->set_trace(current_trace, !current_trace->is_fixed(), dependences);
      unsigned result = total_children_count++;
      const unsigned outstanding_count = 
        __sync_add_and_fetch(&outstanding_children_count,1);
      // Only need to check if we are not tracing by frames
      if ((context_configuration.min_frames_to_schedule == 0) && 
          (context_configuration.max_window_size > 0) && 
            (outstanding_count > context_configuration.max_window_size))
        perform_window_wait();
      if (runtime->legion_spy_enabled)
        LegionSpy::log_child_operation_index(get_context_uid(), result, 
                                             op->get_unique_op_id()); 
      return result;
    }

    //--------------------------------------------------------------------------
    unsigned InnerContext::register_new_close_operation(CloseOp *op)
    //--------------------------------------------------------------------------
    {
      // For now we just bump our counter
      unsigned result = total_close_count++;
      if (runtime->legion_spy_enabled)
        LegionSpy::log_close_operation_index(get_context_uid(), result, 
                                             op->get_unique_op_id());
      return result;
    }

    //--------------------------------------------------------------------------
    void InnerContext::perform_window_wait(void)
    //--------------------------------------------------------------------------
    {
      RtEvent wait_event;
      // Take the context lock in exclusive mode
      {
        AutoLock win_lock(window_lock);
        // We already hold our lock from the callsite above
        // Outstanding children count has already been incremented for the
        // operation being launched so decrement it in case we wait and then
        // re-increment it when we wake up again
        const int outstanding_count = 
          __sync_fetch_and_add(&outstanding_children_count,-1);
        // We already decided to wait, so we need to wait for any hysteresis
        // to play a role here
        if (outstanding_count >
            int((100 - context_configuration.hysteresis_percentage) *
                context_configuration.max_window_size / 100))
        {
#ifdef DEBUG_LEGION
          assert(!valid_wait_event);
#endif
          window_wait = Runtime::create_rt_user_event();
          valid_wait_event = true;
          wait_event = window_wait;
        }
      }
      begin_task_wait(false/*from runtime*/);
      wait_event.wait();
      end_task_wait();
      // Re-increment the count once we are awake again
      __sync_fetch_and_add(&outstanding_children_count,1);
    }

    //--------------------------------------------------------------------------
    void InnerContext::add_to_dependence_queue(Operation *op,
                                               RtEvent op_precondition)
    //--------------------------------------------------------------------------
    {
      AutoLock child_lock(child_op_lock);
      // We have the lock
      if (op->is_tracking_parent())
      {
#ifdef DEBUG_LEGION
        assert(executing_children.find(op) == executing_children.end());
        assert(executed_children.find(op) == executed_children.end());
        assert(complete_children.find(op) == complete_children.end());
        outstanding_children[op->get_ctx_index()] = op;
#endif       
        executing_children[op] = op->get_generation();
      }
      // Issue the next dependence analysis task
      DeferredDependenceArgs args(op);
      // If we're ahead we give extra priority to the logical analysis
      // since it is on the critical path, but if not we give it the 
      // normal priority so that we can balance doing logical analysis
      // and actually mapping and running tasks
      if (op_precondition.exists())
      {
        RtEvent pre = Runtime::merge_events(op_precondition, 
                                            dependence_precondition);
        RtEvent next = runtime->issue_runtime_meta_task(args,
                                        currently_active_context ? 
                                          LG_THROUGHPUT_WORK_PRIORITY :
                                          LG_THROUGHPUT_DEFERRED_PRIORITY, pre);
        dependence_precondition = next;
      }
      else
      {
        RtEvent next = runtime->issue_runtime_meta_task(args,
                                        currently_active_context ? 
                                          LG_THROUGHPUT_WORK_PRIORITY :
                                          LG_THROUGHPUT_DEFERRED_PRIORITY,
                                        dependence_precondition);
        dependence_precondition = next;
      }
    }

    //--------------------------------------------------------------------------
    void InnerContext::register_child_executed(Operation *op)
    //--------------------------------------------------------------------------
    {
      RtUserEvent to_trigger;
      {
        AutoLock child_lock(child_op_lock);
        std::map<Operation*,GenerationID>::iterator 
          finder = executing_children.find(op);
#ifdef DEBUG_LEGION
        assert(finder != executing_children.end());
        assert(executed_children.find(op) == executed_children.end());
        assert(complete_children.find(op) == complete_children.end());
#endif
        // Now put it in the list of executing operations
        // Note this doesn't change the number of active children
        // so there's no need to trigger any window waits
        executed_children.insert(*finder);
        executing_children.erase(finder);
        // Add some hysteresis here so that we have some runway for when
        // the paused task resumes it can run for a little while.
        int outstanding_count = 
          __sync_add_and_fetch(&outstanding_children_count,-1);
#ifdef DEBUG_LEGION
        assert(outstanding_count >= 0);
#endif
        if (valid_wait_event && (context_configuration.max_window_size > 0) &&
            (outstanding_count <=
             int((100 - context_configuration.hysteresis_percentage) * 
                 context_configuration.max_window_size / 100)))
        {
          to_trigger = window_wait;
          valid_wait_event = false;
        }
      }
      if (to_trigger.exists())
        Runtime::trigger_event(to_trigger);
    }

    //--------------------------------------------------------------------------
    void InnerContext::register_child_complete(Operation *op)
    //--------------------------------------------------------------------------
    {
      bool needs_trigger = false;
      {
        AutoLock child_lock(child_op_lock);
        std::map<Operation*,GenerationID>::iterator finder = 
          executed_children.find(op);
#ifdef DEBUG_LEGION
        assert(finder != executed_children.end());
        assert(complete_children.find(op) == complete_children.end());
        assert(executing_children.find(op) == executing_children.end());
#endif
        // Put it on the list of complete children to complete
        complete_children.insert(*finder);
        executed_children.erase(finder);
        // See if we need to trigger the all children complete call
        if (task_executed && executing_children.empty() && 
            executed_children.empty() && !children_complete_invoked)
        {
          needs_trigger = true;
          children_complete_invoked = true;
        }
      }
      if (needs_trigger && (owner_task != NULL))
        owner_task->trigger_children_complete();
    }

    //--------------------------------------------------------------------------
    void InnerContext::register_child_commit(Operation *op)
    //--------------------------------------------------------------------------
    {
      bool needs_trigger = false;
      {
        AutoLock child_lock(child_op_lock);
        std::map<Operation*,GenerationID>::iterator finder = 
          complete_children.find(op);
#ifdef DEBUG_LEGION
        assert(finder != complete_children.end());
        assert(executing_children.find(op) == executing_children.end());
        assert(executed_children.find(op) == executed_children.end());
        outstanding_children.erase(op->get_ctx_index());
#endif
        complete_children.erase(finder);
        // See if we need to trigger the all children commited call
        if (task_executed && executing_children.empty() && 
            executed_children.empty() && complete_children.empty() &&
            !children_commit_invoked)
        {
          needs_trigger = true;
          children_commit_invoked = true;
        }
      }
      if (needs_trigger && (owner_task != NULL))
        owner_task->trigger_children_committed();
    }

    //--------------------------------------------------------------------------
    void InnerContext::unregister_child_operation(Operation *op)
    //--------------------------------------------------------------------------
    {
      RtUserEvent to_trigger;
      {
        AutoLock child_lock(child_op_lock);
        // Remove it from everything and then see if we need to
        // trigger the window wait event
        executing_children.erase(op);
        executed_children.erase(op);
        complete_children.erase(op);
#ifdef DEBUG_LEGION
        outstanding_children.erase(op->get_ctx_index());
#endif
        int outstanding_count = 
          __sync_add_and_fetch(&outstanding_children_count,-1);
#ifdef DEBUG_LEGION
        assert(outstanding_count >= 0);
#endif
        if (valid_wait_event && (context_configuration.max_window_size > 0) &&
            (outstanding_count <=
             int((100 - context_configuration.hysteresis_percentage) *
                 context_configuration.max_window_size / 100)))
        {
          to_trigger = window_wait;
          valid_wait_event = false;
        }
      }
      if (to_trigger.exists())
        Runtime::trigger_event(to_trigger);
    }

    //--------------------------------------------------------------------------
    void InnerContext::print_children(void)
    //--------------------------------------------------------------------------
    {
      // Don't both taking the lock since this is for debugging
      // and isn't actually called anywhere
      for (std::map<Operation*,GenerationID>::const_iterator it =
            executing_children.begin(); it != executing_children.end(); it++)
      {
        Operation *op = it->first;
        printf("Executing Child %p\n",op);
      }
      for (std::map<Operation*,GenerationID>::const_iterator it =
            executed_children.begin(); it != executed_children.end(); it++)
      {
        Operation *op = it->first;
        printf("Executed Child %p\n",op);
      }
      for (std::map<Operation*,GenerationID>::const_iterator it =
            complete_children.begin(); it != complete_children.end(); it++)
      {
        Operation *op = it->first;
        printf("Complete Child %p\n",op);
      }
    }

    //--------------------------------------------------------------------------
    ApEvent InnerContext::register_fence_dependence(Operation *op)
    //--------------------------------------------------------------------------
    {
      if (current_mapping_fence != NULL)
      {
#ifdef LEGION_SPY
        // Can't prune when doing legion spy
        op->register_dependence(current_mapping_fence, mapping_fence_gen);
        unsigned num_regions = op->get_region_count();
        if (num_regions > 0)
        {
          for (unsigned idx = 0; idx < num_regions; idx++)
          {
            LegionSpy::log_mapping_dependence(
                get_unique_id(), current_fence_uid, 0,
                op->get_unique_op_id(), idx, TRUE_DEPENDENCE);
          }
        }
        else
          LegionSpy::log_mapping_dependence(
              get_unique_id(), current_fence_uid, 0,
              op->get_unique_op_id(), 0, TRUE_DEPENDENCE);
#else
        // If we can prune it then go ahead and do so
        // No need to remove the mapping reference because 
        // the fence has already been committed
        if (op->register_dependence(current_mapping_fence, mapping_fence_gen))
          current_mapping_fence = NULL;
#endif
      }
#ifdef LEGION_SPY
      previous_completion_events.insert(op->get_completion_event());
      // Periodically merge these to keep this data structure from exploding
      // when we have a long-running task, although don't do this for fence
      // operations in case we have to prune ourselves out of the set
      if ((previous_completion_events.size() >= DEFAULT_MAX_TASK_WINDOW) &&
          (op->get_operation_kind() != Operation::FENCE_OP_KIND))
      {
        ApEvent merge = Runtime::merge_events(previous_completion_events);
        previous_completion_events.clear();
        previous_completion_events.insert(merge);
      }
      // Have to record this operation in case there is a fence later
      ops_since_last_fence.push_back(op->get_unique_op_id());
      return current_execution_fence_event;
#else
      if (current_execution_fence_event.exists())
      {
        if (current_execution_fence_event.has_triggered())
          current_execution_fence_event = ApEvent::NO_AP_EVENT;
        return current_execution_fence_event;
      }
      return ApEvent::NO_AP_EVENT;
#endif
    }

    //--------------------------------------------------------------------------
    ApEvent InnerContext::perform_fence_analysis(FenceOp *op, 
                                                 bool mapping, bool execution)
    //--------------------------------------------------------------------------
    {
      std::map<Operation*,GenerationID> previous_operations;
      std::set<ApEvent> previous_events;
      // Take the lock and iterate through our current pending
      // operations and find all the ones with a context index
      // that is less than the index for the fence operation
      const unsigned next_fence_index = op->get_ctx_index();
      // We only need the list of previous operations if we are recording
      // mapping dependences for this fence
      if (!execution)
      {
        // Mapping analysis only
        AutoLock child_lock(child_op_lock,1,false/*exclusive*/);
        for (std::map<Operation*,GenerationID>::const_iterator it = 
              executing_children.begin(); it != executing_children.end(); it++)
        {
          if (it->first->get_generation() != it->second)
            continue;
          const unsigned op_index = it->first->get_ctx_index();
          // If it's older than the previous fence then we don't care
          if (op_index < current_mapping_fence_index)
            continue;
          // Record a dependence if it didn't come after our fence
          if (op_index < next_fence_index)
            previous_operations.insert(*it);
        }
        for (std::map<Operation*,GenerationID>::const_iterator it = 
              executed_children.begin(); it != executed_children.end(); it++)
        {
          if (it->first->get_generation() != it->second)
            continue;
          const unsigned op_index = it->first->get_ctx_index();
          // If it's older than the previous fence then we don't care
          if (op_index < current_mapping_fence_index)
            continue;
          // Record a dependence if it didn't come after our fence
          if (op_index < next_fence_index)
            previous_operations.insert(*it);
        }
        for (std::map<Operation*,GenerationID>::const_iterator it = 
              complete_children.begin(); it != complete_children.end(); it++)
        {
          if (it->first->get_generation() != it->second)
            continue;
          const unsigned op_index = it->first->get_ctx_index();
          // If it's older than the previous fence then we don't care
          if (op_index < current_mapping_fence_index)
            continue;
          // Record a dependence if it didn't come after our fence
          if (op_index < next_fence_index)
            previous_operations.insert(*it);
        }
      }
      else if (!mapping)
      {
        // Execution analysis only
        AutoLock child_lock(child_op_lock,1,false/*exclusive*/);
        for (std::map<Operation*,GenerationID>::const_iterator it = 
              executing_children.begin(); it != executing_children.end(); it++)
        {
          if (it->first->get_generation() != it->second)
            continue;
          const unsigned op_index = it->first->get_ctx_index();
          // If it's older than the previous fence then we don't care
          if (op_index < current_execution_fence_index)
            continue;
          // Record a dependence if it didn't come after our fence
          if (op_index < next_fence_index)
            previous_events.insert(it->first->get_completion_event());
        }
        for (std::map<Operation*,GenerationID>::const_iterator it = 
              executed_children.begin(); it != executed_children.end(); it++)
        {
          if (it->first->get_generation() != it->second)
            continue;
          const unsigned op_index = it->first->get_ctx_index();
          // If it's older than the previous fence then we don't care
          if (op_index < current_execution_fence_index)
            continue;
          // Record a dependence if it didn't come after our fence
          if (op_index < next_fence_index)
            previous_events.insert(it->first->get_completion_event());
        }
        for (std::map<Operation*,GenerationID>::const_iterator it = 
              complete_children.begin(); it != complete_children.end(); it++)
        {
          if (it->first->get_generation() != it->second)
            continue;
          const unsigned op_index = it->first->get_ctx_index();
          // If it's older than the previous fence then we don't care
          if (op_index < current_execution_fence_index)
            continue;
          // Record a dependence if it didn't come after our fence
          if (op_index < next_fence_index)
            previous_events.insert(it->first->get_completion_event());
        }
      }
      else
      {
        // Both mapping and execution analysis at the same time
        AutoLock child_lock(child_op_lock,1,false/*exclusive*/);
        for (std::map<Operation*,GenerationID>::const_iterator it = 
              executing_children.begin(); it != executing_children.end(); it++)
        {
          if (it->first->get_generation() != it->second)
            continue;
          const unsigned op_index = it->first->get_ctx_index();
          // If it's younger than our fence we don't care
          if (op_index >= next_fence_index)
            continue;
          if (op_index >= current_mapping_fence_index)
            previous_operations.insert(*it);
          if (op_index >= current_execution_fence_index)
            previous_events.insert(it->first->get_completion_event());
        }
        for (std::map<Operation*,GenerationID>::const_iterator it = 
              executed_children.begin(); it != executed_children.end(); it++)
        {
          if (it->first->get_generation() != it->second)
            continue;
          const unsigned op_index = it->first->get_ctx_index();
          // If it's younger than our fence we don't care
          if (op_index >= next_fence_index)
            continue;
          if (op_index >= current_mapping_fence_index)
            previous_operations.insert(*it);
          if (op_index >= current_execution_fence_index)
            previous_events.insert(it->first->get_completion_event());
        }
        for (std::map<Operation*,GenerationID>::const_iterator it = 
              complete_children.begin(); it != complete_children.end(); it++)
        {
          if (it->first->get_generation() != it->second)
            continue;
          const unsigned op_index = it->first->get_ctx_index();
          // If it's younger than our fence we don't care
          if (op_index >= next_fence_index)
            continue;
          if (op_index >= current_mapping_fence_index)
            previous_operations.insert(*it);
          if (op_index >= current_execution_fence_index)
            previous_events.insert(it->first->get_completion_event());
        }
      }

      // Now record the dependences
      if (!previous_operations.empty())
      {
        for (std::map<Operation*,GenerationID>::const_iterator it = 
             previous_operations.begin(); it != previous_operations.end(); it++)
          op->register_dependence(it->first, it->second);
      }

#ifdef LEGION_SPY
      // Record a dependence on the previous fence
      if (mapping)
      {
        if (current_mapping_fence != NULL)
          LegionSpy::log_mapping_dependence(get_unique_id(), current_fence_uid,
              0/*index*/, op->get_unique_op_id(), 0/*index*/, TRUE_DEPENDENCE);
        for (std::deque<UniqueID>::const_iterator it = 
              ops_since_last_fence.begin(); it != 
              ops_since_last_fence.end(); it++)
        {
          // Skip ourselves if we are here
          if ((*it) == op->get_unique_op_id())
            continue;
          LegionSpy::log_mapping_dependence(get_unique_id(), *it, 0/*index*/,
              op->get_unique_op_id(), 0/*index*/, TRUE_DEPENDENCE); 
        }
      }
      // If we're doing execution record dependence on all previous operations
      if (execution)
      {
        previous_events.insert(previous_completion_events.begin(),
                               previous_completion_events.end());
        // Don't include ourselves though
        previous_events.erase(op->get_completion_event());
      }
#endif
<<<<<<< HEAD
=======
      // Also include the current execution fence in case the operation
      // already completed and wasn't in the set, make sure to do this
      // before we update the current fence
      if (execution && current_execution_fence_event.exists())
        previous_events.insert(current_execution_fence_event);
      // Now we can update the current fence
      update_current_fence(op, mapping, execution); 
>>>>>>> f12b63ec
      if (!previous_events.empty())
        return Runtime::merge_events(previous_events);
      return ApEvent::NO_AP_EVENT;
    }

    //--------------------------------------------------------------------------
    void InnerContext::update_current_fence(FenceOp *op, 
                                            bool mapping, bool execution)
    //--------------------------------------------------------------------------
    {
      if (mapping)
      {
        if (current_mapping_fence != NULL)
          current_mapping_fence->remove_mapping_reference(mapping_fence_gen);
        current_mapping_fence = op;
        mapping_fence_gen = op->get_generation();
        current_mapping_fence_index = op->get_ctx_index();
        current_mapping_fence->add_mapping_reference(mapping_fence_gen);
#ifdef LEGION_SPY
        current_fence_uid = op->get_unique_op_id();
        ops_since_last_fence.clear();
#endif
      }
      if (execution)
      {
        // Only update the current fence event if we're actually an
        // execution fence, otherwise by definition we need the previous event
        current_execution_fence_event = op->get_completion_event();
        current_execution_fence_index = op->get_ctx_index();
      }
    }

    //--------------------------------------------------------------------------
    RtEvent InnerContext::get_current_mapping_fence_event(void)
    //--------------------------------------------------------------------------
    {
      if (current_mapping_fence == NULL)
        return RtEvent::NO_RT_EVENT;
      RtEvent result = current_mapping_fence->get_mapped_event();
      // Check the generation
      if (current_mapping_fence->get_generation() == mapping_fence_gen)
        return result;
      else
        return RtEvent::NO_RT_EVENT;
    }

    //--------------------------------------------------------------------------
    void InnerContext::begin_trace(TraceID tid, bool logical_only)
    //--------------------------------------------------------------------------
    {
      if (runtime->no_tracing) return;

      AutoRuntimeCall call(this);
#ifdef DEBUG_LEGION
      log_run.debug("Beginning a trace in task %s (ID %lld)",
                    get_task_name(), get_unique_id());
#endif
      // No need to hold the lock here, this is only ever called
      // by the one thread that is running the task.
      if (current_trace != NULL)
        REPORT_LEGION_ERROR(ERROR_ILLEGAL_NESTED_TRACE,
          "Illegal nested trace with ID %d attempted in "
                       "task %s (ID %lld)", tid, get_task_name(),
                       get_unique_id())
      std::map<TraceID,DynamicTrace*>::const_iterator finder = traces.find(tid);
      DynamicTrace* dynamic_trace = NULL;
      if (finder == traces.end())
      {
        // Trace does not exist yet, so make one and record it
        dynamic_trace = new DynamicTrace(tid, this, logical_only);
        dynamic_trace->add_reference();
        traces[tid] = dynamic_trace;
      }
      else
        dynamic_trace = finder->second;

#ifdef DEBUG_LEGION
      assert(dynamic_trace != NULL);
#endif
      // Issue a begin op
      TraceBeginOp *begin = runtime->get_available_begin_op();
      begin->initialize_begin(this, dynamic_trace);
      runtime->add_to_dependence_queue(this, executing_processor, begin);

      if (!logical_only)
      {
        // Issue a replay op
        TraceReplayOp *replay = runtime->get_available_replay_op();
        replay->initialize_replay(this, dynamic_trace);
        runtime->add_to_dependence_queue(this, executing_processor, replay);
      }

      // Now mark that we are starting a trace
      current_trace = dynamic_trace;
    }

    //--------------------------------------------------------------------------
    void InnerContext::end_trace(TraceID tid)
    //--------------------------------------------------------------------------
    {
      if (runtime->no_tracing) return;

      AutoRuntimeCall call(this);
#ifdef DEBUG_LEGION
      log_run.debug("Ending a trace in task %s (ID %lld)",
                    get_task_name(), get_unique_id());
#endif
      if (current_trace == NULL)
        REPORT_LEGION_ERROR(ERROR_UMATCHED_END_TRACE,
          "Unmatched end trace for ID %d in task %s "
                       "(ID %lld)", tid, get_task_name(),
                       get_unique_id())
      else if (!current_trace->is_dynamic_trace())
      {
        REPORT_LEGION_ERROR(ERROR_ILLEGAL_END_TRACE_CALL,
          "Illegal end trace call on a static trace in "
                       "task %s (UID %lld)", get_task_name(), get_unique_id());
      }
      if (current_trace->is_fixed())
      {
        // Already fixed, dump a complete trace op into the stream
        TraceCompleteOp *complete_op = runtime->get_available_trace_op();
        complete_op->initialize_complete(this);
        runtime->add_to_dependence_queue(this, executing_processor, complete_op);
      }
      else
      {
        // Not fixed yet, dump a capture trace op into the stream
        TraceCaptureOp *capture_op = runtime->get_available_capture_op(); 
        capture_op->initialize_capture(this);
        runtime->add_to_dependence_queue(this, executing_processor, capture_op);
        // Mark that the current trace is now fixed
        current_trace->as_dynamic_trace()->fix_trace();
      }
      // We no longer have a trace that we're executing 
      current_trace = NULL;
    }

    //--------------------------------------------------------------------------
    void InnerContext::begin_static_trace(const std::set<RegionTreeID> *trees)
    //--------------------------------------------------------------------------
    {
      if (runtime->no_tracing) return;

      AutoRuntimeCall call(this);
#ifdef DEBUG_LEGION
      log_run.debug("Beginning a static trace in task %s (ID %lld)",
                    get_task_name(), get_unique_id());
#endif
      // No need to hold the lock here, this is only ever called
      // by the one thread that is running the task.
      if (current_trace != NULL)
        REPORT_LEGION_ERROR(ERROR_ILLEGAL_NESTED_STATIC_TRACE,
          "Illegal nested static trace attempted in "
                       "task %s (ID %lld)", get_task_name(), get_unique_id())
      // Issue the mapping fence into the analysis
      runtime->issue_mapping_fence(this);
      // Then we make a static trace
      current_trace = new StaticTrace(this, trees); 
      current_trace->add_reference();
    }

    //--------------------------------------------------------------------------
    void InnerContext::end_static_trace(void)
    //--------------------------------------------------------------------------
    {
      if (runtime->no_tracing) return;

      AutoRuntimeCall call(this);
#ifdef DEBUG_LEGION
      log_run.debug("Ending a static trace in task %s (ID %lld)",
                    get_task_name(), get_unique_id());
#endif
      if (current_trace == NULL)
        REPORT_LEGION_ERROR(ERROR_UNMATCHED_END_STATIC_TRACE,
          "Unmatched end static trace in task %s "
                       "(ID %lld)", get_task_name(), get_unique_id())
      else if (current_trace->is_dynamic_trace())
        REPORT_LEGION_ERROR(ERROR_ILLEGAL_END_STATIC_TRACE,
          "Illegal end static trace call on a dynamic trace in "
                       "task %s (UID %lld)", get_task_name(), get_unique_id())
      // We're done with this trace, need a trace complete op to clean up
      // This operation takes ownership of the static trace reference
      TraceCompleteOp *complete_op = runtime->get_available_trace_op();
      complete_op->initialize_complete(this);
      runtime->add_to_dependence_queue(this, executing_processor, complete_op);
      // We no longer have a trace that we're executing 
      current_trace = NULL;
    }

    //--------------------------------------------------------------------------
    void InnerContext::record_previous_trace(LegionTrace *trace)
    //--------------------------------------------------------------------------
    {
      previous_trace = trace;
    }

    //--------------------------------------------------------------------------
    void InnerContext::invalidate_trace_cache(LegionTrace *trace)
    //--------------------------------------------------------------------------
    {
      if (previous_trace != NULL && previous_trace != trace)
        previous_trace->invalidate_trace_cache();
    }

    //--------------------------------------------------------------------------
    void InnerContext::invalidate_current_template(void)
    //--------------------------------------------------------------------------
    {
      if (current_trace != NULL)
        current_trace->invalidate_current_template();
    }

    //--------------------------------------------------------------------------
    void InnerContext::issue_frame(FrameOp *frame, ApEvent frame_termination)
    //--------------------------------------------------------------------------
    {
      // This happens infrequently enough that we can just issue
      // a meta-task to see what we should do without holding the lock
      if (context_configuration.max_outstanding_frames > 0)
      {
        IssueFrameArgs args(owner_task, this, frame, frame_termination);
        // We know that the issuing is done in order because we block after
        // we launch this meta-task which blocks the application task
        RtEvent wait_on = runtime->issue_runtime_meta_task(args,
                                      LG_LATENCY_WORK_PRIORITY);
        wait_on.wait();
      }
    }

    //--------------------------------------------------------------------------
    void InnerContext::perform_frame_issue(FrameOp *frame,
                                         ApEvent frame_termination)
    //--------------------------------------------------------------------------
    {
      ApEvent wait_on, previous;
      {
        AutoLock child_lock(child_op_lock);
        const size_t current_frames = frame_events.size();
        if (current_frames > 0)
          previous = frame_events.back();
        if (current_frames > 
            (size_t)context_configuration.max_outstanding_frames)
          wait_on = frame_events[current_frames - 
                                 context_configuration.max_outstanding_frames];
        frame_events.push_back(frame_termination); 
      }
      frame->set_previous(previous);
      if (!wait_on.has_triggered())
        wait_on.wait();
    }

    //--------------------------------------------------------------------------
    void InnerContext::finish_frame(ApEvent frame_termination)
    //--------------------------------------------------------------------------
    {
      // Pull off all the frame events until we reach ours
      if (context_configuration.max_outstanding_frames > 0)
      {
        AutoLock child_lock(child_op_lock);
#ifdef DEBUG_LEGION
        assert(frame_events.front() == frame_termination);
#endif
        frame_events.pop_front();
      }
    }

    //--------------------------------------------------------------------------
    void InnerContext::increment_outstanding(void)
    //--------------------------------------------------------------------------
    {
#ifdef DEBUG_LEGION
      assert((context_configuration.min_tasks_to_schedule == 0) || 
             (context_configuration.min_frames_to_schedule == 0));
      assert((context_configuration.min_tasks_to_schedule > 0) || 
             (context_configuration.min_frames_to_schedule > 0));
#endif
      RtEvent wait_on;
      RtUserEvent to_trigger;
      {
        AutoLock child_lock(child_op_lock);
        if (!currently_active_context && (outstanding_subtasks == 0) && 
            (((context_configuration.min_tasks_to_schedule > 0) && 
              (pending_subtasks < 
               context_configuration.min_tasks_to_schedule)) ||
             ((context_configuration.min_frames_to_schedule > 0) &&
              (pending_frames < 
               context_configuration.min_frames_to_schedule))))
        {
          wait_on = context_order_event;
          to_trigger = Runtime::create_rt_user_event();
          context_order_event = to_trigger;
          currently_active_context = true;
        }
        outstanding_subtasks++;
      }
      if (to_trigger.exists())
      {
        wait_on.wait();
        runtime->activate_context(this);
        Runtime::trigger_event(to_trigger);
      }
    }

    //--------------------------------------------------------------------------
    void InnerContext::decrement_outstanding(void)
    //--------------------------------------------------------------------------
    {
#ifdef DEBUG_LEGION
      assert((context_configuration.min_tasks_to_schedule == 0) || 
             (context_configuration.min_frames_to_schedule == 0));
      assert((context_configuration.min_tasks_to_schedule > 0) || 
             (context_configuration.min_frames_to_schedule > 0));
#endif
      RtEvent wait_on;
      RtUserEvent to_trigger;
      {
        AutoLock child_lock(child_op_lock);
#ifdef DEBUG_LEGION
        assert(outstanding_subtasks > 0);
#endif
        outstanding_subtasks--;
        if (currently_active_context && (outstanding_subtasks == 0) && 
            (((context_configuration.min_tasks_to_schedule > 0) &&
              (pending_subtasks < 
               context_configuration.min_tasks_to_schedule)) ||
             ((context_configuration.min_frames_to_schedule > 0) &&
              (pending_frames < 
               context_configuration.min_frames_to_schedule))))
        {
          wait_on = context_order_event;
          to_trigger = Runtime::create_rt_user_event();
          context_order_event = to_trigger;
          currently_active_context = false;
        }
      }
      if (to_trigger.exists())
      {
        wait_on.wait();
        runtime->deactivate_context(this);
        Runtime::trigger_event(to_trigger);
      }
    }

    //--------------------------------------------------------------------------
    void InnerContext::increment_pending(void)
    //--------------------------------------------------------------------------
    {
      // Don't need to do this if we are scheduling based on mapped frames
      if (context_configuration.min_tasks_to_schedule == 0)
        return;
      RtEvent wait_on;
      RtUserEvent to_trigger;
      {
        AutoLock child_lock(child_op_lock);
        pending_subtasks++;
        if (currently_active_context && (outstanding_subtasks > 0) &&
            (pending_subtasks == context_configuration.min_tasks_to_schedule))
        {
          wait_on = context_order_event;
          to_trigger = Runtime::create_rt_user_event();
          context_order_event = to_trigger;
          currently_active_context = false;
        }
      }
      if (to_trigger.exists())
      {
        wait_on.wait();
        runtime->deactivate_context(this);
        Runtime::trigger_event(to_trigger);
      }
    }

    //--------------------------------------------------------------------------
    RtEvent InnerContext::decrement_pending(TaskOp *child)
    //--------------------------------------------------------------------------
    {
      // Don't need to do this if we are scheduled by frames
      if (context_configuration.min_tasks_to_schedule == 0)
        return RtEvent::NO_RT_EVENT;
      return decrement_pending(true/*need deferral*/);
    }

    //--------------------------------------------------------------------------
    RtEvent InnerContext::decrement_pending(bool need_deferral)
    //--------------------------------------------------------------------------
    {
      RtEvent wait_on;
      RtUserEvent to_trigger;
      {
        AutoLock child_lock(child_op_lock);
#ifdef DEBUG_LEGION
        assert(pending_subtasks > 0);
#endif
        pending_subtasks--;
        if (!currently_active_context && (outstanding_subtasks > 0) &&
            (pending_subtasks < context_configuration.min_tasks_to_schedule))
        {
          wait_on = context_order_event;
          to_trigger = Runtime::create_rt_user_event();
          context_order_event = to_trigger;
          currently_active_context = true;
        }
      }
      // Do anything that we need to do
      if (to_trigger.exists())
      {
        if (need_deferral)
        {
          PostDecrementArgs post_decrement_args;
          post_decrement_args.parent_ctx = this;
          RtEvent done = runtime->issue_runtime_meta_task(post_decrement_args,
              LG_LATENCY_WORK_PRIORITY, wait_on); 
          Runtime::trigger_event(to_trigger, done);
          return to_trigger;
        }
        else
        {
          wait_on.wait();
          runtime->activate_context(this);
          Runtime::trigger_event(to_trigger);
        }
      }
      return RtEvent::NO_RT_EVENT;
    }

    //--------------------------------------------------------------------------
    void InnerContext::increment_frame(void)
    //--------------------------------------------------------------------------
    {
      // Don't need to do this if we are scheduling based on mapped tasks
      if (context_configuration.min_frames_to_schedule == 0)
        return;
      RtEvent wait_on;
      RtUserEvent to_trigger;
      {
        AutoLock child_lock(child_op_lock);
        pending_frames++;
        if (currently_active_context && (outstanding_subtasks > 0) &&
            (pending_frames == context_configuration.min_frames_to_schedule))
        {
          wait_on = context_order_event;
          to_trigger = Runtime::create_rt_user_event();
          context_order_event = to_trigger;
          currently_active_context = false;
        }
      }
      if (to_trigger.exists())
      {
        wait_on.wait();
        runtime->deactivate_context(this);
        Runtime::trigger_event(to_trigger);
      }
    }

    //--------------------------------------------------------------------------
    void InnerContext::decrement_frame(void)
    //--------------------------------------------------------------------------
    {
      // Don't need to do this if we are scheduling based on mapped tasks
      if (context_configuration.min_frames_to_schedule == 0)
        return;
      RtEvent wait_on;
      RtUserEvent to_trigger;
      {
        AutoLock child_lock(child_op_lock);
#ifdef DEBUG_LEGION
        assert(pending_frames > 0);
#endif
        pending_frames--;
        if (!currently_active_context && (outstanding_subtasks > 0) &&
            (pending_frames < context_configuration.min_frames_to_schedule))
        {
          wait_on = context_order_event;
          to_trigger = Runtime::create_rt_user_event();
          context_order_event = to_trigger;
          currently_active_context = true;
        }
      }
      if (to_trigger.exists())
      {
        wait_on.wait();
        runtime->activate_context(this);
        Runtime::trigger_event(to_trigger);
      }
    }

    //--------------------------------------------------------------------------
    void InnerContext::add_acquisition(AcquireOp *op,
                                       const RegionRequirement &req)
    //--------------------------------------------------------------------------
    {
      if (!runtime->forest->add_acquisition(coherence_restrictions, op, req))
        // We faiiled to acquire, report the error
        REPORT_LEGION_ERROR(ERROR_ILLEGAL_ACQUIRE_OPERATION,
          "Illegal acquire operation (ID %lld) performed in "
                      "task %s (ID %lld). Acquire was performed on a non-"
                      "restricted region.", op->get_unique_op_id(),
                      get_task_name(), get_unique_id())
    }

    //--------------------------------------------------------------------------
    void InnerContext::remove_acquisition(ReleaseOp *op, 
                                          const RegionRequirement &req)
    //--------------------------------------------------------------------------
    {
      if (!runtime->forest->remove_acquisition(coherence_restrictions, op, req))
        // We failed to release, report the error
        REPORT_LEGION_ERROR(ERROR_ILLEGAL_RELEASE_OPERATION,
          "Illegal release operation (ID %lld) performed in "
                      "task %s (ID %lld). Release was performed on a region "
                      "that had not previously been acquired.",
                      op->get_unique_op_id(), get_task_name(), 
                      get_unique_id())
    }

    //--------------------------------------------------------------------------
    void InnerContext::add_restriction(AttachOp *op, InstanceManager *inst,
                                       const RegionRequirement &req)
    //--------------------------------------------------------------------------
    {
      runtime->forest->add_restriction(coherence_restrictions, op, inst, req);
    }

    //--------------------------------------------------------------------------
    void InnerContext::remove_restriction(DetachOp *op, 
                                          const RegionRequirement &req)
    //--------------------------------------------------------------------------
    {
      // Try to remove the restriction, it is alright if it fails
      runtime->forest->remove_restriction(coherence_restrictions, op, req);
    }

    //--------------------------------------------------------------------------
    void InnerContext::release_restrictions(void)
    //--------------------------------------------------------------------------
    {
      for (std::list<Restriction*>::const_iterator it = 
            coherence_restrictions.begin(); it != 
            coherence_restrictions.end(); it++)
        delete (*it);
      coherence_restrictions.clear();
    }

    //--------------------------------------------------------------------------
    bool InnerContext::has_restrictions(void) const
    //--------------------------------------------------------------------------
    {
      return !coherence_restrictions.empty();
    }

    //--------------------------------------------------------------------------
    void InnerContext::perform_restricted_analysis(const RegionRequirement &req,
                                                   RestrictInfo &restrict_info)
    //--------------------------------------------------------------------------
    {
#ifdef DEBUG_LEGION
      assert(!coherence_restrictions.empty());
#endif
      runtime->forest->perform_restricted_analysis(
                                coherence_restrictions, req, restrict_info);
    }

    //--------------------------------------------------------------------------
    void InnerContext::record_dynamic_collective_contribution(
                                          DynamicCollective dc, const Future &f) 
    //--------------------------------------------------------------------------
    {
      AutoLock col_lock(collective_lock);
      collective_contributions[dc.phase_barrier].push_back(f);
    }

    //--------------------------------------------------------------------------
    void InnerContext::find_collective_contributions(DynamicCollective dc, 
                                             std::vector<Future> &contributions)
    //--------------------------------------------------------------------------
    {
      // Find any future contributions and record dependences for the op
      // Contributions were made to the previous phase
      ApEvent previous = Runtime::get_previous_phase(dc.phase_barrier);
      AutoLock col_lock(collective_lock);
      std::map<ApEvent,std::vector<Future> >::iterator finder = 
          collective_contributions.find(previous);
      if (finder == collective_contributions.end())
        return;
      contributions = finder->second;
      collective_contributions.erase(finder);
    }

    //--------------------------------------------------------------------------
    TaskPriority InnerContext::get_current_priority(void) const
    //--------------------------------------------------------------------------
    {
      return current_priority;
    }

    //--------------------------------------------------------------------------
    void InnerContext::set_current_priority(TaskPriority priority)
    //--------------------------------------------------------------------------
    {
#ifdef DEBUG_LEGION
      assert(mutable_priority);
      assert(realm_done_event.exists());
#endif
      // This can be racy but that is the mappers problem
      realm_done_event.set_operation_priority(priority);
      current_priority = priority;
    }

    //--------------------------------------------------------------------------
    void InnerContext::configure_context(MapperManager *mapper, TaskPriority p)
    //--------------------------------------------------------------------------
    {
      mapper->invoke_configure_context(owner_task, &context_configuration);
      // Do a little bit of checking on the output.  Make
      // sure that we only set one of the two cases so we
      // are counting by frames or by outstanding tasks.
      if ((context_configuration.min_tasks_to_schedule == 0) && 
          (context_configuration.min_frames_to_schedule == 0))
        REPORT_LEGION_ERROR(ERROR_INVALID_MAPPER_OUTPUT,
                      "Invalid mapper output from call 'configure_context' "
                      "on mapper %s. One of 'min_tasks_to_schedule' and "
                      "'min_frames_to_schedule' must be non-zero for task "
                      "%s (ID %lld)", mapper->get_mapper_name(),
                      get_task_name(), get_unique_id())
      // Hysteresis percentage is an unsigned so can't be less than 0
      if (context_configuration.hysteresis_percentage > 100)
        REPORT_LEGION_ERROR(ERROR_INVALID_MAPPER_OUTPUT,
                      "Invalid mapper output from call 'configure_context' "
                      "on mapper %s. The 'hysteresis_percentage' %d is not "
                      "a value between 0 and 100 for task %s (ID %lld)",
                      mapper->get_mapper_name(), 
                      context_configuration.hysteresis_percentage,
                      get_task_name(), get_unique_id())

      // If we're counting by frames set min_tasks_to_schedule to zero
      if (context_configuration.min_frames_to_schedule > 0)
        context_configuration.min_tasks_to_schedule = 0;
      // otherwise we know min_frames_to_schedule is zero

      // See if we permit priority mutations from child operation mapppers
      mutable_priority = context_configuration.mutable_priority; 
      current_priority = p;
    }

    //--------------------------------------------------------------------------
    void InnerContext::initialize_region_tree_contexts(
                      const std::vector<RegionRequirement> &clone_requirements,
                      const std::vector<ApUserEvent> &unmap_events,
                      std::set<ApEvent> &preconditions,
                      std::set<RtEvent> &applied_events)
    //--------------------------------------------------------------------------
    {
      DETAILED_PROFILER(runtime, INITIALIZE_REGION_TREE_CONTEXTS_CALL);
      // Save to cast to single task here because this will never
      // happen during inlining of index space tasks
#ifdef DEBUG_LEGION
      assert(owner_task != NULL);
      SingleTask *single_task = dynamic_cast<SingleTask*>(owner_task);
      assert(single_task != NULL);
#else
      SingleTask *single_task = static_cast<SingleTask*>(owner_task); 
#endif
      const std::deque<InstanceSet> &physical_instances = 
        single_task->get_physical_instances();
      const std::vector<bool> &no_access_regions = 
        single_task->get_no_access_regions();
#ifdef DEBUG_LEGION
      assert(regions.size() == physical_instances.size());
      assert(regions.size() == virtual_mapped.size());
      assert(regions.size() == no_access_regions.size());
#endif
      // Initialize all of the logical contexts no matter what
      //
      // For all of the physical contexts that were mapped, initialize them
      // with a specified reference to the current instance, otherwise
      // they were a virtual reference and we can ignore it.
      std::map<PhysicalManager*,InstanceView*> top_views;
      for (unsigned idx = 0; idx < regions.size(); idx++)
      {
#ifdef DEBUG_LEGION
        // this better be true for single tasks
        assert(regions[idx].handle_type == SINGULAR);
#endif
        // If this is a NO_ACCESS or had no privilege fields we can skip this
        if (no_access_regions[idx])
          continue;
        // Only need to initialize the context if this is
        // not a leaf and it wasn't virtual mapped
        if (!virtual_mapped[idx])
        {
          runtime->forest->initialize_current_context(tree_context,
              clone_requirements[idx], physical_instances[idx],
              unmap_events[idx], this, idx, top_views, applied_events);
#ifdef DEBUG_LEGION
          assert(!physical_instances[idx].empty());
#endif
          // Always make reduce-only privileges restricted so that
          // we always flush data back, this will prevent us from 
          // needing a post close op later
          if (IS_REDUCE(regions[idx]))
            coherence_restrictions.push_back(
                runtime->forest->create_coherence_restriction(regions[idx],
                                                  physical_instances[idx]));
          // If we need to add restricted coherence, do that now
          // Not we only need to do this for non-virtually mapped task
          else if ((regions[idx].prop == SIMULTANEOUS) && 
                   ((regions[idx].privilege == READ_ONLY) ||
                    (regions[idx].privilege == READ_WRITE) ||
                    (regions[idx].privilege == WRITE_DISCARD)))
            coherence_restrictions.push_back(
                runtime->forest->create_coherence_restriction(regions[idx],
                                                  physical_instances[idx]));
        }
        else
        {
          runtime->forest->initialize_virtual_context(tree_context,
                                          clone_requirements[idx]);
        }
      }
    }

    //--------------------------------------------------------------------------
    void InnerContext::invalidate_region_tree_contexts(void)
    //--------------------------------------------------------------------------
    {
      DETAILED_PROFILER(runtime, INVALIDATE_REGION_TREE_CONTEXTS_CALL);
      // Send messages to invalidate any remote contexts
      if (!remote_instances.empty())
      {
        UniqueID local_uid = get_unique_id();
        Serializer rez;
        {
          RezCheck z(rez);
          rez.serialize(local_uid);
          // If we have created requirements figure out what invalidations
          // we have to send to the remote context
          if (!created_requirements.empty())
          {
            std::map<unsigned,LogicalRegion> to_invalidate;
            for (unsigned idx = 0; idx < created_requirements.size(); idx++)
            {
              if (!returnable_privileges[idx] || 
                  was_created_requirement_deleted(created_requirements[idx]))
                to_invalidate[idx] = created_requirements[idx].region;
            }
            rez.serialize<size_t>(to_invalidate.size());
            for (std::map<unsigned,LogicalRegion>::const_iterator it = 
                  to_invalidate.begin(); it != to_invalidate.end(); it++)
            {
              // Add the size of the original regions to the index
              rez.serialize<unsigned>(it->first + regions.size());
              rez.serialize(it->second);
            }
          }
          else
            rez.serialize<size_t>(0);
        }
        for (std::map<AddressSpaceID,RemoteContext*>::const_iterator it = 
              remote_instances.begin(); it != remote_instances.end(); it++)
          runtime->send_remote_context_release(it->first, rez);
      }
      // Invalidate all our region contexts
      for (unsigned idx = 0; idx < regions.size(); idx++)
      {
        if (IS_NO_ACCESS(regions[idx]))
          continue;
        runtime->forest->invalidate_current_context(tree_context,
                                                    false/*users only*/,
                                                    regions[idx].region);
        if (!virtual_mapped[idx])
          runtime->forest->invalidate_versions(tree_context, 
                                               regions[idx].region);
      }
      if (!created_requirements.empty())
      {
        TaskContext *outermost = find_outermost_local_context();
        const bool is_outermost = (outermost == this);
        RegionTreeContext outermost_ctx = outermost->get_context();
        RegionTreeContext top_ctx = find_top_context()->get_context();
        for (unsigned idx = 0; idx < created_requirements.size(); idx++)
        {
          // See if we're a returnable privilege or not
          if (returnable_privileges[idx])
          {
            // If we're the outermost context or the requirement was
            // deleted, then we can invalidate everything
            // Otherwiswe we only invalidate the users
            const bool was_deleted = 
              was_created_requirement_deleted(created_requirements[idx]);
            const bool users_only = !is_outermost && !was_deleted;
            runtime->forest->invalidate_current_context(outermost_ctx,
                        users_only, created_requirements[idx].region);
            // If it was deleted then we need to invalidate the versions
            // in the outermost context
            if (was_deleted)
              runtime->forest->invalidate_versions(top_ctx,
                                      created_requirements[idx].region);
          }
          else // Not returning so invalidate the full thing 
          {
            runtime->forest->invalidate_current_context(tree_context,
                false/*users only*/, created_requirements[idx].region);
            // Little tricky here, this is safe to invaliate the whole
            // tree even if we only had privileges on a field because
            // if we had privileges on the whole region in this context
            // it would have merged the created_requirement and we wouldn't
            // have a non returnable privilege requirement in this context
            runtime->forest->invalidate_versions(tree_context,
                                     created_requirements[idx].region);
          }
        }
      }
      // Clean up our instance top views
      if (!instance_top_views.empty())
      {
        for (std::map<PhysicalManager*,InstanceView*>::const_iterator it = 
              instance_top_views.begin(); it != instance_top_views.end(); it++)
        {
          it->first->unregister_active_context(this);
          if (it->second->remove_base_resource_ref(CONTEXT_REF))
            delete (it->second);
        }
        instance_top_views.clear();
      } 
      // Now we can free our region tree context
      runtime->free_region_tree_context(tree_context);
    }

    //--------------------------------------------------------------------------
    void InnerContext::invalidate_remote_tree_contexts(Deserializer &derez)
    //--------------------------------------------------------------------------
    {
      // Should only be called on RemoteContext
      assert(false);
    } 

    //--------------------------------------------------------------------------
    InstanceView* InnerContext::create_instance_top_view(
                        PhysicalManager *manager, AddressSpaceID request_source,
                        RtEvent *ready_event/*=NULL*/)
    //--------------------------------------------------------------------------
    {
      DETAILED_PROFILER(runtime, CREATE_INSTANCE_TOP_VIEW_CALL);
      // First check to see if we are the owner node for this manager
      // if not we have to send the message there since the context
      // on that node is actually the point of serialization
      if (!manager->is_owner())
      {
        InstanceView *volatile result = NULL;
        RtUserEvent wait_on = Runtime::create_rt_user_event();
        Serializer rez;
        {
          RezCheck z(rez);
          rez.serialize<UniqueID>(get_context_uid());
          rez.serialize(manager->did);
          rez.serialize<InstanceView**>(const_cast<InstanceView**>(&result));
          rez.serialize(wait_on); 
        }
        runtime->send_create_top_view_request(manager->owner_space, rez);
        wait_on.wait();
#ifdef DEBUG_LEGION
        assert(result != NULL); // when we wake up we should have the result
#endif
        return result;
      }
      // Check to see if we already have the 
      // instance, if we do, return it, otherwise make it and save it
      RtEvent wait_on;
      {
        AutoLock inst_lock(instance_view_lock);
        std::map<PhysicalManager*,InstanceView*>::const_iterator finder = 
          instance_top_views.find(manager);
        if (finder != instance_top_views.end())
          // We've already got the view, so we are done
          return finder->second;
        // See if someone else is already making it
        std::map<PhysicalManager*,RtUserEvent>::iterator pending_finder =
          pending_top_views.find(manager);
        if (pending_finder == pending_top_views.end())
          // mark that we are making it
          pending_top_views[manager] = RtUserEvent::NO_RT_USER_EVENT;
        else
        {
          // See if we are the first one to follow
          if (!pending_finder->second.exists())
            pending_finder->second = Runtime::create_rt_user_event();
          wait_on = pending_finder->second;
        }
      }
      if (wait_on.exists())
      {
        // Someone else is making it so we just have to wait for it
        wait_on.wait();
        // Retake the lock and read out the result
        AutoLock inst_lock(instance_view_lock, 1, false/*exclusive*/);
        std::map<PhysicalManager*,InstanceView*>::const_iterator finder = 
            instance_top_views.find(manager);
#ifdef DEBUG_LEGION
        assert(finder != instance_top_views.end());
#endif
        return finder->second;
      }
      InstanceView *result = 
        manager->create_instance_top_view(this, request_source);
      result->add_base_resource_ref(CONTEXT_REF);
      // Record the result and trigger any user event to signal that the
      // view is ready
      RtUserEvent to_trigger;
      {
        AutoLock inst_lock(instance_view_lock);
#ifdef DEBUG_LEGION
        assert(instance_top_views.find(manager) == 
                instance_top_views.end());
#endif
        instance_top_views[manager] = result;
        std::map<PhysicalManager*,RtUserEvent>::iterator pending_finder =
          pending_top_views.find(manager);
#ifdef DEBUG_LEGION
        assert(pending_finder != pending_top_views.end());
#endif
        to_trigger = pending_finder->second;
        pending_top_views.erase(pending_finder);
      }
      if (to_trigger.exists())
        Runtime::trigger_event(to_trigger);
      return result;
    }

    //--------------------------------------------------------------------------
    void InnerContext::notify_instance_deletion(PhysicalManager *deleted)
    //--------------------------------------------------------------------------
    {
      InstanceView *removed = NULL;
      {
        AutoLock inst_lock(instance_view_lock);
        std::map<PhysicalManager*,InstanceView*>::iterator finder =  
          instance_top_views.find(deleted);
#ifdef DEBUG_LEGION
        assert(finder != instance_top_views.end());
#endif
        removed = finder->second;
        instance_top_views.erase(finder);
      }
      if (removed->remove_base_resource_ref(CONTEXT_REF))
        delete removed;
    }

    //--------------------------------------------------------------------------
    /*static*/ void InnerContext::handle_create_top_view_request(
                   Deserializer &derez, Runtime *runtime, AddressSpaceID source)
    //--------------------------------------------------------------------------
    {
      DerezCheck z(derez);
      UniqueID context_uid;
      derez.deserialize(context_uid);
      DistributedID manager_did;
      derez.deserialize(manager_did);
      InstanceView **target;
      derez.deserialize(target);
      RtUserEvent to_trigger;
      derez.deserialize(to_trigger);
      // Get the context first
      InnerContext *context = runtime->find_context(context_uid);
      // Find the manager too, we know we are local so it should already
      // be registered in the set of distributed IDs
      DistributedCollectable *dc = 
        runtime->find_distributed_collectable(manager_did);
#ifdef DEBUG_LEGION
      PhysicalManager *manager = dynamic_cast<PhysicalManager*>(dc);
      assert(manager != NULL);
#else
      PhysicalManager *manager = static_cast<PhysicalManager*>(dc);
#endif
      // Nasty deadlock case: if the request came from a different node
      // we have to defer this because we are in the view virtual channel
      // and we might invoke the update virtual channel, but we already
      // know it's possible for the update channel to block waiting on
      // the view virtual channel (paging views), so to avoid the cycle
      // we have to launch a meta-task and record when it is done
      RemoteCreateViewArgs args;
      args.proxy_this = context;
      args.manager = manager;
      args.target = target;
      args.to_trigger = to_trigger;
      args.source = source;
      runtime->issue_runtime_meta_task(args, LG_LATENCY_DEFERRED_PRIORITY);
    }

    //--------------------------------------------------------------------------
    /*static*/ void InnerContext::handle_remote_view_creation(const void *args)
    //--------------------------------------------------------------------------
    {
      const RemoteCreateViewArgs *rargs = (const RemoteCreateViewArgs*)args;
      
      InstanceView *result = rargs->proxy_this->create_instance_top_view(
                                                 rargs->manager, rargs->source);
      // Now we can send the response
      Serializer rez;
      {
        RezCheck z(rez);
        rez.serialize(result->did);
        rez.serialize(rargs->target);
        rez.serialize(rargs->to_trigger);
      }
      rargs->proxy_this->runtime->send_create_top_view_response(rargs->source, 
                                                                rez);
    }

    //--------------------------------------------------------------------------
    /*static*/ void InnerContext::handle_create_top_view_response(
                                          Deserializer &derez, Runtime *runtime)
    //--------------------------------------------------------------------------
    {
      DerezCheck z(derez);
      DistributedID result_did;
      derez.deserialize(result_did);
      InstanceView **target;
      derez.deserialize(target);
      RtUserEvent to_trigger;
      derez.deserialize(to_trigger);
      RtEvent ready;
      LogicalView *view = 
        runtime->find_or_request_logical_view(result_did, ready);
      // Have to static cast since it might not be ready
      *target = static_cast<InstanceView*>(view);
      if (ready.exists())
        Runtime::trigger_event(to_trigger, ready);
      else
        Runtime::trigger_event(to_trigger);
    }

    //--------------------------------------------------------------------------
    bool InnerContext::attempt_children_complete(void)
    //--------------------------------------------------------------------------
    {
      AutoLock chil_lock(child_op_lock);
      if (task_executed && executing_children.empty() && 
          executed_children.empty() && !children_complete_invoked)
      {
        children_complete_invoked = true;
        return true;
      }
      return false;
    }

    //--------------------------------------------------------------------------
    bool InnerContext::attempt_children_commit(void)
    //--------------------------------------------------------------------------
    {
      AutoLock child_lock(child_op_lock);
      if (task_executed && executing_children.empty() && 
          executed_children.empty() && complete_children.empty() && 
          !children_commit_invoked)
      {
        children_commit_invoked = true;
        return true;
      }
      return false;
    }

    //--------------------------------------------------------------------------
    const std::vector<PhysicalRegion>& InnerContext::begin_task(
                                                           Legion::Runtime *&rt)
    //--------------------------------------------------------------------------
    {
      // If we have mutable priority we need to save our realm done event
      if (mutable_priority)
        realm_done_event = ApEvent(Processor::get_current_finish_event());
      // Now do the base begin task routine
      return TaskContext::begin_task(rt);
    }

    //--------------------------------------------------------------------------
    void InnerContext::end_task(const void *res, size_t res_size, bool owned)
    //--------------------------------------------------------------------------
    {
      if (overhead_tracker != NULL)
      {
        const long long current = Realm::Clock::current_time_in_nanoseconds();
        const long long diff = current - previous_profiling_time;
        overhead_tracker->application_time += diff;
      }
      // Safe to cast to a single task here because this will never
      // be called while inlining an index space task
#ifdef DEBUG_LEGION
      SingleTask *single_task = dynamic_cast<SingleTask*>(owner_task);
      assert(single_task != NULL);
#else
      SingleTask *single_task = static_cast<SingleTask*>(owner_task);
#endif
      // See if there are any runtime warnings to issue
      if (runtime->runtime_warnings)
      {
        if (total_children_count == 0)
        {
          // If there were no sub operations and this wasn't marked a
          // leaf task then signal a warning
          VariantImpl *impl = 
            runtime->find_variant_impl(single_task->task_id, 
                                       single_task->get_selected_variant());
          REPORT_LEGION_WARNING(LEGION_WARNING_VARIANT_TASK_NOT_MARKED,
            "Variant %s of task %s (UID %lld) was "
              "not marked as a 'leaf' variant but it didn't execute any "
              "operations. Did you forget the 'leaf' annotation?", 
              impl->get_name(), get_task_name(), get_unique_id());
        }
        else if (!single_task->is_inner())
        {
          // If this task had sub operations and wasn't marked as inner
          // and made no accessors warn about missing 'inner' annotation
          // First check for any inline accessors that were made
          bool has_accessor = has_inline_accessor;
          if (!has_accessor)
          {
            for (unsigned idx = 0; idx < physical_regions.size(); idx++)
            {
              if (!physical_regions[idx].impl->created_accessor())
                continue;
              has_accessor = true;
              break;
            }
          }
          if (!has_accessor)
          {
            VariantImpl *impl = 
              runtime->find_variant_impl(single_task->task_id, 
                                         single_task->get_selected_variant());
            REPORT_LEGION_WARNING(LEGION_WARNING_VARIANT_TASK_NOT_MARKED,
              "Variant %s of task %s (UID %lld) was "
                "not marked as an 'inner' variant but it only launched "
                "operations and did not make any accessors. Did you "
                "forget the 'inner' annotation?",
                impl->get_name(), get_task_name(), get_unique_id());
          }
        }
      }
      // Quick check to make sure the user didn't forget to end a trace
      if (current_trace != NULL)
        REPORT_LEGION_ERROR(ERROR_TASK_FAILED_END_TRACE,
          "Task %s (UID %lld) failed to end trace before exiting!",
                        get_task_name(), get_unique_id())
      // Unmap any of our mapped regions before issuing any close operations
      unmap_all_regions();
      const std::deque<InstanceSet> &physical_instances = 
        single_task->get_physical_instances();
      // Note that this loop doesn't handle create regions
      // we deal with that case below
      for (unsigned idx = 0; idx < physical_instances.size(); idx++)
      {
        // We also don't need to close up read-only instances
        // or reduction-only instances (because they are restricted)
        // so all changes have already been propagated
        if (!IS_WRITE(regions[idx]))
          continue;
        if (!virtual_mapped[idx])
        {
#ifdef DEBUG_LEGION
          assert(!physical_instances[idx].empty());
#endif
          PostCloseOp *close_op = 
            runtime->get_available_post_close_op();
          close_op->initialize(this, idx, physical_instances[idx]);
          runtime->add_to_dependence_queue(this, executing_processor, close_op);
        }
        else
        {
          // Make a virtual close op to close up the instance
          VirtualCloseOp *close_op = 
            runtime->get_available_virtual_close_op();
          close_op->initialize(this, idx, regions[idx]);
          runtime->add_to_dependence_queue(this, executing_processor, close_op);
        }
      }
      // Grab some information before doing the next step in case it
      // results in the deletion of 'this'
#ifdef DEBUG_LEGION
      assert(owner_task != NULL);
      const TaskID owner_task_id = owner_task->task_id;
#endif
      Runtime *runtime_ptr = runtime;
      // See if we want to move the rest of this computation onto
      // the utility processor. We also need to be sure that we have 
      // registered all of our operations before we can do the post end task
      if (runtime->has_explicit_utility_procs || 
          !last_registration.has_triggered())
      {
        PostEndArgs post_end_args(owner_task, this);
        post_end_args.result_size = res_size;
        // If it is not owned make a copy
        if (!owned)
        {
          post_end_args.result = malloc(res_size);
          memcpy(post_end_args.result, res, res_size);
        }
        else
          post_end_args.result = const_cast<void*>(res);
        // Give these slightly higher priority too since they are cleaning up 
        // and will allow other tasks to run
        runtime->issue_runtime_meta_task(post_end_args,
           LG_THROUGHPUT_DEFERRED_PRIORITY, last_registration);
      }
      else
        post_end_task(res, res_size, owned);
#ifdef DEBUG_LEGION
      runtime_ptr->decrement_total_outstanding_tasks(owner_task_id, 
                                                     false/*meta*/);
#else
      runtime_ptr->decrement_total_outstanding_tasks();
#endif
    }

    //--------------------------------------------------------------------------
    void InnerContext::post_end_task(const void *res,size_t res_size,bool owned)
    //--------------------------------------------------------------------------
    {
      // Safe to cast to a single task here because this will never
      // be called while inlining an index space task
#ifdef DEBUG_LEGION
      SingleTask *single_task = dynamic_cast<SingleTask*>(owner_task);
      assert(single_task != NULL);
#else
      SingleTask *single_task = static_cast<SingleTask*>(owner_task);
#endif
      // Handle the future result
      single_task->handle_future(res, res_size, owned);
      // If we weren't a leaf task, compute the conditions for being mapped
      // which is that all of our children are now mapped
      // Also test for whether we need to trigger any of our child
      // complete or committed operations before marking that we
      // are done executing
      bool need_complete = false;
      bool need_commit = false;
      {
        std::set<RtEvent> preconditions;
        {
          AutoLock child_lock(child_op_lock);
          // Only need to do this for executing and executed children
          // We know that any complete children are done
          for (std::map<Operation*,GenerationID>::const_iterator it = 
                executing_children.begin(); it != 
                executing_children.end(); it++)
          {
            preconditions.insert(it->first->get_mapped_event());
          }
          for (std::map<Operation*,GenerationID>::const_iterator it = 
                executed_children.begin(); it != executed_children.end(); it++)
          {
            preconditions.insert(it->first->get_mapped_event());
          }
#ifdef DEBUG_LEGION
          assert(!task_executed);
#endif
          // Now that we know the last registration has taken place we
          // can mark that we are done executing
          task_executed = true;
          if (executing_children.empty() && executed_children.empty())
          {
            if (!children_complete_invoked)
            {
              need_complete = true;
              children_complete_invoked = true;
            }
            if (complete_children.empty() && 
                !children_commit_invoked)
            {
              need_commit = true;
              children_commit_invoked = true;
            }
          }
        }
        if (!preconditions.empty())
          single_task->handle_post_mapped(Runtime::merge_events(preconditions));
        else
          single_task->handle_post_mapped();
      }
      // Mark that we are done executing this operation
      // We're not actually done until we have registered our pending
      // decrement of our parent task and recorded any profiling
      if (!pending_done.has_triggered())
        owner_task->complete_execution(pending_done);
      else
        owner_task->complete_execution();
      if (need_complete)
        owner_task->trigger_children_complete();
      if (need_commit)
        owner_task->trigger_children_committed();
    }

    //--------------------------------------------------------------------------
    void InnerContext::free_remote_contexts(void)
    //--------------------------------------------------------------------------
    {
      UniqueID local_uid = get_unique_id();
      Serializer rez;
      {
        RezCheck z(rez);
        rez.serialize(local_uid);
      }
      for (std::map<AddressSpaceID,RemoteContext*>::const_iterator it = 
            remote_instances.begin(); it != remote_instances.end(); it++)
      {
        runtime->send_remote_context_free(it->first, rez);
      }
      remote_instances.clear();
    }

    //--------------------------------------------------------------------------
    void InnerContext::send_remote_context(AddressSpaceID remote_instance,
                                           RemoteContext *remote_ctx)
    //--------------------------------------------------------------------------
    {
#ifdef DEBUG_LEGION
      assert(remote_instance != runtime->address_space);
#endif
      Serializer rez;
      {
        RezCheck z(rez);
        rez.serialize(remote_ctx);
        pack_remote_context(rez, remote_instance);
      }
      runtime->send_remote_context_response(remote_instance, rez);
      AutoLock rem_lock(remote_lock);
#ifdef DEBUG_LEGION
      assert(remote_instances.find(remote_instance) == remote_instances.end());
#endif
      remote_instances[remote_instance] = remote_ctx;
    }

    //--------------------------------------------------------------------------
    /*static*/ void InnerContext::handle_version_owner_request(
                   Deserializer &derez, Runtime *runtime, AddressSpaceID source)
    //--------------------------------------------------------------------------
    {
      UniqueID context_uid;
      derez.deserialize(context_uid);
      InnerContext *local_ctx = runtime->find_context(context_uid);
      InnerContext *remote_ctx;
      derez.deserialize(remote_ctx);
      bool is_region;
      derez.deserialize(is_region);

      Serializer rez;
      rez.serialize(remote_ctx);
      if (is_region)
      {
        LogicalRegion handle;
        derez.deserialize(handle);
        RegionTreeNode *node = runtime->forest->get_node(handle);

        AddressSpaceID result = local_ctx->get_version_owner(node, source);
        rez.serialize(result);
        rez.serialize<bool>(true);
        rez.serialize(handle);
      }
      else
      {
        LogicalPartition handle;
        derez.deserialize(handle);
        RegionTreeNode *node = runtime->forest->get_node(handle);

        AddressSpaceID result = local_ctx->get_version_owner(node, source);
        rez.serialize(result);
        rez.serialize<bool>(false);
        rez.serialize(handle);
      }
      runtime->send_version_owner_response(source, rez);
    }

    //--------------------------------------------------------------------------
    void InnerContext::process_version_owner_response(RegionTreeNode *node,
                                                      AddressSpaceID result)
    //--------------------------------------------------------------------------
    {
      RtUserEvent to_trigger;
      {
        AutoLock tree_lock(tree_owner_lock);
#ifdef DEBUG_LEGION
        assert(region_tree_owners.find(node) == region_tree_owners.end());
#endif
        region_tree_owners[node] = 
          std::pair<AddressSpaceID,bool>(result, false/*remote only*/); 
        node->register_tracking_context(this);
        // Find the event to trigger
        std::map<RegionTreeNode*,RtUserEvent>::iterator finder = 
          pending_version_owner_requests.find(node);
#ifdef DEBUG_LEGION
        assert(finder != pending_version_owner_requests.end());
#endif
        to_trigger = finder->second;
        pending_version_owner_requests.erase(finder);
      }
      Runtime::trigger_event(to_trigger);
    }

    //--------------------------------------------------------------------------
    /*static*/ void InnerContext::handle_version_owner_response(
                                          Deserializer &derez, Runtime *runtime)
    //--------------------------------------------------------------------------
    {
      InnerContext *ctx;
      derez.deserialize(ctx);
      AddressSpaceID result;
      derez.deserialize(result);
      bool is_region;
      derez.deserialize(is_region);
      if (is_region)
      {
        LogicalRegion handle;
        derez.deserialize(handle);
        RegionTreeNode *node = runtime->forest->get_node(handle);
        ctx->process_version_owner_response(node, result);
      }
      else
      {
        LogicalPartition handle;
        derez.deserialize(handle);
        RegionTreeNode *node = runtime->forest->get_node(handle);
        ctx->process_version_owner_response(node, result);
      }
    }

    //--------------------------------------------------------------------------
    void InnerContext::inline_child_task(TaskOp *child)
    //--------------------------------------------------------------------------
    {
      DETAILED_PROFILER(runtime, INLINE_CHILD_TASK_CALL);
      // Remove this child from our context
      unregister_child_operation(child);
      // Check to see if the child is predicated
      // If it is wait for it to resolve
      if (child->is_predicated_op())
      {
        // See if the predicate speculates false, if so return false
        // and then we are done.
        if (!child->get_predicate_value(executing_processor))
          return;
      }
      // Save the state of our physical regions
      std::vector<bool> phy_regions_mapped(physical_regions.size());
      for (unsigned idx = 0; idx < physical_regions.size(); idx++)
        phy_regions_mapped[idx] = is_region_mapped(idx);
      // Inline the child task
      child->perform_inlining();
      // Now see if the mapping state of any of our
      // originally mapped regions has changed
      std::set<ApEvent> wait_events;
      for (unsigned idx = 0; idx < phy_regions_mapped.size(); idx++)
      {
        if (phy_regions_mapped[idx] && !is_region_mapped(idx))
        {
          // Need to remap
          MapOp *op = runtime->get_available_map_op();
          op->initialize(this, physical_regions[idx]);
          wait_events.insert(op->get_completion_event());
          runtime->add_to_dependence_queue(this, executing_processor, op);
        }
        else if (!phy_regions_mapped[idx] && is_region_mapped(idx))
        {
          // Need to unmap
          physical_regions[idx].impl->unmap_region();
        }
        // Otherwise everything is still the same
      }
      if (!wait_events.empty())
      {
        ApEvent wait_on = Runtime::merge_events(wait_events);
        wait_on.wait();
      }
    }

    //--------------------------------------------------------------------------
    VariantImpl* InnerContext::select_inline_variant(TaskOp *child) const
    //--------------------------------------------------------------------------
    {
      DETAILED_PROFILER(runtime, SELECT_INLINE_VARIANT_CALL);
      Mapper::SelectVariantInput input;
      Mapper::SelectVariantOutput output;
      input.processor = executing_processor;
      input.chosen_instances.resize(child->regions.size());
      // Compute the parent indexes since we're going to need them
      child->compute_parent_indexes();
      // Find the instances for this child
      for (unsigned idx = 0; idx < child->regions.size(); idx++)
      {
        // We can get access to physical_regions without the
        // lock because we know we are running in the application
        // thread in order to do this inlining
        unsigned local_index = child->find_parent_index(idx); 
#ifdef DEBUG_LEGION
        assert(local_index < physical_regions.size());
#endif
        InstanceSet instances;
        physical_regions[local_index].impl->get_references(instances);
        std::vector<MappingInstance> &mapping_instances = 
          input.chosen_instances[idx];
        mapping_instances.resize(instances.size());
        for (unsigned idx2 = 0; idx2 < instances.size(); idx2++)
        {
          mapping_instances[idx2] = 
            MappingInstance(instances[idx2].get_manager());
        }
      }
      output.chosen_variant = 0;
      // Always do this with the child mapper
      MapperManager *child_mapper = runtime->find_mapper(executing_processor,
                                                         child->map_id);
      child_mapper->invoke_select_task_variant(child, &input, &output);
      VariantImpl *variant_impl= runtime->find_variant_impl(child->task_id,
                                  output.chosen_variant, true/*can fail*/);
      if (variant_impl == NULL)
        REPORT_LEGION_ERROR(ERROR_INVALID_MAPPER_OUTPUT,
          "Invalid mapper output from invoction of "
                      "'select_task_variant' on mapper %s. Mapper selected "
                      "an invalidate variant ID %ld for inlining of task %s "
                      "(UID %lld).", child_mapper->get_mapper_name(),
                      output.chosen_variant, child->get_task_name(), 
                      child->get_unique_id())
      return variant_impl;
    }

    //--------------------------------------------------------------------------
    IndexSpace InnerContext::find_index_launch_space(const Domain &domain)
    //--------------------------------------------------------------------------
    {
#ifdef DEBUG_LEGION
      assert(domain.dense());
#endif
      std::map<Domain,IndexSpace>::const_iterator finder = 
        index_launch_spaces.find(domain);
      if (finder != index_launch_spaces.end())
        return finder->second;
      IndexSpace result = runtime->find_or_create_index_launch_space(domain);
      index_launch_spaces[domain] = result;
      return result;
    }

    //--------------------------------------------------------------------------
    void InnerContext::execute_task_launch(TaskOp *task, bool index,
       LegionTrace *current_trace, bool silence_warnings, bool inlining_enabled)
    //--------------------------------------------------------------------------
    {
      bool inline_task = false;
      if (inlining_enabled)
        inline_task = task->select_task_options();
      // Now check to see if we're inling the task or just performing
      // a normal asynchronous task launch
      if (inline_task)
      {
        inline_child_task(task);
        // After we're done we can deactivate it since we
        // know that it will never be used again
        task->deactivate();
      }
      else
      {
        // Normal task launch, iterate over the context task's
        // regions and see if we need to unmap any of them
        std::vector<PhysicalRegion> unmapped_regions;
        if (!runtime->unsafe_launch)
          find_conflicting_regions(task, unmapped_regions);
        if (!unmapped_regions.empty())
        {
          if (runtime->runtime_warnings && !silence_warnings)
          {
            if (index)
            {
              REPORT_LEGION_WARNING(LEGION_WARNING_RUNTIME_UNMAPPING_REMAPPING,
                "WARNING: Runtime is unmapping and remapping "
                  "physical regions around execute_index_space call in "
                  "task %s (UID %lld).", get_task_name(), get_unique_id());
            }
            else
            {
              REPORT_LEGION_WARNING(LEGION_WARNING_RUNTIME_UNMAPPING_REMAPPING,
                "WARNING: Runtime is unmapping and remapping "
                  "physical regions around execute_task call in "
                  "task %s (UID %lld).", get_task_name(), get_unique_id());
            }
          }
          for (unsigned idx = 0; idx < unmapped_regions.size(); idx++)
            unmapped_regions[idx].impl->unmap_region();
        }
        // Issue the task call
        runtime->add_to_dependence_queue(this, executing_processor, task);
        // Remap any unmapped regions
        if (!unmapped_regions.empty())
          remap_unmapped_regions(current_trace, unmapped_regions);
      }
    }

    //--------------------------------------------------------------------------
    void InnerContext::clone_local_fields(
           std::map<FieldSpace,std::vector<LocalFieldInfo> > &child_local) const
    //--------------------------------------------------------------------------
    {
#ifdef DEBUG_LEGION
      assert(child_local.empty());
#endif
      AutoLock local_lock(local_field_lock,1,false/*exclusive*/);
      if (local_fields.empty())
        return;
      for (std::map<FieldSpace,std::vector<LocalFieldInfo> >::const_iterator
            fit = local_fields.begin(); fit != local_fields.end(); fit++)
      {
        std::vector<LocalFieldInfo> &child = child_local[fit->first];
        child.resize(fit->second.size());
        for (unsigned idx = 0; idx < local_fields.size(); idx++)
        {
          LocalFieldInfo &field = child[idx];
          field = fit->second[idx];
          field.ancestor = true; // mark that this is an ancestor field
        }
      }
    }

    /////////////////////////////////////////////////////////////
    // Top Level Context 
    /////////////////////////////////////////////////////////////

    //--------------------------------------------------------------------------
    TopLevelContext::TopLevelContext(Runtime *rt, UniqueID ctx_id)
      : InnerContext(rt, NULL, false/*full inner*/, dummy_requirements, 
                     dummy_indexes, dummy_mapped, ctx_id)
    //--------------------------------------------------------------------------
    {
    }

    //--------------------------------------------------------------------------
    TopLevelContext::TopLevelContext(const TopLevelContext &rhs)
      : InnerContext(NULL, NULL, false,
                     dummy_requirements, dummy_indexes, dummy_mapped, 0)
    //--------------------------------------------------------------------------
    {
      // should never be called
      assert(false);
    }

    //--------------------------------------------------------------------------
    TopLevelContext::~TopLevelContext(void)
    //--------------------------------------------------------------------------
    { 
    }

    //--------------------------------------------------------------------------
    TopLevelContext& TopLevelContext::operator=(const TopLevelContext &rhs)
    //--------------------------------------------------------------------------
    {
      // should never be called
      assert(false);
      return *this;
    }

    //--------------------------------------------------------------------------
    int TopLevelContext::get_depth(void) const
    //--------------------------------------------------------------------------
    {
      return -1;
    }

    //--------------------------------------------------------------------------
    void TopLevelContext::pack_remote_context(Serializer &rez, 
                                              AddressSpaceID target)
    //--------------------------------------------------------------------------
    {
      rez.serialize<bool>(true); // top level context, all we need to pack
    }

    //--------------------------------------------------------------------------
    TaskContext* TopLevelContext::find_parent_context(void)
    //--------------------------------------------------------------------------
    {
      return NULL;
    }

    //--------------------------------------------------------------------------
    AddressSpaceID TopLevelContext::get_version_owner(RegionTreeNode *node, 
                                                      AddressSpaceID source)
    //--------------------------------------------------------------------------
    {
      // We're the top-level task, so we handle the request on the node
      // that made the region
      const AddressSpaceID owner_space = node->get_owner_space();
      if (owner_space == runtime->address_space)
        return InnerContext::get_version_owner(node, source);
#ifdef DEBUG_LEGION
      assert(source == runtime->address_space); // should always be local
#endif
      // See if we already have it, or we already sent a request for it
      bool send_request = false;
      RtEvent wait_on;
      {
        AutoLock tree_lock(tree_owner_lock);
        std::map<RegionTreeNode*,
                 std::pair<AddressSpaceID,bool> >::const_iterator finder =
          region_tree_owners.find(node);
        if (finder != region_tree_owners.end())
          return finder->second.first;
        // See if we already have an outstanding request
        std::map<RegionTreeNode*,RtUserEvent>::const_iterator request_finder =
          pending_version_owner_requests.find(node);
        if (request_finder == pending_version_owner_requests.end())
        {
          // We haven't sent the request yet, so do that now
          RtUserEvent request_event = Runtime::create_rt_user_event();
          pending_version_owner_requests[node] = request_event;
          wait_on = request_event;
          send_request = true;
        }
        else
          wait_on = request_finder->second;
      }
      if (send_request)
      {
        Serializer rez;
        rez.serialize(context_uid);
        rez.serialize<InnerContext*>(this);
        if (node->is_region())
        {
          rez.serialize<bool>(true);
          rez.serialize(node->as_region_node()->handle);
        }
        else
        {
          rez.serialize<bool>(false);
          rez.serialize(node->as_partition_node()->handle);
        }
        // Send it to the owner space 
        runtime->send_version_owner_request(owner_space, rez);
      }
      wait_on.wait();
      // Retake the lock in read-only mode and get the answer
      AutoLock tree_lock(tree_owner_lock,1,false/*exclusive*/);
      std::map<RegionTreeNode*,
               std::pair<AddressSpaceID,bool> >::const_iterator finder = 
        region_tree_owners.find(node);
#ifdef DEBUG_LEGION
      assert(finder != region_tree_owners.end());
#endif
      return finder->second.first;
    }

    //--------------------------------------------------------------------------
    InnerContext* TopLevelContext::find_outermost_local_context(
                                                         InnerContext *previous)
    //--------------------------------------------------------------------------
    {
#ifdef DEBUG_LEGION
      assert(previous != NULL);
#endif
      return previous;
    }

    //--------------------------------------------------------------------------
    InnerContext* TopLevelContext::find_top_context(void)
    //--------------------------------------------------------------------------
    {
      return this;
    }

    //--------------------------------------------------------------------------
    VersionInfo& TopLevelContext::get_version_info(unsigned idx)
    //--------------------------------------------------------------------------
    {
      // should never be called
      assert(false);
      return *new VersionInfo();
    }

    //--------------------------------------------------------------------------
    const std::vector<VersionInfo>* TopLevelContext::get_version_infos(void)
    //--------------------------------------------------------------------------
    {
      // should never be called
      assert(false);
      return NULL;
    }

    /////////////////////////////////////////////////////////////
    // Remote Task 
    /////////////////////////////////////////////////////////////

    //--------------------------------------------------------------------------
    RemoteTask::RemoteTask(RemoteContext *own)
      : owner(own), context_index(0)
    //--------------------------------------------------------------------------
    {
    }

    //--------------------------------------------------------------------------
    RemoteTask::RemoteTask(const RemoteTask &rhs)
      : owner(NULL)
    //--------------------------------------------------------------------------
    {
      // should never be called
      assert(false);
    }

    //--------------------------------------------------------------------------
    RemoteTask::~RemoteTask(void)
    //--------------------------------------------------------------------------
    {
    }

    //--------------------------------------------------------------------------
    RemoteTask& RemoteTask::operator=(const RemoteTask &rhs)
    //--------------------------------------------------------------------------
    {
      // should never be called
      assert(false);
      return *this;
    }

    //--------------------------------------------------------------------------
    UniqueID RemoteTask::get_unique_id(void) const
    //--------------------------------------------------------------------------
    {
      return owner->get_context_uid();
    }

    //--------------------------------------------------------------------------
    unsigned RemoteTask::get_context_index(void) const
    //--------------------------------------------------------------------------
    {
      return context_index;
    }

    //--------------------------------------------------------------------------
    void RemoteTask::set_context_index(unsigned index)
    //--------------------------------------------------------------------------
    {
      context_index = index;
    }
    
    //--------------------------------------------------------------------------
    int RemoteTask::get_depth(void) const
    //--------------------------------------------------------------------------
    {
      return owner->get_depth();
    }

    //--------------------------------------------------------------------------
    const char* RemoteTask::get_task_name(void) const
    //--------------------------------------------------------------------------
    {
      TaskImpl *task_impl = owner->runtime->find_task_impl(task_id);
      return task_impl->get_name();
    }

    //--------------------------------------------------------------------------
    bool RemoteTask::has_trace(void) const
    //--------------------------------------------------------------------------
    {
      return false;
    }

    /////////////////////////////////////////////////////////////
    // Remote Context 
    /////////////////////////////////////////////////////////////

    //--------------------------------------------------------------------------
    RemoteContext::RemoteContext(Runtime *rt, UniqueID context_uid)
      : InnerContext(rt, NULL, false/*full inner*/, remote_task.regions, 
          local_parent_req_indexes, local_virtual_mapped, 
          context_uid, true/*remote*/),
        parent_ctx(NULL), depth(-1), top_level_context(false), 
        remote_task(RemoteTask(this))
    //--------------------------------------------------------------------------
    {
    }

    //--------------------------------------------------------------------------
    RemoteContext::RemoteContext(const RemoteContext &rhs)
      : InnerContext(NULL, NULL, false, rhs.regions, local_parent_req_indexes,
          local_virtual_mapped, 0, true), remote_task(RemoteTask(this))
    //--------------------------------------------------------------------------
    {
      // should never be called
      assert(false);
    }

    //--------------------------------------------------------------------------
    RemoteContext::~RemoteContext(void)
    //--------------------------------------------------------------------------
    {
      if (!local_fields.empty())
      {
        // If we have any local fields then tell field space that
        // we can remove them and then clear them so that the base
        // InnerContext destructor doesn't try to deallocate them
        for (std::map<FieldSpace,std::vector<LocalFieldInfo> >::const_iterator
              it = local_fields.begin(); it != local_fields.end(); it++)
        {
          const std::vector<LocalFieldInfo> &infos = it->second;
          std::vector<FieldID> to_remove;
          for (unsigned idx = 0; idx < infos.size(); idx++)
          {
            if (infos[idx].ancestor)
              continue;
            to_remove.push_back(infos[idx].fid);
          }
          if (!to_remove.empty())
            runtime->forest->remove_local_fields(it->first, to_remove);
        }
        local_fields.clear();
      } 
    }

    //--------------------------------------------------------------------------
    RemoteContext& RemoteContext::operator=(const RemoteContext &rhs)
    //--------------------------------------------------------------------------
    {
      // should never be called
      assert(false);
      return *this;
    }

    //--------------------------------------------------------------------------
    int RemoteContext::get_depth(void) const
    //--------------------------------------------------------------------------
    {
      return depth;
    }

    //--------------------------------------------------------------------------
    Task* RemoteContext::get_task(void)
    //--------------------------------------------------------------------------
    {
      return &remote_task;
    }

    //--------------------------------------------------------------------------
    InnerContext* RemoteContext::find_outermost_local_context(
                                                         InnerContext *previous)
    //--------------------------------------------------------------------------
    {
#ifdef DEBUG_LEGION
      assert(previous != NULL);
#endif
      return previous;
    }
    
    //--------------------------------------------------------------------------
    InnerContext* RemoteContext::find_top_context(void)
    //--------------------------------------------------------------------------
    {
      if (top_level_context)
        return this;
      return find_parent_context()->find_top_context();
    }
    
    //--------------------------------------------------------------------------
    VersionInfo& RemoteContext::get_version_info(unsigned idx)
    //--------------------------------------------------------------------------
    {
#ifdef DEBUG_LEGION
      assert(!top_level_context);
      assert(idx < version_infos.size());
#endif
      return version_infos[idx];
    }

    //--------------------------------------------------------------------------
    const std::vector<VersionInfo>* RemoteContext::get_version_infos(void)
    //--------------------------------------------------------------------------
    {
#ifdef DEBUG_LEGION
      assert(!top_level_context);
#endif
      return &version_infos;
    }

    //--------------------------------------------------------------------------
    TaskContext* RemoteContext::find_parent_context(void)
    //--------------------------------------------------------------------------
    {
      if (top_level_context)
        return NULL;
      // See if we already have it
      if (parent_ctx != NULL)
        return parent_ctx;
#ifdef DEBUG_LEGION
      assert(parent_context_uid != 0);
#endif
      // THIS IS ONLY SAFE BECAUSE THIS FUNCTION IS NEVER CALLED BY
      // A MESSAGE IN THE CONTEXT_VIRTUAL_CHANNEL
      parent_ctx = runtime->find_context(parent_context_uid);
#ifdef DEBUG_LEGION
      assert(parent_ctx != NULL);
#endif
      remote_task.parent_task = parent_ctx->get_task();
      return parent_ctx;
    }

    //--------------------------------------------------------------------------
    AddressSpaceID RemoteContext::get_version_owner(RegionTreeNode *node,
                                                    AddressSpaceID source)
    //--------------------------------------------------------------------------
    {
      const AddressSpaceID owner_space = node->get_owner_space(); 
      // If we are the top-level context then we handle the request
      // on the node that made the region
      if (top_level_context && (owner_space == runtime->address_space))
        return InnerContext::get_version_owner(node, source);
        // Otherwise we fall through and issue the request to the 
        // the node that actually made the region
#ifdef DEBUG_LEGION
      assert(source == runtime->address_space); // should always be local
#endif
      // See if we already have it, or we already sent a request for it
      bool send_request = false;
      RtEvent wait_on;
      {
        AutoLock tree_lock(tree_owner_lock);
        std::map<RegionTreeNode*,
                 std::pair<AddressSpaceID,bool> >::const_iterator finder =
          region_tree_owners.find(node);
        if (finder != region_tree_owners.end())
          return finder->second.first;
        // See if we already have an outstanding request
        std::map<RegionTreeNode*,RtUserEvent>::const_iterator request_finder =
          pending_version_owner_requests.find(node);
        if (request_finder == pending_version_owner_requests.end())
        {
          // We haven't sent the request yet, so do that now
          RtUserEvent request_event = Runtime::create_rt_user_event();
          pending_version_owner_requests[node] = request_event;
          wait_on = request_event;
          send_request = true;
        }
        else
          wait_on = request_finder->second;
      }
      if (send_request)
      {
        Serializer rez;
        rez.serialize(context_uid);
        rez.serialize<InnerContext*>(this);
        if (node->is_region())
        {
          rez.serialize<bool>(true);
          rez.serialize(node->as_region_node()->handle);
        }
        else
        {
          rez.serialize<bool>(false);
          rez.serialize(node->as_partition_node()->handle);
        }
        // Send it to the owner space if we are the top-level context
        // otherwise we send it to the owner of the context
        const AddressSpaceID target = top_level_context ? owner_space :  
                          runtime->get_runtime_owner(context_uid);
        runtime->send_version_owner_request(target, rez);
      }
      wait_on.wait();
      // Retake the lock in read-only mode and get the answer
      AutoLock tree_lock(tree_owner_lock,1,false/*exclusive*/);
      std::map<RegionTreeNode*,
               std::pair<AddressSpaceID,bool> >::const_iterator finder = 
        region_tree_owners.find(node);
#ifdef DEBUG_LEGION
      assert(finder != region_tree_owners.end());
#endif
      return finder->second.first;
    }

    //--------------------------------------------------------------------------
    void RemoteContext::find_parent_version_info(unsigned index, unsigned depth,
                     const FieldMask &version_mask, InnerContext *context,
                     VersionInfo &version_info, std::set<RtEvent> &ready_events)
    //--------------------------------------------------------------------------
    {
#ifdef DEBUG_LEGION
      assert(regions.size() == virtual_mapped.size()); 
#endif
      // If this isn't one of our original region requirements then 
      // we don't have any versions that the child won't discover itself
      // Same if the region was not virtually mapped
      if ((index >= virtual_mapped.size()) || !virtual_mapped[index])
        return;
#ifdef DEBUG_LEGION
      assert(index < version_infos.size());
#endif
      version_infos[index].clone_to_depth(depth, version_mask, context,
                                          version_info, ready_events);
    }

    //--------------------------------------------------------------------------
    InnerContext* RemoteContext::find_parent_physical_context(unsigned index,
                                                          LogicalRegion *handle)
    //--------------------------------------------------------------------------
    {
#ifdef DEBUG_LEGION
      assert(regions.size() == virtual_mapped.size());
      assert(regions.size() == parent_req_indexes.size());
#endif     
      const unsigned owner_size = virtual_mapped.size();
      if (index < owner_size)
      {
        // See if it is virtual mapped
        if (virtual_mapped[index])
          return find_parent_context()->find_parent_physical_context(
                                            parent_req_indexes[index], handle);
        else // We mapped a physical instance so we're it
        {
          if (handle != NULL)
            *handle = regions[index].region;
          return this;
        }
      }
      else // We created it
      {
        // But we're the remote note, so we don't have updated created
        // requirements or returnable privileges so we need to see if
        // we already know the answer and if not, ask the owner context
        RtEvent wait_on;
        RtUserEvent request;
        {
          AutoLock rem_lock(remote_lock);
          std::map<unsigned,InnerContext*>::const_iterator finder = 
            physical_contexts.find(index);
          if (finder != physical_contexts.end())
          {
            if (handle != NULL)
            {
              std::map<unsigned,LogicalRegion>::const_iterator handle_finder =
                physical_handles.find(index);
#ifdef DEBUG_LEGION
              assert(handle_finder != physical_handles.end());
#endif
              *handle = handle_finder->second;
            }
            return finder->second;
          }
          std::map<unsigned,RtEvent>::const_iterator pending_finder = 
            pending_physical_contexts.find(index);
          if (pending_finder == pending_physical_contexts.end())
          {
            // Make a new request
            request = Runtime::create_rt_user_event();
            pending_physical_contexts[index] = request;
            wait_on = request;
          }
          else // Already sent it so just get the wait event
            wait_on = pending_finder->second;
        }
        if (request.exists())
        {
          // Send the request
          Serializer rez;
          {
            RezCheck z(rez);
            rez.serialize(context_uid);
            rez.serialize(index);
            rez.serialize(this);
            rez.serialize(request);
          }
          const AddressSpaceID target = runtime->get_runtime_owner(context_uid);
          runtime->send_remote_context_physical_request(target, rez);
        }
        // Wait for the result to come back to us
        wait_on.wait();
        // When we wake up it should be there
        AutoLock rem_lock(remote_lock, 1, false/*exclusive*/);
        // Get the handle if we need it
        if (handle != NULL)
        {
          std::map<unsigned,LogicalRegion>::const_iterator handle_finder =
            physical_handles.find(index);
#ifdef DEBUG_LEGION
          assert(handle_finder != physical_handles.end());
#endif
          *handle = handle_finder->second;
        }
#ifdef DEBUG_LEGION
        assert(physical_contexts.find(index) != physical_contexts.end());
#endif
        return physical_contexts[index]; 
      }
    }

    //--------------------------------------------------------------------------
    void RemoteContext::record_using_physical_context(LogicalRegion handle)
    //--------------------------------------------------------------------------
    {
#ifdef DEBUG_LEGION
      assert(handle.exists());
#endif
      AutoLock rem_lock(remote_lock);
      local_physical_contexts.insert(handle);
    }

    //--------------------------------------------------------------------------
    void RemoteContext::invalidate_region_tree_contexts(void)
    //--------------------------------------------------------------------------
    {
      if (!top_level_context)
      {
#ifdef DEBUG_LEGION
        assert(regions.size() == virtual_mapped.size());
#endif
        // Deactivate any region trees that we didn't virtually map
        for (unsigned idx = 0; idx < regions.size(); idx++)
          if (!virtual_mapped[idx])
            runtime->forest->invalidate_versions(tree_context, 
                                                 regions[idx].region);
        // Also invalidate any of our local physical context regions
        for (std::set<LogicalRegion>::const_iterator it = 
              local_physical_contexts.begin(); it != 
              local_physical_contexts.end(); it++)
          runtime->forest->invalidate_versions(tree_context, *it);
      }
      else
        runtime->forest->invalidate_all_versions(tree_context);
      // Now we can free our region tree context
      runtime->free_region_tree_context(tree_context);
    }

    //--------------------------------------------------------------------------
    void RemoteContext::invalidate_remote_tree_contexts(Deserializer &derez)
    //--------------------------------------------------------------------------
    {
      size_t num_invalidates;
      derez.deserialize(num_invalidates);
      for (unsigned idx = 0; idx < num_invalidates; idx++)
      {
        unsigned index;
        derez.deserialize(index);
        LogicalRegion handle;
        derez.deserialize(handle);
        // Check to see if we actually looked this up
        std::map<unsigned,InnerContext*>::const_iterator finder = 
          physical_contexts.find(index);
        if (finder != physical_contexts.end())
          runtime->forest->invalidate_versions(finder->second->get_context(),
                                               handle);
      }
      // Then do our normal tree invalidation
      invalidate_region_tree_contexts();
    }

    //--------------------------------------------------------------------------
    void RemoteContext::unpack_remote_context(Deserializer &derez,
                                              std::set<RtEvent> &preconditions)
    //--------------------------------------------------------------------------
    {
      DETAILED_PROFILER(runtime, REMOTE_UNPACK_CONTEXT_CALL);
      derez.deserialize(top_level_context);
      // If we're the top-level context then we're already done
      if (top_level_context)
        return;
      derez.deserialize(depth);
      WrapperReferenceMutator mutator(preconditions);
      remote_task.unpack_external_task(derez, runtime, &mutator);
      local_parent_req_indexes.resize(remote_task.regions.size()); 
      for (unsigned idx = 0; idx < local_parent_req_indexes.size(); idx++)
        derez.deserialize(local_parent_req_indexes[idx]);
      size_t num_virtual;
      derez.deserialize(num_virtual);
      local_virtual_mapped.resize(regions.size(), false);
      for (unsigned idx = 0; idx < num_virtual; idx++)
      {
        unsigned index;
        derez.deserialize(index);
        local_virtual_mapped[index] = true;
      }
      version_infos.resize(regions.size());
      for (unsigned idx = 0; idx < regions.size(); idx++)
      {
        if (virtual_mapped[idx])
          version_infos[idx].unpack_version_info(derez, runtime, preconditions);
        else
          version_infos[idx].unpack_version_numbers(derez, runtime->forest);
      }
      derez.deserialize(remote_completion_event);
      derez.deserialize(parent_context_uid);
      // Unpack any local fields that we have
      unpack_local_field_update(derez);
      
      // See if we can find our parent task, if not don't worry about it
      // DO NOT CHANGE THIS UNLESS YOU THINK REALLY HARD ABOUT VIRTUAL 
      // CHANNELS AND HOW CONTEXT META-DATA IS MOVED!
      parent_ctx = runtime->find_context(parent_context_uid, true/*can fail*/);
      if (parent_ctx != NULL)
        remote_task.parent_task = parent_ctx->get_task();
    }

    //--------------------------------------------------------------------------
    void RemoteContext::unpack_local_field_update(Deserializer &derez)
    //--------------------------------------------------------------------------
    {
      size_t num_field_spaces;
      derez.deserialize(num_field_spaces);
      if (num_field_spaces == 0)
        return;
      for (unsigned fidx = 0; fidx < num_field_spaces; fidx++)
      {
        FieldSpace handle;
        derez.deserialize(handle);
        size_t num_local;
        derez.deserialize(num_local); 
        std::vector<FieldID> fields(num_local);
        std::vector<size_t> field_sizes(num_local);
        std::vector<CustomSerdezID> serdez_ids(num_local);
        std::vector<unsigned> indexes(num_local);
        {
          // Take the lock for updating this data structure
          AutoLock local_lock(local_field_lock);
          std::vector<LocalFieldInfo> &infos = local_fields[handle];
          infos.resize(num_local);
          for (unsigned idx = 0; idx < num_local; idx++)
          {
            LocalFieldInfo &info = infos[idx];
            derez.deserialize(info);
            // Update data structures for notifying the field space
            fields[idx] = info.fid;
            field_sizes[idx] = info.size;
            serdez_ids[idx] = info.serdez;
            indexes[idx] = info.index;
          }
        }
        runtime->forest->update_local_fields(handle, fields, field_sizes,
                                             serdez_ids, indexes);
      }
    }

    //--------------------------------------------------------------------------
    /*static*/ void RemoteContext::handle_local_field_update(
                                                            Deserializer &derez)
    //--------------------------------------------------------------------------
    {
      DerezCheck z(derez);
      RemoteContext *context;
      derez.deserialize(context);
      context->unpack_local_field_update(derez);
      RtUserEvent done_event;
      derez.deserialize(done_event);
      Runtime::trigger_event(done_event);
    }

    //--------------------------------------------------------------------------
    /*static*/ void RemoteContext::handle_physical_request(Deserializer &derez,
                                        Runtime *runtime, AddressSpaceID source)
    //--------------------------------------------------------------------------
    {
      DerezCheck z(derez);
      UniqueID context_uid;
      derez.deserialize(context_uid);
      unsigned index;
      derez.deserialize(index);
      RemoteContext *target;
      derez.deserialize(target);
      RtUserEvent to_trigger;
      derez.deserialize(to_trigger);

      // Always defer this in case it blocks, we can't block the virtual channel
      RemotePhysicalRequestArgs args;
      args.context_uid = context_uid;
      args.target = target;
      args.index = index;
      args.source = source;
      args.to_trigger = to_trigger;
      args.runtime = runtime;
      runtime->issue_runtime_meta_task(args, LG_LATENCY_DEFERRED_PRIORITY);
    }

    //--------------------------------------------------------------------------
    /*static*/ void RemoteContext::defer_physical_request(const void *args)
    //--------------------------------------------------------------------------
    {
      const RemotePhysicalRequestArgs *rargs = 
        (const RemotePhysicalRequestArgs*)args;
      InnerContext *local = rargs->runtime->find_context(rargs->context_uid);
      LogicalRegion handle = LogicalRegion::NO_REGION;
      InnerContext *result = 
        local->find_parent_physical_context(rargs->index, &handle);
      // Also need the logical region to send back so we can tell the 
      // possibly remote context the name of the top-level region
      // so it can invalidate it when it's done using it
      Serializer rez;
      {
        RezCheck z(rez);
        rez.serialize(rargs->target);
        rez.serialize(rargs->index);
        rez.serialize(result->context_uid);
        rez.serialize(handle);
        rez.serialize(rargs->to_trigger);
      }
      rargs->runtime->send_remote_context_physical_response(rargs->source, rez);
    }

    //--------------------------------------------------------------------------
    void RemoteContext::set_physical_context_result(unsigned index,
                                                    InnerContext *result,
                                                    LogicalRegion handle)
    //--------------------------------------------------------------------------
    {
      AutoLock rem_lock(remote_lock);
#ifdef DEBUG_LEGION
      assert(physical_contexts.find(index) == physical_contexts.end());
      assert(physical_handles.find(index) == physical_handles.end());
#endif
      physical_contexts[index] = result;
      physical_handles[index] = handle;
      std::map<unsigned,RtEvent>::iterator finder = 
        pending_physical_contexts.find(index);
#ifdef DEBUG_LEGION
      assert(finder != pending_physical_contexts.end());
#endif
      pending_physical_contexts.erase(finder);
    }

    //--------------------------------------------------------------------------
    /*static*/ void RemoteContext::handle_physical_response(Deserializer &derez,
                                                            Runtime *runtime)
    //--------------------------------------------------------------------------
    {
      DerezCheck z(derez);
      RemoteContext *target;
      derez.deserialize(target);
      unsigned index;
      derez.deserialize(index);
      UniqueID result_uid;
      derez.deserialize(result_uid);
      LogicalRegion handle;
      derez.deserialize(handle);
      RtUserEvent to_trigger;
      derez.deserialize(to_trigger);
      InnerContext *result = runtime->find_context(result_uid, true/*weak*/);
      if (result == NULL)
      {
        // Launch a continuation in case we need to page in the context
        // We obviously can't block the virtual channel
        RemotePhysicalResponseArgs args;
        args.target = target;
        args.index = index;
        args.result_uid = result_uid;
        args.handle = handle;
        args.runtime = runtime;
        RtEvent done = 
          runtime->issue_runtime_meta_task(args, LG_LATENCY_DEFERRED_PRIORITY);
        Runtime::trigger_event(to_trigger, done);
      }
      else
      {
        target->set_physical_context_result(index, result, handle);
        // Also have to tell the actual context someone is using it
        // in case it is also remote
        if (handle.exists())
          result->record_using_physical_context(handle);
        Runtime::trigger_event(to_trigger);
      }
    }

    //--------------------------------------------------------------------------
    /*static*/ void RemoteContext::defer_physical_response(const void *args)
    //--------------------------------------------------------------------------
    {
      const RemotePhysicalResponseArgs *rargs = 
        (const RemotePhysicalResponseArgs*)args;
      InnerContext *result = rargs->runtime->find_context(rargs->result_uid);
      rargs->target->set_physical_context_result(rargs->index, result,
          rargs->handle);
      // Also have to tell the actual context someone is using it
      // in case it is also remote
      if (rargs->handle.exists())
        result->record_using_physical_context(rargs->handle);
    }

    /////////////////////////////////////////////////////////////
    // Leaf Context 
    /////////////////////////////////////////////////////////////

    //--------------------------------------------------------------------------
    LeafContext::LeafContext(Runtime *rt, TaskOp *owner)
      : TaskContext(rt, owner, owner->regions)
    //--------------------------------------------------------------------------
    {
    }

    //--------------------------------------------------------------------------
    LeafContext::LeafContext(const LeafContext &rhs)
      : TaskContext(NULL, NULL, rhs.regions)
    //--------------------------------------------------------------------------
    {
      // should never be called
      assert(false);
    }

    //--------------------------------------------------------------------------
    LeafContext::~LeafContext(void)
    //--------------------------------------------------------------------------
    {
    }

    //--------------------------------------------------------------------------
    LeafContext& LeafContext::operator=(const LeafContext &rhs)
    //--------------------------------------------------------------------------
    {
      // should never be called
      assert(false);
      return *this;
    }

    //--------------------------------------------------------------------------
    RegionTreeContext LeafContext::get_context(void) const
    //--------------------------------------------------------------------------
    {
      assert(false);
      return RegionTreeContext();
    }

    //--------------------------------------------------------------------------
    ContextID LeafContext::get_context_id(void) const
    //--------------------------------------------------------------------------
    {
      assert(false);
      return 0;
    }

    //--------------------------------------------------------------------------
    void LeafContext::pack_remote_context(Serializer &rez,AddressSpaceID target)
    //--------------------------------------------------------------------------
    {
      assert(false);
    }

    //--------------------------------------------------------------------------
    bool LeafContext::attempt_children_complete(void)
    //--------------------------------------------------------------------------
    {
      AutoLock leaf(leaf_lock);
      if (!children_complete_invoked)
      {
        children_complete_invoked = true;
        return true;
      }
      return false;
    }

    //--------------------------------------------------------------------------
    bool LeafContext::attempt_children_commit(void)
    //--------------------------------------------------------------------------
    {
      AutoLock leaf(leaf_lock);
      if (!children_commit_invoked)
      {
        children_commit_invoked = true;
        return true;
      }
      return false;
    }

    //--------------------------------------------------------------------------
    void LeafContext::inline_child_task(TaskOp *child)
    //--------------------------------------------------------------------------
    {
      assert(false);
    }

    //--------------------------------------------------------------------------
    VariantImpl* LeafContext::select_inline_variant(TaskOp *child) const
    //--------------------------------------------------------------------------
    {
      assert(false);
      return NULL;
    }

    //--------------------------------------------------------------------------
    bool LeafContext::is_leaf_context(void) const
    //--------------------------------------------------------------------------
    {
      return true;
    }

    //--------------------------------------------------------------------------
    IndexSpace LeafContext::create_index_space(RegionTreeForest *forest,
                                         const void *realm_is, TypeTag type_tag)
    //--------------------------------------------------------------------------
    {
      REPORT_LEGION_ERROR(ERROR_ILLEGAL_INDEX_SPACE_CREATION,
        "Illegal index space creation performed in leaf task %s "
                     "(ID %lld)", get_task_name(), get_unique_id())
      return IndexSpace::NO_SPACE;
    }

    //--------------------------------------------------------------------------
    IndexSpace LeafContext::union_index_spaces(RegionTreeForest *forest,
                                          const std::vector<IndexSpace> &spaces)
    //--------------------------------------------------------------------------
    {
      REPORT_LEGION_ERROR(ERROR_ILLEGAL_UNION_INDEX_SPACES,
        "Illegal union index spaces performed in leaf task %s "
                     "(ID %lld)", get_task_name(), get_unique_id())
      return IndexSpace::NO_SPACE;
    }

    //--------------------------------------------------------------------------
    IndexSpace LeafContext::intersect_index_spaces(RegionTreeForest *forest,
                                          const std::vector<IndexSpace> &spaces)
    //--------------------------------------------------------------------------
    {
      REPORT_LEGION_ERROR(ERROR_ILLEGAL_INTERSECT_INDEX_SPACES,
        "Illegal intersect index spaces performed in leaf task %s "
                     "(ID %lld)", get_task_name(), get_unique_id())
      return IndexSpace::NO_SPACE;
    }

    //--------------------------------------------------------------------------
    IndexSpace LeafContext::subtract_index_spaces(RegionTreeForest *forest,
                                              IndexSpace left, IndexSpace right)
    //--------------------------------------------------------------------------
    {
      REPORT_LEGION_ERROR(ERROR_ILLEGAL_SUBTRACT_INDEX_SPACES,
        "Illegal subtract index spaces performed in leaf task %s "
                     "(ID %lld)", get_task_name(), get_unique_id())
      return IndexSpace::NO_SPACE;
    }

    //--------------------------------------------------------------------------
    void LeafContext::destroy_index_space(IndexSpace handle)
    //--------------------------------------------------------------------------
    {
      REPORT_LEGION_ERROR(ERROR_ILLEGAL_INDEX_SPACE_DELETION,
        "Illegal index space deletion performed in leaf task %s "
                     "(ID %lld)", get_task_name(), get_unique_id())
    }

    //--------------------------------------------------------------------------
    void LeafContext::destroy_index_partition(IndexPartition handle)
    //--------------------------------------------------------------------------
    {
      REPORT_LEGION_ERROR(ERROR_ILLEGAL_INDEX_PARTITION_DELETION,
        "Illegal index partition deletion performed in leaf "
                     "task %s (ID %lld)", get_task_name(), get_unique_id())
    }

    //--------------------------------------------------------------------------
    IndexPartition LeafContext::create_equal_partition(RegionTreeForest *forest,
                                             IndexSpace parent,
                                             IndexSpace color_space,
                                             size_t granularity, Color color)
    //--------------------------------------------------------------------------
    {
      REPORT_LEGION_ERROR(ERROR_ILLEGAL_EQUAL_PARTITION_CREATION,
        "Illegal equal partition creation performed in leaf "
                     "task %s (ID %lld)", get_task_name(), get_unique_id())
      return IndexPartition::NO_PART;
    }

    //--------------------------------------------------------------------------
    IndexPartition LeafContext::create_partition_by_union(
                                          RegionTreeForest *forest,
                                          IndexSpace parent,
                                          IndexPartition handle1,
                                          IndexPartition handle2,
                                          IndexSpace color_space,
                                          PartitionKind kind, Color color)
    //--------------------------------------------------------------------------
    {
      REPORT_LEGION_ERROR(ERROR_ILLEGAL_UNION_PARTITION_CREATION,
        "Illegal union partition creation performed in leaf "
                     "task %s (ID %lld)", get_task_name(), get_unique_id())
      return IndexPartition::NO_PART;
    }

    //--------------------------------------------------------------------------
    IndexPartition LeafContext::create_partition_by_intersection(
                                                RegionTreeForest *forest,
                                                IndexSpace parent,
                                                IndexPartition handle1,
                                                IndexPartition handle2,
                                                IndexSpace color_space,
                                                PartitionKind kind, Color color)
    //--------------------------------------------------------------------------
    {
      REPORT_LEGION_ERROR(ERROR_ILLEGAL_INTERSECTION_PARTITION_CREATION,
        "Illegal intersection partition creation performed in "
                     "leaf task %s (ID %lld)", get_task_name(),get_unique_id())
      return IndexPartition::NO_PART;
    }

    //--------------------------------------------------------------------------
    IndexPartition LeafContext::create_partition_by_difference(
                                                      RegionTreeForest *forest,
                                                      IndexSpace parent,
                                                      IndexPartition handle1,
                                                      IndexPartition handle2,
                                                      IndexSpace color_space,
                                                      PartitionKind kind,
                                                      Color color)
    //--------------------------------------------------------------------------
    {
      REPORT_LEGION_ERROR(ERROR_ILLEGAL_DIFFERENCE_PARTITION_CREATION,
        "Illegal difference partition creation performed in leaf "
                     "task %s (ID %lld)", get_task_name(), get_unique_id())
      return IndexPartition::NO_PART;
    }

    //--------------------------------------------------------------------------
    Color LeafContext::create_cross_product_partitions(RegionTreeForest *forest,
                                                       IndexPartition handle1,
                                                       IndexPartition handle2,
                                   std::map<IndexSpace,IndexPartition> &handles,
                                                       PartitionKind kind,
                                                       Color color)
    //--------------------------------------------------------------------------
    {
      REPORT_LEGION_ERROR(ERROR_ILLEGAL_CREATE_CROSS_PRODUCT_PARTITION,
        "Illegal create cross product partitions performed in "
                     "leaf task %s (ID %lld)", get_task_name(),get_unique_id())
      return 0;
    }

    //--------------------------------------------------------------------------
    void LeafContext::create_association(LogicalRegion domain,
                                         LogicalRegion domain_parent,
                                         FieldID domain_fid, IndexSpace range,
                                         MapperID id, MappingTagID tag)
    //--------------------------------------------------------------------------
    {
      REPORT_LEGION_ERROR(ERROR_ILLEGAL_CREATE_ASSOCIATION,
        "Illegal create association performed in leaf task "
                     "%s (ID %lld)", get_task_name(),get_unique_id())
    }

    //--------------------------------------------------------------------------
    IndexPartition LeafContext::create_restricted_partition(
                                                RegionTreeForest *forest,
                                                IndexSpace parent,
                                                IndexSpace color_space,
                                                const void *transform,
                                                size_t transform_size,
                                                const void *extent,
                                                size_t extent_size,
                                                PartitionKind part_kind,
                                                Color color)
    //--------------------------------------------------------------------------
    {
      REPORT_LEGION_ERROR(ERROR_ILLEGAL_CREATE_RESTRICTED_PARTITION,
        "Illegal create restricted partition performed in "
                     "leaf task %s (ID %lld)", get_task_name(),get_unique_id())
      return IndexPartition::NO_PART;
    }

    //--------------------------------------------------------------------------
    IndexPartition LeafContext::create_partition_by_field(
                                                RegionTreeForest *forest,
                                                LogicalRegion handle,
                                                LogicalRegion parent_priv,
                                                FieldID fid,
                                                IndexSpace color_space,
                                                Color color,
                                                MapperID id, MappingTagID tag)
    //--------------------------------------------------------------------------
    {
      REPORT_LEGION_ERROR(ERROR_ILLEGAL_PARTITION_FIELD,
        "Illegal partition by field performed in leaf "
                     "task %s (ID %lld)", get_task_name(), get_unique_id())
      return IndexPartition::NO_PART;
    }

    //--------------------------------------------------------------------------
    IndexPartition LeafContext::create_partition_by_image(
                                              RegionTreeForest *forest,
                                              IndexSpace handle,
                                              LogicalPartition projection,
                                              LogicalRegion parent,
                                              FieldID fid,
                                              IndexSpace color_space,
                                              PartitionKind part_kind,
                                              Color color,
                                              MapperID id, MappingTagID tag)
    //--------------------------------------------------------------------------
    {
      REPORT_LEGION_ERROR(ERROR_ILLEGAL_PARTITION_IMAGE,
        "Illegal partition by image performed in leaf "
                     "task %s (ID %lld)", get_task_name(), get_unique_id())
      return IndexPartition::NO_PART;
    }

    //--------------------------------------------------------------------------
    IndexPartition LeafContext::create_partition_by_image_range(
                                              RegionTreeForest *forest,
                                              IndexSpace handle,
                                              LogicalPartition projection,
                                              LogicalRegion parent,
                                              FieldID fid,
                                              IndexSpace color_space,
                                              PartitionKind part_kind,
                                              Color color,
                                              MapperID id, MappingTagID tag)
    //--------------------------------------------------------------------------
    {
      REPORT_LEGION_ERROR(ERROR_ILLEGAL_PARTITION_IMAGE_RANGE,
        "Illegal partition by image range performed in leaf "
                     "task %s (ID %lld)", get_task_name(), get_unique_id())
      return IndexPartition::NO_PART;
    }

    //--------------------------------------------------------------------------
    IndexPartition LeafContext::create_partition_by_preimage(
                                                RegionTreeForest *forest,
                                                IndexPartition projection,
                                                LogicalRegion handle,
                                                LogicalRegion parent,
                                                FieldID fid,
                                                IndexSpace color_space,
                                                PartitionKind part_kind,
                                                Color color,
                                                MapperID id, MappingTagID tag)
    //--------------------------------------------------------------------------
    {
      REPORT_LEGION_ERROR(ERROR_ILLEGAL_PARTITION_PREIMAGE,
        "Illegal partition by preimage performed in leaf "
                     "task %s (ID %lld)", get_task_name(), get_unique_id())
      return IndexPartition::NO_PART;
    }

    //--------------------------------------------------------------------------
    IndexPartition LeafContext::create_partition_by_preimage_range(
                                                RegionTreeForest *forest,
                                                IndexPartition projection,
                                                LogicalRegion handle,
                                                LogicalRegion parent,
                                                FieldID fid,
                                                IndexSpace color_space,
                                                PartitionKind part_kind,
                                                Color color,
                                                MapperID id, MappingTagID tag)
    //--------------------------------------------------------------------------
    {
      REPORT_LEGION_ERROR(ERROR_ILLEGAL_PARTITION_PREIMAGE_RANGE,
        "Illegal partition by preimage range performed in leaf "
                     "task %s (ID %lld)", get_task_name(), get_unique_id())
      return IndexPartition::NO_PART;
    }

    //--------------------------------------------------------------------------
    IndexPartition LeafContext::create_pending_partition(
                                              RegionTreeForest *forest,
                                              IndexSpace parent,
                                              IndexSpace color_space,
                                              PartitionKind part_kind,
                                              Color color)
    //--------------------------------------------------------------------------
    {
      REPORT_LEGION_ERROR(ERROR_ILLEGAL_CREATE_PENDING_PARTITION,
        "Illegal create pending partition performed in leaf "
                     "task %s (ID %lld)", get_task_name(), get_unique_id())
      return IndexPartition::NO_PART;
    }

    //--------------------------------------------------------------------------
    IndexSpace LeafContext::create_index_space_union(RegionTreeForest *forest,
                                                     IndexPartition parent,
                                                     const void *realm_color,
                                                     TypeTag type_tag,
                                        const std::vector<IndexSpace> &handles) 
    //--------------------------------------------------------------------------
    {
      REPORT_LEGION_ERROR(ERROR_ILLEGAL_CREATE_INDEX_SPACE_UNION,
        "Illegal create index space union performed in leaf "
                     "task %s (ID %lld)", get_task_name(), get_unique_id())
      return IndexSpace::NO_SPACE;
    }

    //--------------------------------------------------------------------------
    IndexSpace LeafContext::create_index_space_union(RegionTreeForest *forest,
                                                     IndexPartition parent,
                                                     const void *realm_color,
                                                     TypeTag type_tag,
                                                     IndexPartition handle)
    //--------------------------------------------------------------------------
    {
      REPORT_LEGION_ERROR(ERROR_ILLEGAL_CREATE_INDEX_SPACE_UNION,
        "Illegal create index space union performed in leaf "
                     "task %s (ID %lld)", get_task_name(), get_unique_id())
      return IndexSpace::NO_SPACE;
    }

    //--------------------------------------------------------------------------
    IndexSpace LeafContext::create_index_space_intersection(
                                                     RegionTreeForest *forest,
                                                     IndexPartition parent,
                                                     const void *realm_color,
                                                     TypeTag type_tag,
                                        const std::vector<IndexSpace> &handles) 
    //--------------------------------------------------------------------------
    {
      REPORT_LEGION_ERROR(ERROR_ILLEGAL_CREATE_INDEX_SPACE_INTERSECTION,
        "Illegal create index space intersection performed in "
                     "leaf task %s (ID %lld)", get_task_name(),get_unique_id())
      return IndexSpace::NO_SPACE;
    }

    //--------------------------------------------------------------------------
    IndexSpace LeafContext::create_index_space_intersection(
                                                     RegionTreeForest *forest,
                                                     IndexPartition parent,
                                                     const void *realm_color,
                                                     TypeTag type_tag,
                                                     IndexPartition handle)
    //--------------------------------------------------------------------------
    {
      REPORT_LEGION_ERROR(ERROR_ILLEGAL_CREATE_INDEX_SPACE_INTERSECTION,
        "Illegal create index space intersection performed in "
                     "leaf task %s (ID %lld)", get_task_name(),get_unique_id())
      return IndexSpace::NO_SPACE;
    }

    //--------------------------------------------------------------------------
    IndexSpace LeafContext::create_index_space_difference(
                                                  RegionTreeForest *forest,
                                                  IndexPartition parent,
                                                  const void *realm_color,
                                                  TypeTag type_tag,
                                                  IndexSpace initial,
                                          const std::vector<IndexSpace> &handles)
    //--------------------------------------------------------------------------
    {
      REPORT_LEGION_ERROR(ERROR_ILLEGAL_CREATE_INDEX_SPACE_DIFFERENCE,
        "Illegal create index space difference performed in leaf "
                     "task %s (ID %lld)", get_task_name(), get_unique_id())
      return IndexSpace::NO_SPACE;
    }

    //--------------------------------------------------------------------------
    FieldSpace LeafContext::create_field_space(RegionTreeForest *forest)
    //--------------------------------------------------------------------------
    {
      REPORT_LEGION_ERROR(ERROR_ILLEGAL_CREATE_FIELD_SPACE,
        "Illegal create field space performed in leaf task %s "
                     "(ID %lld)", get_task_name(), get_unique_id())
      return FieldSpace::NO_SPACE;
    }

    //--------------------------------------------------------------------------
    void LeafContext::destroy_field_space(FieldSpace handle)
    //--------------------------------------------------------------------------
    {
      REPORT_LEGION_ERROR(ERROR_ILLEGAL_DESTROY_FIELD_SPACE,
        "Illegal destroy field space performed in leaf task %s "
                     "(ID %lld)", get_task_name(), get_unique_id())
    }

    //--------------------------------------------------------------------------
    FieldID LeafContext::allocate_field(RegionTreeForest *forest,
                                        FieldSpace space, size_t field_size,
                                        FieldID fid, bool local,
                                        CustomSerdezID serdez_id)
    //--------------------------------------------------------------------------
    {
      REPORT_LEGION_ERROR(ERROR_ILLEGAL_NONLOCAL_FIELD_ALLOCATION,
        "Illegal non-local field allocation performed in leaf "
                     "task %s (ID %lld)", get_task_name(), get_unique_id())
      return 0;
    }

    //--------------------------------------------------------------------------
    void LeafContext::free_field(FieldSpace space, FieldID fid)
    //--------------------------------------------------------------------------
    {
      REPORT_LEGION_ERROR(ERROR_ILLEGAL_FIELD_DESTRUCTION,
        "Illegal field destruction performed in leaf task %s "
                     "(ID %lld)", get_task_name(), get_unique_id())
    }

    //--------------------------------------------------------------------------
    void LeafContext::allocate_fields(RegionTreeForest *forest,
                                      FieldSpace space,
                                      const std::vector<size_t> &sizes,
                                      std::vector<FieldID> &resuling_fields,
                                      bool local, CustomSerdezID serdez_id)
    //--------------------------------------------------------------------------
    {
      REPORT_LEGION_ERROR(ERROR_ILLEGAL_NONLOCAL_FIELD_ALLOCATION2,
        "Illegal non-local field allocation performed in leaf "
                     "task %s (ID %lld)", get_task_name(), get_unique_id())
    }

    //--------------------------------------------------------------------------
    void LeafContext::free_fields(FieldSpace space, 
                                  const std::set<FieldID> &to_free)
    //--------------------------------------------------------------------------
    {
      REPORT_LEGION_ERROR(ERROR_ILLEGAL_FIELD_DESTRUCTION2,
        "Illegal field destruction performed in leaf task %s "
                     "(ID %lld)", get_task_name(), get_unique_id())
    }

    //--------------------------------------------------------------------------
    LogicalRegion LeafContext::create_logical_region(RegionTreeForest *forest,
                                                     IndexSpace index_space,
                                                     FieldSpace field_space)
    //--------------------------------------------------------------------------
    {
      REPORT_LEGION_ERROR(ERROR_ILLEGAL_REGION_CREATION,
        "Illegal region creation performed in leaf task %s "
                     "(ID %lld)", get_task_name(), get_unique_id())
      return LogicalRegion::NO_REGION;
    }

    //--------------------------------------------------------------------------
    void LeafContext::destroy_logical_region(LogicalRegion handle)
    //--------------------------------------------------------------------------
    {
      REPORT_LEGION_ERROR(ERROR_ILLEGAL_REGION_DESTRUCTION,
        "Illegal region destruction performed in leaf task %s "
                     "(ID %lld)", get_task_name(), get_unique_id())
    }

    //--------------------------------------------------------------------------
    void LeafContext::destroy_logical_partition(LogicalPartition handle)
    //--------------------------------------------------------------------------
    {
      REPORT_LEGION_ERROR(ERROR_ILLEGAL_PARTITION_DESTRUCTION,
        "Illegal partition destruction performed in leaf task %s "
                     "(ID %lld)", get_task_name(), get_unique_id())
    }

    //--------------------------------------------------------------------------
    FieldAllocator LeafContext::create_field_allocator(
                                   Legion::Runtime *external, FieldSpace handle)
    //--------------------------------------------------------------------------
    {
      REPORT_LEGION_ERROR(ERROR_ILLEGAL_CREATE_FIELD_ALLOCATION,
        "Illegal create field allocation requested in leaf "
                     "task %s (ID %lld)", get_task_name(), get_unique_id())
      return FieldAllocator(handle, this, external);
    }

    //--------------------------------------------------------------------------
    Future LeafContext::execute_task(const TaskLauncher &launcher)
    //--------------------------------------------------------------------------
    {
      REPORT_LEGION_ERROR(ERROR_ILLEGAL_EXECUTE_TASK_CALL,
        "Illegal execute task call performed in leaf task %s "
                     "(ID %lld)", get_task_name(), get_unique_id())
      return Future();
    }

    //--------------------------------------------------------------------------
    FutureMap LeafContext::execute_index_space(
                                              const IndexTaskLauncher &launcher)
    //--------------------------------------------------------------------------
    {
      REPORT_LEGION_ERROR(ERROR_ILLEGAL_EXECUTE_INDEX_SPACE,
        "Illegal execute index space call performed in leaf "
                     "task %s (ID %lld)", get_task_name(), get_unique_id())
      return FutureMap();
    }

    //--------------------------------------------------------------------------
    Future LeafContext::execute_index_space(const IndexTaskLauncher &launcher,
                                            ReductionOpID redop)
    //--------------------------------------------------------------------------
    {
      REPORT_LEGION_ERROR(ERROR_ILLEGAL_EXECUTE_INDEX_SPACE,
        "Illegal execute index space call performed in leaf "
                     "task %s (ID %lld)", get_task_name(), get_unique_id())
      return Future();
    }

    //--------------------------------------------------------------------------
    PhysicalRegion LeafContext::map_region(const InlineLauncher &launcher)
    //--------------------------------------------------------------------------
    {
      REPORT_LEGION_ERROR(ERROR_ILLEGAL_MAP_REGION,
        "Illegal map_region operation performed in leaf task %s "
                     "(ID %lld)", get_task_name(), get_unique_id())
      return PhysicalRegion();
    }

    //--------------------------------------------------------------------------
    void LeafContext::remap_region(PhysicalRegion region)
    //--------------------------------------------------------------------------
    {
      REPORT_LEGION_ERROR(ERROR_ILLEGAL_REMAP_OPERATION,
        "Illegal remap operation performed in leaf task %s "
                     "(ID %lld)", get_task_name(), get_unique_id())
    }

    //--------------------------------------------------------------------------
    void LeafContext::unmap_region(PhysicalRegion region)
    //--------------------------------------------------------------------------
    {
      REPORT_LEGION_ERROR(ERROR_ILLEGAL_UNMAP_OPERATION,
        "Illegal unmap operation performed in leaf task %s "
                     "(ID %lld)", get_task_name(), get_unique_id())
    }

    //--------------------------------------------------------------------------
    void LeafContext::fill_fields(const FillLauncher &launcher)
    //--------------------------------------------------------------------------
    {
      REPORT_LEGION_ERROR(ERROR_ILLEGAL_FILL_OPERATION_CALL,
        "Illegal fill operation call performed in leaf task %s "
                     "(ID %lld)", get_task_name(), get_unique_id())
    }

    //--------------------------------------------------------------------------
    void LeafContext::fill_fields(const IndexFillLauncher &launcher)
    //--------------------------------------------------------------------------
    {
      REPORT_LEGION_ERROR(ERROR_ILLEGAL_INDEX_FILL_OPERATION_CALL,
        "Illegal index fill operation call performed in leaf "
                     "task %s (ID %lld)", get_task_name(), get_unique_id())
    }

    //--------------------------------------------------------------------------
    void LeafContext::issue_copy(const CopyLauncher &launcher)
    //--------------------------------------------------------------------------
    {
      REPORT_LEGION_ERROR(ERROR_ILLEGAL_COPY_FILL_OPERATION_CALL,
        "Illegal copy operation call performed in leaf task %s "
                     "(ID %lld)", get_task_name(), get_unique_id())
    }

    //--------------------------------------------------------------------------
    void LeafContext::issue_copy(const IndexCopyLauncher &launcher)
    //--------------------------------------------------------------------------
    {
      REPORT_LEGION_ERROR(ERROR_ILLEGAL_INDEX_COPY_OPERATION,
        "Illegal index copy operation call performed in leaf "
                     "task %s (ID %lld)", get_task_name(), get_unique_id())
    }

    //--------------------------------------------------------------------------
    void LeafContext::issue_acquire(const AcquireLauncher &launcher)
    //--------------------------------------------------------------------------
    {
      REPORT_LEGION_ERROR(ERROR_ILLEGAL_ACQUIRE_OPERATION,
        "Illegal acquire operation performed in leaf task %s "
                     "(ID %lld)", get_task_name(), get_unique_id())
    }

    //--------------------------------------------------------------------------
    void LeafContext::issue_release(const ReleaseLauncher &launcher)
    //--------------------------------------------------------------------------
    {
      REPORT_LEGION_ERROR(ERROR_ILLEGAL_RELEASE_OPERATION,
        "Illegal release operation performed in leaf task %s "
                     "(ID %lld)", get_task_name(), get_unique_id())
    }

    //--------------------------------------------------------------------------
    PhysicalRegion LeafContext::attach_resource(const AttachLauncher &launcher)
    //--------------------------------------------------------------------------
    {
      REPORT_LEGION_ERROR(ERROR_ILLEGAL_ATTACH_RESOURCE_OPERATION,
        "Illegal attach resource operation performed in leaf "
                     "task %s (ID %lld)", get_task_name(), get_unique_id())
      return PhysicalRegion();
    }
    
    //--------------------------------------------------------------------------
    Future LeafContext::detach_resource(PhysicalRegion region)
    //--------------------------------------------------------------------------
    {
      REPORT_LEGION_ERROR(ERROR_ILLEGAL_DETACH_RESOURCE_OPERATION,
        "Illegal detach resource operation performed in leaf "
                      "task %s (ID %lld)", get_task_name(), get_unique_id())
      return Future();
    }

    //--------------------------------------------------------------------------
    FutureMap LeafContext::execute_must_epoch(const MustEpochLauncher &launcher)
    //--------------------------------------------------------------------------
    {
      REPORT_LEGION_ERROR(ERROR_ILLEGAL_LEGION_EXECUTE_MUST_EPOCH,
        "Illegal Legion execute must epoch call in leaf task %s "
                     "(ID %lld)", get_task_name(), get_unique_id())
      return FutureMap();
    }

    //--------------------------------------------------------------------------
    Future LeafContext::issue_timing_measurement(const TimingLauncher &launcher)
    //--------------------------------------------------------------------------
    {
      REPORT_LEGION_ERROR(ERROR_ILLEGAL_TIMING_MEASUREMENT,
        "Illegal timing measurement operation in leaf task %s"
                     "(ID %lld)", get_task_name(), get_unique_id())
      return Future();
    }

    //--------------------------------------------------------------------------
    void LeafContext::issue_mapping_fence(void)
    //--------------------------------------------------------------------------
    {
      REPORT_LEGION_ERROR(ERROR_ILLEGAL_LEGION_MAPPING_FENCE_CALL,
        "Illegal legion mapping fence call in leaf task %s "
                     "(ID %lld)", get_task_name(), get_unique_id())
    }

    //--------------------------------------------------------------------------
    void LeafContext::issue_execution_fence(void)
    //--------------------------------------------------------------------------
    {
      REPORT_LEGION_ERROR(ERROR_ILLEGAL_LEGION_EXECUTION_FENCE_CALL,
        "Illegal Legion execution fence call in leaf task %s "
                     "(ID %lld)", get_task_name(), get_unique_id())
    }

    //--------------------------------------------------------------------------
    void LeafContext::complete_frame(void)
    //--------------------------------------------------------------------------
    {
      REPORT_LEGION_ERROR(ERROR_ILLEGAL_LEGION_COMPLETE_FRAME_CALL,
        "Illegal Legion complete frame call in leaf task %s "
                     "(ID %lld)", get_task_name(), get_unique_id())
    }

    //--------------------------------------------------------------------------
    Predicate LeafContext::create_predicate(const Future &f)
    //--------------------------------------------------------------------------
    {
      REPORT_LEGION_ERROR(ERROR_ILLEGAL_PREDICATE_CREATION,
        "Illegal predicate creation performed in leaf task %s "
                     "(ID %lld)", get_task_name(), get_unique_id())
      return Predicate();
    }

    //--------------------------------------------------------------------------
    Predicate LeafContext::predicate_not(const Predicate &p)
    //--------------------------------------------------------------------------
    {
      REPORT_LEGION_ERROR(ERROR_ILLEGAL_NOT_PREDICATE_CREATION,
        "Illegal NOT predicate creation in leaf task %s "
                     "(ID %lld)", get_task_name(), get_unique_id())
      return Predicate();
    }
    
    //--------------------------------------------------------------------------
    Predicate LeafContext::create_predicate(const PredicateLauncher &launcher)
    //--------------------------------------------------------------------------
    {
      REPORT_LEGION_ERROR(ERROR_ILLEGAL_PREDICATE_CREATION,
        "Illegal predicate creation performed in leaf task %s "
                     "(ID %lld)", get_task_name(), get_unique_id())
      return Predicate();
    }

    //--------------------------------------------------------------------------
    Future LeafContext::get_predicate_future(const Predicate &p)
    //--------------------------------------------------------------------------
    {
      REPORT_LEGION_ERROR(ERROR_ILLEGAL_GET_PREDICATE_FUTURE,
        "Illegal get predicate future performed in leaf task %s "
                     "(ID %lld)", get_task_name(), get_unique_id())
      return Future();
    }

    //--------------------------------------------------------------------------
    unsigned LeafContext::register_new_child_operation(Operation *op,
                    const std::vector<StaticDependence> *dependences)
    //--------------------------------------------------------------------------
    {
      assert(false);
      return 0;
    }

    //--------------------------------------------------------------------------
    unsigned LeafContext::register_new_close_operation(CloseOp *op)
    //--------------------------------------------------------------------------
    {
      assert(false);
      return 0;
    }

    //--------------------------------------------------------------------------
    void LeafContext::add_to_dependence_queue(Operation *op,
                                              RtEvent op_precondition)
    //--------------------------------------------------------------------------
    {
      assert(false);
    }

    //--------------------------------------------------------------------------
    void LeafContext::register_child_executed(Operation *op)
    //--------------------------------------------------------------------------
    {
      assert(false);
    }

    //--------------------------------------------------------------------------
    void LeafContext::register_child_complete(Operation *op)
    //--------------------------------------------------------------------------
    {
      assert(false);
    }

    //--------------------------------------------------------------------------
    void LeafContext::register_child_commit(Operation *op)
    //--------------------------------------------------------------------------
    {
      assert(false);
    }

    //--------------------------------------------------------------------------
    void LeafContext::unregister_child_operation(Operation *op)
    //--------------------------------------------------------------------------
    {
      assert(false);
    }

    //--------------------------------------------------------------------------
    ApEvent LeafContext::register_fence_dependence(Operation *op)
    //--------------------------------------------------------------------------
    {
      assert(false);
      return ApEvent::NO_AP_EVENT;
    }

    //--------------------------------------------------------------------------
    ApEvent LeafContext::perform_fence_analysis(FenceOp *op, 
                                                bool mapping, bool execution)
    //--------------------------------------------------------------------------
    {
      assert(false);
      return ApEvent::NO_AP_EVENT;
    }

    //--------------------------------------------------------------------------
    void LeafContext::update_current_fence(FenceOp *op, 
                                           bool mapping, bool execution)
    //--------------------------------------------------------------------------
    {
      assert(false);
    }

    //--------------------------------------------------------------------------
    RtEvent LeafContext::get_current_mapping_fence_event(void)
    //--------------------------------------------------------------------------
    {
      assert(false);
      return RtEvent::NO_RT_EVENT;
    }


    //--------------------------------------------------------------------------
    void LeafContext::begin_trace(TraceID tid, bool logical_only)
    //--------------------------------------------------------------------------
    {
      REPORT_LEGION_ERROR(ERROR_ILLEGAL_LEGION_BEGIN_TRACE,
        "Illegal Legion begin trace call in leaf task %s "
                     "(ID %lld)", get_task_name(), get_unique_id())
    }

    //--------------------------------------------------------------------------
    void LeafContext::end_trace(TraceID tid)
    //--------------------------------------------------------------------------
    {
      REPORT_LEGION_ERROR(ERROR_ILLEGAL_LEGION_END_TRACE,
        "Illegal Legion end trace call in leaf task %s (ID %lld)",
                     get_task_name(), get_unique_id())
    }

    //--------------------------------------------------------------------------
    void LeafContext::begin_static_trace(const std::set<RegionTreeID> *managed)
    //--------------------------------------------------------------------------
    {
      REPORT_LEGION_ERROR(ERROR_ILLEGAL_LEGION_BEGIN_STATIC_TRACE,
        "Illegal Legion begin static trace call in leaf task %s "
                     "(ID %lld)", get_task_name(), get_unique_id())
    }

    //--------------------------------------------------------------------------
    void LeafContext::end_static_trace(void)
    //--------------------------------------------------------------------------
    {
      REPORT_LEGION_ERROR(ERROR_ILLEGAL_LEGION_BEGIN_STATIC_TRACE,
        "Illegal Legion end static trace call in leaf task %s "
                     "(ID %lld)", get_task_name(), get_unique_id())
    }

    //--------------------------------------------------------------------------
    void LeafContext::record_previous_trace(LegionTrace *trace)
    //--------------------------------------------------------------------------
    {
#ifdef DEBUG_LEGION
      assert(false);
#endif
      exit(ERROR_LEAF_TASK_VIOLATION);
    }

    //--------------------------------------------------------------------------
    void LeafContext::invalidate_trace_cache(LegionTrace *trace)
    //--------------------------------------------------------------------------
    {
#ifdef DEBUG_LEGION
      assert(false);
#endif
      exit(ERROR_LEAF_TASK_VIOLATION);
    }

    //--------------------------------------------------------------------------
    void LeafContext::invalidate_current_template(void)
    //--------------------------------------------------------------------------
    {
    }

    //--------------------------------------------------------------------------
    void LeafContext::issue_frame(FrameOp *frame, ApEvent frame_termination)
    //--------------------------------------------------------------------------
    {
      assert(false);
    }

    //--------------------------------------------------------------------------
    void LeafContext::perform_frame_issue(FrameOp *frame, ApEvent frame_term)
    //--------------------------------------------------------------------------
    {
      assert(false);
    }

    //--------------------------------------------------------------------------
    void LeafContext::finish_frame(ApEvent frame_termination)
    //--------------------------------------------------------------------------
    {
      assert(false);
    }

    //--------------------------------------------------------------------------
    void LeafContext::increment_outstanding(void)
    //--------------------------------------------------------------------------
    {
      assert(false);
    }

    //--------------------------------------------------------------------------
    void LeafContext::decrement_outstanding(void)
    //--------------------------------------------------------------------------
    {
      assert(false);
    }

    //--------------------------------------------------------------------------
    void LeafContext::increment_pending(void)
    //--------------------------------------------------------------------------
    {
      assert(false);
    }

    //--------------------------------------------------------------------------
    RtEvent LeafContext::decrement_pending(TaskOp *child)
    //--------------------------------------------------------------------------
    {
      assert(false);
      return RtEvent::NO_RT_EVENT;
    }

    //--------------------------------------------------------------------------
    RtEvent LeafContext::decrement_pending(bool need_deferral)
    //--------------------------------------------------------------------------
    {
      assert(false);
      return RtEvent::NO_RT_EVENT;
    }

    //--------------------------------------------------------------------------
    void LeafContext::increment_frame(void)
    //--------------------------------------------------------------------------
    {
      assert(false);
    }

    //--------------------------------------------------------------------------
    void LeafContext::decrement_frame(void)
    //--------------------------------------------------------------------------
    {
      assert(false);
    }

    //--------------------------------------------------------------------------
    InnerContext* LeafContext::find_parent_logical_context(unsigned index)
    //--------------------------------------------------------------------------
    {
      assert(false);
      return NULL;
    }

    //--------------------------------------------------------------------------
    InnerContext* LeafContext::find_parent_physical_context(unsigned index,
                                                          LogicalRegion *handle)
    //--------------------------------------------------------------------------
    {
      assert(false);
      return NULL;
    }

    //--------------------------------------------------------------------------
    void LeafContext::find_parent_version_info(unsigned index, unsigned depth,
                     const FieldMask &version_mask, InnerContext *context,
                     VersionInfo &version_info, std::set<RtEvent> &ready_events)
    //--------------------------------------------------------------------------
    {
      assert(false);
    }

    //--------------------------------------------------------------------------
    InnerContext* LeafContext::find_outermost_local_context(InnerContext *prev)
    //--------------------------------------------------------------------------
    {
      assert(false);
      return NULL;
    }

    //--------------------------------------------------------------------------
    InnerContext* LeafContext::find_top_context(void)
    //--------------------------------------------------------------------------
    {
      assert(false);
      return NULL;
    }

    //--------------------------------------------------------------------------
    void LeafContext::initialize_region_tree_contexts(
            const std::vector<RegionRequirement> &clone_requirements,
            const std::vector<ApUserEvent> &unmap_events,
            std::set<ApEvent> &preconditions, std::set<RtEvent> &applied_events)
    //--------------------------------------------------------------------------
    {
      // Nothing to do
    }

    //--------------------------------------------------------------------------
    void LeafContext::invalidate_region_tree_contexts(void)
    //--------------------------------------------------------------------------
    {
      // Nothing to do
    }

    //--------------------------------------------------------------------------
    void LeafContext::send_back_created_state(AddressSpaceID target)
    //--------------------------------------------------------------------------
    {
      assert(false);
    }

    //--------------------------------------------------------------------------
    InstanceView* LeafContext::create_instance_top_view(
                PhysicalManager *manager, AddressSpaceID source, RtEvent *ready)
    //--------------------------------------------------------------------------
    {
      assert(false);
      return NULL;
    }

    //--------------------------------------------------------------------------
    void LeafContext::end_task(const void *res, size_t res_size, bool owned)
    //--------------------------------------------------------------------------
    {
      if (overhead_tracker != NULL)
      {
        const long long current = Realm::Clock::current_time_in_nanoseconds();
        const long long diff = current - previous_profiling_time;
        overhead_tracker->application_time += diff;
      }
      // Grab some information before doing the next step in case it
      // results in the deletion of 'this'
#ifdef DEBUG_LEGION
      assert(owner_task != NULL);
      const TaskID owner_task_id = owner_task->task_id;
#endif
      Runtime *runtime_ptr = runtime;
      if (runtime->has_explicit_utility_procs)
      {
        PostEndArgs post_end_args(owner_task, this);
        post_end_args.result_size = res_size;
        // If it is not owned make a copy
        if (!owned)
        {
          post_end_args.result = malloc(res_size);
          memcpy(post_end_args.result, res, res_size);
        }
        else
          post_end_args.result = const_cast<void*>(res);
        // Give these slightly higher priority too since they are 
        // cleaning up and will allow other tasks to run
        runtime->issue_runtime_meta_task(post_end_args, 
                      LG_THROUGHPUT_DEFERRED_PRIORITY);
      }
      else
        post_end_task(res, res_size, owned);
#ifdef DEBUG_LEGION
      runtime_ptr->decrement_total_outstanding_tasks(owner_task_id, 
                                                     false/*meta*/);
#else
      runtime_ptr->decrement_total_outstanding_tasks();
#endif
    }

    //--------------------------------------------------------------------------
    void LeafContext::post_end_task(const void *res, size_t res_size,bool owned)
    //--------------------------------------------------------------------------
    {
      // Safe to cast to a single task here because this will never
      // be called while inlining an index space task
#ifdef DEBUG_LEGION
      SingleTask *single_task = dynamic_cast<SingleTask*>(owner_task);
      assert(single_task != NULL);
#else
      SingleTask *single_task = static_cast<SingleTask*>(owner_task);
#endif
      // Handle the future result
      single_task->handle_future(res, res_size, owned);
      bool need_complete = false;
      bool need_commit = false;
      {
        AutoLock leaf(leaf_lock);
#ifdef DEBUG_LEGION
        assert(!task_executed);
#endif
        // Now that we know the last registration has taken place we
        // can mark that we are done executing
        task_executed = true;
        if (!children_complete_invoked)
        {
          need_complete = true;
          children_complete_invoked = true;
        }
        if (!children_commit_invoked)
        {
          need_commit = true;
          children_commit_invoked = true;
        }
      }
      // Finally unmap any physical regions that we mapped
      for (std::vector<PhysicalRegion>::const_iterator it = 
            physical_regions.begin(); it != physical_regions.end(); it++)
      {
        if (it->is_mapped())
          it->impl->unmap_region();
      }
      // Mark that we are done executing this operation
      // We're not actually done until we have registered our pending
      // decrement of our parent task and recorded any profiling
      if (!pending_done.has_triggered())
        owner_task->complete_execution(pending_done);
      else
        owner_task->complete_execution();
      if (need_complete)
        owner_task->trigger_children_complete();
      if (need_commit)
        owner_task->trigger_children_committed();
    }

    //--------------------------------------------------------------------------
    void LeafContext::add_acquisition(AcquireOp *op, 
                                      const RegionRequirement &req)
    //--------------------------------------------------------------------------
    {
      assert(false);
    }

    //--------------------------------------------------------------------------
    void LeafContext::remove_acquisition(ReleaseOp *op,
                                         const RegionRequirement &req)
    //--------------------------------------------------------------------------
    {
      assert(false);
    }

    //--------------------------------------------------------------------------
    void LeafContext::add_restriction(AttachOp *op, InstanceManager *instance,
                                      const RegionRequirement &req)
    //--------------------------------------------------------------------------
    {
      assert(false);
    }

    //--------------------------------------------------------------------------
    void LeafContext::remove_restriction(DetachOp *op,
                                         const RegionRequirement &req)
    //--------------------------------------------------------------------------
    {
      assert(false);
    }

    //--------------------------------------------------------------------------
    void LeafContext::release_restrictions(void)
    //--------------------------------------------------------------------------
    {
      assert(false);
    }

    //--------------------------------------------------------------------------
    bool LeafContext::has_restrictions(void) const
    //--------------------------------------------------------------------------
    {
      return false;
    }

    //--------------------------------------------------------------------------
    void LeafContext::perform_restricted_analysis(const RegionRequirement &req,
                                                  RestrictInfo &restrict_info)
    //--------------------------------------------------------------------------
    {
      assert(false);
    }

    //--------------------------------------------------------------------------
    void LeafContext::record_dynamic_collective_contribution(
                                          DynamicCollective dc, const Future &f) 
    //--------------------------------------------------------------------------
    {
      assert(false);
    }

    //--------------------------------------------------------------------------
    void LeafContext::find_collective_contributions(DynamicCollective dc, 
                                             std::vector<Future> &contributions) 
    //--------------------------------------------------------------------------
    {
      assert(false);
    }

    //--------------------------------------------------------------------------
    TaskPriority LeafContext::get_current_priority(void) const
    //--------------------------------------------------------------------------
    {
      assert(false);
      return 0;
    }

    //--------------------------------------------------------------------------
    void LeafContext::set_current_priority(TaskPriority priority)
    //--------------------------------------------------------------------------
    {
      assert(false);
    }

    /////////////////////////////////////////////////////////////
    // Inline Context 
    /////////////////////////////////////////////////////////////

    //--------------------------------------------------------------------------
    InlineContext::InlineContext(Runtime *rt, TaskContext *enc, TaskOp *child)
      : TaskContext(rt, child, child->regions), 
        enclosing(enc), inline_task(child)
    //--------------------------------------------------------------------------
    {
      executing_processor = enclosing->get_executing_processor();
      physical_regions.resize(regions.size());
      parent_req_indexes.resize(regions.size());
      // Now update the parent regions so that they are valid with
      // respect to the outermost context
      for (unsigned idx = 0; idx < regions.size(); idx++)
      {
        unsigned index = enclosing->find_parent_region(idx, child);
        parent_req_indexes[idx] = index;
        if (index < enclosing->regions.size())
        {
          child->regions[idx].parent = enclosing->regions[index].parent;
          physical_regions[idx] = enclosing->get_physical_region(index);
        }
        else
        {
          // This is a created requirements, so we have to make a copy
          RegionRequirement copy;
          enclosing->clone_requirement(index, copy);
          child->regions[idx].parent = copy.parent;
          // physical regions are empty becaue they are virtual
        }
      }
    }

    //--------------------------------------------------------------------------
    InlineContext::InlineContext(const InlineContext &rhs)
      : TaskContext(NULL, NULL, rhs.regions), enclosing(NULL), inline_task(NULL)
    //--------------------------------------------------------------------------
    {
      // should never be called
      assert(false);
    }

    //--------------------------------------------------------------------------
    InlineContext::~InlineContext(void)
    //--------------------------------------------------------------------------
    {
    }

    //--------------------------------------------------------------------------
    InlineContext& InlineContext::operator=(const InlineContext &rhs)
    //--------------------------------------------------------------------------
    {
      // should never be called
      assert(false);
      return *this;
    }

    //--------------------------------------------------------------------------
    RegionTreeContext InlineContext::get_context(void) const
    //--------------------------------------------------------------------------
    {
      return enclosing->get_context();
    }

    //--------------------------------------------------------------------------
    ContextID InlineContext::get_context_id(void) const
    //--------------------------------------------------------------------------
    {
      return enclosing->get_context_id();
    }

    //--------------------------------------------------------------------------
    UniqueID InlineContext::get_context_uid(void) const
    //--------------------------------------------------------------------------
    {
      return owner_task->get_unique_id();
    }

    //--------------------------------------------------------------------------
    int InlineContext::get_depth(void) const
    //--------------------------------------------------------------------------
    {
      return owner_task->get_depth();
    }

    //--------------------------------------------------------------------------
    void InlineContext::pack_remote_context(Serializer &rez,
                                            AddressSpaceID target)
    //--------------------------------------------------------------------------
    {
      assert(false);
    }

    //--------------------------------------------------------------------------
    bool InlineContext::attempt_children_complete(void)
    //--------------------------------------------------------------------------
    {
      assert(false);
      return false;
    }

    //--------------------------------------------------------------------------
    bool InlineContext::attempt_children_commit(void)
    //--------------------------------------------------------------------------
    {
      assert(false);
      return false;
    }

    //--------------------------------------------------------------------------
    void InlineContext::inline_child_task(TaskOp *child)
    //--------------------------------------------------------------------------
    {
      enclosing->inline_child_task(child);
    }

    //--------------------------------------------------------------------------
    VariantImpl* InlineContext::select_inline_variant(TaskOp *child) const
    //--------------------------------------------------------------------------
    {
      return enclosing->select_inline_variant(child);
    }

    //--------------------------------------------------------------------------
    IndexSpace InlineContext::create_index_space(RegionTreeForest *forest,
                                         const void *realm_is, TypeTag type_tag)
    //--------------------------------------------------------------------------
    {
      return enclosing->create_index_space(forest, realm_is, type_tag);
    }

    //--------------------------------------------------------------------------
    IndexSpace InlineContext::union_index_spaces(RegionTreeForest *forest,
                                          const std::vector<IndexSpace> &spaces)
    //--------------------------------------------------------------------------
    {
      return enclosing->union_index_spaces(forest, spaces);
    }

    //--------------------------------------------------------------------------
    IndexSpace InlineContext::intersect_index_spaces(RegionTreeForest *forest,
                                          const std::vector<IndexSpace> &spaces)
    //--------------------------------------------------------------------------
    {
      return enclosing->intersect_index_spaces(forest, spaces);
    }

    //--------------------------------------------------------------------------
    IndexSpace InlineContext::subtract_index_spaces(RegionTreeForest *forest,
                                              IndexSpace left, IndexSpace right)
    //--------------------------------------------------------------------------
    {
      return enclosing->subtract_index_spaces(forest, left, right);
    }

    //--------------------------------------------------------------------------
    void InlineContext::destroy_index_space(IndexSpace handle)
    //--------------------------------------------------------------------------
    {
      enclosing->destroy_index_space(handle);
    }

    //--------------------------------------------------------------------------
    void InlineContext::destroy_index_partition(IndexPartition handle)
    //--------------------------------------------------------------------------
    {
      enclosing->destroy_index_partition(handle);
    }

    //--------------------------------------------------------------------------
    IndexPartition InlineContext::create_equal_partition(
                                                RegionTreeForest *forest,
                                                IndexSpace parent,
                                                IndexSpace color_space,
                                                size_t granularity, Color color)
    //--------------------------------------------------------------------------
    {
      return enclosing->create_equal_partition(forest, parent, color_space,
                                               granularity, color);
    }

    //--------------------------------------------------------------------------
    IndexPartition InlineContext::create_partition_by_union(
                                      RegionTreeForest *forest,
                                      IndexSpace parent,
                                      IndexPartition handle1,
                                      IndexPartition handle2,
                                      IndexSpace color_space,
                                      PartitionKind kind, Color color)
    //--------------------------------------------------------------------------
    {
      return enclosing->create_partition_by_union(forest, parent, handle1,
                                                  handle2, color_space,
                                                  kind, color);
    }

    //--------------------------------------------------------------------------
    IndexPartition InlineContext::create_partition_by_intersection(
                                      RegionTreeForest *forest,
                                      IndexSpace parent,
                                      IndexPartition handle1,
                                      IndexPartition handle2,
                                      IndexSpace color_space,
                                      PartitionKind kind, Color color)
    //--------------------------------------------------------------------------
    {
      return enclosing->create_partition_by_intersection(forest, parent,
                                          handle1, handle2, color_space, 
                                          kind, color);
    }

    //--------------------------------------------------------------------------
    IndexPartition InlineContext::create_partition_by_difference(
                                      RegionTreeForest *forest,
                                      IndexSpace parent,
                                      IndexPartition handle1,
                                      IndexPartition handle2,
                                      IndexSpace color_space,
                                      PartitionKind kind, Color color)   
    //--------------------------------------------------------------------------
    {
      return enclosing->create_partition_by_difference(forest, parent,
                          handle1, handle2, color_space, kind, color);
    }

    //--------------------------------------------------------------------------
    Color InlineContext::create_cross_product_partitions(
                                                       RegionTreeForest *forest,
                                                       IndexPartition handle1,
                                                       IndexPartition handle2,
                                  std::map<IndexSpace,IndexPartition> &handles,
                                                       PartitionKind kind,
                                                       Color color)
    //--------------------------------------------------------------------------
    {
      return enclosing->create_cross_product_partitions(forest, handle1,handle2,
                                                       handles, kind, color);
    }

    //--------------------------------------------------------------------------
    void InlineContext::create_association(LogicalRegion domain,
                                           LogicalRegion domain_parent,
                                           FieldID domain_fid,
                                           IndexSpace range,
                                           MapperID id, MappingTagID tag)
    //--------------------------------------------------------------------------
    {
      enclosing->create_association(domain, domain_parent, domain_fid, 
                                    range, id, tag);
    }

    //--------------------------------------------------------------------------
    IndexPartition InlineContext::create_restricted_partition(
                                                RegionTreeForest *forest,
                                                IndexSpace parent,
                                                IndexSpace color_space,
                                                const void *transform,
                                                size_t transform_size,
                                                const void *extent,
                                                size_t extent_size,
                                                PartitionKind part_kind,
                                                Color color)
    //--------------------------------------------------------------------------
    {
      return enclosing->create_restricted_partition(forest, parent, color_space,
                                 transform, transform_size, extent, extent_size,
                                 part_kind, color);
    }

    //--------------------------------------------------------------------------
    IndexPartition InlineContext::create_partition_by_field(
                                                      RegionTreeForest *forest,
                                                      LogicalRegion handle,
                                                      LogicalRegion parent_priv,
                                                      FieldID fid,
                                                      IndexSpace color_space,
                                                      Color color,
                                                      MapperID id, 
                                                      MappingTagID tag)
    //--------------------------------------------------------------------------
    {
      return enclosing->create_partition_by_field(forest, handle, parent_priv,
                                            fid, color_space, color, id, tag);
    }

    //--------------------------------------------------------------------------
    IndexPartition InlineContext::create_partition_by_image(
                                                    RegionTreeForest *forest,
                                                    IndexSpace handle,
                                                    LogicalPartition projection,
                                                    LogicalRegion parent,
                                                    FieldID fid,
                                                    IndexSpace color_space,
                                                    PartitionKind part_kind,
                                                    Color color,
                                                    MapperID id,
                                                    MappingTagID tag)
    //--------------------------------------------------------------------------
    {
      return enclosing->create_partition_by_image(forest, handle, projection,
                          parent, fid, color_space, part_kind, color, id, tag);
    }

    //--------------------------------------------------------------------------
    IndexPartition InlineContext::create_partition_by_image_range(
                                                    RegionTreeForest *forest,
                                                    IndexSpace handle,
                                                    LogicalPartition projection,
                                                    LogicalRegion parent,
                                                    FieldID fid,
                                                    IndexSpace color_space,
                                                    PartitionKind part_kind,
                                                    Color color,
                                                    MapperID id, 
                                                    MappingTagID tag)
    //--------------------------------------------------------------------------
    {
      return enclosing->create_partition_by_image_range(forest, handle, 
              projection, parent, fid, color_space, part_kind, color, id, tag);
    }

    //--------------------------------------------------------------------------
    IndexPartition InlineContext::create_partition_by_preimage(
                                                    RegionTreeForest *forest,
                                                    IndexPartition projection,
                                                    LogicalRegion handle,
                                                    LogicalRegion parent,
                                                    FieldID fid,
                                                    IndexSpace color_space,
                                                    PartitionKind part_kind,
                                                    Color color,
                                                    MapperID id,
                                                    MappingTagID tag)
    //--------------------------------------------------------------------------
    {
      return enclosing->create_partition_by_preimage(forest, projection, handle,
                           parent, fid, color_space, part_kind, color, id, tag);
    }

    //--------------------------------------------------------------------------
    IndexPartition InlineContext::create_partition_by_preimage_range(
                                                    RegionTreeForest *forest,
                                                    IndexPartition projection,
                                                    LogicalRegion handle,
                                                    LogicalRegion parent,
                                                    FieldID fid,
                                                    IndexSpace color_space,
                                                    PartitionKind part_kind,
                                                    Color color,
                                                    MapperID id,
                                                    MappingTagID tag)
    //--------------------------------------------------------------------------
    {
      return enclosing->create_partition_by_preimage_range(forest, projection, 
                  handle, parent, fid, color_space, part_kind, color, id, tag);
    }

    //--------------------------------------------------------------------------
    IndexPartition InlineContext::create_pending_partition(
                                                    RegionTreeForest *forest,
                                                    IndexSpace parent,
                                                    IndexSpace color_space,
                                                    PartitionKind part_kind,
                                                    Color color)
    //--------------------------------------------------------------------------
    {
      return enclosing->create_pending_partition(forest, parent, color_space,
                                                 part_kind, color);
    }

    //--------------------------------------------------------------------------
    IndexSpace InlineContext::create_index_space_union(
                                                  RegionTreeForest *forest,
                                                  IndexPartition parent,
                                                  const void *realm_color,
                                                  TypeTag type_tag,
                                        const std::vector<IndexSpace> &handles)
    //--------------------------------------------------------------------------
    {
      return enclosing->create_index_space_union(forest, parent, realm_color, 
                                                 type_tag, handles);
    }

    //--------------------------------------------------------------------------
    IndexSpace InlineContext::create_index_space_union(
                                                  RegionTreeForest *forest,
                                                  IndexPartition parent,
                                                  const void *realm_color,
                                                  TypeTag type_tag,
                                                  IndexPartition handle)
    //--------------------------------------------------------------------------
    {
      return enclosing->create_index_space_union(forest, parent, realm_color, 
                                                 type_tag, handle);
    }

    //--------------------------------------------------------------------------
    IndexSpace InlineContext::create_index_space_intersection(
                                                  RegionTreeForest *forest,
                                                  IndexPartition parent,
                                                  const void *realm_color,
                                                  TypeTag type_tag,
                                        const std::vector<IndexSpace> &handles)
    //--------------------------------------------------------------------------
    {
      return enclosing->create_index_space_intersection(forest, parent, 
                                                        realm_color, type_tag, 
                                                        handles);
    }

    //--------------------------------------------------------------------------
    IndexSpace InlineContext::create_index_space_intersection(
                                                  RegionTreeForest *forest,
                                                  IndexPartition parent,
                                                  const void *realm_color,
                                                  TypeTag type_tag,
                                                  IndexPartition handle)
    //--------------------------------------------------------------------------
    {
      return enclosing->create_index_space_intersection(forest, parent, 
                                                        realm_color, 
                                                        type_tag, handle);
    }

    //--------------------------------------------------------------------------
    IndexSpace InlineContext::create_index_space_difference(
                                                  RegionTreeForest *forest,
                                                  IndexPartition parent,
                                                  const void *realm_color,
                                                  TypeTag type_tag,
                                                  IndexSpace initial,
                                        const std::vector<IndexSpace> &handles)
    //--------------------------------------------------------------------------
    {
      return enclosing->create_index_space_difference(forest, parent, 
                                                      realm_color, type_tag,
                                                      initial, handles);
    }

    //--------------------------------------------------------------------------
    FieldSpace InlineContext::create_field_space(RegionTreeForest *forest)
    //--------------------------------------------------------------------------
    {
      return enclosing->create_field_space(forest);
    }

    //--------------------------------------------------------------------------
    void InlineContext::destroy_field_space(FieldSpace handle)
    //--------------------------------------------------------------------------
    {
      enclosing->destroy_field_space(handle);
    }

    //--------------------------------------------------------------------------
    FieldID InlineContext::allocate_field(RegionTreeForest *forest,
                                          FieldSpace space, size_t field_size,
                                          FieldID fid, bool local,
                                          CustomSerdezID serdez_id)
    //--------------------------------------------------------------------------
    {
      return enclosing->allocate_field(forest, space, field_size, 
                                       fid, local, serdez_id);
    }

    //--------------------------------------------------------------------------
    void InlineContext::free_field(FieldSpace space, FieldID fid)
    //--------------------------------------------------------------------------
    {
      enclosing->free_field(space, fid);
    }

    //--------------------------------------------------------------------------
    void InlineContext::allocate_fields(RegionTreeForest *forest,
                                        FieldSpace space,
                                        const std::vector<size_t> &sizes,
                                        std::vector<FieldID> &resulting_fields,
                                        bool local, CustomSerdezID serdez_id)
    //--------------------------------------------------------------------------
    {
      enclosing->allocate_fields(forest, space, sizes, resulting_fields,
                                 local, serdez_id);
    }

    //--------------------------------------------------------------------------
    void InlineContext::free_fields(FieldSpace space, 
                                    const std::set<FieldID> &to_free)
    //--------------------------------------------------------------------------
    {
      enclosing->free_fields(space, to_free);
    }

    //--------------------------------------------------------------------------
    LogicalRegion InlineContext::create_logical_region(RegionTreeForest *forest,
                                                       IndexSpace index_space,
                                                       FieldSpace field_space)
    //--------------------------------------------------------------------------
    {
      return enclosing->create_logical_region(forest, index_space, field_space);
    }

    //--------------------------------------------------------------------------
    void InlineContext::destroy_logical_region(LogicalRegion handle)
    //--------------------------------------------------------------------------
    {
      return enclosing->destroy_logical_region(handle);
    }

    //--------------------------------------------------------------------------
    void InlineContext::destroy_logical_partition(LogicalPartition handle)
    //--------------------------------------------------------------------------
    {
      return enclosing->destroy_logical_partition(handle);
    }

    //--------------------------------------------------------------------------
    FieldAllocator InlineContext::create_field_allocator(
                                   Legion::Runtime *external, FieldSpace handle)
    //--------------------------------------------------------------------------
    {
      return enclosing->create_field_allocator(external, handle);
    }

    //--------------------------------------------------------------------------
    Future InlineContext::execute_task(const TaskLauncher &launcher)
    //--------------------------------------------------------------------------
    {
      return enclosing->execute_task(launcher);
    }

    //--------------------------------------------------------------------------
    FutureMap InlineContext::execute_index_space(
                                              const IndexTaskLauncher &launcher)
    //--------------------------------------------------------------------------
    {
      return enclosing->execute_index_space(launcher);
    }

    //--------------------------------------------------------------------------
    Future InlineContext::execute_index_space(const IndexTaskLauncher &launcher,
                                              ReductionOpID redop)
    //--------------------------------------------------------------------------
    {
      return enclosing->execute_index_space(launcher, redop);
    }

    //--------------------------------------------------------------------------
    PhysicalRegion InlineContext::map_region(const InlineLauncher &launcher)
    //--------------------------------------------------------------------------
    {
      return enclosing->map_region(launcher);
    }

    //--------------------------------------------------------------------------
    void InlineContext::remap_region(PhysicalRegion region)
    //--------------------------------------------------------------------------
    {
      enclosing->remap_region(region);
    }

    //--------------------------------------------------------------------------
    void InlineContext::unmap_region(PhysicalRegion region)
    //--------------------------------------------------------------------------
    {
      enclosing->unmap_region(region);
    }

    //--------------------------------------------------------------------------
    void InlineContext::fill_fields(const FillLauncher &launcher)
    //--------------------------------------------------------------------------
    {
      enclosing->fill_fields(launcher);
    }

    //--------------------------------------------------------------------------
    void InlineContext::fill_fields(const IndexFillLauncher &launcher)
    //--------------------------------------------------------------------------
    {
      enclosing->fill_fields(launcher);
    }

    //--------------------------------------------------------------------------
    void InlineContext::issue_copy(const CopyLauncher &launcher)
    //--------------------------------------------------------------------------
    {
      enclosing->issue_copy(launcher);
    }

    //--------------------------------------------------------------------------
    void InlineContext::issue_copy(const IndexCopyLauncher &launcher)
    //--------------------------------------------------------------------------
    {
      enclosing->issue_copy(launcher);
    }

    //--------------------------------------------------------------------------
    void InlineContext::issue_acquire(const AcquireLauncher &launcher)
    //--------------------------------------------------------------------------
    {
      enclosing->issue_acquire(launcher);
    }

    //--------------------------------------------------------------------------
    void InlineContext::issue_release(const ReleaseLauncher &launcher)
    //--------------------------------------------------------------------------
    {
      enclosing->issue_release(launcher);
    }

    //--------------------------------------------------------------------------
    PhysicalRegion InlineContext::attach_resource(
                                                 const AttachLauncher &launcher)
    //--------------------------------------------------------------------------
    {
      return enclosing->attach_resource(launcher);
    }

    //--------------------------------------------------------------------------
    Future InlineContext::detach_resource(PhysicalRegion region)
    //--------------------------------------------------------------------------
    {
      return enclosing->detach_resource(region);
    }

    //--------------------------------------------------------------------------
    FutureMap InlineContext::execute_must_epoch(
                                              const MustEpochLauncher &launcher)
    //--------------------------------------------------------------------------
    {
      return enclosing->execute_must_epoch(launcher);
    }

    //--------------------------------------------------------------------------
    Future InlineContext::issue_timing_measurement(
                                                 const TimingLauncher &launcher)
    //--------------------------------------------------------------------------
    {
      return enclosing->issue_timing_measurement(launcher);
    }

    //--------------------------------------------------------------------------
    void InlineContext::issue_mapping_fence(void)
    //--------------------------------------------------------------------------
    {
      enclosing->issue_mapping_fence();
    }

    //--------------------------------------------------------------------------
    void InlineContext::issue_execution_fence(void)
    //--------------------------------------------------------------------------
    {
      enclosing->issue_execution_fence();
    }

    //--------------------------------------------------------------------------
    void InlineContext::complete_frame(void)
    //--------------------------------------------------------------------------
    {
      enclosing->complete_frame();
    }

    //--------------------------------------------------------------------------
    Predicate InlineContext::create_predicate(const Future &f)
    //--------------------------------------------------------------------------
    {
      return enclosing->create_predicate(f);
    }

    //--------------------------------------------------------------------------
    Predicate InlineContext::predicate_not(const Predicate &p)
    //--------------------------------------------------------------------------
    {
      return enclosing->predicate_not(p);
    }

    //--------------------------------------------------------------------------
    Predicate InlineContext::create_predicate(const PredicateLauncher &launcher)
    //--------------------------------------------------------------------------
    {
      return enclosing->create_predicate(launcher);
    }

    //--------------------------------------------------------------------------
    Future InlineContext::get_predicate_future(const Predicate &p)
    //--------------------------------------------------------------------------
    {
      return enclosing->get_predicate_future(p);
    }

    //--------------------------------------------------------------------------
    unsigned InlineContext::register_new_child_operation(Operation *op,
                      const std::vector<StaticDependence> *dependences)
    //--------------------------------------------------------------------------
    {
      return enclosing->register_new_child_operation(op, dependences);
    }

    //--------------------------------------------------------------------------
    unsigned InlineContext::register_new_close_operation(CloseOp *op)
    //--------------------------------------------------------------------------
    {
      return enclosing->register_new_close_operation(op);
    }

    //--------------------------------------------------------------------------
    void InlineContext::add_to_dependence_queue(Operation *op,
                                                RtEvent op_precondition)
    //--------------------------------------------------------------------------
    {
      enclosing->add_to_dependence_queue(op, op_precondition);
    }

    //--------------------------------------------------------------------------
    void InlineContext::register_child_executed(Operation *op)
    //--------------------------------------------------------------------------
    {
      enclosing->register_child_executed(op);
    }
    
    //--------------------------------------------------------------------------
    void InlineContext::register_child_complete(Operation *op)
    //--------------------------------------------------------------------------
    {
      enclosing->register_child_complete(op);
    }

    //--------------------------------------------------------------------------
    void InlineContext::register_child_commit(Operation *op)
    //--------------------------------------------------------------------------
    {
      enclosing->register_child_commit(op);
    }

    //--------------------------------------------------------------------------
    void InlineContext::unregister_child_operation(Operation *op)
    //--------------------------------------------------------------------------
    {
      enclosing->unregister_child_operation(op);
    }

    //--------------------------------------------------------------------------
    ApEvent InlineContext::register_fence_dependence(Operation *op)
    //--------------------------------------------------------------------------
    {
      return enclosing->register_fence_dependence(op);
    }

    //--------------------------------------------------------------------------
    ApEvent InlineContext::perform_fence_analysis(FenceOp *op, 
                                                  bool mapping, bool execution)
    //--------------------------------------------------------------------------
    {
      return enclosing->perform_fence_analysis(op, mapping, execution);
    }

    //--------------------------------------------------------------------------
    void InlineContext::update_current_fence(FenceOp *op, 
                                             bool mapping, bool execution)
    //--------------------------------------------------------------------------
    {
      enclosing->update_current_fence(op, mapping, execution);
    }

    //--------------------------------------------------------------------------
    RtEvent InlineContext::get_current_mapping_fence_event(void)
    //--------------------------------------------------------------------------
    {
      return enclosing->get_current_mapping_fence_event();
    }

    //--------------------------------------------------------------------------
    void InlineContext::begin_trace(TraceID tid, bool logical_only)
    //--------------------------------------------------------------------------
    {
      enclosing->begin_trace(tid, logical_only);
    }

    //--------------------------------------------------------------------------
    void InlineContext::end_trace(TraceID tid)
    //--------------------------------------------------------------------------
    {
      enclosing->end_trace(tid);
    }

    //--------------------------------------------------------------------------
    void InlineContext::begin_static_trace(const std::set<RegionTreeID> *trees)
    //--------------------------------------------------------------------------
    {
      enclosing->begin_static_trace(trees);
    }

    //--------------------------------------------------------------------------
    void InlineContext::end_static_trace(void)
    //--------------------------------------------------------------------------
    {
      enclosing->end_static_trace();
    }

    //--------------------------------------------------------------------------
    void InlineContext::record_previous_trace(LegionTrace *trace)
    //--------------------------------------------------------------------------
    {
      enclosing->record_previous_trace(trace);
    }

    //--------------------------------------------------------------------------
    void InlineContext::invalidate_trace_cache(LegionTrace *trace)
    //--------------------------------------------------------------------------
    {
      enclosing->invalidate_trace_cache(trace);
    }

    //--------------------------------------------------------------------------
    void InlineContext::invalidate_current_template(void)
    //--------------------------------------------------------------------------
    {
      enclosing->invalidate_current_template();
    }

    //--------------------------------------------------------------------------
    void InlineContext::issue_frame(FrameOp *frame, ApEvent frame_termination)
    //--------------------------------------------------------------------------
    {
      enclosing->issue_frame(frame, frame_termination);
    }

    //--------------------------------------------------------------------------
    void InlineContext::perform_frame_issue(FrameOp *frame, ApEvent frame_term)
    //--------------------------------------------------------------------------
    {
      enclosing->perform_frame_issue(frame, frame_term);
    }

    //--------------------------------------------------------------------------
    void InlineContext::finish_frame(ApEvent frame_termination)
    //--------------------------------------------------------------------------
    {
      enclosing->finish_frame(frame_termination);
    }

    //--------------------------------------------------------------------------
    void InlineContext::increment_outstanding(void)
    //--------------------------------------------------------------------------
    {
      enclosing->increment_outstanding();
    }

    //--------------------------------------------------------------------------
    void InlineContext::decrement_outstanding(void)
    //--------------------------------------------------------------------------
    {
      enclosing->decrement_outstanding();
    }

    //--------------------------------------------------------------------------
    void InlineContext::increment_pending(void)
    //--------------------------------------------------------------------------
    {
      enclosing->increment_pending();
    }

    //--------------------------------------------------------------------------
    RtEvent InlineContext::decrement_pending(TaskOp *child)
    //--------------------------------------------------------------------------
    {
      return enclosing->decrement_pending(child);
    }

    //--------------------------------------------------------------------------
    RtEvent InlineContext::decrement_pending(bool need_deferral)
    //--------------------------------------------------------------------------
    {
      return enclosing->decrement_pending(need_deferral);
    }

    //--------------------------------------------------------------------------
    void InlineContext::increment_frame(void)
    //--------------------------------------------------------------------------
    {
      enclosing->increment_frame();
    }

    //--------------------------------------------------------------------------
    void InlineContext::decrement_frame(void)
    //--------------------------------------------------------------------------
    {
      enclosing->decrement_frame();
    }

    //--------------------------------------------------------------------------
    InnerContext* InlineContext::find_parent_logical_context(unsigned index)
    //--------------------------------------------------------------------------
    {
#ifdef DEBUG_LEGION
      assert(index < parent_req_indexes.size());
#endif
      return enclosing->find_parent_logical_context(parent_req_indexes[index]);
    }

    //--------------------------------------------------------------------------
    InnerContext* InlineContext::find_parent_physical_context(unsigned index,
                                                          LogicalRegion *handle)
    //--------------------------------------------------------------------------
    {
#ifdef DEBUG_LEGION
      assert(index < parent_req_indexes.size());
#endif
      return enclosing->find_parent_physical_context(parent_req_indexes[index],
                                                     handle);
    }

    //--------------------------------------------------------------------------
    void InlineContext::find_parent_version_info(unsigned index, unsigned depth,
                     const FieldMask &version_mask, InnerContext *context,
                     VersionInfo &version_info, std::set<RtEvent> &ready_events)
    //--------------------------------------------------------------------------
    {
      enclosing->find_parent_version_info(index, depth, version_mask, 
                                          context, version_info, ready_events);
    }

    //--------------------------------------------------------------------------
    InnerContext* InlineContext::find_outermost_local_context(InnerContext *pre)
    //--------------------------------------------------------------------------
    {
      return enclosing->find_outermost_local_context(pre);
    }
    
    //--------------------------------------------------------------------------
    InnerContext* InlineContext::find_top_context(void)
    //--------------------------------------------------------------------------
    {
      return enclosing->find_top_context();
    }

    //--------------------------------------------------------------------------
    void InlineContext::initialize_region_tree_contexts(
            const std::vector<RegionRequirement> &clone_requirements,
            const std::vector<ApUserEvent> &unmap_events,
            std::set<ApEvent> &preconditions, std::set<RtEvent> &applied_events)
    //--------------------------------------------------------------------------
    {
      assert(false);
    }

    //--------------------------------------------------------------------------
    void InlineContext::invalidate_region_tree_contexts(void)
    //--------------------------------------------------------------------------
    {
      assert(false);
    }

    //--------------------------------------------------------------------------
    void InlineContext::send_back_created_state(AddressSpaceID target)
    //--------------------------------------------------------------------------
    {
      assert(false);
    }

    //--------------------------------------------------------------------------
    InstanceView* InlineContext::create_instance_top_view(
                PhysicalManager *manager, AddressSpaceID source, RtEvent *ready)
    //--------------------------------------------------------------------------
    {
      assert(false);
      return NULL;
    }

    //--------------------------------------------------------------------------
    const std::vector<PhysicalRegion>& InlineContext::begin_task(
                                                           Legion::Runtime *&rt)
    //--------------------------------------------------------------------------
    {
      return enclosing->begin_task(rt);
    }

    //--------------------------------------------------------------------------
    void InlineContext::end_task(const void *res, size_t res_size, bool owned)
    //--------------------------------------------------------------------------
    {
      inline_task->end_inline_task(res, res_size, owned);
    }

    //--------------------------------------------------------------------------
    void InlineContext::post_end_task(const void *res, 
                                      size_t res_size, bool owned)
    //--------------------------------------------------------------------------
    {
      assert(false);
    }

    //--------------------------------------------------------------------------
    void InlineContext::add_acquisition(AcquireOp *op,
                                        const RegionRequirement &req)
    //--------------------------------------------------------------------------
    {
      enclosing->add_acquisition(op, req);
    }
    
    //--------------------------------------------------------------------------
    void InlineContext::remove_acquisition(ReleaseOp *op,
                                           const RegionRequirement &req)
    //--------------------------------------------------------------------------
    {
      enclosing->remove_acquisition(op, req);
    }

    //--------------------------------------------------------------------------
    void InlineContext::add_restriction(AttachOp *op, InstanceManager *instance,
                                        const RegionRequirement &req)
    //--------------------------------------------------------------------------
    {
      enclosing->add_restriction(op, instance, req);
    }

    //--------------------------------------------------------------------------
    void InlineContext::remove_restriction(DetachOp *op,
                                           const RegionRequirement &req)
    //--------------------------------------------------------------------------
    {
      enclosing->remove_restriction(op, req);
    }
    
    //--------------------------------------------------------------------------
    void InlineContext::release_restrictions(void)
    //--------------------------------------------------------------------------
    {
      enclosing->release_restrictions();
    }

    //--------------------------------------------------------------------------
    bool InlineContext::has_restrictions(void) const
    //--------------------------------------------------------------------------
    {
      return enclosing->has_restrictions();
    }

    //--------------------------------------------------------------------------
    void InlineContext::perform_restricted_analysis(
                      const RegionRequirement &req, RestrictInfo &restrict_info)
    //--------------------------------------------------------------------------
    {
      enclosing->perform_restricted_analysis(req, restrict_info);
    }

    //--------------------------------------------------------------------------
    void InlineContext::record_dynamic_collective_contribution(
                                          DynamicCollective dc, const Future &f)
    //--------------------------------------------------------------------------
    {
      enclosing->record_dynamic_collective_contribution(dc, f);
    }

    //--------------------------------------------------------------------------
    void InlineContext::find_collective_contributions(DynamicCollective dc, 
                                             std::vector<Future> &contributions)
    //--------------------------------------------------------------------------
    {
      enclosing->find_collective_contributions(dc, contributions);
    }

    //--------------------------------------------------------------------------
    TaskPriority InlineContext::get_current_priority(void) const
    //--------------------------------------------------------------------------
    {
      return enclosing->get_current_priority();
    }

    //--------------------------------------------------------------------------
    void InlineContext::set_current_priority(TaskPriority priority)
    //--------------------------------------------------------------------------
    {
      enclosing->set_current_priority(priority);
    }

  };
};

// EOF
<|MERGE_RESOLUTION|>--- conflicted
+++ resolved
@@ -4901,16 +4901,11 @@
         previous_events.erase(op->get_completion_event());
       }
 #endif
-<<<<<<< HEAD
-=======
       // Also include the current execution fence in case the operation
       // already completed and wasn't in the set, make sure to do this
       // before we update the current fence
       if (execution && current_execution_fence_event.exists())
         previous_events.insert(current_execution_fence_event);
-      // Now we can update the current fence
-      update_current_fence(op, mapping, execution); 
->>>>>>> f12b63ec
       if (!previous_events.empty())
         return Runtime::merge_events(previous_events);
       return ApEvent::NO_AP_EVENT;
