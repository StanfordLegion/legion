/* Copyright 2023 Stanford University, NVIDIA Corporation
 *
 * Licensed under the Apache License, Version 2.0 (the "License");
 * you may not use this file except in compliance with the License.
 * You may obtain a copy of the License at
 *
 *     http://www.apache.org/licenses/LICENSE-2.0
 *
 * Unless required by applicable law or agreed to in writing, software
 * distributed under the License is distributed on an "AS IS" BASIS,
 * WITHOUT WARRANTIES OR CONDITIONS OF ANY KIND, either express or implied.
 * See the License for the specific language governing permissions and
 * limitations under the License.
 */


#ifndef __LEGION_TRACE__
#define __LEGION_TRACE__

#include "legion.h"
#include "legion/legion_ops.h"
#include "legion/legion_analysis.h"
#include "legion/legion_allocation.h"

namespace Legion {
  namespace Internal {

    /**
     * \class LegionTrace
     * This is the abstract base class for a trace object
     * and is used to support both static and dynamic traces
     */
    class LegionTrace : public Collectable {
    public:
      struct DependenceRecord {
      public:
        DependenceRecord(int idx)
          : operation_idx(idx), prev_idx(-1), next_idx(-1),
            validates(false), dtype(LEGION_TRUE_DEPENDENCE) { }
        DependenceRecord(int op_idx, int pidx, int nidx,
                         bool val, DependenceType d,
                         const FieldMask &m)
          : operation_idx(op_idx), prev_idx(pidx), 
            next_idx(nidx), validates(val),
            dtype(d), dependent_mask(m) { }
      public:
        inline bool merge(const DependenceRecord &record)
        {
          if ((operation_idx != record.operation_idx) ||
              (prev_idx != record.prev_idx) ||
              (next_idx != record.next_idx) ||
              (validates != record.validates) ||
              (dtype != record.dtype))
            return false;
          dependent_mask |= record.dependent_mask;
          return true;
        }
      public:
        int operation_idx;
        int prev_idx; // previous region requirement index
        int next_idx; // next region requirement index
        bool validates;
        DependenceType dtype;
        FieldMask dependent_mask;
      };
      struct AliasChildren {
      public:
        AliasChildren(unsigned req_idx, unsigned dep, const FieldMask &m)
          : req_index(req_idx), depth(dep), mask(m) { }
      public:
        unsigned req_index;
        unsigned depth;
        FieldMask mask;
      };
    public:
      enum TracingState {
        LOGICAL_ONLY,
        PHYSICAL_RECORD,
        PHYSICAL_REPLAY,
      };
    public:
      LegionTrace(InnerContext *ctx, TraceID tid, bool logical_only, 
                  Provenance *provenance);
      virtual ~LegionTrace(void);
    public:
      virtual bool is_static_trace(void) const = 0;
      inline TraceID get_trace_id(void) const { return tid; }
    public:
      virtual bool handles_region_tree(RegionTreeID tid) const = 0;
      virtual bool initialize_op_tracing(Operation *op,
                     const std::vector<StaticDependence> *dependences,
                     const LogicalTraceInfo *trace_info) = 0;
      virtual size_t register_operation(Operation *op, GenerationID gen) = 0;
      virtual void record_dependence(Operation *target, GenerationID target_gen,
                                Operation *source, GenerationID source_gen) = 0;
      virtual void record_region_dependence(
                                    Operation *target, GenerationID target_gen,
                                    Operation *source, GenerationID source_gen,
                                    unsigned target_idx, unsigned source_idx,
                                    DependenceType dtype, bool validates,
                                    const FieldMask &dependent_mask) = 0;
      virtual void record_no_dependence(Operation *target, GenerationID target_gen,
                                    Operation *source, GenerationID source_gen,
                                    unsigned target_idx, unsigned source_idx,
                                    const FieldMask &dependent_mask) = 0;
      virtual void record_aliased_children(unsigned req_index, unsigned depth,
                                           const FieldMask &aliased_mask) = 0;
      virtual void end_trace_capture(void) = 0;
    public:
      // Called by task execution thread
      inline bool is_fixed(void) const { return fixed; }
      void fix_trace(Provenance *provenance);
    public:
      bool has_physical_trace(void) { return physical_trace != NULL; }
      PhysicalTrace* get_physical_trace(void) { return physical_trace; }
    public:
      void replay_aliased_children(std::vector<RegionTreePath> &paths) const;
      void end_trace_execution(FenceOp *fence_op);
    public:
      void initialize_tracing_state(void) { state = LOGICAL_ONLY; }
      void set_state_record(void) { state.store(PHYSICAL_RECORD); }
      void set_state_replay(void) { state.store(PHYSICAL_REPLAY); }
      bool is_recording(void) const { return state.load() == PHYSICAL_RECORD; }
      bool is_replaying(void) const { return state.load() == PHYSICAL_REPLAY; }
    public:
      inline void clear_blocking_call(void) { blocking_call_observed = false; }
      inline void record_blocking_call(void) { blocking_call_observed = true; }
      inline bool has_blocking_call(void) const {return blocking_call_observed;}
      inline bool has_intermediate_operations(void) const 
        { return has_intermediate_ops; }
      inline void reset_intermediate_operations(void)
        { has_intermediate_ops = false; }
      void invalidate_trace_cache(Operation *invalidator);
#ifdef LEGION_SPY
    public:
      virtual void perform_logging(
                          UniqueID prev_fence_uid, UniqueID curr_fence_uid) = 0;
    public:
      UniqueID get_current_uid_by_index(unsigned op_idx) const;
#endif
    public:
      InnerContext *const ctx;
      const TraceID tid;
      Provenance *const begin_provenance;
      // Set after end_trace is called
      Provenance *end_provenance;
    protected:
      std::vector<std::pair<Operation*,GenerationID> > operations; 
      // We also need a data structure to record when there are
      // aliased but non-interfering region requirements. This should
      // be pretty sparse so we'll make it a map
      std::map<unsigned,LegionVector<AliasChildren> > aliased_children;
      std::atomic<TracingState> state;
      // Pointer to a physical trace
      PhysicalTrace *physical_trace;
      bool blocking_call_observed;
      bool has_intermediate_ops;
      bool fixed;
      std::set<std::pair<Operation*,GenerationID> > frontiers;
#ifdef LEGION_SPY
    protected:
      std::map<std::pair<Operation*,GenerationID>,UniqueID> current_uids;
      std::map<std::pair<Operation*,GenerationID>,unsigned> num_regions;
#endif
    };

    /**
     * \class StaticTrace
     * A static trace is a trace object that is used for 
     * handling cases where the application knows the dependneces
     * for a trace of operations
     */
    class StaticTrace : public LegionTrace,
                        public LegionHeapify<StaticTrace> {
    public:
      static const AllocationType alloc_type = STATIC_TRACE_ALLOC;
    public:
      StaticTrace(TraceID tid, InnerContext *ctx, bool logical_only,
                  Provenance *p, const std::set<RegionTreeID> *trees);
      StaticTrace(const StaticTrace &rhs);
      virtual ~StaticTrace(void);
    public:
      StaticTrace& operator=(const StaticTrace &rhs);
    public:
      virtual bool is_static_trace(void) const { return true; }
    public:
      virtual bool handles_region_tree(RegionTreeID tid) const;
      virtual bool initialize_op_tracing(Operation *op,
                              const std::vector<StaticDependence> *dependences,
                              const LogicalTraceInfo *trace_info);
      virtual size_t register_operation(Operation *op, GenerationID gen);
      virtual void record_dependence(Operation *target,GenerationID target_gen,
                                     Operation *source,GenerationID source_gen);
      virtual void record_region_dependence(
                                    Operation *target, GenerationID target_gen,
                                    Operation *source, GenerationID source_gen,
                                    unsigned target_idx, unsigned source_idx,
                                    DependenceType dtype, bool validates,
                                    const FieldMask &dependent_mask);
      virtual void record_no_dependence(Operation *target, GenerationID target_gen,
                                    Operation *source, GenerationID source_gen,
                                    unsigned target_idx, unsigned source_idx,
                                    const FieldMask &dependent_mask);
      virtual void record_aliased_children(unsigned req_index, unsigned depth,
                                           const FieldMask &aliased_mask);
      virtual void end_trace_capture(void);
#ifdef LEGION_SPY
    public:
      virtual void perform_logging(
                          UniqueID prev_fence_uid, UniqueID curr_fence_uid);
#endif
    protected:
      const LegionVector<DependenceRecord>&
                  translate_dependence_records(Operation *op, unsigned index);
    protected:
      std::deque<std::vector<StaticDependence> > static_dependences;
      std::deque<LegionVector<DependenceRecord> > translated_deps;
      std::set<RegionTreeID> application_trees;
    };

    /**
     * \class DynamicTrace
     * This class is used for memoizing the dynamic
     * dependence analysis for series of operations
     * in a given task's context.
     */
    class DynamicTrace : public LegionTrace,
                         public LegionHeapify<DynamicTrace> {
    public:
      static const AllocationType alloc_type = DYNAMIC_TRACE_ALLOC;
    public:
      struct OperationInfo {
      public:
        OperationInfo(Operation *op)
          : kind(op->get_operation_kind()), count(op->get_region_count()) { }
      public:
        Operation::OpKind kind;
        unsigned count;
      }; 
    public:
      DynamicTrace(TraceID tid, InnerContext *ctx, 
                   bool logical_only, Provenance *p);
      DynamicTrace(const DynamicTrace &rhs);
      virtual ~DynamicTrace(void);
    public:
      DynamicTrace& operator=(const DynamicTrace &rhs);
    public:
      virtual bool is_static_trace(void) const { return false; }
    public:
      virtual bool initialize_op_tracing(Operation *op,
                          const std::vector<StaticDependence> *dependences,
                          const LogicalTraceInfo *trace_info);
      virtual bool handles_region_tree(RegionTreeID tid) const;
      // Called by analysis thread
      virtual size_t register_operation(Operation *op, GenerationID gen);
      virtual void record_dependence(Operation *target,GenerationID target_gen,
                                     Operation *source,GenerationID source_gen);
      virtual void record_region_dependence(
                                    Operation *target, GenerationID target_gen,
                                    Operation *source, GenerationID source_gen,
                                    unsigned target_idx, unsigned source_idx,
                                    DependenceType dtype, bool validates,
                                    const FieldMask &dependent_mask);
      virtual void record_no_dependence(Operation *target, GenerationID target_gen,
                                    Operation *source, GenerationID source_gen,
                                    unsigned target_idx, unsigned source_idx,
                                    const FieldMask &dependent_mask);
      virtual void record_aliased_children(unsigned req_index, unsigned depth,
                                           const FieldMask &aliased_mask);
      // Called by analysis thread
      virtual void end_trace_capture(void);
#ifdef LEGION_SPY
    public:
      virtual void perform_logging(
                          UniqueID prev_fence_uid, UniqueID curr_fence_uid);
#endif
    protected:
      // Insert a normal dependence for the current operation
      void insert_dependence(const DependenceRecord &record);
      // Insert an internal dependence for given key
      void insert_dependence(const std::pair<InternalOp*,GenerationID> &key,
                             const DependenceRecord &record);
    protected:
      // Only need this backwards lookup for recording dependences
      std::map<std::pair<Operation*,GenerationID>,unsigned> op_map;
      // Internal operations have a nasty interaction with traces because
      // we can generate different sets of internal operations each time we
      // run the trace depending on the state of the logical region tree.
      // Therefore, we keep track of internal ops done when capturing the trace
      // record transitive dependences on the other operations in the
      // trace that we would have interfered with had the internal operations
      // not been necessary.
      std::map<std::pair<InternalOp*,GenerationID>,
               LegionVector<DependenceRecord> > internal_dependences;
    protected: 
      // This is the generalized form of the dependences
      // For each operation, we remember a list of operations that
      // it dependens on and whether it is a validates the region
      std::deque<LegionVector<DependenceRecord> > dependences;
      // Metadata for checking the validity of a trace when it is replayed
      std::vector<OperationInfo> op_info;
    protected:
      bool tracing;
    };

    class TraceOp : public FenceOp {
    public:
      TraceOp(Runtime *rt);
      TraceOp(const TraceOp &rhs);
      virtual ~TraceOp(void);
    public:
      TraceOp& operator=(const TraceOp &rhs);
    public:
      virtual bool is_tracing_fence(void) const override { return true; }
    };

    /**
     * \class TraceCaptureOp
     * This class represents trace operations which we inject
     * into the operation stream to mark when a trace capture
     * is finished so the DynamicTrace object can compute the
     * dependences data structure.
     */
    class TraceCaptureOp : public TraceOp {
    public:
      static const AllocationType alloc_type = TRACE_CAPTURE_OP_ALLOC;
    public:
      TraceCaptureOp(Runtime *rt);
      TraceCaptureOp(const TraceCaptureOp &rhs);
      virtual ~TraceCaptureOp(void);
    public:
      TraceCaptureOp& operator=(const TraceCaptureOp &rhs);
    public:
      void initialize_capture(InnerContext *ctx, bool has_blocking_call,
                    bool remove_trace_reference, Provenance *provenance);
    public:
      virtual void activate(void);
      virtual void deactivate(bool free = true);
      virtual const char* get_logging_name(void) const;
      virtual OpKind get_operation_kind(void) const;
      virtual void trigger_dependence_analysis(void);
      virtual void trigger_mapping(void);
    protected:
      PhysicalTemplate *current_template;
      bool has_blocking_call;
      bool remove_trace_reference;
      bool is_recording;
    };

    /**
     * \class TraceCompleteOp
     * This class represents trace operations which we inject
     * into the operation stream to mark when the execution
     * of a trace has been completed.  This fence operation
     * then registers dependences on all operations in the trace
     * and becomes the new current fence.
     */
    class TraceCompleteOp : public TraceOp {
    public:
      static const AllocationType alloc_type = TRACE_COMPLETE_OP_ALLOC;
    public:
      TraceCompleteOp(Runtime *rt);
      TraceCompleteOp(const TraceCompleteOp &rhs);
      virtual ~TraceCompleteOp(void);
    public:
      TraceCompleteOp& operator=(const TraceCompleteOp &rhs);
    public:
      void initialize_complete(InnerContext *ctx, bool has_blocking_call,
                               Provenance *provenance);
    public:
      virtual void activate(void);
      virtual void deactivate(bool free = true);
      virtual const char* get_logging_name(void) const;
      virtual OpKind get_operation_kind(void) const;
      virtual void trigger_dependence_analysis(void);
      virtual void trigger_ready(void);
      virtual void trigger_mapping(void);
    protected:
      PhysicalTemplate *current_template;
      bool replayed;
      bool has_blocking_call;
      bool is_recording;
    };

    /**
     * \class TraceReplayOp
     * This class represents trace operations which we inject
     * into the operation stream to replay a physical trace
     * if there is one that satisfies its preconditions.
     */
    class TraceReplayOp : public TraceOp {
    public:
      static const AllocationType alloc_type = TRACE_REPLAY_OP_ALLOC;
    public:
      TraceReplayOp(Runtime *rt);
      TraceReplayOp(const TraceReplayOp &rhs);
      virtual ~TraceReplayOp(void);
    public:
      TraceReplayOp& operator=(const TraceReplayOp &rhs);
    public:
      void initialize_replay(InnerContext *ctx, LegionTrace *trace,
                             Provenance *provenance);
    public:
      virtual void activate(void);
      virtual void deactivate(bool free = true);
      virtual const char* get_logging_name(void) const;
      virtual OpKind get_operation_kind(void) const;
      virtual void trigger_dependence_analysis(void);
      virtual void pack_remote_operation(Serializer &rez, AddressSpaceID target,
                                         std::set<RtEvent> &applied) const;
    };

    /**
     * \class TraceBeginOp
     * This class represents mapping fences which we inject
     * into the operation stream to begin a trace.  This fence
     * is by a TraceReplayOp if the trace allows physical tracing.
     */
    class TraceBeginOp : public TraceOp {
    public:
      static const AllocationType alloc_type = TRACE_BEGIN_OP_ALLOC;
    public:
      TraceBeginOp(Runtime *rt);
      TraceBeginOp(const TraceBeginOp &rhs);
      virtual ~TraceBeginOp(void);
    public:
      TraceBeginOp& operator=(const TraceBeginOp &rhs);
    public:
      void initialize_begin(InnerContext *ctx, LegionTrace *trace,
                            Provenance *provenance);
    public:
      virtual void activate(void);
      virtual void deactivate(bool free = true);
      virtual const char* get_logging_name(void) const;
      virtual OpKind get_operation_kind(void) const;
    };

    class TraceSummaryOp : public TraceOp {
    public:
      static const AllocationType alloc_type = TRACE_SUMMARY_OP_ALLOC;
    public:
      TraceSummaryOp(Runtime *rt);
      TraceSummaryOp(const TraceSummaryOp &rhs);
      virtual ~TraceSummaryOp(void);
    public:
      TraceSummaryOp& operator=(const TraceSummaryOp &rhs);
    public:
      void initialize_summary(InnerContext *ctx,
                              PhysicalTemplate *tpl,
                              Operation *invalidator,
                              Provenance *provenance);
      void perform_logging(void);
    public:
      virtual void activate(void);
      virtual void deactivate(bool free = true);
      virtual const char* get_logging_name(void) const;
      virtual OpKind get_operation_kind(void) const;
    public:
      virtual void trigger_dependence_analysis(void);
      virtual void trigger_ready(void);
      virtual void trigger_mapping(void);
      virtual void pack_remote_operation(Serializer &rez, AddressSpaceID target,
                                         std::set<RtEvent> &applied) const;
    protected:
      PhysicalTemplate *current_template;
    };

    /**
     * \class PhysicalTrace
     * This class is used for memoizing the dynamic physical dependence
     * analysis for series of operations in a given task's context.
     */
    class PhysicalTrace {
    public:
      PhysicalTrace(Runtime *runtime, LegionTrace *logical_trace);
      PhysicalTrace(const PhysicalTrace &rhs) = delete;
      ~PhysicalTrace(void);
    public:
      PhysicalTrace& operator=(const PhysicalTrace &rhs) = delete;
    public:
      bool check_memoize_consensus(size_t index);
      void reset_last_memoized(void);
      void clear_cached_template(void) { current_template = NULL; }
      void check_template_preconditions(TraceReplayOp *op,
                                        std::set<RtEvent> &applied_events);
      // Return true if we evaluated all the templates
      bool find_viable_templates(ReplTraceReplayOp *op, 
                                 std::set<RtEvent> &applied_events,
                                 unsigned templates_to_find,
                                 std::vector<int> &viable_templates);
      void select_template(unsigned template_index);
    public:
      inline PhysicalTemplate* get_current_template(void) 
        { return current_template; }
      inline bool has_any_templates(void) const { return !templates.empty(); }
    public:
      void record_previous_template_completion(ApEvent template_completion)
        { previous_template_completion = template_completion; }
      ApEvent get_previous_template_completion(void) const
        { return previous_template_completion; }
    public:
      void set_current_execution_fence_event(ApEvent event)
        { execution_fence_event = event; }
      ApEvent get_current_execution_fence_event(void) const
        { return execution_fence_event; }
    public:
      PhysicalTemplate* start_new_template(TaskTreeCoordinates &&cordinates);
      ApEvent record_replayable_capture(PhysicalTemplate *tpl,
                    std::set<RtEvent> &map_applied_conditions);
      void record_failed_capture(PhysicalTemplate *tpl);
      void record_intermediate_execution_fence(FenceOp *fence);
      void chain_replays(FenceOp *replay_op);
    public:
      const std::vector<Processor> &get_replay_targets(void)
        { return replay_targets; }
    public:
      void initialize_template(ApEvent fence_completion, bool recurrent);
    public:
      Runtime * const runtime;
      const LegionTrace *logical_trace;
      const bool perform_fence_elision;
      ReplicateContext *const repl_ctx;
    private:
      mutable LocalLock trace_lock;
      FenceOp *previous_replay;
      UniqueID previous_replay_gen;
      PhysicalTemplate* current_template;
      std::vector<PhysicalTemplate*> templates;
      unsigned nonreplayable_count;
      unsigned new_template_count;
      size_t last_memoized;
    private:
      ApEvent previous_template_completion;
      ApEvent execution_fence_event;
      std::vector<Processor> replay_targets;
    private:
      bool intermediate_execution_fence;
    };

    /**
     * \class TraceViewSet
     * The trace view set stores a temporary collection of instance views
     * with valid expressions and fields for each instance. We maintain 
     * the important invariant here in this class that each physical
     * instance has at most one view representing it, which requires
     * anti-aliasing collective views.
     */
    class TraceViewSet {
    public:
      struct FailedPrecondition {
        LogicalView *view;
        IndexSpaceExpression *expr;
        FieldMask mask;

        std::string to_string(TaskContext *ctx) const;
      };
    public:
      TraceViewSet(InnerContext *context, DistributedID owner_did,
                   RegionNode *region);
      virtual ~TraceViewSet(void);
    public:
      void insert(LogicalView *view,
                  IndexSpaceExpression *expr,
                  const FieldMask &mask, bool antialiased = false);
      void invalidate(LogicalView *view,
                      IndexSpaceExpression *expr,
                      const FieldMask &mask,
           std::map<IndexSpaceExpression*,unsigned> *expr_refs_to_remove = NULL,
           std::map<LogicalView*,unsigned> *view_refs_to_remove = NULL, 
                      bool antialiased = false);
      void invalidate_all_but(LogicalView *except,
                              IndexSpaceExpression *expr,
                              const FieldMask &mask,
           std::map<IndexSpaceExpression*,unsigned> *expr_refs_to_remove = NULL,
           std::map<LogicalView*,unsigned> *view_refs_to_remove = NULL,
                              bool antialiased = false);
    public:
      bool dominates(LogicalView *view, IndexSpaceExpression *expr, 
                     FieldMask &non_dominated) const;
      void dominates(LogicalView *view, 
                     IndexSpaceExpression *expr, FieldMask mask,
                     FieldMaskSet<IndexSpaceExpression> &non_dominated,
                     FieldMaskSet<IndexSpaceExpression> *dominate = NULL) const;
      void filter_independent_fields(IndexSpaceExpression *expr,
                                     FieldMask &mask) const;
      bool subsumed_by(const TraceViewSet &set, bool allow_independent,
                       FailedPrecondition *condition = NULL) const;
      bool independent_of(const TraceViewSet &set,
                       FailedPrecondition *condition = NULL) const; 
      void record_first_failed(FailedPrecondition *condition = NULL) const;
      void transpose_uniquely(LegionMap<IndexSpaceExpression*,
                                        FieldMaskSet<LogicalView> > &target,
                          std::set<IndexSpaceExpression*> &unique_exprs) const;
      void find_overlaps(TraceViewSet &target, IndexSpaceExpression *expr,
                         const bool expr_covers, const FieldMask &mask) const;
      bool empty(void) const;
    public:
      void merge(TraceViewSet &target) const;
      void pack(Serializer &rez, AddressSpaceID target, 
                const bool pack_references) const;
      void unpack(Deserializer &derez, size_t num_views,
                  AddressSpaceID source, std::set<RtEvent> &ready_events);
      void unpack_references(void) const;
    public:
      void dump(void) const;
    public:
      InstanceView *find_instance_view(const std::vector<DistributedID> &dids);
    protected:
      bool has_overlapping_expressions(LogicalView *view,
                       const FieldMaskSet<IndexSpaceExpression> &left_exprs,
                       const FieldMaskSet<IndexSpaceExpression> &right_exprs,
                       FailedPrecondition *condition) const;
      void antialias_individual_view(IndividualView *view, FieldMask mask);
      void antialias_collective_view(CollectiveView *view, FieldMask mask,
                                     FieldMaskSet<InstanceView> &altviews);
    protected:
      typedef LegionMap<LogicalView*,
                        FieldMaskSet<IndexSpaceExpression> > ViewExprs;
    public:
      InnerContext *const context;
      RegionNode *const region;
      const DistributedID owner_did;
    protected:
      // At most one expression per field
      ViewExprs conditions;
      bool has_collective_views;
    };

    /**
     * \class TraceConditionSet
     */
    class TraceConditionSet : public EqSetTracker, public Collectable,
                              public LegionHeapify<TraceConditionSet> {
    public:
      struct DeferTracePreconditionTestArgs :
        public LgTaskArgs<DeferTracePreconditionTestArgs> {
      public:
        static const LgTaskID TASK_ID = LG_DEFER_TRACE_PRECONDITION_TASK_ID;
      public:
        DeferTracePreconditionTestArgs(TraceConditionSet *s, Operation *o, 
                                       RtUserEvent d, RtUserEvent a)
          : LgTaskArgs<DeferTracePreconditionTestArgs>(o->get_unique_op_id()),
            set(s), op(o), done_event(d), applied_event(a) { }
      public:
        TraceConditionSet *const set;
        Operation *const op;
        const RtUserEvent done_event;
        const RtUserEvent applied_event;
      };
      struct DeferTracePostconditionTestArgs :
        public LgTaskArgs<DeferTracePostconditionTestArgs> {
      public:
        static const LgTaskID TASK_ID = LG_DEFER_TRACE_POSTCONDITION_TASK_ID;
      public:
        DeferTracePostconditionTestArgs(TraceConditionSet *s, Operation *o, 
                                        RtUserEvent d)
          : LgTaskArgs<DeferTracePostconditionTestArgs>(o->get_unique_op_id()),
            set(s), op(o), done_event(d) { }
      public:
        TraceConditionSet *const set;
        Operation *const op;
        const RtUserEvent done_event;
      };
      struct DeferTraceFinalizeSetsArgs :
        public LgTaskArgs<DeferTraceFinalizeSetsArgs> {
      public:
        static const LgTaskID TASK_ID = LG_DEFER_TRACE_FINALIZE_SETS_TASK_ID;
      public:
        DeferTraceFinalizeSetsArgs(TraceConditionSet *s, UniqueID uid)
          : LgTaskArgs<DeferTraceFinalizeSetsArgs>(uid), set(s) { }
      public:
        TraceConditionSet *const set;
      };
    public:
      TraceConditionSet(PhysicalTrace *trace, RegionTreeForest *forest, 
                        RegionNode *region, const FieldMask &mask);
      TraceConditionSet(const TraceConditionSet &rhs) = delete;
      virtual ~TraceConditionSet(void);
    public:
      TraceConditionSet& operator=(const TraceConditionSet &rhs) = delete;
    public:
      virtual void record_subscription(VersionManager *owner,
                                       AddressSpaceID space);
      virtual bool finish_subscription(VersionManager *owner,
                                       AddressSpaceID space);
    public:
      virtual void record_equivalence_set(EquivalenceSet *set,
                                          const FieldMask &mask);
      virtual void record_pending_equivalence_set(EquivalenceSet *set,
                                          const FieldMask &mask);
      virtual void invalidate_equivalence_sets(const FieldMask &mask);
    public:
      void invalidate_equivalence_sets(void);
      void capture(EquivalenceSet *set, const FieldMask &mask,
                   std::vector<RtEvent> &ready_events);
      void receive_capture(TraceViewSet *pre, TraceViewSet *anti,
                           TraceViewSet *post, std::set<RtEvent> &ready);
      bool is_empty(void) const;
      bool is_replayable(bool &not_subsumed, 
                         TraceViewSet::FailedPrecondition *failed);
      void dump_preconditions(void) const;
      void dump_anticonditions(void) const;
      void dump_postconditions(void) const;
    public:
      void test_require(Operation *op, std::set<RtEvent> &ready_events,
                        std::set<RtEvent> &applied_events);
      bool check_require(void);
      void ensure(Operation *op, std::set<RtEvent> &applied_events);
    public:
      static void handle_precondition_test(const void *args);
      static void handle_postcondition_test(const void *args);
      static void handle_finalize_sets(const void *args);
    public:
      RtEvent recompute_equivalence_sets(UniqueID opid);
      void finalize_computed_sets(void);
    public:
      InnerContext *const context;
      RegionTreeForest *const forest;
      RegionNode *const region;
      IndexSpaceExpression *const condition_expr;
      const FieldMask condition_mask;
    private:
      mutable LocalLock set_lock;
      FieldMaskSet<EquivalenceSet> current_sets;
      FieldMaskSet<EquivalenceSet> pending_sets;
      FieldMask invalid_mask;
    private:
      TraceViewSet *precondition_views;
      TraceViewSet *anticondition_views;
      TraceViewSet *postcondition_views; 
      // Transpose of conditions for testing
      typedef LegionMap<IndexSpaceExpression*,
                        FieldMaskSet<LogicalView> > ExprViews;
      ExprViews preconditions;
      ExprViews anticonditions;
      ExprViews postconditions;
      // A unique set of index space expressions from the *_ views
      // This is needed because transpose_uniquely might not capture
      // all the needed expression references
      std::set<IndexSpaceExpression*> unique_view_expressions;
    private:
      std::vector<InvalidInstAnalysis*> precondition_analyses;
      std::vector<AntivalidInstAnalysis*> anticondition_analyses;
    private:
      // Keep track of our subscription owners
      // Note that from the owners perspective it only has at most one
      // reference to this subscriber at a time, but in practice the
      // removal of references can be delayed arbitrarily so we need to
      // keep a count of how many outstanding references there are for
      // each owner so we know when it is done
      std::map<std::pair<VersionManager*,AddressSpaceID>,
               unsigned> subscription_owners;
    };

    /**
     * \class PhysicalTemplate
     * This class represents a recipe to reconstruct a physical task graph.
     * A template consists of a sequence of instructions, each of which is
     * interpreted by the template engine. The template also maintains
     * the interpreter state (operations and events). These are initialized
     * before the template gets executed.
     */
    class PhysicalTemplate : public PhysicalTraceRecorder,
                             public LegionHeapify<PhysicalTemplate> {
    public:
      struct ReplaySliceArgs : public LgTaskArgs<ReplaySliceArgs> {
      public:
        static const LgTaskID TASK_ID = LG_REPLAY_SLICE_TASK_ID;
      public:
        ReplaySliceArgs(PhysicalTemplate *t, unsigned si, bool recurrent)
          : LgTaskArgs<ReplaySliceArgs>(implicit_provenance),
            tpl(t), slice_index(si), recurrent_replay(recurrent) { }
      public:
        PhysicalTemplate *const tpl;
        const unsigned slice_index;
        const bool recurrent_replay;
      }; 
      struct DeleteTemplateArgs : public LgTaskArgs<DeleteTemplateArgs> {
      public:
        static const LgTaskID TASK_ID = LG_DELETE_TEMPLATE_TASK_ID;
      public:
        DeleteTemplateArgs(PhysicalTemplate *t)
          : LgTaskArgs<DeleteTemplateArgs>(implicit_provenance), tpl(t) { }
      public:
        PhysicalTemplate *const tpl;
      };
    private:
      struct CachedPremapping
      {
        std::vector<Memory>     future_locations;
      };
      typedef std::map<TraceLocalID,CachedPremapping> CachedPremappings;
      struct CachedMapping
      {
        VariantID               chosen_variant;
        TaskPriority            task_priority;
        bool                    postmap_task;
        std::vector<Processor>  target_procs;
        std::vector<Memory>     future_locations;
        std::vector<size_t>     future_size_bounds;
        std::deque<InstanceSet> physical_instances;
      };
<<<<<<< HEAD
      typedef LegionMap<TraceLocalID,CachedMapping>             CachedMappings;
=======
      typedef LegionMap<TraceLocalID,CachedMapping> CachedMappings;
    private:
      typedef LegionMap<InstanceView*,
                        FieldMaskSet<IndexSpaceExpression> >         ViewExprs;
      typedef LegionMap<InstanceView*,
                        FieldMaskSet<ViewUser> >                     ViewUsers;
      typedef std::map<RegionTreeID,std::set<InstanceView*> >        ViewGroups;
    private:
      // State for deferring the transitive reduction into time-slices since
      // it is really expensive and we don't want it monopolizing a processor
      struct TransitiveReductionState {
      public:
        TransitiveReductionState(RtUserEvent d)
          : stage(0), iteration(0), num_chains(0), pos(-1), done(d) { }
      public:
        std::vector<unsigned> topo_order, inv_topo_order; 
        std::vector<unsigned> remaining_edges, chain_indices;
        std::vector<std::vector<unsigned> > incoming, outgoing;
        std::vector<std::vector<unsigned> > incoming_reduced;
        std::vector<std::vector<int> > all_chain_frontiers;
        std::map<TraceLocalID, GetTermEvent*> term_insts;
        unsigned stage, iteration, num_chains;
        int pos;
        const RtUserEvent done;
      };
      struct TransitiveReductionArgs :
        public LgTaskArgs<TransitiveReductionArgs> {
      public:
        static const LgTaskID TASK_ID = LG_TRANSITIVE_REDUCTION_TASK_ID;
      public:
        TransitiveReductionArgs(PhysicalTemplate *t,TransitiveReductionState *s)
          : LgTaskArgs<TransitiveReductionArgs>(implicit_provenance),
            tpl(t), state(s) { }
      public:
        PhysicalTemplate *const tpl;
        TransitiveReductionState *const state;
      };
    public:
      PhysicalTemplate(PhysicalTrace *trace, ApEvent fence_event);
      PhysicalTemplate(const PhysicalTemplate &rhs);
>>>>>>> 8e2e2472
    protected:
      struct InstanceUser {
      public:
        InstanceUser(void) : expr(NULL) { }
        InstanceUser(const UniqueInst &i, const RegionUsage &r,
                     IndexSpaceExpression *e, const FieldMask &m)
          : instance(i), usage(r), expr(e), mask(m) { }
      public:
        inline bool matches(const UniqueInst &inst, const RegionUsage &use,
                            IndexSpaceExpression *expression) const
        {
          if (inst != instance) return false;
          if (use != usage) return false;
          return (expr == expression);
        }
        inline bool matches(const InstanceUser &user) const
        {
          if (instance != user.instance) return false;
          if (usage != user.usage) return false;
          if (expr != user.expr) return false;
          return (mask == user.mask);
        }
      public:
        UniqueInst instance;
        RegionUsage usage;
        IndexSpaceExpression *expr;
        FieldMask mask;
      };
      typedef LegionVector<InstanceUser> InstUsers;
      struct LastUserResult {
      public:
        LastUserResult(const InstanceUser &u) : user(u) { }
      public:
        const InstanceUser &user;
        std::set<ApEvent> events;
        std::vector<unsigned> frontiers;
      };
    public:
      PhysicalTemplate(PhysicalTrace *trace, ApEvent fence_event,
                       TaskTreeCoordinates &&cordinates);
      PhysicalTemplate(const PhysicalTemplate &rhs) = delete;
      virtual ~PhysicalTemplate(void);
    public:
      PhysicalTemplate& operator=(const PhysicalTemplate &rhs) = delete;
    public:
      virtual size_t get_sharded_template_index(void) const { return 0; }
      virtual void initialize_replay(ApEvent fence_completion, bool recurrent,
                                     bool need_lock = true);
      virtual void perform_replay(Runtime *rt, 
                                  std::set<RtEvent> &replayed_events);
      virtual RtEvent refresh_managed_barriers(void);
      virtual void finish_replay(std::set<ApEvent> &postconditions);
      virtual ApEvent get_completion_for_deletion(void) const;
    public:
      void find_execution_fence_preconditions(std::set<ApEvent> &preconditions);
      void finalize(InnerContext *context, UniqueID opid,
                    bool has_blocking_call, ReplTraceOp *op = NULL);
    public:
      struct Replayable {
        explicit Replayable(bool r)
          : replayable(r), message()
        {}
        Replayable(bool r, const char *m)
          : replayable(r), message(m)
        {}
        Replayable(bool r, const std::string &m)
          : replayable(r), message(m)
        {}
        Replayable(const Replayable &r)
          : replayable(r.replayable), message(r.message)
        {}
        operator bool(void) const { return replayable; }
        bool replayable;
        std::string message;
      };
    protected:
      virtual Replayable check_replayable(ReplTraceOp *op, 
          InnerContext *context, UniqueID opid, bool has_blocking_call);
    public:
      void optimize(ReplTraceOp *op,
                    bool do_transitive_reduction);
    private:
      void find_all_last_instance_user_events(
                             std::vector<RtEvent> &frontier_events);
      void find_last_instance_events(const InstUsers &users,
                             std::vector<RtEvent> &frontier_events);
      void compute_frontiers(std::vector<RtEvent> &frontier_events);
      void elide_fences(std::vector<unsigned> &gen,
                        std::vector<RtEvent> &ready_events);
      void propagate_merges(std::vector<unsigned> &gen);
      void transitive_reduction(TransitiveReductionState *state, bool deferred);
      void finalize_transitive_reduction(
          const std::vector<unsigned> &inv_topo_order,
          const std::vector<std::vector<unsigned> > &incoming_reduced);
      void propagate_copies(std::vector<unsigned> *gen);
      void eliminate_dead_code(std::vector<unsigned> &gen);
      void prepare_parallel_replay(const std::vector<unsigned> &gen);
      void push_complete_replays(void);
    protected:
      virtual void sync_compute_frontiers(ReplTraceOp *op,
                          const std::vector<RtEvent> &frontier_events);
      virtual void initialize_generators(std::vector<unsigned> &new_gen);
      virtual void initialize_eliminate_dead_code_frontiers(
                          const std::vector<unsigned> &gen,
                                std::vector<bool> &used);
      virtual void initialize_transitive_reduction_frontiers(
                          std::vector<unsigned> &topo_order,
                          std::vector<unsigned> &inv_topo_order);
      virtual void record_used_frontiers(std::vector<bool> &used,
                      const std::vector<unsigned> &gen) const;
      virtual void rewrite_frontiers(
                      std::map<unsigned,unsigned> &substitutions);
    public:
      // Variants for normal traces
      bool check_preconditions(TraceReplayOp *op,
                               std::set<RtEvent> &applied_events);
      void apply_postcondition(TraceSummaryOp *op,
                               std::set<RtEvent> &applied_events);
      // Variants for control replication traces 
      bool check_preconditions(ReplTraceReplayOp *op,
                               std::set<RtEvent> &applied_events);
      void apply_postcondition(ReplTraceSummaryOp *op,
                               std::set<RtEvent> &applied_events);
    public:
      void register_operation(MemoizableOp *op);
      void execute_slice(unsigned slice_idx, bool recurrent_replay);
    public:
      virtual void issue_summary_operations(InnerContext* context,
                                            Operation *invalidator,
                                            Provenance *provenance);
    public:
      void dump_template(void);
      virtual void dump_sharded_template(void) { }
    private:
      void dump_instructions(const std::vector<Instruction*> &instructions);
#ifdef LEGION_SPY
    public:
      void set_fence_uid(UniqueID fence_uid) { prev_fence_uid = fence_uid; }
      UniqueID get_fence_uid(void) const { return prev_fence_uid; }
#endif
    public:
      inline bool is_replaying(void) const { return !recording.load(); }
      inline bool is_replayable(void) const { return replayable.replayable; }
      inline const std::string& get_replayable_message(void) const
        { return replayable.message; }
      inline void record_no_consensus(void) { has_no_consensus = true; }
    public:
      virtual bool is_recording(void) const { return recording.load(); }
      virtual void add_recorder_reference(void) { /*do nothing*/ }
      virtual bool remove_recorder_reference(void) 
        { /*do nothing, never delete*/ return false; }
      virtual void pack_recorder(Serializer &rez, 
                                 std::set<RtEvent> &applied);
    public:
      void record_premap_output(MemoizableOp *memo,
                                const Mapper::PremapTaskOutput &output,
                                std::set<RtEvent> &applied_events);
      void get_premap_output(IndexTask *task,
                             std::vector<Memory> &future_locations);     
      virtual void record_mapper_output(const TraceLocalID &tlid,
                             const Mapper::MapTaskOutput &output,
                             const std::deque<InstanceSet> &physical_instances,
                             const std::vector<size_t> &future_size_bounds,
                             const std::vector<TaskTreeCoordinates> &coords,
                             std::set<RtEvent> &applied_events);
      void get_mapper_output(SingleTask *task,
                             VariantID &chosen_variant,
                             TaskPriority &task_priority,
                             bool &postmap_task,
                             std::vector<Processor> &target_proc,
                             std::vector<Memory> &future_locations,
                             std::vector<size_t> &future_size_bounds,
                             std::deque<InstanceSet> &physical_instances) const;
      void get_task_reservations(SingleTask *task,
                             std::map<Reservation,bool> &reservations) const;
    public:
      virtual void record_completion_event(ApEvent lhs, unsigned op_kind,
                                           const TraceLocalID &tlid);
      virtual void record_replay_mapping(ApEvent lhs, unsigned op_kind,
                          const TraceLocalID &tlid, bool register_memo);
      virtual void request_term_event(ApUserEvent &term_event);
      virtual void record_create_ap_user_event(ApUserEvent &lhs, 
                                               const TraceLocalID &tlid);
      virtual void record_trigger_event(ApUserEvent lhs, ApEvent rhs,
                                        const TraceLocalID &tlid);
    public:
      virtual void record_merge_events(ApEvent &lhs, ApEvent rhs,
                                       const TraceLocalID &tlid);
      virtual void record_merge_events(ApEvent &lhs, ApEvent e1, ApEvent e2, 
                                       const TraceLocalID &tlid);
      virtual void record_merge_events(ApEvent &lhs, ApEvent e1, ApEvent e2,
                                       ApEvent e3, const TraceLocalID &tlid);
      virtual void record_merge_events(ApEvent &lhs, 
                                       const std::set<ApEvent>& rhs,
                                       const TraceLocalID &tlid);
      virtual void record_merge_events(ApEvent &lhs, 
                                       const std::vector<ApEvent>& rhs,
                                       const TraceLocalID &tlid);
      virtual void record_merge_events(PredEvent &lhs,
                                       PredEvent e1, PredEvent e2,
                                       const TraceLocalID &tlid);
      virtual void record_collective_barrier(ApBarrier bar, ApEvent pre,
                    const std::pair<size_t,size_t> &key, size_t arrival_count);
      virtual ShardID record_managed_barrier(ApBarrier bar,
                                             size_t total_arrivals);
      virtual void record_barrier_arrival(ApBarrier bar, ApEvent pre,
                    size_t arrival_count, std::set<RtEvent> &applied,
                    ShardID owner_shard);
    public:
      virtual void record_issue_copy(const TraceLocalID &tlid, ApEvent &lhs,
                             IndexSpaceExpression *expr,
                             const std::vector<CopySrcDstField>& src_fields,
                             const std::vector<CopySrcDstField>& dst_fields,
                             const std::vector<Reservation> &reservations,
#ifdef LEGION_SPY
                             RegionTreeID src_tree_id, RegionTreeID dst_tree_id,
#endif
                             ApEvent precondition, PredEvent pred_guard,
                             LgEvent src_unique, LgEvent dst_unique,
                             int priority, CollectiveKind collective);
      virtual void record_issue_across(const TraceLocalID &tlid, ApEvent &lhs,
                             ApEvent collective_precondition,
                             ApEvent copy_precondition,
                             ApEvent src_indirect_precondition,
                             ApEvent dst_indirect_precondition,
                             CopyAcrossExecutor *executor);
      virtual void record_copy_insts(ApEvent lhs, const TraceLocalID &tlid,
                           unsigned src_idx, unsigned dst_idx,
                           IndexSpaceExpression *expr,
                           const UniqueInst &src_inst,
                           const UniqueInst &dst_inst,
                           const FieldMask &src_mask, const FieldMask &dst_mask,
                           PrivilegeMode src_mode, PrivilegeMode dst_mode,
                           ReductionOpID redop, std::set<RtEvent> &applied);
      virtual void record_across_insts(ApEvent lhs, const TraceLocalID &tlid,
                           unsigned src_idx, unsigned dst_idx,
                           IndexSpaceExpression *expr,
                           const AcrossInsts &src_insts,
                           const AcrossInsts &dst_insts,
                           PrivilegeMode src_mode, PrivilegeMode dst_mode,
                           bool src_indirect, bool dst_indirect,
                           std::set<RtEvent> &applied);
      virtual void record_indirect_insts(ApEvent indirect_done,
                           ApEvent all_done, IndexSpaceExpression *expr,
                           const AcrossInsts &insts,
                           std::set<RtEvent> &applied, PrivilegeMode priv);
      virtual void record_issue_fill(const TraceLocalID &tlid, ApEvent &lhs,
                             IndexSpaceExpression *expr,
                             const std::vector<CopySrcDstField> &fields,
                             const void *fill_value, size_t fill_size,
#ifdef LEGION_SPY
                             UniqueID fill_uid,
                             FieldSpace handle, 
                             RegionTreeID tree_id,
#endif
                             ApEvent precondition, PredEvent pred_guard,
                             LgEvent unique_event, int priority,
                             CollectiveKind collective);
    public:
      virtual void record_op_inst(const TraceLocalID &tlid,
                                  unsigned idx,
                                  const UniqueInst &inst,
                                  RegionNode *node,
                                  const RegionUsage &usage,
                                  const FieldMask &user_mask,
                                  bool update_validity,
                                  std::set<RtEvent> &applied);
      virtual void record_fill_inst(ApEvent lhs, IndexSpaceExpression *expr, 
                           const UniqueInst &inst,
                           const FieldMask &fill_mask,
                           std::set<RtEvent> &applied_events,
                           const bool reduction_initialization);
    protected:
      void record_instance_user(InstUsers &users,
                                const UniqueInst &instance,
                                const RegionUsage &usage,
                                IndexSpaceExpression *expr,
                                const FieldMask &mask,
                                std::set<RtEvent> &applied_events);
      virtual void record_mutated_instance(const UniqueInst &inst,
                                           IndexSpaceExpression *expr,
                                           const FieldMask &mask,
                                           std::set<RtEvent> &applied_events);
    public:
      virtual void record_set_op_sync_event(ApEvent &lhs,
                                            const TraceLocalID &tlid);
      virtual void record_complete_replay(const TraceLocalID &tlid,
                                          ApEvent pre, ApEvent post,
                                          std::set<RtEvent> &applied_events);
      virtual void record_reservations(const TraceLocalID &tlid,
                                const std::map<Reservation,bool> &locks,
                                std::set<RtEvent> &applied_events); 
    public:
      virtual void record_owner_shard(unsigned trace_local_id, ShardID owner);
      virtual void record_local_space(unsigned trace_local_id, IndexSpace sp);
      virtual void record_sharding_function(unsigned trace_local_id, 
                                            ShardingFunction *function);
    public:
      virtual ShardID find_owner_shard(unsigned trace_local_id);
      virtual IndexSpace find_local_space(unsigned trace_local_id);
      virtual ShardingFunction* find_sharding_function(unsigned trace_local_id);
    public: 
      bool defer_template_deletion(ApEvent &pending_deletion,
                                   std::set<RtEvent> &applied_events);
    public:
      static void handle_replay_slice(const void *args);
      static void handle_transitive_reduction(const void *args);
      static void handle_delete_template(const void *args);
    protected:
      void record_memo_entry(const TraceLocalID &tlid, unsigned entry,
                             unsigned op_kind);
    protected:
#ifdef DEBUG_LEGION
      // This is a virtual method in debug mode only since we have an
      // assertion that we want to check in the ShardedPhysicalTemplate
      virtual unsigned convert_event(const ApEvent &event, bool check = true);
#else
      unsigned convert_event(const ApEvent &event);
#endif
      virtual unsigned find_event(const ApEvent &event, AutoLock &tpl_lock);
      void insert_instruction(Instruction *inst);
    protected:
      // Returns the set of last users for all <view,field mask,index expr>
      // tuples in the inst_exprs, not that this is the 
      void find_all_last_users(const InstUsers &inst_users,
                               std::set<unsigned> &last_users) const;
      virtual unsigned find_frontier_event(ApEvent event, 
                               std::vector<RtEvent> &ready_events);
      // Check to see if any users are mutating these fields and expressions
      virtual bool are_read_only_users(InstUsers &inst_users);
      void rewrite_preconditions(unsigned &precondition,
                           std::set<unsigned> &users,
                           const std::vector<Instruction*> &instructions,
                           std::vector<Instruction*> &new_instructions,
                           std::vector<unsigned> &gen,
                           unsigned &merge_starts);
      void parallelize_replay_event(unsigned &event_to_check,
                           unsigned slice_index,
                           const std::vector<unsigned> &gen,
                           const std::vector<unsigned> &slice_indices_by_inst,
                           std::map<unsigned,
                              std::pair<unsigned,unsigned> > &crossing_counts,
                           std::vector<Instruction*> &crossing_instructions);
    public:
      inline void update_last_fence(GetTermEvent *fence)
        { last_fence = fence; }
      inline ApEvent get_fence_completion(void) { return fence_completion; }
    public:
      PhysicalTrace * const trace;
      const TaskTreeCoordinates coordinates;
    protected:
      std::atomic<bool> recording;
      // Count how many times we've been replayed so we know when we're going
      // to run out of phase barrier generations
      // Note we start this at 1 since some barriers are used as part of the
      // capture, while others are not used until the first replay, that throws
      // away one barrier generation on some barriers, but whatever
      size_t total_replays;
      Replayable replayable;
    protected:
      mutable LocalLock template_lock;
      const unsigned fence_completion_id;
    private:
      const unsigned replay_parallelism;
    protected:
      static constexpr unsigned NO_INDEX = UINT_MAX;
    protected:
      std::deque<std::map<TraceLocalID,MemoizableOp*> > operations;
      std::deque<std::pair<ApEvent,bool/*recurrent*/> > pending_replays;
      // Pair in memo_entries is <entry index, Operation::Kind>
      // This data structure is only used during template capture and
      // can be ignored after the template has been optimized
      std::map<TraceLocalID,std::pair<unsigned,unsigned> > memo_entries;
    private:
      CachedPremappings cached_premappings;
      CachedMappings cached_mappings;
      std::map<TraceLocalID,std::map<Reservation,bool> > cached_reservations;
      bool has_virtual_mapping;
      bool has_no_consensus;
    protected:
      GetTermEvent                    *last_fence;
    protected:
      ApEvent                         fence_completion;
      std::vector<ApEvent>            events;
      std::map<unsigned,ApUserEvent>  user_events;
    protected:
      std::map<ApEvent,unsigned> event_map;
      std::map<ApEvent,BarrierAdvance*> managed_barriers;
      std::map<ApEvent,std::vector<BarrierArrival*> > managed_arrivals;
    protected:
      std::vector<Instruction*>               instructions;
      std::vector<std::vector<Instruction*> > slices;
      std::vector<std::vector<TraceLocalID> > slice_tasks;
    protected:
      std::map<unsigned/*event*/,unsigned/*consumers*/> crossing_events;
      // Frontiers of a template are a set of users whose events must
      // be carried over to the next replay for eliding the fence at the
      // beginning. We compute this data structure from the last users of
      // each physical instance named in the trace and then looking for
      // the locations of those events inside the trace.
      // After each replay, we do the assignment
      // events[frontiers[idx]] = events[idx]
      std::map<unsigned,unsigned> frontiers;
      // A cache of the specific last user results for individual instances
      std::map<UniqueInst,std::deque<LastUserResult> > instance_last_users;
    protected:
      RtEvent transitive_reduction_done;
      std::atomic<TransitiveReductionState*> finished_transitive_reduction;
    private:
      std::map<TraceLocalID,InstUsers> op_insts;
      std::map<unsigned,InstUsers>     copy_insts;
      std::map<unsigned,InstUsers>     src_indirect_insts;
      std::map<unsigned,InstUsers>     dst_indirect_insts;
      std::vector<IssueAcross*>        across_copies;
      std::map<DistributedID,IndividualView*> recorded_views;
      std::set<IndexSpaceExpression*>  recorded_expressions;
    protected:
      // Capture the names of all the instances that are mutated by this trace
      // and the index space expressions and fields that were mutated
      // THIS IS SHARDED FOR CONTROL REPLICATION!!!
      LegionMap<UniqueInst,FieldMaskSet<IndexSpaceExpression> > mutated_insts;
    protected:
      // Capture the set of regions that we saw operations for, we'll use this
      // at the end of the trace capture to compute the equivalence sets for
      // this trace and then extract the different condition sets for this trace
      // THESE ARE SHARDED FOR CONTROL REPLICATION!!!
      FieldMaskSet<RegionNode> trace_regions;
      std::vector<TraceConditionSet*> conditions;
#ifdef LEGION_SPY
    private:
      UniqueID prev_fence_uid;
#endif
    private:
      friend class PhysicalTrace;
      friend class Instruction;
#ifdef DEBUG_LEGION
      friend class GetTermEvent;
      friend class ReplayMapping;
      friend class CreateApUserEvent;
      friend class TriggerEvent;
      friend class MergeEvent;
      friend class AssignFenceCompletion;
      friend class IssueCopy;
      friend class IssueFill;
      friend class IssueAcross;
      friend class SetOpSyncEvent;
      friend class CompleteReplay;
      friend class AcquireReplay;
      friend class ReleaseReplay;
      friend class BarrierArrival;
      friend class BarrierAdvance;
#endif
    };

    /**
     * \class ShardedPhysicalTemplate
     * This is an extension of the PhysicalTemplate class for handling
     * templates for control replicated contexts. It mostly behaves the
     * same as a normal PhysicalTemplate but has some additional 
     * extensions for handling the effects of control replication.
     */
    class ShardedPhysicalTemplate : public PhysicalTemplate {
    public:
      enum UpdateKind {
        UPDATE_MUTATED_INST,
        READ_ONLY_USERS_REQUEST,
        READ_ONLY_USERS_RESPONSE,
        TEMPLATE_BARRIER_REFRESH,
        FRONTIER_BARRIER_REFRESH,
        REMOTE_BARRIER_SUBSCRIBE,
      };
    public:
      struct DeferTraceUpdateArgs : public LgTaskArgs<DeferTraceUpdateArgs> {
      public:
        static const LgTaskID TASK_ID = LG_DEFER_TRACE_UPDATE_TASK_ID;
      public:
        DeferTraceUpdateArgs(ShardedPhysicalTemplate *target, 
                             UpdateKind kind, RtUserEvent done, 
                             Deserializer &derez, const UniqueInst &inst,
                             RtUserEvent deferral = 
                              RtUserEvent::NO_RT_USER_EVENT);
        DeferTraceUpdateArgs(ShardedPhysicalTemplate *target, 
                             UpdateKind kind, RtUserEvent done, 
                             const UniqueInst &inst, Deserializer &derez,
                             IndexSpaceExpression *expr,
                             RtUserEvent deferral = 
                              RtUserEvent::NO_RT_USER_EVENT);
        DeferTraceUpdateArgs(ShardedPhysicalTemplate *target, 
                             UpdateKind kind, RtUserEvent done, 
                             const UniqueInst &inst, Deserializer &derez,
                             const PendingRemoteExpression &pending);
        DeferTraceUpdateArgs(const DeferTraceUpdateArgs &args,
                             RtUserEvent deferral,IndexSpaceExpression *expr);
      public:
        ShardedPhysicalTemplate *const target;
        const UpdateKind kind;
        const RtUserEvent done;
        const UniqueInst inst;
        IndexSpaceExpression *const expr;
        const PendingRemoteExpression pending;
        const size_t buffer_size;
        void *const buffer;
        const RtUserEvent deferral_event;
      };
    public:
      ShardedPhysicalTemplate(PhysicalTrace *trace, ApEvent fence_event,
                              TaskTreeCoordinates &&coordinates,
                              ReplicateContext *repl_ctx);
      ShardedPhysicalTemplate(const ShardedPhysicalTemplate &rhs) = delete;
      virtual ~ShardedPhysicalTemplate(void);
    public:
      // Have to provide explicit overrides of operator new and 
      // delete here to make sure we get the right ones. C++ does
      // not let us have these in a sub-class or it doesn't know
      // which ones to pick from.
      static inline void* operator new(size_t count)
      { return legion_alloc_aligned<ShardedPhysicalTemplate,true>(count); }
      static inline void operator delete(void *ptr)
      { free(ptr); }
      inline RtEvent chain_deferral_events(RtUserEvent deferral_event)
      {
        RtEvent continuation_pre;
        continuation_pre.id = 
          next_deferral_precondition.exchange(deferral_event.id);
        return continuation_pre;
      }
    public:
      virtual size_t get_sharded_template_index(void) const
        { return template_index; }
      virtual void initialize_replay(ApEvent fence_completion, bool recurrent,
                                     bool need_lock = true);
      virtual void perform_replay(Runtime *runtime, 
                                  std::set<RtEvent> &replayed_events);
      virtual RtEvent refresh_managed_barriers(void);
      virtual void finish_replay(std::set<ApEvent> &postconditions);
      virtual ApEvent get_completion_for_deletion(void) const;
      using PhysicalTemplate::record_merge_events;
      virtual void record_merge_events(ApEvent &lhs, 
                                       const std::set<ApEvent>& rhs,
                                       const TraceLocalID &tlid);
      virtual void record_merge_events(ApEvent &lhs, 
                                       const std::vector<ApEvent>& rhs,
                                       const TraceLocalID &tlid);
      virtual void record_collective_barrier(ApBarrier bar, ApEvent pre,
                    const std::pair<size_t,size_t> &key, size_t arrival_count);
      virtual ShardID record_managed_barrier(ApBarrier bar,
                                             size_t total_arrivals);
      virtual void record_barrier_arrival(ApBarrier bar, ApEvent pre,
                    size_t arrival_count, std::set<RtEvent> &applied,
                    ShardID owner_shard);
      virtual void record_issue_copy(const TraceLocalID &tlid, ApEvent &lhs,
                             IndexSpaceExpression *expr,
                             const std::vector<CopySrcDstField>& src_fields,
                             const std::vector<CopySrcDstField>& dst_fields,
                             const std::vector<Reservation>& reservations,
#ifdef LEGION_SPY
                             RegionTreeID src_tree_id, RegionTreeID dst_tree_id,
#endif
                             ApEvent precondition, PredEvent guard_event,
                             LgEvent src_unique, LgEvent dst_unique,
                             int priority, CollectiveKind collective);
      virtual void record_issue_fill(const TraceLocalID &tlid, ApEvent &lhs,
                             IndexSpaceExpression *expr,
                             const std::vector<CopySrcDstField> &fields,
                             const void *fill_value, size_t fill_size,
#ifdef LEGION_SPY
                             UniqueID fill_uid,
                             FieldSpace handle,
                             RegionTreeID tree_id,
#endif
                             ApEvent precondition, PredEvent guard_event,
                             LgEvent unique_event, int priority, 
                             CollectiveKind collective);
      virtual void record_issue_across(const TraceLocalID &tlid, ApEvent &lhs,
                             ApEvent collective_precondition,
                             ApEvent copy_precondition,
                             ApEvent src_indirect_precondition,
                             ApEvent dst_indirect_precondition,
                             CopyAcrossExecutor *executor);
    public:
      virtual void record_owner_shard(unsigned trace_local_id, ShardID owner);
      virtual void record_local_space(unsigned trace_local_id, IndexSpace sp);
      virtual void record_sharding_function(unsigned trace_local_id, 
                                            ShardingFunction *function);
      virtual void issue_summary_operations(InnerContext *context,
                                            Operation *invalidator,
                                            Provenance *provenance);
      virtual void dump_sharded_template(void);
    public:
      virtual ShardID find_owner_shard(unsigned trace_local_id);
      virtual IndexSpace find_local_space(unsigned trace_local_id);
      virtual ShardingFunction* find_sharding_function(unsigned trace_local_id);
    public:
      void prepare_collective_barrier_replay(
                            const std::pair<size_t,size_t> &key, ApBarrier bar);
    public:
      ApBarrier find_trace_shard_event(ApEvent event, ShardID remote_shard);
      void record_trace_shard_event(ApEvent event, ApBarrier result);
      ApBarrier find_trace_shard_frontier(ApEvent event, ShardID remote_shard);
      void record_trace_shard_frontier(unsigned frontier, ApBarrier result);
      void handle_trace_update(Deserializer &derez, AddressSpaceID source);
      static void handle_deferred_trace_update(const void *args, Runtime *rt);
    protected:
      bool handle_update_mutated_inst(const UniqueInst &inst, 
                            IndexSpaceExpression *ex, Deserializer &derez, 
                            std::set<RtEvent> &applied, RtUserEvent done, 
                            const DeferTraceUpdateArgs *dargs = NULL);
    protected:
#ifdef DEBUG_LEGION
      virtual unsigned convert_event(const ApEvent &event, bool check = true);
#endif
      virtual unsigned find_event(const ApEvent &event, AutoLock &tpl_lock);
      void request_remote_shard_event(ApEvent event, RtUserEvent done_event);
      static AddressSpaceID find_event_space(ApEvent event);
      virtual Replayable check_replayable(ReplTraceOp *op, 
          InnerContext *context, UniqueID opid, bool has_blocking_call);
    protected:
      ShardID find_inst_owner(const UniqueInst &inst);
      void find_owner_shards(AddressSpace owner, std::vector<ShardID> &shards);
    protected:
      virtual unsigned find_frontier_event(ApEvent event,
                        std::vector<RtEvent> &ready_events);
      virtual void record_mutated_instance(const UniqueInst &inst,
                                           IndexSpaceExpression *expr,
                                           const FieldMask &mask,
                                           std::set<RtEvent> &applied_events);
      virtual bool are_read_only_users(InstUsers &inst_users);
      virtual void sync_compute_frontiers(ReplTraceOp *op,
                          const std::vector<RtEvent> &frontier_events);
      virtual void initialize_generators(std::vector<unsigned> &new_gen);
      virtual void initialize_eliminate_dead_code_frontiers(
                          const std::vector<unsigned> &gen,
                                std::vector<bool> &used);
      virtual void initialize_transitive_reduction_frontiers(
                          std::vector<unsigned> &topo_order,
                          std::vector<unsigned> &inv_topo_order);
      virtual void record_used_frontiers(std::vector<bool> &used,
                      const std::vector<unsigned> &gen) const;
      virtual void rewrite_frontiers(
                      std::map<unsigned,unsigned> &substitutions);
    public:
      ReplicateContext *const repl_ctx;
      const ShardID local_shard;
      const size_t total_shards;
      // Make this last since it registers the template with the
      // context which can trigger calls into the template so 
      // everything must valid at this point
      const size_t template_index; 
    protected:
      std::map<ApEvent,RtEvent> pending_event_requests;
      // Barriers we don't managed and need to receive refreshes for
      std::map<ApEvent,BarrierAdvance*> local_advances;
      // Collective barriers from application operations
      // These will be updated by the application before each replay
      // Key is <trace local id, unique barrier name for this op>
      std::map<std::pair<size_t,size_t>,BarrierArrival*> collective_barriers;
      // Buffer up barrier updates as we're running ahead so that we can
      // apply them before we perform the trace replay
      std::deque<
            std::map<std::pair<size_t,size_t>,ApBarrier> > pending_collectives;
      std::map<AddressSpaceID,std::vector<ShardID> > did_shard_owners;
      std::map<unsigned/*Trace Local ID*/,ShardID> owner_shards;
      std::map<unsigned/*Trace Local ID*/,IndexSpace> local_spaces;
      std::map<unsigned/*Trace Local ID*/,ShardingFunction*> sharding_functions;
    protected:
      // Count how many refereshed barriers we've seen updated for when
      // we need to reset the phase barriers for a new round of generations
      size_t refreshed_barriers;
      // An event to signal when our advances are ready
      RtUserEvent update_advances_ready;
      // An event for chainging deferrals of update tasks
      std::atomic<Realm::Event::id_t> next_deferral_precondition;
    protected:
      // Count how many times we've done recurrent replay so we know when we're
      // going to run out of phase barrier generations
      size_t recurrent_replays;
      // Count how many frontiers ahave been updated so that we know when
      // they are done being updated
      size_t updated_frontiers;
      // An event to signal when our frontiers are ready
      RtUserEvent update_frontiers_ready;
    protected:
      // Data structures for fence elision
      // Local frontiers records barriers that should be arrived on 
      // based on events that we have here locally
      std::map<unsigned,ApBarrier> local_frontiers;
      // Remote shards that are subscribed to our local frontiers
      std::map<unsigned,std::set<ShardID> > local_subscriptions;
      // Remote frontiers records barriers that we should fill in as
      // events from remote shards
      std::vector<std::pair<ApBarrier,unsigned> > remote_frontiers;
      // Pending refreshes from remote nodes
      std::map<ApBarrier,ApBarrier> pending_refresh_frontiers;
      std::map<ApEvent,ApBarrier> pending_refresh_barriers;
    };

    enum InstructionKind
    {
      GET_TERM_EVENT = 0,
      REPLAY_MAPPING,
      CREATE_AP_USER_EVENT,
      TRIGGER_EVENT,
      MERGE_EVENT,
      ISSUE_COPY,
      ISSUE_FILL,
      ISSUE_ACROSS,
      SET_OP_SYNC_EVENT,
      SET_EFFECTS,
      ASSIGN_FENCE_COMPLETION,
      COMPLETE_REPLAY,
      BARRIER_ARRIVAL,
      BARRIER_ADVANCE,
    };

    /**
     * \class Instruction
     * This class is an abstract parent class for all template instructions.
     */
    class Instruction {
    public:
      Instruction(PhysicalTemplate& tpl, const TraceLocalID &owner);
      virtual ~Instruction(void) {};
      virtual void execute(std::vector<ApEvent> &events,
                           std::map<unsigned,ApUserEvent> &user_events,
                           std::map<TraceLocalID,MemoizableOp*> &operations,
                           const bool recurrent_replay) = 0;
      typedef std::map<TraceLocalID,std::pair<unsigned,unsigned> > MemoEntries;
      virtual std::string to_string(const MemoEntries &memo_entires) = 0;

      virtual InstructionKind get_kind(void) = 0;
      virtual GetTermEvent* as_get_term_event(void) { return NULL; }
      virtual ReplayMapping* as_replay_mapping(void) { return NULL; }
      virtual CreateApUserEvent* as_create_ap_user_event(void) { return NULL; }
      virtual TriggerEvent* as_trigger_event(void) { return NULL; }
      virtual MergeEvent* as_merge_event(void) { return NULL; }
      virtual AssignFenceCompletion* as_assignment_fence_completion(void) 
        { return NULL; }
      virtual IssueCopy* as_issue_copy(void) { return NULL; }
      virtual IssueFill* as_issue_fill(void) { return NULL; }
      virtual IssueAcross* as_issue_across(void) { return NULL; }
      virtual SetOpSyncEvent* as_set_op_sync_event(void) { return NULL; }
      virtual SetEffects* as_set_effects(void) { return NULL; }
      virtual CompleteReplay* as_complete_replay(void) { return NULL; }
      virtual BarrierArrival* as_barrier_arrival(void) { return NULL; }
      virtual BarrierAdvance* as_barrier_advance(void) { return NULL; }
    public:
      const TraceLocalID owner;
    };

    /**
     * \class GetTermEvent
     * This instruction has the following semantics:
     *   events[lhs] = operations[rhs].get_memo_completion()
     */
    class GetTermEvent : public Instruction {
    public:
      GetTermEvent(PhysicalTemplate& tpl, unsigned lhs,
                   const TraceLocalID& rhs, bool fence);
      virtual void execute(std::vector<ApEvent> &events,
                           std::map<unsigned,ApUserEvent> &user_events,
                           std::map<TraceLocalID,MemoizableOp*> &operations,
                           const bool recurrent_replay);
      virtual std::string to_string(const MemoEntries &memo_entires);

      virtual InstructionKind get_kind(void)
        { return GET_TERM_EVENT; }
      virtual GetTermEvent* as_get_term_event(void)
        { return this; }
    private:
      friend class PhysicalTemplate;
      friend class ShardedPhysicalTemplate;
      unsigned lhs;
    };

    /**
     * \class ReplayMapping
     * This instruction has the following semantics:
     *   events[lhs] = operations[owner].replay_mapping()
     */
    class ReplayMapping : public Instruction {
    public:
      ReplayMapping(PhysicalTemplate& tpl, unsigned lhs,
                    const TraceLocalID& rhs);
      virtual void execute(std::vector<ApEvent> &events,
                           std::map<unsigned,ApUserEvent> &user_events,
                           std::map<TraceLocalID,MemoizableOp*> &operations,
                           const bool recurrent_replay);
      virtual std::string to_string(const MemoEntries &memo_entires);

      virtual InstructionKind get_kind(void)
        { return REPLAY_MAPPING; }
      virtual ReplayMapping* as_replay_mapping(void)
        { return this; }
    private:
      friend class PhysicalTemplate;
      friend class ShardedPhysicalTemplate;
      unsigned lhs;
    };

    /**
     * \class CreateApUserEvent
     * This instruction has the following semantics:
     *   events[lhs] = Runtime::create_ap_user_event()
     */
    class CreateApUserEvent : public Instruction {
    public:
      CreateApUserEvent(PhysicalTemplate& tpl, unsigned lhs,
                        const TraceLocalID &owner);
      virtual void execute(std::vector<ApEvent> &events,
                           std::map<unsigned,ApUserEvent> &user_events,
                           std::map<TraceLocalID,MemoizableOp*> &operations,
                           const bool recurrent_replay);
      virtual std::string to_string(const MemoEntries &memo_entires);

      virtual InstructionKind get_kind(void)
        { return CREATE_AP_USER_EVENT; }
      virtual CreateApUserEvent* as_create_ap_user_event(void)
        { return this; }
    private:
      friend class PhysicalTemplate;
      unsigned lhs;
    };

    /**
     * \class TriggerEvent
     * This instruction has the following semantics:
     *   Runtime::trigger_event(events[lhs], events[rhs])
     */
    class TriggerEvent : public Instruction {
    public:
      TriggerEvent(PhysicalTemplate& tpl, unsigned lhs, unsigned rhs,
                   const TraceLocalID &owner);
      virtual void execute(std::vector<ApEvent> &events,
                           std::map<unsigned,ApUserEvent> &user_events,
                           std::map<TraceLocalID,MemoizableOp*> &operations,
                           const bool recurrent_replay);
      virtual std::string to_string(const MemoEntries &memo_entires);

      virtual InstructionKind get_kind(void)
        { return TRIGGER_EVENT; }
      virtual TriggerEvent* as_trigger_event(void)
        { return this; }
    private:
      friend class PhysicalTemplate;
      unsigned lhs;
      unsigned rhs;
    };

    /**
     * \class MergeEvent
     * This instruction has the following semantics:
     *   events[lhs] = Runtime::merge_events(events[rhs])
     */
    class MergeEvent : public Instruction {
    public:
      MergeEvent(PhysicalTemplate& tpl, unsigned lhs,
                 const std::set<unsigned>& rhs,
                 const TraceLocalID &owner);
      virtual void execute(std::vector<ApEvent> &events,
                           std::map<unsigned,ApUserEvent> &user_events,
                           std::map<TraceLocalID,MemoizableOp*> &operations,
                           const bool recurrent_replay);
      virtual std::string to_string(const MemoEntries &memo_entires);

      virtual InstructionKind get_kind(void)
        { return MERGE_EVENT; }
      virtual MergeEvent* as_merge_event(void)
        { return this; }
    private:
      friend class PhysicalTemplate;
      friend class ShardedPhysicalTemplate;
      unsigned lhs;
      std::set<unsigned> rhs;
    };

    /**
     * \class AssignFenceCompletion
     * This instruction has the following semantics:
     *   events[lhs] = fence_completion
     */
    class AssignFenceCompletion : public Instruction {
      AssignFenceCompletion(PhysicalTemplate& tpl, unsigned lhs,
                            const TraceLocalID &owner);
      virtual void execute(std::vector<ApEvent> &events,
                           std::map<unsigned,ApUserEvent> &user_events,
                           std::map<TraceLocalID,MemoizableOp*> &operations,
                           const bool recurrent_replay);
      virtual std::string to_string(const MemoEntries &memo_entires);

      virtual InstructionKind get_kind(void)
        { return ASSIGN_FENCE_COMPLETION; }
      virtual AssignFenceCompletion* as_assignment_fence_completion(void)
        { return this; }
    private:
      friend class PhysicalTemplate;
      PhysicalTemplate &tpl;
      unsigned lhs;
    };

    /**
     * \class IssueFill
     * This instruction has the following semantics:
     *
     *   events[lhs] = expr->fill(fields, fill_value, fill_size,
     *                            events[precondition_idx]);
     */
    class IssueFill : public Instruction {
    public:
      IssueFill(PhysicalTemplate& tpl,
                unsigned lhs, IndexSpaceExpression *expr,
                const TraceLocalID &op_key,
                const std::vector<CopySrcDstField> &fields,
                const void *fill_value, size_t fill_size,
#ifdef LEGION_SPY
                UniqueID fill_uid, FieldSpace handle, RegionTreeID tree_id,
#endif
                unsigned precondition_idx, LgEvent unique_event,
                int priority, CollectiveKind collective);
      virtual ~IssueFill(void);
      virtual void execute(std::vector<ApEvent> &events,
                           std::map<unsigned,ApUserEvent> &user_events,
                           std::map<TraceLocalID,MemoizableOp*> &operations,
                           const bool recurrent_replay);
      virtual std::string to_string(const MemoEntries &memo_entires);

      virtual InstructionKind get_kind(void)
        { return ISSUE_FILL; }
      virtual IssueFill* as_issue_fill(void)
        { return this; }
    private:
      friend class PhysicalTemplate;
      unsigned lhs;
      IndexSpaceExpression *expr;
      std::vector<CopySrcDstField> fields;
      void *fill_value;
      size_t fill_size;
#ifdef LEGION_SPY
      UniqueID fill_uid;
      FieldSpace handle;
      RegionTreeID tree_id;
#endif
      unsigned precondition_idx;
      LgEvent unique_event;
      int priority;
      CollectiveKind collective;
    };

    /**
     * \class IssueCopy
     * This instruction has the following semantics:
     *   events[lhs] = expr->issue_copy(src_fields, dst_fields,
     *                                  events[precondition_idx],
     *                                  predicate_guard,
     *                                  redop, reduction_fold);
     */
    class IssueCopy : public Instruction {
    public:
      IssueCopy(PhysicalTemplate &tpl,
                unsigned lhs, IndexSpaceExpression *expr,
                const TraceLocalID &op_key,
                const std::vector<CopySrcDstField>& src_fields,
                const std::vector<CopySrcDstField>& dst_fields,
                const std::vector<Reservation>& reservations,
#ifdef LEGION_SPY
                RegionTreeID src_tree_id, RegionTreeID dst_tree_id,
#endif
                unsigned precondition_idx,
                LgEvent src_unique, LgEvent dst_unique,
                int priority, CollectiveKind collective);
      virtual ~IssueCopy(void);
      virtual void execute(std::vector<ApEvent> &events,
                           std::map<unsigned,ApUserEvent> &user_events,
                           std::map<TraceLocalID,MemoizableOp*> &operations,
                           const bool recurrent_replay);
      virtual std::string to_string(const MemoEntries &memo_entires);

      virtual InstructionKind get_kind(void)
        { return ISSUE_COPY; }
      virtual IssueCopy* as_issue_copy(void)
        { return this; }
    private:
      friend class PhysicalTemplate;
      unsigned lhs;
      IndexSpaceExpression *expr;
      std::vector<CopySrcDstField> src_fields;
      std::vector<CopySrcDstField> dst_fields;
      std::vector<Reservation> reservations;
#ifdef LEGION_SPY
      RegionTreeID src_tree_id;
      RegionTreeID dst_tree_id;
#endif
      unsigned precondition_idx;
      LgEvent src_unique, dst_unique;
      int priority;
      CollectiveKind collective;
    };

    /**
     * \class IssueAcross
     * This instruction has the following semantics:
     *  events[lhs] = executor->execute(ops[key], predicate_guard,
     *                                  events[copy_precondition],
     *                                  events[src_indirect_precondition],
     *                                  events[dst_indirect_precondition])
     */
    class IssueAcross : public Instruction {
    public:
      IssueAcross(PhysicalTemplate &tpl, unsigned lhs,
                  unsigned copy_pre, unsigned collective_pre,
                  unsigned src_indirect_pre, unsigned dst_indirect_pre,
                  const TraceLocalID &op_key,
                  CopyAcrossExecutor *executor);
      virtual ~IssueAcross(void);
      virtual void execute(std::vector<ApEvent> &events,
                           std::map<unsigned,ApUserEvent> &user_events,
                           std::map<TraceLocalID,MemoizableOp*> &operations,
                           const bool recurrent_replay);
      virtual std::string to_string(const MemoEntries &memo_entires);

      virtual InstructionKind get_kind(void)
        { return ISSUE_ACROSS; }
      virtual IssueAcross* as_issue_across(void)
        { return this; }
    private:
      friend class PhysicalTemplate;
      unsigned lhs;
      unsigned copy_precondition;
      unsigned collective_precondition;
      unsigned src_indirect_precondition;
      unsigned dst_indirect_precondition;
      CopyAcrossExecutor *const executor;
    };

    /**
     * \class SetOpSyncEvent
     * This instruction has the following semantics:
     *   events[lhs] = operations[rhs].compute_sync_precondition()
     */
    class SetOpSyncEvent : public Instruction {
    public:
      SetOpSyncEvent(PhysicalTemplate& tpl, unsigned lhs,
                     const TraceLocalID& rhs);
      virtual void execute(std::vector<ApEvent> &events,
                           std::map<unsigned,ApUserEvent> &user_events,
                           std::map<TraceLocalID,MemoizableOp*> &operations,
                           const bool recurrent_replay);
      virtual std::string to_string(const MemoEntries &memo_entires);

      virtual InstructionKind get_kind(void)
        { return SET_OP_SYNC_EVENT; }
      virtual SetOpSyncEvent* as_set_op_sync_event(void)
        { return this; }
    private:
      friend class PhysicalTemplate;
      unsigned lhs;
    };

    /**
     * \class CompleteReplay
     * This instruction has the following semantics:
     *   operations[lhs]->complete_replay(events[rhs])
     */
    class CompleteReplay : public Instruction {
    public:
      CompleteReplay(PhysicalTemplate& tpl, const TraceLocalID& lhs,
                     unsigned pre, unsigned post);
      virtual void execute(std::vector<ApEvent> &events,
                           std::map<unsigned,ApUserEvent> &user_events,
                           std::map<TraceLocalID,MemoizableOp*> &operations,
                           const bool recurrent_replay);
      virtual std::string to_string(const MemoEntries &memo_entires);

      virtual InstructionKind get_kind(void)
        { return COMPLETE_REPLAY; }
      virtual CompleteReplay* as_complete_replay(void)
        { return this; }
    private:
      friend class PhysicalTemplate;
      unsigned pre, post;
    };

    /**
     * \class BarrierArrival
     * This instruction has the following semantics:
     * events[lhs] = barrier.arrive(events[rhs])
     */
    class BarrierArrival : public Instruction {
    public:
      BarrierArrival(PhysicalTemplate &tpl,
                     ApBarrier bar, unsigned lhs, unsigned rhs,
                     size_t arrival_count, bool managed);
      virtual void execute(std::vector<ApEvent> &events,
                           std::map<unsigned,ApUserEvent> &user_events,
                           std::map<TraceLocalID,MemoizableOp*> &operations,
                           const bool recurrent_replay);
      virtual std::string to_string(const MemoEntries &memo_entires);

      virtual InstructionKind get_kind(void)
        { return BARRIER_ARRIVAL; }
      virtual BarrierArrival* as_barrier_arrival(void)
        { return this; }
      void set_managed_barrier(ApBarrier newbar);
      void set_collective_barrier(ApBarrier newbar);
    private:
      friend class PhysicalTemplate;
      ApBarrier barrier;
      unsigned lhs, rhs;
      const size_t total_arrivals;
      const bool managed;
    };

    /**
     * \class BarrierAdvance
     * This instruction has the following semantics
     * events[lhs] = barrier
     * barrier.advance();
     */
    class BarrierAdvance : public Instruction {
    public:
      BarrierAdvance(PhysicalTemplate &tpl, ApBarrier bar,
                     unsigned lhs, size_t arrival_count, bool owner);
      virtual ~BarrierAdvance(void);
      virtual void execute(std::vector<ApEvent> &events,
                           std::map<unsigned,ApUserEvent> &user_events,
                           std::map<TraceLocalID,MemoizableOp*> &operations,
                           const bool recurrent_replay);
      virtual std::string to_string(const MemoEntries &memo_entires);

      virtual InstructionKind get_kind(void)
        { return BARRIER_ADVANCE; }
      virtual BarrierAdvance* as_barrier_advance(void)
        { return this; }
      inline ApBarrier get_current_barrier(void) const { return barrier; }
      ApBarrier record_subscribed_shard(ShardID remote_shard); 
      void refresh_barrier(ApEvent key,
          std::map<ShardID,std::map<ApEvent,ApBarrier> > &notifications);
      void remote_refresh_barrier(ApBarrier newbar);
    private:
      friend class PhysicalTemplate;
      ApBarrier barrier;
      std::vector<ShardID> subscribed_shards;
      unsigned lhs;
      const size_t total_arrivals;
      const bool owner;
    };

  }; // namespace Internal
}; // namespace Legion

#endif // __LEGION_TRACE__<|MERGE_RESOLUTION|>--- conflicted
+++ resolved
@@ -800,50 +800,7 @@
         std::vector<size_t>     future_size_bounds;
         std::deque<InstanceSet> physical_instances;
       };
-<<<<<<< HEAD
-      typedef LegionMap<TraceLocalID,CachedMapping>             CachedMappings;
-=======
       typedef LegionMap<TraceLocalID,CachedMapping> CachedMappings;
-    private:
-      typedef LegionMap<InstanceView*,
-                        FieldMaskSet<IndexSpaceExpression> >         ViewExprs;
-      typedef LegionMap<InstanceView*,
-                        FieldMaskSet<ViewUser> >                     ViewUsers;
-      typedef std::map<RegionTreeID,std::set<InstanceView*> >        ViewGroups;
-    private:
-      // State for deferring the transitive reduction into time-slices since
-      // it is really expensive and we don't want it monopolizing a processor
-      struct TransitiveReductionState {
-      public:
-        TransitiveReductionState(RtUserEvent d)
-          : stage(0), iteration(0), num_chains(0), pos(-1), done(d) { }
-      public:
-        std::vector<unsigned> topo_order, inv_topo_order; 
-        std::vector<unsigned> remaining_edges, chain_indices;
-        std::vector<std::vector<unsigned> > incoming, outgoing;
-        std::vector<std::vector<unsigned> > incoming_reduced;
-        std::vector<std::vector<int> > all_chain_frontiers;
-        std::map<TraceLocalID, GetTermEvent*> term_insts;
-        unsigned stage, iteration, num_chains;
-        int pos;
-        const RtUserEvent done;
-      };
-      struct TransitiveReductionArgs :
-        public LgTaskArgs<TransitiveReductionArgs> {
-      public:
-        static const LgTaskID TASK_ID = LG_TRANSITIVE_REDUCTION_TASK_ID;
-      public:
-        TransitiveReductionArgs(PhysicalTemplate *t,TransitiveReductionState *s)
-          : LgTaskArgs<TransitiveReductionArgs>(implicit_provenance),
-            tpl(t), state(s) { }
-      public:
-        PhysicalTemplate *const tpl;
-        TransitiveReductionState *const state;
-      };
-    public:
-      PhysicalTemplate(PhysicalTrace *trace, ApEvent fence_event);
-      PhysicalTemplate(const PhysicalTemplate &rhs);
->>>>>>> 8e2e2472
     protected:
       struct InstanceUser {
       public:
@@ -880,6 +837,37 @@
         const InstanceUser &user;
         std::set<ApEvent> events;
         std::vector<unsigned> frontiers;
+      };
+    private:
+      // State for deferring the transitive reduction into time-slices since
+      // it is really expensive and we don't want it monopolizing a processor
+      struct TransitiveReductionState {
+      public:
+        TransitiveReductionState(RtUserEvent d)
+          : stage(0), iteration(0), num_chains(0), pos(-1), done(d) { }
+      public:
+        std::vector<unsigned> topo_order, inv_topo_order; 
+        std::vector<unsigned> remaining_edges, chain_indices;
+        std::vector<std::vector<unsigned> > incoming, outgoing;
+        std::vector<std::vector<unsigned> > incoming_reduced;
+        std::vector<std::vector<int> > all_chain_frontiers;
+        std::map<TraceLocalID, GetTermEvent*> term_insts;
+        std::map<TraceLocalID, ReplayMapping*> replay_insts;
+        unsigned stage, iteration, num_chains;
+        int pos;
+        const RtUserEvent done;
+      };
+      struct TransitiveReductionArgs :
+        public LgTaskArgs<TransitiveReductionArgs> {
+      public:
+        static const LgTaskID TASK_ID = LG_TRANSITIVE_REDUCTION_TASK_ID;
+      public:
+        TransitiveReductionArgs(PhysicalTemplate *t,TransitiveReductionState *s)
+          : LgTaskArgs<TransitiveReductionArgs>(implicit_provenance),
+            tpl(t), state(s) { }
+      public:
+        PhysicalTemplate *const tpl;
+        TransitiveReductionState *const state;
       };
     public:
       PhysicalTemplate(PhysicalTrace *trace, ApEvent fence_event,
