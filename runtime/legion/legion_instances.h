/* Copyright 2022 Stanford University, NVIDIA Corporation
 *
 * Licensed under the Apache License, Version 2.0 (the "License");
 * you may not use this file except in compliance with the License.
 * You may obtain a copy of the License at
 *
 *     http://www.apache.org/licenses/LICENSE-2.0
 *
 * Unless required by applicable law or agreed to in writing, software
 * distributed under the License is distributed on an "AS IS" BASIS,
 * WITHOUT WARRANTIES OR CONDITIONS OF ANY KIND, either express or implied.
 * See the License for the specific language governing permissions and
 * limitations under the License.
 */

#ifndef __LEGION_INSTANCES_H__
#define __LEGION_INSTANCES_H__

#include "legion/runtime.h"
#include "legion/legion_types.h"
#include "legion/legion_utilities.h"
#include "legion/legion_allocation.h"
#include "legion/garbage_collection.h"

namespace Legion {
  namespace Internal {

    /**
     * \class LayoutDescription
     * This class is for deduplicating the meta-data
     * associated with describing the layouts of physical
     * instances. Often times this meta data is rather 
     * large (~100K) and since we routinely create up
     * to 100K instances, it is important to deduplicate
     * the data.  Since many instances will have the
     * same layout then they can all share the same
     * description object.
     */
    class LayoutDescription : public Collectable,
                              public LegionHeapify<LayoutDescription> {
    public:
      LayoutDescription(FieldSpaceNode *owner,
                        const FieldMask &mask,
                        const unsigned total_dims,
                        LayoutConstraints *constraints,
                        const std::vector<unsigned> &mask_index_map,
                        const std::vector<FieldID> &fids,
                        const std::vector<size_t> &field_sizes,
                        const std::vector<CustomSerdezID> &serdez);
      // Used only by the virtual manager
      LayoutDescription(const FieldMask &mask, LayoutConstraints *constraints);
      LayoutDescription(const LayoutDescription &rhs);
      ~LayoutDescription(void);
    public:
      LayoutDescription& operator=(const LayoutDescription &rhs);
    public:
      void log_instance_layout(LgEvent inst_event) const;
    public:
      void compute_copy_offsets(const FieldMask &copy_mask, 
                                const PhysicalInstance instance,  
                                std::vector<CopySrcDstField> &fields);
      void compute_copy_offsets(const std::vector<FieldID> &copy_fields,
                                const PhysicalInstance instance,
                                std::vector<CopySrcDstField> &fields);
    public:
      void get_fields(std::set<FieldID> &fields) const;
      bool has_field(FieldID fid) const;
      void has_fields(std::map<FieldID,bool> &fields) const;
      void remove_space_fields(std::set<FieldID> &fields) const;
    public:
      const CopySrcDstField& find_field_info(FieldID fid) const;
      size_t get_total_field_size(void) const;
      void get_fields(std::vector<FieldID>& fields) const;
      void compute_destroyed_fields(
          std::vector<PhysicalInstance::DestroyedField> &serdez_fields) const;
    public:
      bool match_layout(const LayoutConstraintSet &constraints,
                        unsigned num_dims) const;
      bool match_layout(const LayoutDescription *layout,
                        unsigned num_dims) const;
    public:
      void pack_layout_description(Serializer &rez, AddressSpaceID target);
      static LayoutDescription* handle_unpack_layout_description(
                            LayoutConstraints *constraints,
                            FieldSpaceNode *field_space, size_t total_dims);
    public:
      const FieldMask allocated_fields;
      LayoutConstraints *const constraints;
      FieldSpaceNode *const owner;
      const unsigned total_dims;
    protected:
      // In order by index of bit mask
      std::vector<CopySrcDstField> field_infos;
      // A mapping from FieldIDs to indexes into our field_infos
      std::map<FieldID,unsigned/*index*/> field_indexes;
    protected:
      mutable LocalLock layout_lock; 
      std::map<LEGION_FIELD_MASK_FIELD_TYPE,
               LegionList<std::pair<FieldMask,FieldMask> > > comp_cache;
    }; 

    /**
     * \class CollectiveMapping
     * A collective mapping is an ordering of unique address spaces
     * and can be used to construct broadcast and reduction trees.
     * This is especialy useful for collective instances and for
     * parts of control replication.
     */
    class CollectiveMapping : public Collectable {
    public:
      CollectiveMapping(const std::vector<AddressSpaceID> &spaces,size_t radix);
      CollectiveMapping(const ShardMapping &shard_mapping, size_t radix);
      CollectiveMapping(Deserializer &derez, size_t total_spaces);
      CollectiveMapping(const CollectiveMapping &rhs);
    public:
      inline AddressSpaceID operator[](unsigned idx) const
#ifdef DEBUG_LEGION
        { assert(idx < size()); return unique_sorted_spaces.get_index(idx); }
#else
        { return unique_sorted_spaces.get_index(idx); }
#endif
      inline unsigned find_index(const AddressSpaceID space) const
        { return unique_sorted_spaces.find_index(space); }
      inline const NodeSet& get_unique_spaces(void) const 
        { return unique_sorted_spaces; }
      inline size_t size(void) const { return total_spaces; }
      inline AddressSpaceID get_origin(void) const 
#ifdef DEBUG_LEGION
        { assert(size() > 0); return unique_sorted_spaces.find_first_set(); }
#else
        { return unique_sorted_spaces.find_first_set(); }
#endif
      bool operator==(const CollectiveMapping &rhs) const;
      bool operator!=(const CollectiveMapping &rhs) const;
    public:
      AddressSpaceID get_parent(const AddressSpaceID origin, 
                                const AddressSpaceID local) const;
      size_t count_children(const AddressSpaceID origin,
                            const AddressSpaceID local) const;
      void get_children(const AddressSpaceID origin, const AddressSpaceID local,
                        std::vector<AddressSpaceID> &children) const;
      AddressSpaceID find_nearest(AddressSpaceID start) const;
      inline bool contains(const AddressSpaceID space) const
        { return unique_sorted_spaces.contains(space); }
      bool contains(const CollectiveMapping &rhs) const;
      CollectiveMapping* clone_with(AddressSpace space) const;
      void pack(Serializer &rez) const;
    protected:
      unsigned convert_to_offset(unsigned index, unsigned origin) const;
      unsigned convert_to_index(unsigned offset, unsigned origin) const;
    protected:
      NodeSet unique_sorted_spaces;
      size_t total_spaces;
      size_t radix;
    };

    /**
     * \class InstanceManager
     * This is the abstract base class for all instances of a physical
     * resource manager for memory.
     */
    class InstanceManager : public DistributedCollectable {
    public:
      enum {
        EXTERNAL_CODE = 0x10,
        REDUCTION_CODE = 0x20,
      };
    public:
      InstanceManager(RegionTreeForest *forest,
                      DistributedID did, LayoutDescription *layout,
                      FieldSpaceNode *node, IndexSpaceExpression *domain,
                      RegionTreeID tree_id, bool register_now,
                      CollectiveMapping *mapping = NULL);
      virtual ~InstanceManager(void);
    public:
      virtual PointerConstraint get_pointer_constraint(void) const = 0;
      virtual LegionRuntime::Accessor::RegionAccessor<
        LegionRuntime::Accessor::AccessorType::Generic>
          get_accessor(void) const = 0;
      virtual LegionRuntime::Accessor::RegionAccessor<
        LegionRuntime::Accessor::AccessorType::Generic>
          get_field_accessor(FieldID fid) const = 0; 
    public:
      inline bool is_reduction_manager(void) const;
      inline bool is_physical_manager(void) const;
      inline bool is_virtual_manager(void) const;
      inline bool is_external_instance(void) const;
      inline PhysicalManager* as_physical_manager(void) const;
      inline VirtualManager* as_virtual_manager(void) const;
    public:
      static inline DistributedID encode_instance_did(DistributedID did,
                                          bool external, bool reduction);
      static inline bool is_physical_did(DistributedID did);
      static inline bool is_reduction_did(DistributedID did);
      static inline bool is_external_did(DistributedID did);
    public:
      // Interface to the mapper for layouts
      inline void get_fields(std::set<FieldID> &fields) const
        { if (layout != NULL) layout->get_fields(fields); }
      inline bool has_field(FieldID fid) const
        { if (layout != NULL) return layout->has_field(fid); return false; }
      inline void has_fields(std::map<FieldID,bool> &fields) const
        { if (layout != NULL) layout->has_fields(fields); 
          else for (std::map<FieldID,bool>::iterator it = fields.begin();
                    it != fields.end(); it++) it->second = false; } 
      inline void remove_space_fields(std::set<FieldID> &fields) const
        { if (layout != NULL) layout->remove_space_fields(fields);
          else fields.clear(); } 
    public:
      bool entails(LayoutConstraints *constraints,
                   const LayoutConstraint **failed_constraint) const;
      bool entails(const LayoutConstraintSet &constraints, 
                   const LayoutConstraint **failed_constraint) const;
      bool conflicts(LayoutConstraints *constraints,
                     const LayoutConstraint **conflict_constraint) const;
      bool conflicts(const LayoutConstraintSet &constraints,
                     const LayoutConstraint **conflict_constraint) const;
    public:
      RegionTreeForest *const context;
      LayoutDescription *const layout;
      FieldSpaceNode *const field_space_node;
      IndexSpaceExpression *instance_domain;
      const RegionTreeID tree_id;
    };

    /**
     * A small interface for subscribing to notifications for
     * when an instance is deleted
     */
    class InstanceDeletionSubscriber {
    public:
      virtual ~InstanceDeletionSubscriber(void) { }
      virtual void notify_instance_deletion(PhysicalManager *manager) = 0;
      virtual void add_subscriber_reference(PhysicalManager *manager) = 0;
      virtual bool remove_subscriber_reference(PhysicalManager *manager) = 0;
    };

    /**
     * \class PhysicalManager 
     * This is an abstract intermediate class for representing an allocation
     * of data; this includes both individual instances and collective instances
     */
    class PhysicalManager : public InstanceManager, 
                            public LegionHeapify<PhysicalManager> {
    public:
      static const AllocationType alloc_type = PHYSICAL_MANAGER_ALLOC;
    public:
      enum InstanceKind {
        // Normal Realm allocations
        INTERNAL_INSTANCE_KIND,
        // External allocations imported by attach operations
        EXTERNAL_ATTACHED_INSTANCE_KIND,
        // Allocations drawn from the eager pool
        EAGER_INSTANCE_KIND,
        // Instance not yet bound
        UNBOUND_INSTANCE_KIND,
      };
      enum GarbageCollectionState {
        VALID_GC_STATE,
        ACQUIRED_GC_STATE,
        COLLECTABLE_GC_STATE,
        PENDING_COLLECTED_GC_STATE,
        COLLECTED_GC_STATE,
      };
    public:
      struct DeferPhysicalManagerArgs : 
        public LgTaskArgs<DeferPhysicalManagerArgs> {
      public:
        static const LgTaskID TASK_ID = LG_DEFER_PHYSICAL_MANAGER_TASK_ID;
      public:
        DeferPhysicalManagerArgs(DistributedID d, AddressSpaceID own, 
            Memory m, PhysicalInstance i, size_t f, IndexSpaceExpression *lx,
            const PendingRemoteExpression &pending, FieldSpace h, 
            RegionTreeID tid, LayoutConstraintID l, ApEvent use,
            InstanceKind kind, ReductionOpID redop, const void *piece_list,
            size_t piece_list_size, GarbageCollectionState state);
      public:
        const DistributedID did;
        const AddressSpaceID owner;
        const Memory mem;
        const PhysicalInstance inst;
        const size_t footprint;
        const PendingRemoteExpression pending;
        IndexSpaceExpression *local_expr;
        const FieldSpace handle;
        const RegionTreeID tree_id;
        const LayoutConstraintID layout_id;
        const ApEvent use_event;
        const InstanceKind kind;
        const ReductionOpID redop;
        const void *const piece_list;
        const size_t piece_list_size;
        const GarbageCollectionState state;
      };
    public:
      struct DeferDeletePhysicalManager :
        public LgTaskArgs<DeferDeletePhysicalManager> {
      public:
        static const LgTaskID TASK_ID =
          LG_DEFER_DELETE_PHYSICAL_MANAGER_TASK_ID;
      public:
        DeferDeletePhysicalManager(PhysicalManager *manager_);
      public:
        PhysicalManager *manager;
        const RtUserEvent done;
      };
      struct RemoteCreateViewArgs : public LgTaskArgs<RemoteCreateViewArgs> {
      public:
        static const LgTaskID TASK_ID = LG_REMOTE_VIEW_CREATION_TASK_ID;
      public:
        RemoteCreateViewArgs(PhysicalManager *man, InnerContext *ctx, 
                             AddressSpaceID log, CollectiveMapping *map,
                             std::atomic<DistributedID> *tar, 
                             AddressSpaceID src, RtUserEvent done)
          : LgTaskArgs<RemoteCreateViewArgs>(implicit_provenance),
            manager(man), context(ctx), logical_owner(log), mapping(map),
            target(tar), source(src), done_event(done) { }
      public:
        PhysicalManager *const manager;
        InnerContext *const context;
        const AddressSpaceID logical_owner;
        CollectiveMapping *const mapping;
        std::atomic<DistributedID> *const target;
        const AddressSpaceID source;
        const RtUserEvent done_event;
      }; 
    public:
      struct BroadcastFunctor {
        BroadcastFunctor(Runtime *rt, Serializer &r) : runtime(rt), rez(r) { }
        inline void apply(AddressSpaceID target)
          { runtime->send_manager_update(target, rez); }
        Runtime *runtime;
        Serializer &rez;
      };
    public:
      struct GarbageCollectionArgs : public LgTaskArgs<GarbageCollectionArgs> {
      public:
        static const LgTaskID TASK_ID = LG_DEFERRED_COLLECT_ID;
      public:
        GarbageCollectionArgs(CollectableView *v, std::set<ApEvent> *collect)
          : LgTaskArgs<GarbageCollectionArgs>(implicit_provenance), 
            view(v), to_collect(collect) { }
      public:
        CollectableView *const view;
        std::set<ApEvent> *const to_collect;
      };
    public:
      struct CollectableInfo {
      public:
        CollectableInfo(void) : events_added(0) { }
      public:
        std::set<ApEvent> view_events;
        // This event tracks when tracing is completed and it is safe
        // to resume pruning of users from this view
        RtEvent collect_event;
        // Events added since the last collection of view events
        unsigned events_added;
<<<<<<< HEAD
      }; 
=======
      };
      enum GarbageCollectionState {
        VALID_GC_STATE,
        COLLECTABLE_GC_STATE,
        PENDING_COLLECTED_GC_STATE,
        COLLECTED_GC_STATE,
      };
>>>>>>> 0d096c5d
    public:
      PhysicalManager(RegionTreeForest *ctx, DistributedID did,
                      AddressSpaceID owner_space,
                      MemoryManager *memory, PhysicalInstance inst, 
                      IndexSpaceExpression *instance_domain,
                      const void *piece_list, size_t piece_list_size,
                      FieldSpaceNode *node, RegionTreeID tree_id,
                      LayoutDescription *desc, ReductionOpID redop, 
                      bool register_now, size_t footprint,
                      ApEvent use_event, InstanceKind kind,
                      const ReductionOp *op = NULL,
                      CollectiveMapping *collective_mapping = NULL,
                      ApEvent producer_event = ApEvent::NO_AP_EVENT);
      PhysicalManager(const PhysicalManager &rhs) = delete;
      virtual ~PhysicalManager(void);
    public:
      PhysicalManager& operator=(const PhysicalManager &rhs) = delete;
    public:
      virtual PointerConstraint get_pointer_constraint(void) const;
      virtual LegionRuntime::Accessor::RegionAccessor<
        LegionRuntime::Accessor::AccessorType::Generic>
          get_accessor(void) const;
      virtual LegionRuntime::Accessor::RegionAccessor<
        LegionRuntime::Accessor::AccessorType::Generic>
          get_field_accessor(FieldID fid) const;
    public:
<<<<<<< HEAD
      void log_instance_creation(UniqueID creator_id, Processor proc,
                                 const std::vector<LogicalRegion> &regions) const;
    public: 
      ApEvent get_use_event(ApEvent e = ApEvent::NO_AP_EVENT) const;
      inline LgEvent get_unique_event(void) const { return unique_event; }
      PhysicalInstance get_instance(void) const { return instance; }
      inline Memory get_memory(void) const { return memory_manager->memory; }
      void compute_copy_offsets(const FieldMask &copy_mask,
                                std::vector<CopySrcDstField> &fields);
=======
      inline void add_base_valid_ref(ReferenceSource source, int cnt = 1);
      inline void add_nested_valid_ref(DistributedID source, int cnt = 1);
      inline bool acquire_instance(ReferenceSource source);
      inline bool acquire_instance(DistributedID source);
      inline bool remove_base_valid_ref(ReferenceSource source, int cnt = 1);
      inline bool remove_nested_valid_ref(DistributedID source, int cnt = 1);
    protected:
      // Internal valid reference counting 
      void add_valid_reference(int cnt, bool need_check = true);
#ifdef DEBUG_LEGION_GC
      void add_base_valid_ref_internal(ReferenceSource source, int cnt); 
      void add_nested_valid_ref_internal(DistributedID source, int cnt);
      bool remove_base_valid_ref_internal(ReferenceSource source, int cnt);
      bool remove_nested_valid_ref_internal(DistributedID source, int cnt);
      template<typename T>
      bool acquire_internal(T source, std::map<T,int> &valid_references);
#else
      bool acquire_internal(void);
      bool remove_valid_reference(int cnt);
#endif
      void notify_valid(bool need_check);
      bool notify_invalid(void);
    public:
      virtual ApEvent fill_from(FillView *fill_view, InstanceView *dst_view,
                                ApEvent precondition, PredEvent predicate_guard,
                                IndexSpaceExpression *expression,
                                Operation *op, const unsigned index,
                                const FieldMask &fill_mask,
                                const PhysicalTraceInfo &trace_info,
                                std::set<RtEvent> &recorded_events,
                                std::set<RtEvent> &applied_events,
                                CopyAcrossHelper *across_helper,
                                const bool manage_dst_events,
                                const bool fill_restricted) = 0;
      virtual ApEvent copy_from(InstanceView *src_view, InstanceView *dst_view,
                                PhysicalManager *manager, ApEvent precondition,
                                PredEvent predicate_guard, ReductionOpID redop,
                                IndexSpaceExpression *expression,
                                Operation *op, const unsigned index,
                                const FieldMask &copy_mask,
                                const PhysicalTraceInfo &trace_info,
                                std::set<RtEvent> &recorded_events,
                                std::set<RtEvent> &applied_events,
                                CopyAcrossHelper *across_helper,
                                const bool manage_dst_events,
                                const bool copy_restricted) = 0;
      virtual void compute_copy_offsets(const FieldMask &copy_mask,
                             std::vector<CopySrcDstField> &fields) = 0;
>>>>>>> 0d096c5d
    public:
      virtual void send_manager(AddressSpaceID target);
      static void handle_manager_request(Deserializer &derez, 
                          Runtime *runtime, AddressSpaceID source);
    public:
      virtual void notify_local(void);
    public:
      bool can_collect(AddressSpaceID source, bool &already_collected);
      bool collect(RtEvent &collected);
      void notify_remote_deletion(void);
      RtEvent set_garbage_collection_priority(MapperID mapper_id, Processor p, 
                                  AddressSpaceID source, GCPriority priority);
      RtEvent perform_deletion(AddressSpaceID source, AutoLock *i_lock = NULL);
      void force_deletion(void);
      RtEvent update_garbage_collection_priority(AddressSpaceID source,
                                                 GCPriority priority);
      RtEvent attach_external_instance(void);
      RtEvent detach_external_instance(void);
      bool has_visible_from(const std::set<Memory> &memories) const;
      uintptr_t get_instance_pointer(void) const; 
      size_t get_instance_size(void) const;
      void update_instance_footprint(size_t footprint)
        { instance_footprint = footprint; }
    public:
      inline bool is_unbound() const 
        { return kind == UNBOUND_INSTANCE_KIND; }
      bool update_physical_instance(PhysicalInstance new_instance,
                                    InstanceKind new_kind,
                                    size_t new_footprint,
                                    uintptr_t new_pointer = 0);
      void broadcast_manager_update(void);
      static void handle_send_manager_update(Runtime *runtime,
                                             AddressSpaceID source,
                                             Deserializer &derez);
      void pack_fields(Serializer &rez, 
                       const std::vector<CopySrcDstField> &fields) const;
      void initialize_across_helper(CopyAcrossHelper *across_helper,
                                    const FieldMask &mask,
                                    const std::vector<unsigned> &src_indexes,
                                    const std::vector<unsigned> &dst_indexes);
    public:
      // Methods for creating/finding/destroying logical top views
      IndividualView* find_or_create_instance_top_view(InnerContext *context,
          AddressSpaceID logical_owner, CollectiveMapping *mapping);
      IndividualView* construct_top_view(AddressSpaceID logical_owner,
                                         DistributedID did, UniqueID uid,
                                         CollectiveMapping *mapping);
      void register_deletion_subscriber(InstanceDeletionSubscriber *subscriber);
      void unregister_deletion_subscriber(InstanceDeletionSubscriber *subscrib);
      void unregister_active_context(InnerContext *context); 
    public:
      PieceIteratorImpl* create_piece_iterator(IndexSpaceNode *privilege_node);
      void defer_collect_user(CollectableView *view, ApEvent term_event,
                              RtEvent collect, std::set<ApEvent> &to_collect, 
                              bool &add_ref, bool &remove_ref);
      void find_shutdown_preconditions(std::set<ApEvent> &preconditions);
    public:
      bool meets_regions(const std::vector<LogicalRegion> &regions,
                         bool tight_region_bounds = false) const;
      bool meets_expression(IndexSpaceExpression *expr, 
                            bool tight_bounds = false) const;
    protected:
      void prune_gc_events(void);
      void pack_garbage_collection_state(Serializer &rez,
                                         AddressSpaceID target, bool need_lock);
      void initialize_remote_gc_state(GarbageCollectionState state);
    public:
      static void handle_send_manager(Runtime *runtime, 
                                      AddressSpaceID source,
                                      Deserializer &derez); 
      static void handle_defer_manager(const void *args, Runtime *runtime);
      static void handle_defer_perform_deletion(const void *args,
                                                Runtime *runtime);
      static void create_remote_manager(Runtime *runtime, DistributedID did,
          AddressSpaceID owner_space, Memory mem, PhysicalInstance inst,
          size_t inst_footprint, IndexSpaceExpression *inst_domain,
          const void *piece_list, size_t piece_list_size,
          FieldSpaceNode *space_node, RegionTreeID tree_id,
          LayoutConstraints *constraints, ApEvent use_event,
          InstanceKind kind, ReductionOpID redop, GarbageCollectionState state);
    public: 
      static ApEvent fetch_metadata(PhysicalInstance inst, ApEvent use_event);
      static void process_top_view_request(PhysicalManager *manager,
          InnerContext *context, AddressSpaceID logical_owner,
          CollectiveMapping *mapping, std::atomic<DistributedID> *target,
          AddressSpaceID source, RtUserEvent done_event, Runtime *runtime);
      static void handle_top_view_request(Deserializer &derez, Runtime *runtime,
                                          AddressSpaceID source);
      static void handle_top_view_response(Deserializer &derez);
      static void handle_top_view_creation(const void *args, Runtime *runtime);
      static void handle_acquire_request(Runtime *runtime,
          Deserializer &derez, AddressSpaceID source);
      static void handle_acquire_response(Deserializer &derez, 
          AddressSpaceID source);
      static void handle_garbage_collection_request(Runtime *runtime,
          Deserializer &derez, AddressSpaceID source);
      static void handle_garbage_collection_response(Deserializer &derez);
      static void handle_garbage_collection_acquire(Runtime *runtime,
          Deserializer &derez);
      static void handle_garbage_collection_failed(Deserializer &derez);
      static void handle_garbage_collection_notify(Runtime *runtime,
          Deserializer &derez);
      static void handle_garbage_collection_priority_update(Runtime *runtime,
          Deserializer &derez, AddressSpaceID source);
      static void handle_garbage_collection_debug_request(Runtime *runtime,
          Deserializer &derez, AddressSpaceID source);
      static void handle_garbage_collection_debug_response(Deserializer &derez); 
    public:
      MemoryManager *const memory_manager;
      // Unique identifier event that is common across nodes
      // Note this is just an LgEvent which suggests you shouldn't be using
      // it for anything other than logging
      const LgEvent unique_event;
      size_t instance_footprint;
      const ReductionOp *reduction_op;
      const ReductionOpID redop; 
      const void *const piece_list;
      const size_t piece_list_size;
    public:
      PhysicalInstance instance;
      // Event that needs to trigger before we can start using
      // this physical instance.
      ApUserEvent use_event;
      // Event that signifies if the instance name is available
      RtUserEvent instance_ready;
      InstanceKind kind;
      // Keep the pointer for owned external instances
      uintptr_t external_pointer;
      // Completion event of the task that sets a realm instance
      // to this manager. Valid only when the kind is UNBOUND
      // initially, otherwise NO_AP_EVENT.
      const ApEvent producer_event;
    protected:
      mutable LocalLock inst_lock;
      std::set<InstanceDeletionSubscriber*> subscribers;
      typedef std::pair<ReplicationID,UniqueID> ContextKey;
      typedef std::pair<IndividualView*,unsigned> ViewEntry;
      std::map<ContextKey,ViewEntry> context_views;
      std::map<ReplicationID,RtUserEvent> pending_views;
    protected:
      // Stuff for garbage collection
      GarbageCollectionState gc_state; 
      unsigned pending_changes;
      std::atomic<unsigned> failed_collection_count;
      RtEvent collection_ready;
      RtUserEvent deferred_deletion;
      // Garbage collection priorities
      GCPriority min_gc_priority;
      RtEvent priority_update_done;
      std::map<std::pair<MapperID,Processor>,GCPriority> mapper_gc_priorities;
    private:
      // Events that have to trigger before we can remove our GC reference
      std::map<CollectableView*,CollectableInfo> gc_events;
    private:
#ifdef DEBUG_LEGION_GC
      int valid_references;
#else
      std::atomic<int> valid_references;
#endif
      bool inside_notify_invalid;
#ifdef DEBUG_LEGION_GC
    private:
      std::map<ReferenceSource,int> detailed_base_valid_references;
      std::map<DistributedID,int> detailed_nested_valid_references;
#endif
    };

    /**
     * \class CopyAcrossHelper
     * A small helper class for performing copies between regions
     * from diferrent region trees
     */
    class CopyAcrossHelper {
    public:
      CopyAcrossHelper(const FieldMask &full,
                       const std::vector<unsigned> &src,
                       const std::vector<unsigned> &dst)
        : full_mask(full), src_indexes(src), dst_indexes(dst) { }
    public:
      const FieldMask &full_mask;
      const std::vector<unsigned> &src_indexes;
      const std::vector<unsigned> &dst_indexes;
      std::map<unsigned,unsigned> forward_map;
      std::map<unsigned,unsigned> backward_map;
    public:
      void compute_across_offsets(const FieldMask &src_mask,
                   std::vector<CopySrcDstField> &dst_fields);
      FieldMask convert_src_to_dst(const FieldMask &src_mask);
      FieldMask convert_dst_to_src(const FieldMask &dst_mask);
    public:
      unsigned convert_src_to_dst(unsigned index);
      unsigned convert_dst_to_src(unsigned index);
    public:
      std::vector<CopySrcDstField> offsets; 
      LegionDeque<std::pair<FieldMask,FieldMask> > compressed_cache;
    };

#ifdef NO_EXPLICIT_COLLECTIVES
    /**
     * \class IndividualManager 
     * The individual manager class represents a single physical instance
     * that lives in memory in a given location in the system. This is the
     * most common kind of instance that gets made.
     */
    class IndividualManager : public PhysicalManager,
                              public LegionHeapify<IndividualManager> {
    public:
      static const AllocationType alloc_type = INDIVIDUAL_INST_MANAGER_ALLOC;
    public:
      struct DeferIndividualManagerArgs : 
        public LgTaskArgs<DeferIndividualManagerArgs> {
      public:
        static const LgTaskID TASK_ID = LG_DEFER_INDIVIDUAL_MANAGER_TASK_ID;
      public:
        DeferIndividualManagerArgs(DistributedID d, AddressSpaceID own, 
            Memory m, PhysicalInstance i, size_t f, IndexSpaceExpression *lx,
            const PendingRemoteExpression &pending, FieldSpace h, 
            RegionTreeID tid, LayoutConstraintID l, ApEvent use,
            InstanceKind kind, ReductionOpID redop, const void *piece_list,
            size_t piece_list_size, GarbageCollectionState state);
      public:
        const DistributedID did;
        const AddressSpaceID owner;
        const Memory mem;
        const PhysicalInstance inst;
        const size_t footprint;
        const PendingRemoteExpression pending;
        IndexSpaceExpression *local_expr;
        const FieldSpace handle;
        const RegionTreeID tree_id;
        const LayoutConstraintID layout_id;
        const ApEvent use_event;
        const InstanceKind kind;
        const ReductionOpID redop;
        const void *const piece_list;
        const size_t piece_list_size;
        const GarbageCollectionState state;
      };
    public:
      struct DeferDeleteIndividualManager :
        public LgTaskArgs<DeferDeleteIndividualManager> {
      public:
        static const LgTaskID TASK_ID =
          LG_DEFER_DELETE_INDIVIDUAL_MANAGER_TASK_ID;
      public:
        DeferDeleteIndividualManager(IndividualManager *manager_);
      public:
        IndividualManager *manager;
        const RtUserEvent done;
      };
    private:
      
    public:
      IndividualManager(RegionTreeForest *ctx, DistributedID did,
                        AddressSpaceID owner_space,
                        MemoryManager *memory, PhysicalInstance inst, 
                        IndexSpaceExpression *instance_domain,
                        const void *piece_list, size_t piece_list_size,
                        FieldSpaceNode *node, RegionTreeID tree_id,
                        LayoutDescription *desc, ReductionOpID redop, 
                        bool register_now, size_t footprint,
                        ApEvent use_event, InstanceKind kind,
                        const ReductionOp *op = NULL,
                        CollectiveMapping *collective_mapping = NULL,
                        ApEvent producer_event = ApEvent::NO_AP_EVENT);
      IndividualManager(const IndividualManager &rhs) = delete;
      virtual ~IndividualManager(void);
    public:
      IndividualManager& operator=(const IndividualManager &rhs) = delete;
    public:
      virtual LegionRuntime::Accessor::RegionAccessor<
        LegionRuntime::Accessor::AccessorType::Generic>
          get_accessor(void) const;
      virtual LegionRuntime::Accessor::RegionAccessor<
        LegionRuntime::Accessor::AccessorType::Generic>
          get_field_accessor(FieldID fid) const;
    public:
      virtual ApEvent get_use_event(ApEvent user = ApEvent::NO_AP_EVENT) const;
      virtual PhysicalInstance get_instance(bool from_mapper = false) const 
                                                   { return instance; }
      virtual ApEvent get_unique_event(void) const { return unique_event; }
      virtual PointerConstraint get_pointer_constraint(void) const;
      virtual Memory get_memory(bool from_mapper = false) const
        { return memory_manager->memory; }
    public:
      virtual ApEvent fill_from(FillView *fill_view, InstanceView *dst_view,
                                ApEvent precondition, PredEvent predicate_guard,
                                IndexSpaceExpression *expression,
                                Operation *op, const unsigned index,
                                const FieldMask &fill_mask,
                                const PhysicalTraceInfo &trace_info,
                                std::set<RtEvent> &recorded_events,
                                std::set<RtEvent> &applied_events,
                                CopyAcrossHelper *across_helper,
                                const bool manage_dst_events,
                                const bool fill_restricted,
                                const bool need_valid_return);
      virtual ApEvent copy_from(InstanceView *src_view, InstanceView *dst_view,
                                PhysicalManager *manager, ApEvent precondition,
                                PredEvent predicate_guard, ReductionOpID redop,
                                IndexSpaceExpression *expression,
                                Operation *op, const unsigned index,
                                const FieldMask &copy_mask,
                                const DomainPoint &src_point,
                                const PhysicalTraceInfo &trace_info,
                                std::set<RtEvent> &recorded_events,
                                std::set<RtEvent> &applied_events,
                                CopyAcrossHelper *across_helper,
                                const bool manage_dst_events,
                                const bool copy_restricted,
                                const bool need_valid_return);
      virtual void compute_copy_offsets(const FieldMask &copy_mask,
                                std::vector<CopySrcDstField> &fields);
      virtual ApEvent register_collective_user(InstanceView *view, 
                                const RegionUsage &usage,
                                const FieldMask &user_mask,
                                IndexSpaceNode *expr,
                                const UniqueID op_id,
                                const size_t op_ctx_index,
                                const unsigned index,
                                ApEvent term_event,
                                RtEvent collect_event,
                                std::set<RtEvent> &applied_events,
                                const CollectiveMapping *mapping,
                                Operation *local_collective_op,
                                const PhysicalTraceInfo &trace_info,
                                const bool symbolic);
    public:
      virtual RtEvent find_field_reservations(const FieldMask &mask,
                                DistributedID view_did,
                                std::vector<Reservation> *reservations,
                                AddressSpaceID source,
                                RtUserEvent to_trigger);
      virtual void update_field_reservations(const FieldMask &mask,
                                DistributedID view_did,
                                const std::vector<Reservation> &rsrvs);
      virtual void reclaim_field_reservations(DistributedID view_did,
                                std::vector<Reservation> &to_delete);
    public:
      void process_collective_user_registration(const DistributedID view_did,
                                            const size_t op_ctx_index,
                                            const unsigned index,
                                            const AddressSpaceID origin,
                                            const CollectiveMapping *mapping,
                                            const PhysicalTraceInfo &trace_info,
                                            ApEvent remote_term_event,
                                            ApUserEvent remote_ready_event,
                                            RtUserEvent remote_registered);
      
    public:
      virtual void send_manager(AddressSpaceID target);
      
      static void handle_collective_user_registration(Runtime *runtime,
                                                      Deserializer &derez);
    public:
      virtual void get_instance_pointers(Memory memory, 
                                    std::vector<uintptr_t> &pointers) const;
      virtual RtEvent perform_deletion(AddressSpaceID source, 
                                       AutoLock *i_lock = NULL);
      virtual void force_deletion(void);
      virtual RtEvent update_garbage_collection_priority(AddressSpaceID source,
                                                         GCPriority priority);
      virtual RtEvent attach_external_instance(void);
      virtual RtEvent detach_external_instance(void);
      virtual bool has_visible_from(const std::set<Memory> &memories) const;
    };

    /**
     * \class CollectiveManager
     * The collective instance manager class supports the interface
     * of a single instance but is actually contains N distributed 
     * copies of the same data and will perform collective operations
     * as part of any reads, writes, or reductions performed to it.
     */
    class CollectiveManager : public PhysicalManager,
              public LegionHeapify<CollectiveManager> {
    public:
      static const AllocationType alloc_type = COLLECTIVE_INST_MANAGER_ALLOC;
    public:
      struct DeferCollectiveManagerArgs : 
        public LgTaskArgs<DeferCollectiveManagerArgs> {
      public:
        static const LgTaskID TASK_ID = LG_DEFER_COLLECTIVE_MANAGER_TASK_ID;
      public:
        DeferCollectiveManagerArgs(DistributedID d, AddressSpaceID own, 
            const Domain &pts, size_t tp, CollectiveMapping *map, size_t f,
            IndexSpaceExpression *lx, const PendingRemoteExpression &pending,
            FieldSpace h, RegionTreeID tid, LayoutConstraintID l,
            ReductionOpID redop, const void *piece_list,size_t piece_list_size,
            const AddressSpaceID source, GarbageCollectionState state,
            bool multi_instace);
      public:
        const DistributedID did;
        const AddressSpaceID owner;
        const Domain dense_points;
        const size_t total_points;
        CollectiveMapping *const mapping;
        const size_t footprint;
        IndexSpaceExpression *const local_expr;
        const PendingRemoteExpression pending;
        const FieldSpace handle;
        const RegionTreeID tree_id;
        const LayoutConstraintID layout_id;
        const ReductionOpID redop;
        const void *const piece_list;
        const size_t piece_list_size;
        const AddressSpaceID source;
        const GarbageCollectionState state;
        const bool multi_instance;
      };
    protected:
      struct RemoteInstInfo {
        PhysicalInstance instance;
        ApEvent unique_event;
        unsigned index;
      public:
        inline bool operator==(const RemoteInstInfo &rhs) const
        {
          if (instance != rhs.instance) return false;
          if (unique_event != rhs.unique_event) return false;
          if (index != rhs.index) return false;
          return true;
        }
      };
    public:
      CollectiveManager(RegionTreeForest *ctx, DistributedID did,
                        AddressSpaceID owner_space, const Domain &dense_points,
                        size_t total_pts, CollectiveMapping *mapping,
                        IndexSpaceExpression *instance_domain,
                        const void *piece_list, size_t piece_list_size,
                        FieldSpaceNode *node, RegionTreeID tree_id,
                        LayoutDescription *desc, ReductionOpID redop, 
                        bool register_now, size_t footprint,
                        bool external_instance, bool multi_instance);
      CollectiveManager(const CollectiveManager &rhs) = delete;
      virtual ~CollectiveManager(void);
    public:
      CollectiveManager& operator=(const CollectiveManager &rh) = delete;
    public:
      // These methods can be slow in the case where there is not a point
      // space and the set of points are implicit so only use them for 
      // error checking code
      bool contains_point(const DomainPoint &point) const;
      bool contains_isomorphic_points(IndexSpaceNode *points) const;
    public:
      bool is_first_local_point(const DomainPoint &point) const;
    public:
      void record_point_instance(const DomainPoint &point,
                                 PhysicalInstance instance,
                                 ApEvent ready_event);
      bool finalize_point_instance(const DomainPoint &point,
                                   bool success, bool acquire, 
                                   bool remote = false);
    public:
      virtual ApEvent get_use_event(ApEvent user = ApEvent::NO_AP_EVENT) const;
      virtual ApEvent get_unique_event(const DomainPoint &point) const;
      virtual bool has_collective_point(const DomainPoint &point) const
        { return contains_point(point); }
      virtual PhysicalInstance get_instance(const DomainPoint &point, 
                                            bool from_mapper = false) const;
      virtual PointerConstraint
                     get_pointer_constraint(const DomainPoint &key) const; 
      virtual Memory get_memory(const DomainPoint &point,
                                bool from_mapper = false) const
        { return get_instance(point, from_mapper).get_location(); }
    public:
      virtual LegionRuntime::Accessor::RegionAccessor<
        LegionRuntime::Accessor::AccessorType::Generic>
          get_accessor(void) const;
      virtual LegionRuntime::Accessor::RegionAccessor<
        LegionRuntime::Accessor::AccessorType::Generic>
          get_field_accessor(FieldID fid) const;
    public:
      virtual void get_instance_pointers(Memory memory, 
                                    std::vector<uintptr_t> &pointers) const;
      virtual RtEvent perform_deletion(AddressSpaceID source,
                                       AutoLock *i_lock = NULL);
      virtual void force_deletion(void);
      virtual RtEvent update_garbage_collection_priority(AddressSpaceID source,
                                                         GCPriority priority);
      virtual RtEvent attach_external_instance(void);
      virtual RtEvent detach_external_instance(void);
      virtual bool has_visible_from(const std::set<Memory> &memories) const;
    protected:
      void collective_deletion(RtEvent deferred_event);
      void collective_force(void);
      void collective_detach(std::set<RtEvent> &detach_events);
      RtEvent broadcast_point_request(const DomainPoint &point) const;
      void find_or_forward_physical_instance(
            AddressSpaceID source, AddressSpaceID origin,
            std::set<DomainPoint> &points, RtUserEvent to_trigger);
      void record_remote_physical_instances(
            const std::map<DomainPoint,RemoteInstInfo> &instances);
    public:
      virtual ApEvent fill_from(FillView *fill_view, InstanceView *dst_view,
                                ApEvent precondition, PredEvent predicate_guard,
                                IndexSpaceExpression *expression,
                                Operation *op, const unsigned index,
                                const FieldMask &fill_mask,
                                const PhysicalTraceInfo &trace_info,
                                std::set<RtEvent> &recorded_events,
                                std::set<RtEvent> &applied_events,
                                CopyAcrossHelper *across_helper,
                                const bool manage_dst_events,
                                const bool fill_restricted,
                                const bool need_valid_return);
      virtual ApEvent copy_from(InstanceView *src_view, InstanceView *dst_view,
                                PhysicalManager *manager, ApEvent precondition,
                                PredEvent predicate_guard, ReductionOpID redop,
                                IndexSpaceExpression *expression,
                                Operation *op, const unsigned index,
                                const FieldMask &copy_mask,
                                const DomainPoint &src_point,
                                const PhysicalTraceInfo &trace_info,
                                std::set<RtEvent> &recorded_events,
                                std::set<RtEvent> &applied_events,
                                CopyAcrossHelper *across_helper,
                                const bool manage_dst_events,
                                const bool copy_restricted,
                                const bool need_valid_return);
      virtual void compute_copy_offsets(const FieldMask &copy_mask,
                                std::vector<CopySrcDstField> &fields);
      virtual ApEvent register_collective_user(InstanceView *view, 
                                const RegionUsage &usage,
                                const FieldMask &user_mask,
                                IndexSpaceNode *expr,
                                const UniqueID op_id,
                                const size_t op_ctx_index,
                                const unsigned index,
                                ApEvent term_event,
                                RtEvent collect_event,
                                std::set<RtEvent> &applied_events,
                                const CollectiveMapping *mapping,
                                Operation *local_collective_op,
                                const PhysicalTraceInfo &trace_info,
                                const bool symbolic);
    public:
      virtual RtEvent find_field_reservations(const FieldMask &mask,
                                DistributedID view_did,const DomainPoint &point,
                                std::vector<Reservation> *reservations,
                                AddressSpaceID source,
                                RtUserEvent to_trigger);
      virtual void update_field_reservations(const FieldMask &mask,
                                DistributedID view_did,const DomainPoint &point,
                                const std::vector<Reservation> &rsrvs);
      virtual void reclaim_field_reservations(DistributedID view_did,
                                std::vector<Reservation> &to_delete);
    public:
      void find_points_in_memory(Memory memory, 
                                 std::vector<DomainPoint> &point) const;
      void find_points_nearest_memory(Memory memory,
                                 std::map<DomainPoint,Memory> &points,
                                 bool bandwidth) const;
      RtEvent find_points_nearest_memory(Memory, AddressSpaceID source, 
                                 std::map<DomainPoint,Memory> *points, 
                                 std::atomic<size_t> *target,
                                 AddressSpaceID origin, size_t best,
                                 bool bandwidth) const;
      void find_nearest_local_points(Memory memory, size_t &best,
                                 std::map<DomainPoint,Memory> &results,
                                 bool bandwidth) const;
    public:
      inline AddressSpaceID select_origin_space(void) const
        { return (collective_mapping->contains(local_space) ? local_space :
                  collective_mapping->find_nearest(local_space)); }
      void register_collective_analysis(DistributedID view_did,
                                        CollectiveCopyFillAnalysis *analysis);
      RtEvent find_collective_analyses(DistributedID view_did,
                                       size_t context_index, unsigned index,
                     const std::vector<CollectiveCopyFillAnalysis*> *&analyses);
      void perform_collective_fill(FillView *fill_view, InstanceView *dst_view,
                                ApEvent precondition, PredEvent predicate_guard,
                                IndexSpaceExpression *expression,
                                Operation *op, const unsigned index,
                                const size_t op_context_index,
                                const FieldMask &fill_mask,
                                const PhysicalTraceInfo &trace_info,
                                std::set<RtEvent> &recorded_events,
                                std::set<RtEvent> &applied_events,
                                ApUserEvent result, AddressSpaceID origin,
                                const bool fill_restricted);
      ApEvent perform_collective_point(InstanceView *src_view,
                                const std::vector<CopySrcDstField> &dst_fields,
                                const std::vector<Reservation> &reservations,
                                ApEvent precondition,
                                PredEvent predicate_guard,
                                IndexSpaceExpression *copy_expresison,
                                Operation *op, const unsigned index,
                                const FieldMask &copy_mask,
                                const FieldMask &dst_mask,
                                const Memory location,
                                const DistributedID dst_view_did,
                                const DomainPoint &dst_point,
                                const DomainPoint &src_point,
                                const PhysicalTraceInfo &trace_info,
                                std::set<RtEvent> &recorded_events,
                                std::set<RtEvent> &applied_events);
      void perform_collective_pointwise(CollectiveManager *source,
                                InstanceView *src_view,
                                InstanceView *dst_view,
                                ApEvent precondition,
                                PredEvent predicate_guard, 
                                IndexSpaceExpression *copy_expression,
                                Operation *op, const unsigned index,
                                const size_t op_ctx_index,
                                const FieldMask &copy_mask,
                                const DomainPoint &origin_point,
                                const DomainPoint &origin_src_point,
                                const PhysicalTraceInfo &trace_info,
                                std::set<RtEvent> &recorded_events,
                                std::set<RtEvent> &applied_events,
                                ApUserEvent all_done, ApBarrier all_bar,
                                ShardID owner_shard, AddressSpaceID origin,
                                const uint64_t allreduce_tag,
                                const bool copy_restricted); 
      void perform_collective_broadcast(InstanceView *dst_view,
                                const std::vector<CopySrcDstField> &src_fields,
                                ApEvent precondition,
                                PredEvent predicate_guard,
                                IndexSpaceExpression *copy_expresison,
                                Operation *op, const unsigned index,
                                const size_t op_ctx_index,
                                const FieldMask &copy_mask,
                                const UniqueInst &src_inst,
                                const PhysicalTraceInfo &trace_info,
                                std::set<RtEvent> &recorded_events,
                                std::set<RtEvent> &applied_events,
                                ApUserEvent copy_done, ApUserEvent all_done,
                                ApBarrier all_bar, ShardID owner_shard,
                                AddressSpaceID origin,
                                const bool copy_restricted);
      void perform_collective_reducecast(IndividualManager *source,
                                InstanceView *dst_view,
                                const std::vector<CopySrcDstField> &src_fields,
                                ApEvent precondition,
                                PredEvent predicate_guard,
                                IndexSpaceExpression *copy_expresison,
                                Operation *op, const unsigned index,
                                const size_t op_ctx_index,
                                const FieldMask &copy_mask,
                                const UniqueInst &src_inst,
                                const PhysicalTraceInfo &trace_info,
                                std::set<RtEvent> &recorded_events,
                                std::set<RtEvent> &applied_events,
                                ApUserEvent copy_done,
                                ApBarrier all_bar, ShardID owner_shard,
                                AddressSpaceID origin,
                                const bool copy_restricted);
      void perform_collective_hourglass(CollectiveManager *source,
                                InstanceView *src_view, InstanceView *dst_view,
                                ApEvent precondition,
                                PredEvent predicate_guard,
                                IndexSpaceExpression *copy_expresison,
                                Operation *op, const unsigned index,
                                const FieldMask &copy_mask,
                                const DomainPoint &src_point,
                                const PhysicalTraceInfo &trace_info,
                                std::set<RtEvent> &recorded_events,
                                std::set<RtEvent> &applied_events,
                                ApUserEvent all_done,
                                AddressSpaceID target,
                                const bool copy_restricted);
      void perform_collective_allreduce(ReductionView *src_view,
                                ApEvent precondition,
                                PredEvent predicate_guard,
                                IndexSpaceExpression *copy_expresison,
                                Operation *op, const unsigned index,
                                const FieldMask &copy_mask,
                                const PhysicalTraceInfo &trace_info,
                       const std::vector<CollectiveCopyFillAnalysis*> *analyses,
                                std::set<RtEvent> &recorded_events,
                                std::set<RtEvent> &applied_events,
                                const uint64_t allreduce_tag);
      // Degenerate case
      ApEvent perform_hammer_reduction(InstanceView *src_view,
                                const std::vector<CopySrcDstField> &dst_fields,
                                const std::vector<Reservation> &reservations,
                                ApEvent precondition,
                                PredEvent predicate_guard,
                                IndexSpaceExpression *copy_expresison,
                                Operation *op, const unsigned index,
                                const FieldMask &copy_mask,
                                const FieldMask &dst_mask,
                                const UniqueInst &dst_inst,
                                const PhysicalTraceInfo &trace_info,
                                std::set<RtEvent> &recorded_events,
                                std::set<RtEvent> &applied_events,
                                AddressSpaceID origin);
    protected:
      void perform_single_allreduce(FillView *fill_view,
                                const DistributedID reduce_view_did,
                                const uint64_t allreduce_tag,
                                Operation *op, PredEvent predicate_guard,
                                IndexSpaceExpression *copy_expression,
                                const FieldMask &copy_mask,
                                const PhysicalTraceInfo &trace_info,
                                std::set<RtEvent> &applied_events,
                                std::vector<ApEvent> &instance_preconditions,
                    std::vector<std::vector<CopySrcDstField> > &local_fields,
              const std::vector<std::vector<Reservation> > &reservations,
                                std::vector<ApEvent> &local_init_events,
                                std::vector<ApEvent> &local_final_events);
      unsigned perform_multi_allreduce(FillView *fill_view,
                                const DistributedID reduce_view_did,
                                const uint64_t allreduce_tag,
                                Operation *op, PredEvent predicate_guard,
                                IndexSpaceExpression *copy_expression,
                                const FieldMask &copy_mask,
                                const PhysicalTraceInfo &trace_info,
                    const std::vector<CollectiveCopyFillAnalysis*> *analyses,
                                std::set<RtEvent> &applied_events,
                                std::vector<ApEvent> &instance_preconditions,
                    std::vector<std::vector<CopySrcDstField> > &local_fields,
              const std::vector<std::vector<Reservation> > &reservations,
                                std::vector<ApEvent> &local_init_events,
                                std::vector<ApEvent> &local_final_events); 
      void send_allreduce_stage(const uint64_t allreduce_tag, const int stage,
                                const int local_rank, ApEvent src_precondition,
                                PredEvent predicate_guard,
                                IndexSpaceExpression *copy_expression,
                                const PhysicalTraceInfo &trace_info,
                                const std::vector<CopySrcDstField> &src_fields,
                                const DomainPoint &src_point,
                                const AddressSpaceID *targets, size_t total,
                                std::vector<ApEvent> &src_events);
      void receive_allreduce_stage(const UniqueInst dst_inst,
                                const uint64_t allreduce_tag,
                                const int stage, Operation *op,
                                ApEvent dst_precondition,
                                PredEvent predicate_guard,
                                IndexSpaceExpression *copy_expression,
                                const FieldMask &copy_mask,
                                const PhysicalTraceInfo &trace_info,
                                std::set<RtEvent> &applied_events,
                                const std::vector<CopySrcDstField> &dst_fields,
                                const std::vector<Reservation> &reservations,
                                const int *expected_ranks, size_t total_ranks,
                                std::vector<ApEvent> &dst_events);
      
      void process_distribute_allreduce(const uint64_t allreduce_tag,
                                const int src_rank, const int stage,
                                std::vector<CopySrcDstField> &src_fields,
                                const ApEvent src_precondition,
                                ApUserEvent src_postcondition,
                                ApBarrier src_barrier, ShardID bar_shard,
                                const DomainPoint &src_point);
      void process_register_user_request(const DistributedID view_did,
                                const size_t op_ctx_index, const unsigned index,
                                const RtEvent registered);
      void process_register_user_response(const DistributedID view_did,
                                const size_t op_ctx_index, const unsigned index,
                                const RtEvent registered);
      void finalize_collective_user(InstanceView *view,
                                const RegionUsage &usage,
                                const FieldMask &user_mask,
                                IndexSpaceNode *expr,
                                const UniqueID op_id,
                                const size_t op_ctx_index,
                                const unsigned index,
                                RtEvent collect_event,
                                RtUserEvent local_registered,
                                RtEvent global_registered,
                                ApUserEvent ready_event,
                                ApEvent term_event,
                                const PhysicalTraceInfo *trace_info,
                                std::vector<CollectiveCopyFillAnalysis*> &ses,
                                const bool symbolic) const;
      inline void set_redop(std::vector<CopySrcDstField> &fields) const
      {
#ifdef DEBUG_LEGION
        assert(redop > 0);
#endif
        for (std::vector<CopySrcDstField>::iterator it =
              fields.begin(); it != fields.end(); it++)
          it->set_redop(redop, true/*fold*/, true/*exclusive*/);
      }
      inline void clear_redop(std::vector<CopySrcDstField> &fields) const 
      {
        for (std::vector<CopySrcDstField>::iterator it =
              fields.begin(); it != fields.end(); it++)
          it->set_redop(0/*redop*/, false/*fold*/);
      }
    public:
      virtual void send_manager(AddressSpaceID target);
    public:
      static void handle_send_manager(Runtime *runtime, 
                                      AddressSpaceID source,
                                      Deserializer &derez);
      static void handle_instance_creation(Runtime *runtime, 
                                           Deserializer &derez);
      static void handle_defer_manager(const void *args, Runtime *runtime);
      static void handle_distribute_fill(Runtime *runtime, 
                                    AddressSpaceID source, Deserializer &derez);
      static void handle_distribute_point(Runtime *runtime,
                                    AddressSpaceID source, Deserializer &derez);
      static void handle_distribute_pointwise(Runtime *runtime,
                                    AddressSpaceID source, Deserializer &derez);
      static void handle_distribute_reduction(Runtime *runtime, 
                                    AddressSpaceID source, Deserializer &derez);
      static void handle_distribute_broadcast(Runtime *runtime, 
                                    AddressSpaceID source, Deserializer &derez);
      static void handle_distribute_reducecast(Runtime *runtime,
                                    AddressSpaceID source, Deserializer &derez);
      static void handle_distribute_hourglass(Runtime *runtime,
                                    AddressSpaceID source, Deserializer &derez);
      static void handle_distribute_allreduce(Runtime *runtime,
                                    AddressSpaceID source, Deserializer &derez);
      static void handle_hammer_reduction(Runtime *runtime, 
                                    AddressSpaceID source, Deserializer &derez);
      static void handle_register_user_request(Runtime *runtime,
                                    Deserializer &derez);
      static void handle_register_user_response(Runtime *runtime,
                                    Deserializer &derez);
      static void handle_point_request(Runtime *runtime, Deserializer &derez);
      static void handle_point_response(Runtime *runtime, Deserializer &derez);
      static void handle_find_points_request(Runtime *runtime,
                                    Deserializer &derez, AddressSpaceID source);
      static void handle_find_points_response(Deserializer &derez);
      static void handle_nearest_points_request(Runtime *runtime,
                                                Deserializer &derez);
      static void handle_nearest_points_response(Deserializer &derez);
      static void handle_remote_registration(Runtime *runtime,
                                             Deserializer &derez);
      static void handle_deletion(Runtime *runtime, Deserializer &derez);
      static void create_collective_manager(Runtime *runtime, DistributedID did,
          AddressSpaceID owner_space, const Domain &dense_points,
          size_t points, CollectiveMapping *collective_mapping,
          size_t inst_footprint, IndexSpaceExpression *inst_domain,
          const void *piece_list, size_t piece_list_size, 
          FieldSpaceNode *space_node, RegionTreeID tree_id, 
          LayoutConstraints *constraints, ReductionOpID redop, 
          GarbageCollectionState state, bool multi_instance);
      void pack_fields(Serializer &rez, 
                       const std::vector<CopySrcDstField> &fields) const;
      void log_remote_point_instances(
                       const std::vector<CopySrcDstField> &fields,
                       const std::vector<unsigned> &indexes,
                       const std::vector<DomainPoint> &points,
                       const std::vector<ApEvent> &events);
      static void unpack_fields(std::vector<CopySrcDstField> &fields,
          Deserializer &derez, std::set<RtEvent> &ready_events,
          CollectiveManager *manager, RtEvent man_ready, Runtime *runtime);
    public:
      const size_t total_points;
      // This domain should only be valid if it is a dense rectangle
      // No sparsity maps!
      const Domain dense_points;
      static constexpr size_t GUARD_SIZE = std::numeric_limits<size_t>::max();
    protected:
      // Note that there is a collective mapping from DistributedCollectable
      //CollectiveMapping *collective_mapping;
      std::vector<MemoryManager*> memories; // local memories
      std::vector<PhysicalInstance> instances; // local instances
      std::vector<DomainPoint> instance_points; // points for local instances
      std::vector<ApEvent> instance_events; // ready events for each instance 
      std::map<DomainPoint,RemoteInstInfo> remote_points;
    protected:
      struct UserRendezvous {
        UserRendezvous(void) 
          : remaining_local_arrivals(0), remaining_remote_arrivals(0),
            valid_analyses(0), trace_info(NULL), view(NULL), mask(NULL), 
            expr(NULL), op_id(0), symbolic(false), local_initialized(false) { }
        // event for when local instances can be used
        ApUserEvent ready_event; 
        // all the local term events
        std::vector<ApEvent> local_term_events;
        // events from remote nodes indicating they are registered
        std::vector<RtEvent> remote_registered;
        // the local set of analyses
        std::vector<CollectiveCopyFillAnalysis*> analyses;
        // event for when the analyses are all registered
        RtUserEvent analyses_ready;
        // event to trigger when local registration is done
        RtUserEvent local_registered; 
        // event that marks when all registrations are done
        RtUserEvent global_registered;
        // Counts of remaining notficiations before registration
        unsigned remaining_local_arrivals;
        unsigned remaining_remote_arrivals;
        unsigned valid_analyses;
        // PhysicalTraceInfo that made the ready_event and should trigger it
        PhysicalTraceInfo *trace_info;
        // Arguments for performing the local registration
        InstanceView *view;
        RegionUsage usage;
        FieldMask *mask;
        IndexSpaceNode *expr;
        UniqueID op_id;
        RtEvent collect_event;
        bool symbolic;
        bool local_initialized;
      };
      std::map<RendezvousKey,UserRendezvous> rendezvous_users;
    protected:
      struct CopyKey {
      public:
        CopyKey(void) : tag(0), rank(0), stage(0) { }
        CopyKey(uint64_t t, int r, int s) : tag(t), rank(r), stage(s) { }
      public:
        inline bool operator==(const CopyKey &rhs) const
        { return (tag == rhs.tag) &&
            (rank == rhs.rank) && (stage == rhs.stage); }
        inline bool operator<(const CopyKey &rhs) const
        {
          if (tag < rhs.tag) return true;
          if (tag > rhs.tag) return false;
          if (rank < rhs.rank) return true;
          if (rank > rhs.rank) return false;
          return (stage < rhs.stage);
        }
      public:
        uint64_t tag;
        int rank, stage;
      };
      struct AllReduceCopy {
        std::vector<CopySrcDstField> src_fields;
        ApEvent src_precondition;
        ApUserEvent src_postcondition;
        ApBarrier barrier_postcondition;
        ShardID barrier_shard;
        DomainPoint src_point;
      };
      std::map<CopyKey,AllReduceCopy> all_reduce_copies;
      struct AllReduceStage {
        UniqueInst dst_inst;
        Operation *op;
        IndexSpaceExpression *copy_expression;
        FieldMask copy_mask;
        std::vector<CopySrcDstField> dst_fields;
        std::vector<Reservation> reservations;
        PhysicalTraceInfo *trace_info;
        ApEvent dst_precondition;
        PredEvent predicate_guard;
        std::vector<ApUserEvent> remaining_postconditions;
        std::set<RtEvent> applied_events;
        RtUserEvent applied_event;
      };
      LegionMap<std::pair<uint64_t,int>,AllReduceStage> remaining_stages;
    protected:
      std::map<std::pair<DistributedID,DomainPoint>,
                std::map<unsigned,Reservation> > view_reservations;
    protected:
      std::atomic<uint64_t> unique_allreduce_tag;
    public:
      // A boolean flag that says whether this collective instance
      // has multiple instances on every node. This is primarily
      // useful for reduction instances where we want to pick an
      // algorithm for performing an in-place all-reduce
      const bool multi_instance;
    };
#endif

    /**
     * \class VirtualManager
     * This is a singleton class of which there will be exactly one
     * on every node in the machine. The virtual manager class will
     * represent all the virtual instances.
     */
    class VirtualManager : public InstanceManager,
                           public LegionHeapify<VirtualManager> {
    public:
      VirtualManager(Runtime *runtime, DistributedID did, 
                     LayoutDescription *layout, CollectiveMapping *mapping);
      VirtualManager(const VirtualManager &rhs);
      virtual ~VirtualManager(void);
    public:
      VirtualManager& operator=(const VirtualManager &rhs);
    public:
      virtual LegionRuntime::Accessor::RegionAccessor<
        LegionRuntime::Accessor::AccessorType::Generic>
          get_accessor(void) const;
      virtual LegionRuntime::Accessor::RegionAccessor<
        LegionRuntime::Accessor::AccessorType::Generic>
          get_field_accessor(FieldID fid) const;
<<<<<<< HEAD
    public:
      virtual void notify_active(ReferenceMutator *mutator);
      virtual void notify_inactive(ReferenceMutator *mutator);
      virtual void notify_valid(ReferenceMutator *mutator);
      virtual void notify_invalid(ReferenceMutator *mutator);
      virtual PointerConstraint get_pointer_constraint(void) const;
=======
      virtual void notify_local(void) { }
    public: 
      virtual ApEvent get_use_event(void) const;
      virtual ApEvent get_use_event(ApEvent user) const;
      virtual RtEvent get_instance_ready_event(void) const;
      virtual LgEvent get_unique_event(void) const;
      virtual PhysicalInstance get_instance(const DomainPoint &key) const;
      virtual PointerConstraint
                     get_pointer_constraint(const DomainPoint &key) const;
>>>>>>> 0d096c5d
      virtual void send_manager(AddressSpaceID target);
    };

#ifdef NO_EXPLICIT_COLLECTIVES
    /**
     * \class PendingCollectiveManager
     * This data structure stores the necessary meta-data required
     * for constructing a CollectiveManager by an InstanceBuilder
     * when creating a physical instance for a collective instance
     */
    class PendingCollectiveManager : public Collectable {
    public:
      PendingCollectiveManager(DistributedID did, size_t total_points,
                               const Domain &dense_points,
                               CollectiveMapping *mapping, bool multi_instance);
      PendingCollectiveManager(const PendingCollectiveManager &rhs) = delete;
      ~PendingCollectiveManager(void);
      PendingCollectiveManager& operator=(
          const PendingCollectiveManager&) = delete;
    public:
      const DistributedID did;
      const size_t total_points;
      const Domain dense_points;
      CollectiveMapping *const collective_mapping;
      const bool multi_instance;
    public:
      void pack(Serializer &rez) const;
      static PendingCollectiveManager* unpack(Deserializer &derez);
    };
#endif

    /**
     * \class InstanceBuilder 
     * A helper for building physical instances of logical regions
     */
    class InstanceBuilder : public ProfilingResponseHandler {
    public:
      InstanceBuilder(const std::vector<LogicalRegion> &regs,
                      const LayoutConstraintSet &cons, Runtime *rt,
                      MemoryManager *memory = NULL, UniqueID cid = 0)
        : regions(regs), constraints(cons), runtime(rt), memory_manager(memory),
          creator_id(cid), instance(PhysicalInstance::NO_INST), 
          field_space_node(NULL), instance_domain(NULL), tree_id(0),
          redop_id(0), reduction_op(NULL), realm_layout(NULL), piece_list(NULL),
          piece_list_size(0), valid(false) { }
      InstanceBuilder(const std::vector<LogicalRegion> &regs,
                      IndexSpaceExpression *expr, FieldSpaceNode *node,
                      RegionTreeID tree_id, const LayoutConstraintSet &cons, 
                      Runtime *rt, MemoryManager *memory, UniqueID cid,
                      const void *piece_list, size_t piece_list_size); 
      virtual ~InstanceBuilder(void);
    public:
      void initialize(RegionTreeForest *forest);
      PhysicalManager* create_physical_instance(RegionTreeForest *forest,
            LayoutConstraintKind *unsat_kind,
                        unsigned *unsat_index, size_t *footprint = NULL,
                        RtEvent collection_done = RtEvent::NO_RT_EVENT);
    public:
      virtual void handle_profiling_response(const ProfilingResponseBase *base,
                                      const Realm::ProfilingResponse &response,
                                      const void *orig, size_t orig_length);
    protected:
      void compute_space_and_domain(RegionTreeForest *forest);
    protected:
      void compute_layout_parameters(void);
    protected:
      const std::vector<LogicalRegion> &regions;
      LayoutConstraintSet constraints;
      Runtime *const runtime;
      MemoryManager *const memory_manager;
      const UniqueID creator_id;
    protected:
      PhysicalInstance instance;
      RtUserEvent profiling_ready;
    protected:
      FieldSpaceNode *field_space_node;
      IndexSpaceExpression *instance_domain;
      RegionTreeID tree_id;
      // Mapping from logical field order to layout order
      std::vector<unsigned> mask_index_map;
      std::vector<size_t> field_sizes;
      std::vector<CustomSerdezID> serdez;
      FieldMask instance_mask;
      ReductionOpID redop_id;
      const ReductionOp *reduction_op;
      Realm::InstanceLayoutGeneric *realm_layout;
      void *piece_list;
      size_t piece_list_size;
    public:
      bool valid;
    };

    //--------------------------------------------------------------------------
    /*static*/ inline DistributedID InstanceManager::encode_instance_did(
                               DistributedID did, bool external, bool reduction)
    //--------------------------------------------------------------------------
    {
      return LEGION_DISTRIBUTED_HELP_ENCODE(did, PHYSICAL_MANAGER_DC | 
                                        (external ? EXTERNAL_CODE : 0) | 
                                        (reduction ? REDUCTION_CODE : 0));
    }

    //--------------------------------------------------------------------------
    /*static*/ inline bool InstanceManager::is_physical_did(DistributedID did)
    //--------------------------------------------------------------------------
    {
      return ((LEGION_DISTRIBUTED_HELP_DECODE(did) & 0xF) == 
                                                        PHYSICAL_MANAGER_DC);
    }

    //--------------------------------------------------------------------------
    /*static*/ inline bool InstanceManager::is_reduction_did(DistributedID did)
    //--------------------------------------------------------------------------
    {
      const unsigned decode = LEGION_DISTRIBUTED_HELP_DECODE(did);
      if ((decode & 0xF) != PHYSICAL_MANAGER_DC)
        return false;
      return ((decode & REDUCTION_CODE) != 0);
    }

    //--------------------------------------------------------------------------
    /*static*/ inline bool InstanceManager::is_external_did(DistributedID did)
    //--------------------------------------------------------------------------
    {
      const unsigned decode = LEGION_DISTRIBUTED_HELP_DECODE(did);
      if ((decode & 0xF) != PHYSICAL_MANAGER_DC)
        return false;
      return ((decode & EXTERNAL_CODE) != 0);
    }

    //--------------------------------------------------------------------------
    inline bool InstanceManager::is_reduction_manager(void) const
    //--------------------------------------------------------------------------
    {
      return is_reduction_did(did);
    }

    //--------------------------------------------------------------------------
    inline bool InstanceManager::is_physical_manager(void) const
    //--------------------------------------------------------------------------
    {
      return is_physical_did(did);
    }

    //--------------------------------------------------------------------------
    inline bool InstanceManager::is_virtual_manager(void) const
    //--------------------------------------------------------------------------
    {
      return (did == 0);
    }

    //--------------------------------------------------------------------------
    inline bool InstanceManager::is_external_instance(void) const
    //--------------------------------------------------------------------------
    {
      return is_external_did(did);
    }

    //--------------------------------------------------------------------------
    inline PhysicalManager* InstanceManager::as_physical_manager(void) const
    //--------------------------------------------------------------------------
    {
#ifdef DEBUG_LEGION
      assert(is_physical_manager());
#endif
      return static_cast<PhysicalManager*>(const_cast<InstanceManager*>(this));
    }

    //--------------------------------------------------------------------------
    inline VirtualManager* InstanceManager::as_virtual_manager(void) const
    //--------------------------------------------------------------------------
    {
#ifdef DEBUG_LEGION
      assert(is_virtual_manager());
#endif
      return static_cast<VirtualManager*>(const_cast<InstanceManager*>(this));
    }

<<<<<<< HEAD
=======
    //--------------------------------------------------------------------------
    inline IndividualManager* InstanceManager::as_individual_manager(void) const
    //--------------------------------------------------------------------------
    {
#ifdef DEBUG_LEGION
      assert(!is_collective_manager());
#endif
      return 
        static_cast<IndividualManager*>(const_cast<InstanceManager*>(this));
    }

    //--------------------------------------------------------------------------
    inline CollectiveManager* InstanceManager::as_collective_manager(void) const
    //--------------------------------------------------------------------------
    {
#ifdef DEBUG_LEGION
      assert(is_collective_manager());
#endif
      return 
        static_cast<CollectiveManager*>(const_cast<InstanceManager*>(this));
    }

    //--------------------------------------------------------------------------
    inline void PhysicalManager::add_base_valid_ref(
                                         ReferenceSource source, int cnt /*=1*/)
    //--------------------------------------------------------------------------
    {
#ifdef DEBUG_LEGION
      assert(cnt >= 0);
#endif
#ifdef LEGION_GC
      log_base_ref<true>(VALID_REF_KIND, did, local_space, source, cnt);
#endif
#ifdef DEBUG_LEGION_GC
      add_base_valid_ref_internal(source, cnt);
#else
      int current = valid_references.load();
      while (current > 0)
      {
        int next = current + cnt;
        if (valid_references.compare_exchange_weak(current, next))
          return;
      }
      add_valid_reference(cnt);
#endif
    }

    //--------------------------------------------------------------------------
    inline void PhysicalManager::add_nested_valid_ref(
                                           DistributedID source, int cnt /*=1*/)
    //--------------------------------------------------------------------------
    {
#ifdef DEBUG_LEGION
      assert(cnt >= 0);
#endif
#ifdef LEGION_GC
      log_nested_ref<true>(VALID_REF_KIND, did, local_space, source, cnt);
#endif
#ifdef DEBUG_LEGION_GC
      add_nested_valid_ref_internal(LEGION_DISTRIBUTED_ID_FILTER(source), cnt);
#else
      int current = valid_references.load();
      while (current > 0)
      {
        int next = current + cnt;
        if (valid_references.compare_exchange_weak(current, next))
          return;
      }
      add_valid_reference(cnt);
#endif
    }

    //--------------------------------------------------------------------------
    inline bool PhysicalManager::acquire_instance(ReferenceSource source) 
    //--------------------------------------------------------------------------
    {
#ifndef DEBUG_LEGION_GC
      // Note that we cannot do this for external instances as they might
      // have been detached while still holding valid references so they
      // have to go through the full path every time
      if (!is_external_instance())
      {
        // Check to see if we can do the add without the lock first
        int current = valid_references.load();
        while (current > 0)
        {
          int next = current + 1;
          if (valid_references.compare_exchange_weak(current, next))
          {
#ifdef LEGION_GC
            log_base_ref<true>(VALID_REF_KIND, did, local_space, source, 1);
#endif
            return true;
          }
        }
      }
      bool result = acquire_internal();
#else
      bool result = acquire_internal(source, detailed_base_valid_references);
#endif
#ifdef LEGION_GC
      if (result)
        log_base_ref<true>(VALID_REF_KIND, did, local_space, source, 1);
#endif
      return result;
    }

    //--------------------------------------------------------------------------
    inline bool PhysicalManager::acquire_instance(DistributedID source) 
    //--------------------------------------------------------------------------
    {
#ifndef DEBUG_LEGION_GC
      // Note that we cannot do this for external instances as they might
      // have been detached while still holding valid references so they
      // have to go through the full path every time
      if (!is_external_instance())
      {
        // Check to see if we can do the add without the lock first
        int current = valid_references.load();
        while (current > 0)
        {
          int next = current + 1;
          if (valid_references.compare_exchange_weak(current, next))
          {
#ifdef LEGION_GC
            log_nested_ref<true>(VALID_REF_KIND, did, local_space, source, 1);
#endif
            return true;
          }
        }
      }
      bool result = acquire_internal();
#else
      bool result = acquire_internal(LEGION_DISTRIBUTED_ID_FILTER(source),
                                     detailed_nested_valid_references);
#endif
#ifdef LEGION_GC
      if (result)
        log_nested_ref<true>(VALID_REF_KIND, did, local_space, source, 1);
#endif
      return result;
    }

    //--------------------------------------------------------------------------
    inline bool PhysicalManager::remove_base_valid_ref(
                                         ReferenceSource source, int cnt /*=1*/)
    //--------------------------------------------------------------------------
    {
#ifdef DEBUG_LEGION
      assert(cnt >= 0);
#endif
#ifdef LEGION_GC
      log_base_ref<false>(VALID_REF_KIND, did, local_space, source, cnt);
#endif
#ifdef DEBUG_LEGION_GC
      return remove_base_valid_ref_internal(source, cnt);
#else
      int current = valid_references.load();
#ifdef DEBUG_LEGION
      assert(current >= cnt);
#endif
      while (current > cnt)
      {
        int next = current - cnt;
        if (valid_references.compare_exchange_weak(current, next))
          return false;
      }
      return remove_valid_reference(cnt);
#endif
    }

    //--------------------------------------------------------------------------
    inline bool PhysicalManager::remove_nested_valid_ref(
                                           DistributedID source, int cnt /*=1*/)
    //--------------------------------------------------------------------------
    {
#ifdef DEBUG_LEGION
      assert(cnt >= 0);
#endif
#ifdef LEGION_GC
      log_nested_ref<false>(VALID_REF_KIND, did, local_space, source, cnt);
#endif
#ifdef DEBUG_LEGION_GC
      return remove_nested_valid_ref_internal(
          LEGION_DISTRIBUTED_ID_FILTER(source), cnt);
#else
      int current = valid_references.load();
#ifdef DEBUG_LEGION
      assert(current >= cnt);
#endif
      while (current > cnt)
      {
        int next = current - cnt;
        if (valid_references.compare_exchange_weak(current, next))
          return false;
      }
      return remove_valid_reference(cnt);
#endif
    }

>>>>>>> 0d096c5d
  }; // namespace Internal 
}; // namespace Legion

#endif // __LEGION_INSTANCES_H__<|MERGE_RESOLUTION|>--- conflicted
+++ resolved
@@ -257,7 +257,6 @@
       };
       enum GarbageCollectionState {
         VALID_GC_STATE,
-        ACQUIRED_GC_STATE,
         COLLECTABLE_GC_STATE,
         PENDING_COLLECTED_GC_STATE,
         COLLECTED_GC_STATE,
@@ -268,7 +267,7 @@
       public:
         static const LgTaskID TASK_ID = LG_DEFER_PHYSICAL_MANAGER_TASK_ID;
       public:
-        DeferPhysicalManagerArgs(DistributedID d, AddressSpaceID own, 
+        DeferPhysicalManagerArgs(DistributedID d,
             Memory m, PhysicalInstance i, size_t f, IndexSpaceExpression *lx,
             const PendingRemoteExpression &pending, FieldSpace h, 
             RegionTreeID tid, LayoutConstraintID l, ApEvent use,
@@ -276,7 +275,6 @@
             size_t piece_list_size, GarbageCollectionState state);
       public:
         const DistributedID did;
-        const AddressSpaceID owner;
         const Memory mem;
         const PhysicalInstance inst;
         const size_t footprint;
@@ -355,20 +353,9 @@
         RtEvent collect_event;
         // Events added since the last collection of view events
         unsigned events_added;
-<<<<<<< HEAD
       }; 
-=======
-      };
-      enum GarbageCollectionState {
-        VALID_GC_STATE,
-        COLLECTABLE_GC_STATE,
-        PENDING_COLLECTED_GC_STATE,
-        COLLECTED_GC_STATE,
-      };
->>>>>>> 0d096c5d
     public:
       PhysicalManager(RegionTreeForest *ctx, DistributedID did,
-                      AddressSpaceID owner_space,
                       MemoryManager *memory, PhysicalInstance inst, 
                       IndexSpaceExpression *instance_domain,
                       const void *piece_list, size_t piece_list_size,
@@ -392,7 +379,6 @@
         LegionRuntime::Accessor::AccessorType::Generic>
           get_field_accessor(FieldID fid) const;
     public:
-<<<<<<< HEAD
       void log_instance_creation(UniqueID creator_id, Processor proc,
                                  const std::vector<LogicalRegion> &regions) const;
     public: 
@@ -402,7 +388,7 @@
       inline Memory get_memory(void) const { return memory_manager->memory; }
       void compute_copy_offsets(const FieldMask &copy_mask,
                                 std::vector<CopySrcDstField> &fields);
-=======
+    public:
       inline void add_base_valid_ref(ReferenceSource source, int cnt = 1);
       inline void add_nested_valid_ref(DistributedID source, int cnt = 1);
       inline bool acquire_instance(ReferenceSource source);
@@ -425,33 +411,6 @@
 #endif
       void notify_valid(bool need_check);
       bool notify_invalid(void);
-    public:
-      virtual ApEvent fill_from(FillView *fill_view, InstanceView *dst_view,
-                                ApEvent precondition, PredEvent predicate_guard,
-                                IndexSpaceExpression *expression,
-                                Operation *op, const unsigned index,
-                                const FieldMask &fill_mask,
-                                const PhysicalTraceInfo &trace_info,
-                                std::set<RtEvent> &recorded_events,
-                                std::set<RtEvent> &applied_events,
-                                CopyAcrossHelper *across_helper,
-                                const bool manage_dst_events,
-                                const bool fill_restricted) = 0;
-      virtual ApEvent copy_from(InstanceView *src_view, InstanceView *dst_view,
-                                PhysicalManager *manager, ApEvent precondition,
-                                PredEvent predicate_guard, ReductionOpID redop,
-                                IndexSpaceExpression *expression,
-                                Operation *op, const unsigned index,
-                                const FieldMask &copy_mask,
-                                const PhysicalTraceInfo &trace_info,
-                                std::set<RtEvent> &recorded_events,
-                                std::set<RtEvent> &applied_events,
-                                CopyAcrossHelper *across_helper,
-                                const bool manage_dst_events,
-                                const bool copy_restricted) = 0;
-      virtual void compute_copy_offsets(const FieldMask &copy_mask,
-                             std::vector<CopySrcDstField> &fields) = 0;
->>>>>>> 0d096c5d
     public:
       virtual void send_manager(AddressSpaceID target);
       static void handle_manager_request(Deserializer &derez, 
@@ -526,7 +485,7 @@
       static void handle_defer_perform_deletion(const void *args,
                                                 Runtime *runtime);
       static void create_remote_manager(Runtime *runtime, DistributedID did,
-          AddressSpaceID owner_space, Memory mem, PhysicalInstance inst,
+          Memory mem, PhysicalInstance inst,
           size_t inst_footprint, IndexSpaceExpression *inst_domain,
           const void *piece_list, size_t piece_list_size,
           FieldSpaceNode *space_node, RegionTreeID tree_id,
@@ -729,10 +688,8 @@
         LegionRuntime::Accessor::AccessorType::Generic>
           get_field_accessor(FieldID fid) const;
     public:
-      virtual ApEvent get_use_event(ApEvent user = ApEvent::NO_AP_EVENT) const;
       virtual PhysicalInstance get_instance(bool from_mapper = false) const 
                                                    { return instance; }
-      virtual ApEvent get_unique_event(void) const { return unique_event; }
       virtual PointerConstraint get_pointer_constraint(void) const;
       virtual Memory get_memory(bool from_mapper = false) const
         { return memory_manager->memory; }
@@ -1426,24 +1383,10 @@
       virtual LegionRuntime::Accessor::RegionAccessor<
         LegionRuntime::Accessor::AccessorType::Generic>
           get_field_accessor(FieldID fid) const;
-<<<<<<< HEAD
-    public:
-      virtual void notify_active(ReferenceMutator *mutator);
-      virtual void notify_inactive(ReferenceMutator *mutator);
-      virtual void notify_valid(ReferenceMutator *mutator);
-      virtual void notify_invalid(ReferenceMutator *mutator);
-      virtual PointerConstraint get_pointer_constraint(void) const;
-=======
+    public:
       virtual void notify_local(void) { }
     public: 
-      virtual ApEvent get_use_event(void) const;
-      virtual ApEvent get_use_event(ApEvent user) const;
-      virtual RtEvent get_instance_ready_event(void) const;
-      virtual LgEvent get_unique_event(void) const;
-      virtual PhysicalInstance get_instance(const DomainPoint &key) const;
-      virtual PointerConstraint
-                     get_pointer_constraint(const DomainPoint &key) const;
->>>>>>> 0d096c5d
+      virtual PointerConstraint get_pointer_constraint(void) const;
       virtual void send_manager(AddressSpaceID target);
     };
 
@@ -1620,30 +1563,6 @@
       assert(is_virtual_manager());
 #endif
       return static_cast<VirtualManager*>(const_cast<InstanceManager*>(this));
-    }
-
-<<<<<<< HEAD
-=======
-    //--------------------------------------------------------------------------
-    inline IndividualManager* InstanceManager::as_individual_manager(void) const
-    //--------------------------------------------------------------------------
-    {
-#ifdef DEBUG_LEGION
-      assert(!is_collective_manager());
-#endif
-      return 
-        static_cast<IndividualManager*>(const_cast<InstanceManager*>(this));
-    }
-
-    //--------------------------------------------------------------------------
-    inline CollectiveManager* InstanceManager::as_collective_manager(void) const
-    //--------------------------------------------------------------------------
-    {
-#ifdef DEBUG_LEGION
-      assert(is_collective_manager());
-#endif
-      return 
-        static_cast<CollectiveManager*>(const_cast<InstanceManager*>(this));
     }
 
     //--------------------------------------------------------------------------
@@ -1824,7 +1743,6 @@
 #endif
     }
 
->>>>>>> 0d096c5d
   }; // namespace Internal 
 }; // namespace Legion
 
