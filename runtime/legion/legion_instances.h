--- conflicted
+++ resolved
@@ -260,14 +260,8 @@
     public:
       void compute_across_offsets(const FieldMask &src_mask,
                    std::vector<CopySrcDstField> &dst_fields);
-<<<<<<< HEAD
-      void pack(Serializer &rez, const FieldMask &copy_mask);
-      static CopyAcrossHelper* unpack(Deserializer &derez, 
-                                      const FieldMask &copy_mask);
-=======
       FieldMask convert_src_to_dst(const FieldMask &src_mask);
       FieldMask convert_dst_to_src(const FieldMask &dst_mask);
->>>>>>> bf15c418
     public:
       std::vector<CopySrcDstField> offsets; 
       LegionDeque<std::pair<FieldMask,FieldMask> >::aligned compressed_cache;
