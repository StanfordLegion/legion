/* Copyright 2019 Stanford University, NVIDIA Corporation
 *
 * Licensed under the Apache License, Version 2.0 (the "License");
 * you may not use this file except in compliance with the License.
 * You may obtain a copy of the License at
 *
 *     http://www.apache.org/licenses/LICENSE-2.0
 *
 * Unless required by applicable law or agreed to in writing, software
 * distributed under the License is distributed on an "AS IS" BASIS,
 * WITHOUT WARRANTIES OR CONDITIONS OF ANY KIND, either express or implied.
 * See the License for the specific language governing permissions and
 * limitations under the License.
 */


#ifndef __LEGION_CONFIG_H__
#define __LEGION_CONFIG_H__

#ifdef LEGION_USE_CMAKE
#include "legion/legion_defines.h"
#endif

// for UINT_MAX, INT_MAX, INT_MIN
#include <limits.h>

/**
 * \file legion_config.h
 */

// ******************** IMPORTANT **************************
//
// This file is PURE C, **NOT** C++. Keep any C++-isms in
// legion_types.h, or elsewhere.
//
// ******************** IMPORTANT **************************

#include "realm/realm_c.h"

//==========================================================================
//                                Constants
//==========================================================================

#ifndef AUTO_GENERATE_ID
#define AUTO_GENERATE_ID   UINT_MAX
#else
#error "legion.h requires the ability to define the macro 'AUTO_GENERATE_ID' but it has already been defined"
#endif

#ifndef GC_MIN_PRIORITY
#define GC_MIN_PRIORITY    INT_MIN
#else
#error "legion.h requires the ability to define the macro 'GC_MIN_PRIORITY' but it has already been defined"
#endif

#ifndef GC_MAX_PRIORITY
#define GC_MAX_PRIORITY    INT_MAX
#else
#error "legion.h requires the ability to define the macro 'GC_MAX_PRIORITY' but it has already been defined"
#endif

#ifndef GC_NEVER_PRIORITY
#define GC_NEVER_PRIORITY  GC_MIN_PRIORITY
#else
#error "legion.h requires the ability to define the macro 'GC_NEVER_PRIORITY' but it has already been defined"
#endif

#ifndef GC_FIRST_PRIORITY
#define GC_FIRST_PRIORITY  GC_MAX_PRIORITY
#endif
#ifndef GC_DEFAULT_PRIORITY
#define GC_DEFAULT_PRIORITY 0
#endif
#ifndef GC_LAST_PRIORITY
#define GC_LAST_PRIORITY   (GC_MIN_PRIORITY+1)
#endif

#ifndef LEGION_MAX_DIM
#define LEGION_MAX_DIM     3 // maximum number of dimensions for index spaces
#endif

#ifndef MAX_RETURN_SIZE // For backwards compatibility
#ifndef LEGION_MAX_RETURN_SIZE
#define LEGION_MAX_RETURN_SIZE    2048 // maximum return type size in bytes
#endif
#else
#ifndef LEGION_MAX_RETURN_SIZE
#define LEGION_MAX_RETURN_SIZE    (MAX_RETURN_SIZE)
#endif
#endif

#ifndef MAX_FIELDS // For backwards compatibility
#ifndef LEGION_MAX_FIELDS
#define LEGION_MAX_FIELDS         512 // must be a power of 2
#endif
#else
#ifndef LEGION_MAX_FIELDS
#define LEGION_MAX_FIELDS         (MAX_FIELDS)
#endif
#endif

// Some default values

// The maximum number of nodes to be run on
#ifndef MAX_NUM_NODES // For backwards compatibility
#ifndef LEGION_MAX_NUM_NODES
#define LEGION_MAX_NUM_NODES                   1024 // must be a power of 2
#endif
#else
#ifndef LEGION_MAX_NUM_NODES
#define LEGION_MAX_NUM_NODES                   (MAX_NUM_NODES)
#endif
#endif
// The maximum number of processors on a node
#ifndef MAX_NUM_PROCS // For backwards compatibility
#ifndef LEGION_MAX_NUM_PROCS
#define LEGION_MAX_NUM_PROCS                   64 // must be a power of 2
#endif
#else
#ifndef LEGION_MAX_NUM_PROCS
#define LEGION_MAX_NUM_PROCS                   (MAX_NUM_PROCS)
#endif
#endif
// Maximum ID for an application task ID 
#ifndef MAX_APPLICATION_TASK_ID // For backwards compatibility
#ifndef LEGION_MAX_APPLICATION_TASK_ID
#define LEGION_MAX_APPLICATION_TASK_ID         (1<<20)
#endif
#else
#ifndef LEGION_MAX_APPLICATION_TASK_ID
#define LEGION_MAX_APPLICATION_TASK_ID         (MAX_APPLICATION_TASK_ID)
#endif
#endif
// Maximum ID for an application field ID
#ifndef MAX_APPLICATION_FIELD_ID // For backwards compatibility
#ifndef LEGION_MAX_APPLICATION_FIELD_ID
#define LEGION_MAX_APPLICATION_FIELD_ID        (1<<20)
#endif
#else
#ifndef LEGION_MAX_APPLICATION_FIELD_ID
#define LEGION_MAX_APPLICATION_FIELD_ID        (MAX_APPLICATION_FIELD_ID)
#endif
#endif
// Maximum ID for an application mapper ID
#ifndef MAX_APPLICATION_MAPPER_ID // For backwards compatibility
#ifndef LEGION_MAX_APPLICATION_MAPPER_ID
#define LEGION_MAX_APPLICATION_MAPPER_ID       (1<<20)
#endif
#else
#ifndef LEGION_MAX_APPLICATION_MAPPER_ID
#define LEGION_MAX_APPLICATION_MAPPER_ID       (MAX_APPLICATION_MAPPER_ID)
#endif
#endif
// Maximum ID for an application reduction ID
#ifndef MAX_APPLICATION_REDUCTION_ID
#define MAX_APPLICATION_REDUCTION_ID    (1<<20)
#endif
// Maximum ID for an application projection ID
#ifndef MAX_APPLICATION_PROJECTION_ID // For backwards compatibility
#ifndef LEGION_MAX_APPLICATION_PROJECTION_ID
#define LEGION_MAX_APPLICATION_PROJECTION_ID   (1<<20)
#endif
#else
#ifndef LEGION_MAX_APPLICATION_PROJECTION_ID
#define LEGION_MAX_APPLICATION_PROJECTION_ID  (MAX_APPLICATION_PROJECTION_ID)
#endif
#endif
// Maximum ID for an application sharding ID
#ifndef MAX_APPLICATION_SHARDING_ID // For backwards compatibility
#ifndef LEGION_MAX_APPLICATION_SHARDING_ID
#define LEGION_MAX_APPLICATION_SHARDING_ID     (1<<20)
#endif
#else
#ifndef LEGION_MAX_APPLICATION_SHARDING_ID
#define LEGION_MAX_APPLICATION_SHARDING_ID    (MAX_APPLICATION_SHARDING_ID)
#endif
#endif
// Default number of local fields per field space
#ifndef DEFAULT_LOCAL_FIELDS // For backwards compatibility
#ifndef LEGION_DEFAULT_LOCAL_FIELDS
#define LEGION_DEFAULT_LOCAL_FIELDS            4
#endif
#else
#ifndef LEGION_DEFAULT_LOCAL_FIELDS
#define LEGION_DEFAULT_LOCAL_FIELDS            (DEFAULT_LOCAL_FIELDS)
#endif
#endif
// Default number of mapper slots
#ifndef DEFAULT_MAPPER_SLOTS // For backwards compatibility
#ifndef LEGION_DEFAULT_MAPPER_SLOTS
#define LEGION_DEFAULT_MAPPER_SLOTS            8
#endif
#else
#ifndef LEGION_DEFAULT_MAPPER_SLOTS
#define LEGION_DEFAULT_MAPPER_SLOTS            (DEFAULT_MAPPER_SLOTS)
#endif
#endif
// Default number of contexts made for each runtime instance
// Ideally this is a power of 2 (better for performance)
#ifndef DEFAULT_CONTEXTS // For backwards compatibility
#ifndef LEGION_DEFAULT_CONTEXTS
#define LEGION_DEFAULT_CONTEXTS                8
#endif
#else
#ifndef LEGION_DEFAULT_CONTEXTS
#define LEGION_DEFAULT_CONTEXTS                (DEFAULT_CONTEXTS)
#endif
#endif
// Maximum number of sub-tasks per task at a time
#ifndef DEFAULT_MAX_TASK_WINDOW // For backwards compatibility
#ifndef LEGION_DEFAULT_MAX_TASK_WINDOW
#define LEGION_DEFAULT_MAX_TASK_WINDOW         1024
#endif
#else
#ifndef LEGION_DEFAULT_MAX_TASK_WINDOW
#define LEGION_DEFAULT_MAX_TASK_WINDOW         (DEFAULT_MAX_TASK_WINDOW)
#endif
#endif
// Default amount of hysteresis on the task window in the
// form of a percentage (must be between 0 and 100)
#ifndef DEFAULT_TASK_WINDOW_HYSTERESIS // For backwards compatibility
#ifndef LEGION_DEFAULT_TASK_WINDOW_HYSTERESIS
#define LEGION_DEFAULT_TASK_WINDOW_HYSTERESIS  25
#endif
#else
#ifndef LEGION_DEFAULT_TASK_WINDOW_HYSTERESIS
#define LEGION_DEFAULT_TASK_WINDOW_HYSTERESIS  (DEFAULT_TASK_WINDOW_HYSTERESIS)
#endif
#endif
// Default number of tasks to have in flight before applying 
// back pressure to the mapping process for a context
#ifndef DEFAULT_MIN_TASKS_TO_SCHEDULE // For backwards compatibility
#ifndef LEGION_DEFAULT_MIN_TASKS_TO_SCHEDULE
#define LEGION_DEFAULT_MIN_TASKS_TO_SCHEDULE   32
#endif
#else
#ifndef LEGION_DEFAULT_MIN_TASKS_TO_SCHEDULE
#define LEGION_DEFAULT_MIN_TASKS_TO_SCHEDULE   (DEFAULT_MIN_TASKS_TO_SCHEDULE)
#endif
#endif
// How many tasks to group together for runtime operations
#ifndef DEFAULT_META_TASK_VECTOR_WIDTH // For backwards compatibility
#ifndef LEGION_DEFAULT_META_TASK_VECTOR_WIDTH
#define LEGION_DEFAULT_META_TASK_VECTOR_WIDTH  16
#endif
#else
#ifndef LEGION_DEFAULT_META_TASK_VECTOR_WIDTH
#define LEGION_DEFAULT_META_TASK_VECTOR_WIDTH  (DEFAULT_META_TASK_VECTOR_WIDTH)
#endif
#endif
// Default number of replay tasks to run in parallel
#ifndef DEFAULT_MAX_REPLAY_PARALLELISM // For backwards compatibility
#ifndef LEGION_DEFAULT_MAX_REPLAY_PARALLELISM
#define LEGION_DEFAULT_MAX_REPLAY_PARALLELISM  2
#endif
#else
#ifndef LEGION_DEFAULT_MAX_REPLAY_PARALLELISM
#define LEGION_DEFAULT_MAX_REPLAY_PARALLELISM  (DEFAULT_MAX_REPLAY_PARALLELISM)
#endif
#endif
// The maximum size of active messages sent by the runtime in bytes
// Note this value was picked based on making a tradeoff between
// latency and bandwidth numbers on both Cray and Infiniband
// interconnect networks.
#ifndef DEFAULT_MAX_MESSAGE_SIZE // For backwards compatibility
#ifndef LEGION_DEFAULT_MAX_MESSAGE_SIZE
#define LEGION_DEFAULT_MAX_MESSAGE_SIZE        16384
#endif
#else
#ifndef LEGION_DEFAULT_MAX_MESSAGE_SIZE
#define LEGION_DEFAULT_MAX_MESSAGE_SIZE        (DEFAULT_MAX_MESSAGE_SIZE)
#endif
#endif
// Timeout before checking for whether a logical user
// should be pruned from the logical region tree data strucutre
// Making the value less than or equal to zero will
// result in checks always being performed
#ifndef DEFAULT_LOGICAL_USER_TIMEOUT // For backwards compatibility
#ifndef LEGION_DEFAULT_LOGICAL_USER_TIMEOUT
#define LEGION_DEFAULT_LOGICAL_USER_TIMEOUT    32
#endif
#else
#ifndef LEGION_DEFAULT_LOGICAL_USER_TIMEOUT
#define LEGION_DEFAULT_LOGICAL_USER_TIMEOUT    (DEFAULT_LOGICAL_USER_TIMEOUT)
#endif
#endif
// Number of events to place in each GC epoch
// Large counts improve efficiency but add latency to
// garbage collection.  Smaller count reduce efficiency
// but improve latency of collection.
#ifndef DEFAULT_GC_EPOCH_SIZE // For backwards compatibility
#ifndef LEGION_DEFAULT_GC_EPOCH_SIZE
#define LEGION_DEFAULT_GC_EPOCH_SIZE           64
#endif
#else
#ifndef LEGION_DEFAULT_GC_EPOCH_SIZE
#define LEGION_DEFAULT_GC_EPOCH_SIZE           (DEFAULT_GC_EPOCH_SIZE)
#endif
#endif
// Number of control replications to be supported
#ifndef LEGION_DEFAULT_MAX_CONTROL_REPLICATION_CONTEXTS
#define LEGION_DEFAULT_MAX_CONTROL_REPLICATION_CONTEXTS    1
#endif
// Number of phase barriers for communication of
// close operation composite view meta data
#ifndef LEGION_CONTROL_REPLICATION_COMMUNICATION_BARRIERS
#define LEGION_CONTROL_REPLICATION_COMMUNICATION_BARRIERS  32
#endif

// Used for debugging memory leaks
// How often tracing information is dumped
// based on the number of scheduler invocations
#ifndef TRACE_ALLOCATION_FREQUENCY // For backwards compatibility
#ifndef LEGION_TRACE_ALLOCATION_FREQUENCY
#define LEGION_TRACE_ALLOCATION_FREQUENCY      1024
#endif
#else
#ifndef LEGION_TRACE_ALLOCATION_FREQUENCY
#define LEGION_TRACE_ALLOCATION_FREQUENCY      (TRACE_ALLOCATION_FREQUENCY)
#endif
#endif

// The maximum alignment guaranteed on the 
// target machine bytes.  For most 64-bit 
// systems this should be 16 bytes.
#ifndef LEGION_MAX_ALIGNMENT
#define LEGION_MAX_ALIGNMENT            16
#endif

// Give an ideal upper bound on the maximum
// number of operations Legion should keep
// available for recycling. Where possible
// the runtime will delete objects to keep
// overall memory usage down.
#ifndef LEGION_MAX_RECYCLABLE_OBJECTS
#define LEGION_MAX_RECYCLABLE_OBJECTS      1024
#endif

// An initial seed for random numbers
// generated by the high-level runtime.
#ifndef LEGION_INIT_SEED
#define LEGION_INIT_SEED                  0x221B
#endif

// The radix for the runtime to use when 
// performing collective operations internally
#ifndef LEGION_COLLECTIVE_RADIX
#define LEGION_COLLECTIVE_RADIX           8
#endif

// The radix for the broadcast tree
// when attempting to shutdown the runtime
#ifndef LEGION_SHUTDOWN_RADIX
#define LEGION_SHUTDOWN_RADIX             8
#endif

// Maximum number of equivalence subsets in the bounding volume hierarchy
#ifndef LEGION_MAX_BVH_FANOUT
#define LEGION_MAX_BVH_FANOUT             32
#endif

// Maximum number of non-replayable templates before warnings
#ifndef LEGION_NON_REPLAYABLE_WARNING
#define LEGION_NON_REPLAYABLE_WARNING     5
#endif

// Initial offset for library IDs
// Controls how many IDs are available for dynamic use
#ifndef LEGION_INITIAL_LIBRARY_ID_OFFSET
#define LEGION_INITIAL_LIBRARY_ID_OFFSET (1 << 30)
#endif

// Some helper macros

// This statically computes an integer log base 2 for a number
// which is guaranteed to be a power of 2. Adapted from
// http://graphics.stanford.edu/~seander/bithacks.html#IntegerLogDeBruijn
#define STATIC_LOG2(x)  (LOG2_LOOKUP(uint32_t(x * 0x077CB531U) >> 27))
#define LOG2_LOOKUP(x) ((x==0) ? 0 : (x==1) ? 1 : (x==2) ? 28 : (x==3) ? 2 : \
                   (x==4) ? 29 : (x==5) ? 14 : (x==6) ? 24 : (x==7) ? 3 : \
                   (x==8) ? 30 : (x==9) ? 22 : (x==10) ? 20 : (x==11) ? 15 : \
                   (x==12) ? 25 : (x==13) ? 17 : (x==14) ? 4 : (x==15) ? 8 : \
                   (x==16) ? 31 : (x==17) ? 27 : (x==18) ? 13 : (x==19) ? 23 : \
                   (x==20) ? 21 : (x==21) ? 19 : (x==22) ? 16 : (x==23) ? 7 : \
                   (x==24) ? 26 : (x==25) ? 12 : (x==26) ? 18 : (x==27) ? 6 : \
                   (x==28) ? 11 : (x==29) ? 5 : (x==30) ? 10 : 9)

// log2(LEGION_MAX_FIELDS)
#ifndef LEGION_FIELD_LOG2
#define LEGION_FIELD_LOG2         STATIC_LOG2(LEGION_MAX_FIELDS) 
#endif

#define LEGION_STRINGIFY(x) #x
#define LEGION_MACRO_TO_STRING(x) LEGION_STRINGIFY(x)

#define LEGION_DISTRIBUTED_ID_MASK    0x00FFFFFFFFFFFFFFULL
#define LEGION_DISTRIBUTED_ID_FILTER(x) ((x) & 0x00FFFFFFFFFFFFFFULL)
#define LEGION_DISTRIBUTED_HELP_DECODE(x)   ((x) >> 56)
#define LEGION_DISTRIBUTED_HELP_ENCODE(x,y) ((x) | (((long long)(y)) << 56))

#if LEGION_MAX_DIM == 1

#define LEGION_FOREACH_N(__func__) \
  __func__(1) 
#define LEGION_FOREACH_NN(__func__) \
  __func__(1,1)

#elif LEGION_MAX_DIM == 2

#define LEGION_FOREACH_N(__func__) \
  __func__(1) \
  __func__(2)
#define LEGION_FOREACH_NN(__func__) \
  __func__(1,1) \
  __func__(1,2) \
  __func__(2,1) \
  __func__(2,2)

#elif LEGION_MAX_DIM == 3

#define LEGION_FOREACH_N(__func__) \
  __func__(1) \
  __func__(2) \
  __func__(3)
#define LEGION_FOREACH_NN(__func__) \
  __func__(1,1) \
  __func__(1,2) \
  __func__(1,3) \
  __func__(2,1) \
  __func__(2,2) \
  __func__(2,3) \
  __func__(3,1) \
  __func__(3,2) \
  __func__(3,3)

#elif LEGION_MAX_DIM == 4

#define LEGION_FOREACH_N(__func__) \
  __func__(1) \
  __func__(2) \
  __func__(3) \
  __func__(4)
#define LEGION_FOREACH_NN(__func__) \
  __func__(1,1) \
  __func__(1,2) \
  __func__(1,3) \
  __func__(1,4) \
  __func__(2,1) \
  __func__(2,2) \
  __func__(2,3) \
  __func__(2,4) \
  __func__(3,1) \
  __func__(3,2) \
  __func__(3,3) \
  __func__(3,4) \
  __func__(4,1) \
  __func__(4,2) \
  __func__(4,3) \
  __func__(4,4)

#elif LEGION_MAX_DIM == 5

#define LEGION_FOREACH_N(__func__) \
  __func__(1) \
  __func__(2) \
  __func__(3) \
  __func__(4) \
  __func__(5)
#define LEGION_FOREACH_NN(__func__) \
  __func__(1,1) \
  __func__(1,2) \
  __func__(1,3) \
  __func__(1,4) \
  __func__(1,5) \
  __func__(2,1) \
  __func__(2,2) \
  __func__(2,3) \
  __func__(2,4) \
  __func__(2,5) \
  __func__(3,1) \
  __func__(3,2) \
  __func__(3,3) \
  __func__(3,4) \
  __func__(3,5) \
  __func__(4,1) \
  __func__(4,2) \
  __func__(4,3) \
  __func__(4,4) \
  __func__(4,5) \
  __func__(5,1) \
  __func__(5,2) \
  __func__(5,3) \
  __func__(5,4) \
  __func__(5,5)

#elif LEGION_MAX_DIM == 6

#define LEGION_FOREACH_N(__func__) \
  __func__(1) \
  __func__(2) \
  __func__(3) \
  __func__(4) \
  __func__(5) \
  __func__(6)
#define LEGION_FOREACH_NN(__func__) \
  __func__(1,1) \
  __func__(1,2) \
  __func__(1,3) \
  __func__(1,4) \
  __func__(1,5) \
  __func__(1,6) \
  __func__(2,1) \
  __func__(2,2) \
  __func__(2,3) \
  __func__(2,4) \
  __func__(2,5) \
  __func__(2,6) \
  __func__(3,1) \
  __func__(3,2) \
  __func__(3,3) \
  __func__(3,4) \
  __func__(3,5) \
  __func__(3,6) \
  __func__(4,1) \
  __func__(4,2) \
  __func__(4,3) \
  __func__(4,4) \
  __func__(4,5) \
  __func__(4,6) \
  __func__(5,1) \
  __func__(5,2) \
  __func__(5,3) \
  __func__(5,4) \
  __func__(5,5) \
  __func__(5,6) \
  __func__(6,1) \
  __func__(6,2) \
  __func__(6,3) \
  __func__(6,4) \
  __func__(6,5) \
  __func__(6,6)

#elif LEGION_MAX_DIM == 7

#define LEGION_FOREACH_N(__func__) \
  __func__(1) \
  __func__(2) \
  __func__(3) \
  __func__(4) \
  __func__(5) \
  __func__(6) \
  __func__(7)
#define LEGION_FOREACH_NN(__func__) \
  __func__(1,1) \
  __func__(1,2) \
  __func__(1,3) \
  __func__(1,4) \
  __func__(1,5) \
  __func__(1,6) \
  __func__(1,7) \
  __func__(2,1) \
  __func__(2,2) \
  __func__(2,3) \
  __func__(2,4) \
  __func__(2,5) \
  __func__(2,6) \
  __func__(2,7) \
  __func__(3,1) \
  __func__(3,2) \
  __func__(3,3) \
  __func__(3,4) \
  __func__(3,5) \
  __func__(3,6) \
  __func__(3,7) \
  __func__(4,1) \
  __func__(4,2) \
  __func__(4,3) \
  __func__(4,4) \
  __func__(4,5) \
  __func__(4,6) \
  __func__(4,7) \
  __func__(5,1) \
  __func__(5,2) \
  __func__(5,3) \
  __func__(5,4) \
  __func__(5,5) \
  __func__(5,6) \
  __func__(5,7) \
  __func__(6,1) \
  __func__(6,2) \
  __func__(6,3) \
  __func__(6,4) \
  __func__(6,5) \
  __func__(6,6) \
  __func__(6,7) \
  __func__(7,1) \
  __func__(7,2) \
  __func__(7,3) \
  __func__(7,4) \
  __func__(7,5) \
  __func__(7,6) \
  __func__(7,7)

#elif LEGION_MAX_DIM == 8

#define LEGION_FOREACH_N(__func__) \
  __func__(1) \
  __func__(2) \
  __func__(3) \
  __func__(4) \
  __func__(5) \
  __func__(6) \
  __func__(7) \
  __func__(8)
#define LEGION_FOREACH_NN(__func__) \
  __func__(1,1) \
  __func__(1,2) \
  __func__(1,3) \
  __func__(1,4) \
  __func__(1,5) \
  __func__(1,6) \
  __func__(1,7) \
  __func__(1,8) \
  __func__(2,1) \
  __func__(2,2) \
  __func__(2,3) \
  __func__(2,4) \
  __func__(2,5) \
  __func__(2,6) \
  __func__(2,7) \
  __func__(2,8) \
  __func__(3,1) \
  __func__(3,2) \
  __func__(3,3) \
  __func__(3,4) \
  __func__(3,5) \
  __func__(3,6) \
  __func__(3,7) \
  __func__(3,8) \
  __func__(4,1) \
  __func__(4,2) \
  __func__(4,3) \
  __func__(4,4) \
  __func__(4,5) \
  __func__(4,6) \
  __func__(4,7) \
  __func__(4,8) \
  __func__(5,1) \
  __func__(5,2) \
  __func__(5,3) \
  __func__(5,4) \
  __func__(5,5) \
  __func__(5,6) \
  __func__(5,7) \
  __func__(5,8) \
  __func__(6,1) \
  __func__(6,2) \
  __func__(6,3) \
  __func__(6,4) \
  __func__(6,5) \
  __func__(6,6) \
  __func__(6,7) \
  __func__(6,8) \
  __func__(7,1) \
  __func__(7,2) \
  __func__(7,3) \
  __func__(7,4) \
  __func__(7,5) \
  __func__(7,6) \
  __func__(7,7) \
  __func__(7,8) \
  __func__(8,1) \
  __func__(8,2) \
  __func__(8,3) \
  __func__(8,4) \
  __func__(8,5) \
  __func__(8,6) \
  __func__(8,7) \
  __func__(8,8)

#elif LEGION_MAX_DIM == 9

#define LEGION_FOREACH_N(__func__) \
  __func__(1) \
  __func__(2) \
  __func__(3) \
  __func__(4) \
  __func__(5) \
  __func__(6) \
  __func__(7) \
  __func__(8) \
  __func__(9)
#define LEGION_FOREACH_NN(__func__) \
  __func__(1,1) \
  __func__(1,2) \
  __func__(1,3) \
  __func__(1,4) \
  __func__(1,5) \
  __func__(1,6) \
  __func__(1,7) \
  __func__(1,8) \
  __func__(1,9) \
  __func__(2,1) \
  __func__(2,2) \
  __func__(2,3) \
  __func__(2,4) \
  __func__(2,5) \
  __func__(2,6) \
  __func__(2,7) \
  __func__(2,8) \
  __func__(2,9) \
  __func__(3,1) \
  __func__(3,2) \
  __func__(3,3) \
  __func__(3,4) \
  __func__(3,5) \
  __func__(3,6) \
  __func__(3,7) \
  __func__(3,8) \
  __func__(3,9) \
  __func__(4,1) \
  __func__(4,2) \
  __func__(4,3) \
  __func__(4,4) \
  __func__(4,5) \
  __func__(4,6) \
  __func__(4,7) \
  __func__(4,8) \
  __func__(4,9) \
  __func__(5,1) \
  __func__(5,2) \
  __func__(5,3) \
  __func__(5,4) \
  __func__(5,5) \
  __func__(5,6) \
  __func__(5,7) \
  __func__(5,8) \
  __func__(5,9) \
  __func__(6,1) \
  __func__(6,2) \
  __func__(6,3) \
  __func__(6,4) \
  __func__(6,5) \
  __func__(6,6) \
  __func__(6,7) \
  __func__(6,8) \
  __func__(6,9) \
  __func__(7,1) \
  __func__(7,2) \
  __func__(7,3) \
  __func__(7,4) \
  __func__(7,5) \
  __func__(7,6) \
  __func__(7,7) \
  __func__(7,8) \
  __func__(7,9) \
  __func__(8,1) \
  __func__(8,2) \
  __func__(8,3) \
  __func__(8,4) \
  __func__(8,5) \
  __func__(8,6) \
  __func__(8,7) \
  __func__(8,8) \
  __func__(8,9) \
  __func__(9,1) \
  __func__(9,2) \
  __func__(9,3) \
  __func__(9,4) \
  __func__(9,5) \
  __func__(9,6) \
  __func__(9,7) \
  __func__(9,8) \
  __func__(9,9)

#else
#error "Unsupported LEGION_MAX_DIM"
#endif

// The following enums are all re-exported by
// namespace Legion. These versions are here to facilitate the
// C API. If you are writing C++ code, use the namespaced versions.

typedef enum legion_error_t {
  NO_ERROR = 0,
  ERROR_RESERVED_REDOP_ID = 1,
  ERROR_DUPLICATE_REDOP_ID = 2,
  ERROR_RESERVED_TYPE_HANDLE = 3,
  ERROR_DUPLICATE_TYPE_HANDLE = 4,
  ERROR_DUPLICATE_FIELD_ID = 5,
  ERROR_PARENT_TYPE_HANDLE_NONEXISTENT = 6,
  ERROR_MISSING_PARENT_FIELD_ID = 7,
  ERROR_RESERVED_PROJECTION_ID = 8,
  ERROR_DUPLICATE_PROJECTION_ID = 9,
  ERROR_UNREGISTERED_VARIANT = 10,
  ERROR_USE_REDUCTION_REGION_REQ = 11,
  ERROR_INVALID_ACCESSOR_REQUESTED = 12,
  ERROR_PHYSICAL_REGION_UNMAPPED = 13,
  ERROR_RESERVED_TASK_ID = 14,
  ERROR_INVALID_ARG_MAP_DESTRUCTION = 15,
  ERROR_RESERVED_MAPPING_ID = 16,
  ERROR_BAD_INDEX_PRIVILEGES = 17,
  ERROR_BAD_FIELD_PRIVILEGES = 18,
  ERROR_BAD_REGION_PRIVILEGES = 19,
  ERROR_BAD_PARTITION_PRIVILEGES = 20,
  ERROR_BAD_PARENT_INDEX = 21,
  ERROR_BAD_INDEX_PATH = 22,
  ERROR_BAD_PARENT_REGION = 23,
  ERROR_BAD_REGION_PATH = 24,
  ERROR_BAD_PARTITION_PATH = 25,
  ERROR_BAD_FIELD = 26,
  ERROR_BAD_REGION_TYPE = 27,
  ERROR_INVALID_TYPE_HANDLE = 28,
  ERROR_LEAF_TASK_VIOLATION = 29,
  ERROR_INVALID_REDOP_ID = 30,
  ERROR_REDUCTION_INITIAL_VALUE_MISMATCH = 31,
  ERROR_INVALID_UNMAP_OP = 32,
  ERROR_INVALID_DUPLICATE_MAPPING = 33,
  ERROR_INVALID_REGION_ARGUMENT_INDEX = 34,
  ERROR_INVALID_MAPPING_ACCESS = 35,
  ERROR_STALE_INLINE_MAPPING_ACCESS = 36,
  ERROR_INVALID_INDEX_SPACE_PARENT = 37,
  ERROR_INVALID_INDEX_PART_PARENT = 38,
  ERROR_INVALID_INDEX_SPACE_COLOR = 39,
  ERROR_INVALID_INDEX_PART_COLOR = 40,
  ERROR_INVALID_INDEX_SPACE_HANDLE = 41,
  ERROR_INVALID_INDEX_PART_HANDLE = 42,
  ERROR_FIELD_SPACE_FIELD_MISMATCH = 43,
  ERROR_INVALID_INSTANCE_FIELD = 44,
  ERROR_DUPLICATE_INSTANCE_FIELD = 45,
  ERROR_TYPE_INST_MISMATCH = 46,
  ERROR_TYPE_INST_MISSIZE = 47,
  ERROR_INVALID_INDEX_SPACE_ENTRY = 48,
  ERROR_INVALID_INDEX_PART_ENTRY = 49,
  ERROR_INVALID_FIELD_SPACE_ENTRY = 50,
  ERROR_INVALID_REGION_ENTRY = 51,
  ERROR_INVALID_PARTITION_ENTRY = 52,
  ERROR_ALIASED_INTRA_TASK_REGIONS = 53,
  ERROR_MAX_FIELD_OVERFLOW = 54,
  ERROR_MISSING_TASK_COLLECTION = 55,
  ERROR_INVALID_IDENTITY_PROJECTION_USE = 56,
  ERROR_INVALID_PROJECTION_ID = 57,
  ERROR_NON_DISJOINT_PARTITION = 58,
  ERROR_BAD_PROJECTION_USE = 59,
  ERROR_INDEPENDENT_SLICES_VIOLATION = 60,
  ERROR_INVALID_REGION_HANDLE = 61,
  ERROR_INVALID_PARTITION_HANDLE = 62,
  ERROR_VIRTUAL_MAP_IN_LEAF_TASK = 63,
  ERROR_LEAF_MISMATCH = 64,
  ERROR_INVALID_PROCESSOR_SELECTION = 65,
  ERROR_INVALID_VARIANT_SELECTION = 66,
  ERROR_INVALID_MAPPER_OUTPUT = 67,
  ERROR_UNINITIALIZED_USE = 68,
  ERROR_INVALID_INDEX_DOMAIN = 69,
  ERROR_INVALID_INDEX_PART_DOMAIN = 70,
  ERROR_DISJOINTNESS_TEST_FAILURE = 71,
  ERROR_NON_DISJOINT_TASK_REGIONS = 72,
  ERROR_INVALID_FIELD_ACCESSOR_PRIVILEGES = 73,
  ERROR_INVALID_PREMAPPED_REGION_LOCATION = 74,
  ERROR_IDEMPOTENT_MISMATCH = 75,
  ERROR_INVALID_MAPPER_ID = 76,
  ERROR_INVALID_TREE_ENTRY = 77,
  ERROR_SEPARATE_UTILITY_PROCS = 78,
  ERROR_MAXIMUM_NODES_EXCEEDED = 79,
  ERROR_MAXIMUM_PROCS_EXCEEDED = 80,
  ERROR_INVALID_TASK_ID = 81,
  ERROR_INVALID_MAPPER_DOMAIN_SLICE = 82,
  ERROR_UNFOLDABLE_REDUCTION_OP = 83,
  ERROR_INVALID_INLINE_ID = 84,
  ERROR_ILLEGAL_MUST_PARALLEL_INLINE = 85,
  ERROR_RETURN_SIZE_MISMATCH = 86,
  ERROR_ACCESSING_EMPTY_FUTURE = 87,
  ERROR_ILLEGAL_PREDICATE_FUTURE = 88,
  ERROR_COPY_REQUIREMENTS_MISMATCH = 89,
  ERROR_INVALID_COPY_FIELDS_SIZE = 90,
  ERROR_COPY_SPACE_MISMATCH = 91,
  ERROR_INVALID_COPY_PRIVILEGE = 92,
  ERROR_INVALID_PARTITION_COLOR = 93,
  ERROR_EXCEEDED_MAX_CONTEXTS = 94,
  ERROR_ACQUIRE_MISMATCH = 95,
  ERROR_RELEASE_MISMATCH = 96,
  ERROR_INNER_LEAF_MISMATCH = 97,
  ERROR_INVALID_FIELD_PRIVILEGES = 98,
  ERROR_ILLEGAL_NESTED_TRACE = 99,
  ERROR_UNMATCHED_END_TRACE = 100,
  ERROR_CONFLICTING_PARENT_MAPPING_DEADLOCK = 101,
  ERROR_CONFLICTING_SIBLING_MAPPING_DEADLOCK = 102,
  ERROR_INVALID_PARENT_REQUEST = 103,
  ERROR_INVALID_FIELD_ID = 104,
  ERROR_NESTED_MUST_EPOCH = 105,
  ERROR_UNMATCHED_MUST_EPOCH = 106,
  ERROR_MUST_EPOCH_FAILURE = 107,
  ERROR_DOMAIN_DIM_MISMATCH = 108,
  ERROR_INVALID_PROCESSOR_NAME = 109,
  ERROR_INVALID_INDEX_SUBSPACE_REQUEST = 110,
  ERROR_INVALID_INDEX_SUBPARTITION_REQUEST = 111,
  ERROR_INVALID_FIELD_SPACE_REQUEST = 112,
  ERROR_INVALID_LOGICAL_SUBREGION_REQUEST = 113,
  ERROR_INVALID_LOGICAL_SUBPARTITION_REQUEST = 114,
  ERROR_ALIASED_REGION_REQUIREMENTS = 115,
  ERROR_MISSING_DEFAULT_PREDICATE_RESULT = 116,
  ERROR_PREDICATE_RESULT_SIZE_MISMATCH = 117,
  ERROR_MPI_INTEROPERABILITY_NOT_CONFIGURED = 118,
  ERROR_TRACING_ALLOCATION_WITH_SEPARATE = 119,
  ERROR_EMPTY_INDEX_PARTITION = 120,
  ERROR_INCONSISTENT_SEMANTIC_TAG = 121,
  ERROR_INVALID_SEMANTIC_TAG = 122,
  ERROR_DUMMY_CONTEXT_OPERATION = 123,
  ERROR_INVALID_CONTEXT_CONFIGURATION = 124,
  ERROR_INDEX_TREE_MISMATCH = 125,
  ERROR_INDEX_PARTITION_ANCESTOR = 126,
  ERROR_INVALID_PENDING_CHILD = 127,
  ERROR_ILLEGAL_FILE_ATTACH = 128,
  ERROR_ILLEGAL_ALLOCATOR_REQUEST = 129,
  ERROR_ILLEGAL_DETACH_OPERATION = 130,
  ERROR_NO_PROCESSORS = 131,
  ERROR_ILLEGAL_REDUCTION_VIRTUAL_MAPPING = 132,
  ERROR_INVALID_MAPPED_REGION_LOCATION = 133,
  ERROR_RESERVED_SERDEZ_ID = 134,
  ERROR_DUPLICATE_SERDEZ_ID = 135,
  ERROR_INVALID_SERDEZ_ID = 136,
  ERROR_TRACE_VIOLATION = 137,
  ERROR_INVALID_TARGET_PROC = 138,
  ERROR_INCOMPLETE_TRACE = 139,
  ERROR_STATIC_CALL_POST_RUNTIME_START = 140,
  ERROR_ILLEGAL_GLOBAL_VARIANT_REGISTRATION = 141,
  ERROR_ILLEGAL_USE_OF_NON_GLOBAL_VARIANT = 142,
  ERROR_RESERVED_CONSTRAINT_ID = 143,
  ERROR_INVALID_CONSTRAINT_ID = 144,
  ERROR_DUPLICATE_CONSTRAINT_ID = 145,
  ERROR_ILLEGAL_WAIT_FOR_SHUTDOWN = 146,
  ERROR_DEPRECATED_METHOD_USE = 147,
  ERROR_MAX_APPLICATION_TASK_ID_EXCEEDED = 148,
  ERROR_MAX_APPLICATION_MAPPER_ID_EXCEEDED = 149,
  ERROR_INVALID_ARGUMENTS_TO_MAPPER_RUNTIME = 150,
  ERROR_INVALID_MAPPER_SYNCHRONIZATION = 151,
  ERROR_ILLEGAL_PARTIAL_ACQUISITION = 152,
  ERROR_ILLEGAL_INTERFERING_RESTRICTIONS = 153,
  ERROR_ILLEGAL_PARTIAL_RESTRICTION = 154,
  ERROR_ILLEGAL_INTERFERING_ACQUISITIONS = 155,
  ERROR_UNRESTRICTED_ACQUIRE = 156,
  ERROR_UNACQUIRED_RELEASE = 157,
  ERROR_UNATTACHED_DETACH = 158,
  ERROR_INVALID_PROJECTION_RESULT = 159,
  ERROR_ILLEGAL_IMPLICIT_MAPPING = 160,
  ERROR_INNER_TASK_VIOLATION = 161,
  ERROR_REQUEST_FOR_EMPTY_FUTURE = 162,
  ERROR_ILLEGAL_REMAP_IN_STATIC_TRACE = 163,
  ERROR_DYNAMIC_TYPE_MISMATCH = 164,
  ERROR_MISSING_LOCAL_VARIABLE = 165,
  ERROR_ACCESSOR_PRIVILEGE_CHECK = 166,
  ERROR_ACCESSOR_BOUNDS_CHECK = 167,
  ERROR_DUPLICATE_MPI_CONFIG = 168,
  ERROR_UNKNOWN_MAPPABLE = 169,
  ERROR_DEPRECATED_PROJECTION = 170,
  ERROR_ILLEGAL_PARTIAL_ACQUIRE = 171,
  ERROR_ILLEGAL_INTERFERING_RESTRICTON = 172,
  ERROR_ILLEGAL_INTERFERING_ACQUIRE = 173,
  ERROR_ILLEGAL_REDUCTION_REQUEST = 175,
  ERROR_PROJECTION_REGION_REQUIREMENTS = 180,
  ERROR_REQUIREMENTS_INVALID_REGION = 181,
  ERROR_FIELD_NOT_VALID_FIELD = 182,
  ERROR_INSTANCE_FIELD_PRIVILEGE = 183,
  ERROR_ILLEGAL_REQUEST_VIRTUAL_INSTANCE = 185,
  ERROR_PARENT_TASK_INLINE = 186,
  ERROR_REGION_NOT_SUBREGION = 189,
  ERROR_REGION_REQUIREMENT_INLINE = 190,
  ERROR_PRIVILEGES_FOR_REGION = 191,
  ERROR_MISSING_INSTANCE_FIELD = 195,
  ERROR_NUMBER_SOURCE_REQUIREMENTS = 204,
  ERROR_COPY_SOURCE_REQUIREMENTS = 205,
  ERROR_COPY_DESTINATION_REQUIREMENT = 206,
  ERROR_COPY_LAUNCHER_INDEX = 208,
  ERROR_DESTINATION_INDEX_SPACE = 209,
  ERROR_ALIASED_REQION_REQUIREMENTS = 210,
  ERROR_REQUEST_INVALID_REGION = 212,
  ERROR_INSTANCE_FIELD_DUPLICATE = 215,
  ERROR_PARENT_TASK_COPY = 216,
  ERROR_REGION_REQUIREMENT_COPY = 220,
  ERROR_SOURCE_REGION_REQUIREMENT = 232,
  ERROR_DESTINATION_REGION_REQUIREMENT = 233,
  ERROR_COPY_SOURCE_REQUIREMENT = 235,
  ERROR_INDEX_SPACE_COPY = 237,
  ERROR_DESTINATION_INDEX_SPACE2 = 240,
  ERROR_MAPPER_FAILED_ACQUIRE = 245,
  ERROR_FIELD_NOT_VALID = 248,
  ERROR_PARENT_TASK_ACQUIRE = 249,
  ERROR_REGION_REQUIREMENT_ACQUIRE = 253,
  ERROR_PARENT_TASK_RELEASE = 257,
  ERROR_REGION_REQUIREMENT_RELEASE = 261,
  ERROR_ILLEGAL_MUST_EPOCH = 263,
  ERROR_MUST_EPOCH_DEPENDENCE = 267,
  ERROR_PARENT_TASK_PARTITION = 268,
  ERROR_PARENT_TASK_FILL = 273,
  ERROR_REGION_REQUIREMENT_FILL = 278,
  ERROR_PRIVILEGES_REGION_SUBSET = 279,
  ERROR_INDEX_SPACE_FILL = 281,
  ERROR_ILLEGAL_FILE_ATTACHMENT = 284,
  ERROR_REGION_REQUIREMENT_ATTACH = 293,
  ERROR_PARENT_TASK_DETACH = 295,
  ERROR_PREDICATED_TASK_LAUNCH = 296,
  ERROR_MAPPER_REQUESTED_EXECUTION = 297,
  ERROR_PARENT_TASK_TASK = 298,
  ERROR_INDEX_SPACE_NOTSUBSPACE = 299,
  ERROR_PRIVILEGES_INDEX_SPACE = 300,
  ERROR_PROJECTION_REGION_REQUIREMENT = 303,
  ERROR_NONDISJOINT_PARTITION_SELECTED = 304,
  ERROR_PARTITION_NOT_SUBPARTITION = 312,
  ERROR_REGION_REQUIREMENT_TASK = 313,
  ERROR_PRIVILEGES_REGION_NOTSUBSET = 314,
  ERROR_PRIVILEGES_PARTITION_NOTSUBSET = 315,
  ERROR_INVALID_LOCATION_CONSTRAINT = 344,
  ERROR_ALIASED_INTERFERING_REGION = 356,
  ERROR_REDUCTION_OPERATION_INDEX = 357,
  ERROR_PREDICATED_INDEX_TASK = 358,
  ERROR_INDEX_SPACE_TASK = 359,
  ERROR_TRACE_VIOLATION_RECORDED = 363,
  ERROR_TRACE_VIOLATION_OPERATION = 364,
  ERROR_INVALID_MAPPER_REQUEST = 366,
  ERROR_ILLEGAL_RUNTIME_REMAPPING = 377,
  ERROR_UNABLE_FIND_TASK_LOCAL = 378,
  ERROR_INDEXPARTITION_NOT_SAME_INDEX_TREE = 379,
  ERROR_EXCEEDED_MAXIMUM_NUMBER_LOCAL_FIELDS = 387,
  ERROR_UNABLE_ALLOCATE_LOCAL_FIELD = 388,
  ERROR_TASK_ATTEMPTED_ALLOCATE_FIELD = 389,
  ERROR_PREDICATED_TASK_LAUNCH_FOR_TASK = 392,
  ERROR_PREDICATED_INDEX_TASK_LAUNCH = 393,
  ERROR_ATTEMPTED_INLINE_MAPPING_REGION = 395,
  ERROR_ATTEMPTED_ATTACH_HDF5 = 397,
  ERROR_ILLEGAL_PREDICATE_CREATION = 399,
  ERROR_ILLEGAL_END_TRACE_CALL = 402,
  ERROR_UNMATCHED_END_STATIC_TRACE = 403,
  ERROR_ILLEGAL_END_STATIC_TRACE = 404,
  ERROR_ILLEGAL_ACQUIRE_OPERATION = 405,
  ERROR_ILLEGAL_RELEASE_OPERATION = 406,
  ERROR_TASK_FAILED_END_TRACE = 408,
  ERROR_ILLEGAL_INDEX_SPACE_CREATION = 410,
  ERROR_UMATCHED_END_TRACE = 411,
  ERROR_ILLEGAL_NESTED_STATIC_TRACE = 412,
  ERROR_ILLEGAL_UNION_INDEX_SPACES = 414,
  ERROR_ILLEGAL_INTERSECT_INDEX_SPACES = 415,
  ERROR_ILLEGAL_SUBTRACT_INDEX_SPACES = 416,
  ERROR_ILLEGAL_INDEX_SPACE_DELETION = 417,
  ERROR_ILLEGAL_INDEX_PARTITION_DELETION = 418,
  ERROR_ILLEGAL_EQUAL_PARTITION_CREATION = 419,
  ERROR_ILLEGAL_UNION_PARTITION_CREATION = 420,
  ERROR_ILLEGAL_INTERSECTION_PARTITION_CREATION = 421,
  ERROR_ILLEGAL_DIFFERENCE_PARTITION_CREATION = 422,
  ERROR_ILLEGAL_CREATE_CROSS_PRODUCT_PARTITION = 423,
  ERROR_ILLEGAL_CREATE_ASSOCIATION = 424,
  ERROR_ILLEGAL_CREATE_RESTRICTED_PARTITION = 425,
  ERROR_ILLEGAL_PARTITION_FIELD = 426,
  ERROR_ILLEGAL_PARTITION_IMAGE = 427,
  ERROR_ILLEGAL_PARTITION_IMAGE_RANGE = 428,
  ERROR_ILLEGAL_PARTITION_PREIMAGE = 429,
  ERROR_ILLEGAL_PARTITION_PREIMAGE_RANGE = 430,
  ERROR_ILLEGAL_CREATE_PENDING_PARTITION = 431,
  ERROR_ILLEGAL_CREATE_INDEX_SPACE_UNION = 432,
  ERROR_ILLEGAL_CREATE_INDEX_SPACE_INTERSECTION = 434,
  ERROR_ILLEGAL_CREATE_INDEX_SPACE_DIFFERENCE = 436,
  ERROR_ILLEGAL_CREATE_FIELD_SPACE = 437,
  ERROR_ILLEGAL_DESTROY_FIELD_SPACE = 438,
  ERROR_ILLEGAL_NONLOCAL_FIELD_ALLOCATION = 439,
  ERROR_ILLEGAL_FIELD_DESTRUCTION = 440,
  ERROR_ILLEGAL_NONLOCAL_FIELD_ALLOCATION2 = 441,
  ERROR_ILLEGAL_FIELD_DESTRUCTION2 = 442,
  ERROR_ILLEGAL_REGION_CREATION = 443,
  ERROR_ILLEGAL_REGION_DESTRUCTION = 444,
  ERROR_ILLEGAL_PARTITION_DESTRUCTION = 445,
  ERROR_ILLEGAL_CREATE_FIELD_ALLOCATION = 447,
  ERROR_ILLEGAL_EXECUTE_TASK_CALL = 448,
  ERROR_ILLEGAL_EXECUTE_INDEX_SPACE = 449,
  ERROR_ILLEGAL_MAP_REGION = 451,
  ERROR_ILLEGAL_REMAP_OPERATION = 452,
  ERROR_ILLEGAL_UNMAP_OPERATION = 453,
  ERROR_ILLEGAL_FILL_OPERATION_CALL = 454,
  ERROR_ILLEGAL_INDEX_FILL_OPERATION_CALL = 455,
  ERROR_ILLEGAL_COPY_FILL_OPERATION_CALL = 456,
  ERROR_ILLEGAL_INDEX_COPY_OPERATION = 457,
  ERROR_ILLEGAL_ATTACH_RESOURCE_OPERATION = 460,
  ERROR_ILLEGAL_DETACH_RESOURCE_OPERATION = 461,
  ERROR_ILLEGAL_LEGION_EXECUTE_MUST_EPOCH = 462,
  ERROR_ILLEGAL_TIMING_MEASUREMENT = 463,
  ERROR_ILLEGAL_LEGION_MAPPING_FENCE_CALL = 464,
  ERROR_ILLEGAL_LEGION_EXECUTION_FENCE_CALL = 465,
  ERROR_ILLEGAL_LEGION_COMPLETE_FRAME_CALL = 466,
  ERROR_ILLEGAL_GET_PREDICATE_FUTURE = 469,
  ERROR_ILLEGAL_LEGION_BEGIN_TRACE = 470,
  ERROR_ILLEGAL_LEGION_END_TRACE = 471,
  ERROR_ILLEGAL_LEGION_BEGIN_STATIC_TRACE = 472,
  ERROR_ILLEGAL_LEGION_END_STATIC_TRACE = 473,
  ERROR_INVALID_PHYSICAL_TRACING = 474,
  ERROR_INCOMPLETE_PHYSICAL_TRACING = 475,
  ERROR_PHYSICAL_TRACING_UNSUPPORTED_OP = 476,
  ERROR_PHYSICAL_TRACING_REMOTE_MAPPING = 477,
  ERROR_PARENT_INDEX_PARTITION_REQUESTED = 478,
  ERROR_FIELD_SPACE_HAS_NO_FIELD = 479,
  ERROR_PARENT_LOGICAL_PARTITION_REQUESTED = 480,
  ERROR_INVALID_REQUEST_FOR_INDEXSPACE = 481,
  ERROR_UNABLE_FIND_ENTRY = 482,
  ERROR_INVALID_REQUEST_INDEXPARTITION = 484,
  ERROR_INVALID_REQUEST_FIELDSPACE = 487,
  ERROR_INVALID_REQUEST_LOGICALREGION = 490,
  ERROR_INVALID_REQUEST_LOGICALPARTITION = 492,
  ERROR_INVALID_REQUEST_TREE_ID = 493,
  ERROR_UNABLE_FIND_TOPLEVEL_TREE = 495,
  ERROR_ILLEGAL_DUPLICATE_REQUEST_ALLOCATOR = 502,
  ERROR_ILLEGAL_DUPLICATE_FIELD_ID = 510,
  ERROR_EXCEEDED_MAXIMUM_NUMBER_ALLOCATED_FIELDS = 511,
  ERROR_ILLEGAL_NOT_PREDICATE_CREATION = 533,
  ERROR_PARENT_TASK_ATTACH = 534,
  ERROR_INVALID_REGION_ARGUMENTS = 535,
  ERROR_INVALID_MAPPER_CONTENT = 536,
  ERROR_INVALID_DUPLICATE_MAPPER = 537,
  ERROR_INVALID_UNLOCK_MAPPER = 538,
  ERROR_UNKNOWN_PROFILER_OPTION = 539,
  ERROR_MISSING_PROFILER_OPTION = 540,
  ERROR_INVALID_PROFILER_SERIALIZER = 541,
  ERROR_INVALID_PROFILER_FILE = 542,
  ERROR_ILLEGAL_LAYOUT_CONSTRAINT = 543,
  ERROR_UNSUPPORTED_LAYOUT_CONSTRAINT = 544,
  ERROR_ACCESSOR_FIELD_SIZE_CHECK = 545,
  ERROR_ATTACH_OPERATION_MISSING_POINTER = 546,
  ERROR_RESERVED_VARIANT_ID = 547,
  ERROR_NON_DENSE_RECTANGLE = 548,
  ERROR_LIBRARY_COUNT_MISMATCH = 549, 
  ERROR_MPI_INTEROP_MISCONFIGURATION = 550,
  ERROR_NUMBER_SRC_INDIRECT_REQUIREMENTS = 551,
  ERROR_NUMBER_DST_INDIRECT_REQUIREMENTS = 552,
  ERROR_COPY_GATHER_REQUIREMENT = 553,
  ERROR_COPY_SCATTER_REQUIREMENT = 554,
  ERROR_MAPPER_SYNCHRONIZATION = 555,
  ERROR_RESERVED_SHARDING_ID = 601,
  ERROR_DUPLICATE_SHARDING_ID = 602,
  ERROR_INVALID_SHARDING_ID = 603,
  ERROR_REPLICATE_TASK_VIOLATION = 604,
  ERROR_NON_FUNCTIONAL_REPLICATED_PROJECTION = 605,
  ERROR_ILLEGAL_SHARDING_FUNCTOR_OUTPUT = 606,
  

  LEGION_WARNING_FUTURE_NONLEAF = 1000,
  LEGION_WARNING_BLOCKING_EMPTY = 1001,
  LEGION_WARNING_WAITING_ALL_FUTURES = 1002,
  LEGION_WARNING_WAITING_REGION = 1003,
  LEGION_WARNING_MISSING_REGION_WAIT = 1004,
  LEGION_WARNING_NONLEAF_ACCESSOR = 1005,
  LEGION_WARNING_UNMAPPED_ACCESSOR = 1006,
  LEGION_WARNING_READ_DISCARD = 1007,
  LEGION_WARNING_MISSING_PROC_CONSTRAINT = 1008,
  LEGION_WARNING_DYNAMIC_PROJECTION_REG = 1009,
  LEGION_WARNING_DUPLICATE_MPI_CONFIG = 1010,
  LEGION_WARNING_NEW_PROJECTION_FUNCTORS = 1011,
  LEGION_WARNING_IGNORE_MEMORY_REQUEST = 1012,
  LEGION_WARNING_NOT_COPY = 1013,
  LEGION_WARNING_REGION_REQUIREMENT_INLINE = 1014,
  LEGION_WARNING_MAPPER_FAILED_ACQUIRE = 1015,
  LEGION_WARNING_SOURCE_REGION_REQUIREMENT = 1016,
  LEGION_WARNING_DESTINATION_REGION_REQUIREMENT = 1017,
  LEGION_WARNING_REGION_REQUIREMENTS_INDEX = 1019,
  LEGION_WARNING_PRIVILEGE_FIELDS_ACQUIRE = 1020,
  LEGION_WARNING_PRIVILEGE_FIELDS_RELEASE = 1021,
  LEGION_WARNING_FILE_ATTACH_OPERATION = 1022,
  LEGION_WARNING_HDF5_ATTACH_OPERATION = 1023,
  LEGION_WARNING_REGION_REQUIREMENT_TASK = 1024,
  LEGION_WARNING_EMPTY_OUTPUT_TARGET = 1026,
  LEGION_WARNING_IGNORING_SPURIOUS_TARGET = 1027,
  LEGION_WARNING_IGNORING_PROCESSOR_REQUEST = 1028,
  LEGION_WARNING_MAPPER_REQUESTED_COMPOSITE = 1030,
  LEGION_WARNING_MAPPER_REQUESTED_INLINE = 1031,
  LEGION_WARNING_REGION_REQUIREMENTS_INDIVIDUAL = 1032,
  LEGION_WARNING_IGNORING_ACQUIRE_REQUEST = 1035,
  LEGION_WARNING_WAITING_FUTURE_NONLEAF = 1047,
  LEGION_WARNING_RUNTIME_UNMAPPING_REMAPPING = 1050,
  LEGION_WARNING_IGNORING_EMPTY_INDEX_TASK_LAUNCH = 1058,
  LEGION_WARNING_UNINITIALIZED_USE = 1071,
  LEGION_WARNING_MAPPER_REQUESTED_PROFILING = 1082,
  LEGION_WARNING_REGION_TREE_STATE_LOGGING = 1083,
  LEGION_WARNING_DISJOINTNESS_VERIFICATION = 1084,
  LEGION_WARNING_IGNORING_EMPTY_INDEX_SPACE_FILL = 1085,
  LEGION_WARNING_IGNORING_EMPTY_INDEX_SPACE_COPY = 1086,
  LEGION_WARNING_VARIANT_TASK_NOT_MARKED = 1087,
  LEGION_WARNING_MAPPER_REQUESTED_POST = 1088,
  LEGION_WARNING_IGNORING_RELEASE_REQUEST = 1089,
  LEGION_WARNING_PRUNE_DEPTH_EXCEEDED = 1090,
  LEGION_WARNING_GENERIC_ACCESSOR = 1091, 
  LEGION_WARNING_UNUSED_PROFILING_FILE_NAME = 1092,
  LEGION_WARNING_INVALID_PRIORITY_CHANGE = 1093,
  LEGION_WARNING_EXTERNAL_ATTACH_OPERATION = 1094,
  LEGION_WARNING_EXTERNAL_GARBAGE_PRIORITY = 1095,
  LEGION_WARNING_MAPPER_INVALID_INSTANCE = 1096,
  LEGION_WARNING_NON_REPLAYABLE_COUNT_EXCEEDED = 1097,
<<<<<<< HEAD
  LEGION_WARNING_DYNAMIC_SHARDING_REG = 1098,
  LEGION_WARNING_SLOW_NON_FUNCTIONAL_PROJECTION = 1099,
  LEGION_WARNING_MISSING_MUST_EPOCH_DOMAIN = 1100,
  LEGION_WARNING_MISMATCHED_REPLICATED_FUTURES = 1101,
=======
  LEGION_WARNING_LARGE_EQUIVALENCE_SET_NODE_USAGE = 1098,
>>>>>>> 52331ea2
  
  
  LEGION_FATAL_MUST_EPOCH_NOADDRESS = 2000,
  LEGION_FATAL_MUST_EPOCH_NOTASKS = 2001,
  LEGION_FATAL_DEFAULT_MAPPER_ERROR = 2002,
  LEGION_FATAL_SHIM_MAPPER_SUPPORT = 2006,
  LEGION_FATAL_UNKNOWN_FIELD_ID = 2007,
  LEGION_FATAL_RESTRICTED_SIMULTANEOUS = 2008,
  LEGION_FATAL_CTRL_REPL_RETURN_PRIV = 2009,
  LEGION_FATAL_UNIMPLEMENTED_FEATURE = 2010,  
  LEGION_FATAL_INCONSISTENT_PHI_VIEW = 2011, 
  LEGION_FATAL_EXCEEDED_LIBRARY_ID_OFFSET = 2012,
  
}  legion_error_t;

// enum and namepsaces don't really get along well
// We would like to make these associations explicit
// but the python cffi parser is stupid as hell
typedef enum legion_privilege_mode_t {
  NO_ACCESS       = 0x00000000, 
  READ_PRIV       = 0x00000001,
  READ_ONLY       = 0x00000001, // READ_PRIV,
  WRITE_PRIV      = 0x00000002,
  REDUCE_PRIV     = 0x00000004,
  REDUCE          = 0x00000004, // REDUCE_PRIV,
  READ_WRITE      = 0x00000007, // READ_PRIV | WRITE_PRIV | REDUCE_PRIV,
  DISCARD_MASK    = 0x10000000, // For marking we don't need inputs
  WRITE_ONLY      = 0x10000002, // WRITE_PRIV | DISCARD_MASK,
  WRITE_DISCARD   = 0x10000007, // READ_WRITE | DISCARD_MASK,
} legion_privilege_mode_t;

typedef enum legion_allocate_mode_t {
  NO_MEMORY       = 0x00000000,
  ALLOCABLE       = 0x00000001,
  FREEABLE        = 0x00000002,
  MUTABLE         = 0x00000003,
  REGION_CREATION = 0x00000004,
  REGION_DELETION = 0x00000008,
  ALL_MEMORY      = 0x0000000F,
} legion_allocate_mode_t;

typedef enum legion_coherence_property_t {
  EXCLUSIVE    = 0,
  ATOMIC       = 1,
  SIMULTANEOUS = 2,
  RELAXED      = 3,
} legion_coherence_property_t;

// Optional region requirement flags
typedef enum legion_region_flags_t {
  NO_FLAG             = 0x00000000,
  VERIFIED_FLAG       = 0x00000001,
  NO_ACCESS_FLAG      = 0x00000002, // Deprecated, user SpecializedConstraint
  RESTRICTED_FLAG     = 0x00000004,
  MUST_PREMAP_FLAG    = 0x00000008,
  // For non-trivial projection functions: 
  // tell the runtime the write is complete,
  // will be ignored for non-index space launches
  // and for privileges that aren't WRITE
  // Note that if you use this incorrectly it could
  // break the correctness of your code so be sure
  // you know what you are doing
  COMPLETE_PROJECTION_WRITE_FLAG = 0x00000010,
} legion_region_flags_t;

typedef enum legion_projection_type_t {
  SINGULAR, // a single logical region
  PART_PROJECTION, // projection from a partition
  REG_PROJECTION, // projection from a region
} legion_projection_type_t;
// For backwards compatibility
typedef legion_projection_type_t legion_handle_type_t;

typedef enum legion_partition_kind_t {
  DISJOINT_KIND, // disjoint and unknown
  ALIASED_KIND, // aliased and unknown
  COMPUTE_KIND, // unknown and unknown
  DISJOINT_COMPLETE_KIND, // disjoint and complete
  ALIASED_COMPLETE_KIND, // aliased and complete
  COMPUTE_COMPLETE_KIND, // unknown and complete
  DISJOINT_INCOMPLETE_KIND, // disjoint and incomplete
  ALIASED_INCOMPLETE_KIND, // aliased and incomplete
  COMPUTE_INCOMPLETE_KIND, // unknown and incomplete
} legion_partition_kind_t;

typedef enum legion_external_resource_t {
  EXTERNAL_POSIX_FILE,
  EXTERNAL_HDF5_FILE,
  EXTERNAL_INSTANCE,
} legion_external_resource_t;

typedef enum legion_timing_measurement_t {
  MEASURE_SECONDS,
  MEASURE_MICRO_SECONDS,
  MEASURE_NANO_SECONDS,
} legion_timing_measurement_t;

typedef enum legion_dependence_type_t {
  NO_DEPENDENCE = 0,
  TRUE_DEPENDENCE = 1,
  ANTI_DEPENDENCE = 2, // WAR or WAW with Write-Only privilege
  ATOMIC_DEPENDENCE = 3,
  SIMULTANEOUS_DEPENDENCE = 4,
} legion_dependence_type_t;

enum {
  NAME_SEMANTIC_TAG = 0,
  FIRST_AVAILABLE_SEMANTIC_TAG = 1,
};

typedef enum legion_execution_constraint_t {
  ISA_CONSTRAINT = 0, // instruction set architecture
  PROCESSOR_CONSTRAINT = 1, // processor kind constraint
  RESOURCE_CONSTRAINT = 2, // physical resources
  LAUNCH_CONSTRAINT = 3, // launch configuration
  COLOCATION_CONSTRAINT = 4, // region requirements in same instance
} legion_execution_constraint_t;

typedef enum legion_layout_constraint_t {
  SPECIALIZED_CONSTRAINT = 0, // normal or speicalized (e.g. reduction-fold)
  MEMORY_CONSTRAINT = 1, // constraint on the kind of memory
  FIELD_CONSTRAINT = 2, // ordering of fields
  ORDERING_CONSTRAINT = 3, // ordering of dimensions
  SPLITTING_CONSTRAINT = 4, // splitting of dimensions 
  DIMENSION_CONSTRAINT = 5, // dimension size constraint
  ALIGNMENT_CONSTRAINT = 6, // alignment of a field
  OFFSET_CONSTRAINT = 7, // offset of a field
  POINTER_CONSTRAINT = 8, // pointer of a field
} legion_layout_constraint_t;

typedef enum legion_equality_kind_t {
  LT_EK = 0, // <
  LE_EK = 1, // <=
  GT_EK = 2, // >
  GE_EK = 3, // >=
  EQ_EK = 4, // ==
  NE_EK = 5, // !=
} legion_equality_kind_t;

typedef enum legion_dimension_kind_t {
  DIM_X = 0, // first logical index space dimension
  DIM_Y = 1, // second logical index space dimension
  DIM_Z = 2, // ...
  // field dimension (this is here for legacy reasons: Regent has hard coded it)
  DIM_F = 3, 
  DIM_W = 4, // fourth logical index space dimension
  DIM_V = 5, // fifth logical index space dimension
  DIM_U = 6, // ...
  DIM_T = 7,
  DIM_S = 8,
  DIM_R = 9,
  INNER_DIM_X = 10, // inner dimension for tiling X
  OUTER_DIM_X = 11, // outer dimension for tiling X
  INNER_DIM_Y = 12, // ...
  OUTER_DIM_Y = 13,
  INNER_DIM_Z = 14,
  OUTER_DIM_Z = 15,
  INNER_DIM_W = 16,
  OUTER_DIM_W = 17,
  INNER_DIM_V = 18,
  OUTER_DIM_V = 19,
  INNER_DIM_U = 20,
  OUTER_DIM_U = 21,
  INNER_DIM_T = 22,
  OUTER_DIM_T = 23,
  INNER_DIM_S = 24,
  OUTER_DIM_S = 25,
  INNER_DIM_R = 26,
  OUTER_DIM_R = 27,
} legion_dimension_kind_t;

// Make all flags 1-hot encoding so we can logically-or them together
typedef enum legion_isa_kind_t {
  // Top-level ISA Kinds
  X86_ISA   = 0x00000001,
  ARM_ISA   = 0x00000002,
  PPC_ISA   = 0x00000004, // Power PC
  PTX_ISA   = 0x00000008, // auto-launch by runtime
  CUDA_ISA  = 0x00000010, // run on CPU thread bound to CUDA context
  LUA_ISA   = 0x00000020, // run on Lua processor
  TERRA_ISA = 0x00000040, // JIT to target processor kind
  LLVM_ISA  = 0x00000080, // JIT to target processor kind
  GL_ISA    = 0x00000100, // run on CPU thread with OpenGL context
  // x86 Vector Instructions
  SSE_ISA   = 0x00000200,
  SSE2_ISA  = 0x00000400,
  SSE3_ISA  = 0x00000800,
  SSE4_ISA  = 0x00001000,
  AVX_ISA   = 0x00002000,
  AVX2_ISA  = 0x00004000,
  FMA_ISA   = 0x00008000,
  // PowerPC Vector Insructions
  VSX_ISA   = 0x00010000,
  // GPU variants
  SM_10_ISA = 0x00020000,
  SM_20_ISA = 0x00040000,
  SM_30_ISA = 0x00080000,
  SM_35_ISA = 0x00100000,
  // ARM Vector Instructions
  NEON_ISA  = 0x00200000,
} legion_isa_kind_t;

typedef enum legion_resource_constraint_t {
  L1_CACHE_SIZE = 0,
  L2_CACHE_SIZE = 1,
  L3_CACHE_SIZE = 2,
  L1_CACHE_ASSOCIATIVITY = 3,
  L2_CACHE_ASSOCIATIVITY = 4,
  L3_CACHE_ASSOCIATIVITY = 5,
  REGISTER_FILE_SIZE = 6,
  SHARED_MEMORY_SIZE = 7,
  TEXTURE_CACHE_SIZE = 8,
  CONSTANT_CACHE_SIZE = 9,
  NAMED_BARRIERS = 10,
  SM_COUNT = 11, // total SMs on the device
  MAX_OCCUPANCY = 12, // max warps per SM
} legion_resource_constraint_t;

typedef enum legion_launch_constraint_t {
  CTA_SHAPE = 0,
  GRID_SHAPE = 1,
  DYNAMIC_SHARED_MEMORY = 2,
  REGISTERS_PER_THREAD = 3,
  CTAS_PER_SM = 4,
  NAMED_BARRIERS_PER_CTA = 5,
} legion_launch_constraint_t;

typedef enum legion_specialized_constraint_t {
  NO_SPECIALIZE = 0,
  NORMAL_SPECIALIZE = 1,
  REDUCTION_FOLD_SPECIALIZE = 2,
  REDUCTION_LIST_SPECIALIZE = 3,
  VIRTUAL_SPECIALIZE = 4,
  // All file types must go below here, everything else above
  GENERIC_FILE_SPECIALIZE = 5,
  HDF5_FILE_SPECIALIZE = 6,
} legion_specialized_constraint_t;

// Keep this in sync with Domain::MAX_RECT_DIM in legion_domain.h
#define LEGION_MAX_POINT_DIM (LEGION_MAX_DIM)
#define LEGION_MAX_RECT_DIM  (LEGION_MAX_DIM)
typedef enum legion_domain_max_rect_dim_t {
  MAX_POINT_DIM = LEGION_MAX_POINT_DIM,
  MAX_RECT_DIM = LEGION_MAX_RECT_DIM,
} legion_domain_max_rect_dim_t;

//==========================================================================
//                                Types
//==========================================================================

typedef realm_processor_kind_t legion_processor_kind_t;
typedef realm_memory_kind_t legion_memory_kind_t;
typedef realm_reduction_op_id_t legion_reduction_op_id_t;
typedef realm_custom_serdez_id_t legion_custom_serdez_id_t;
typedef realm_address_space_t legion_address_space_t;
typedef realm_file_mode_t legion_file_mode_t;
typedef realm_id_t legion_proc_id_t;
typedef realm_id_t legion_memory_id_t;
typedef int legion_task_priority_t;
typedef int legion_garbage_collection_priority_t;
typedef long long legion_coord_t;
typedef unsigned int legion_color_t;
typedef unsigned int legion_field_id_t;
typedef unsigned int legion_trace_id_t;
typedef unsigned int legion_mapper_id_t;
typedef unsigned int legion_context_id_t;
typedef unsigned int legion_instance_id_t;
typedef unsigned int legion_type_tag_t;
typedef unsigned int legion_index_space_id_t;
typedef unsigned int legion_index_partition_id_t;
typedef unsigned int legion_index_tree_id_t;
typedef unsigned int legion_field_space_id_t;
typedef unsigned int legion_generation_id_t;
typedef unsigned int legion_type_handle;
typedef unsigned int legion_projection_id_t;
typedef unsigned int legion_sharding_id_t;
typedef unsigned int legion_region_tree_id_t;
typedef unsigned int legion_tunable_id_t;
typedef unsigned int legion_local_variable_id_t;
typedef unsigned int legion_replication_id_t;
typedef unsigned int legion_shard_id_t;
typedef unsigned long long legion_distributed_id_t;
typedef unsigned long legion_mapping_tag_id_t;
typedef unsigned long legion_variant_id_t;
typedef unsigned long legion_code_descriptor_id_t;
typedef unsigned long legion_semantic_tag_t;
typedef unsigned long long legion_unique_id_t;
typedef unsigned long long legion_version_id_t;
typedef unsigned long long legion_projection_epoch_id_t;
typedef realm_task_func_id_t legion_task_id_t;
typedef unsigned long legion_layout_constraint_id_t;
typedef long long legion_internal_color_t;

#endif // __LEGION_CONFIG_H__
<|MERGE_RESOLUTION|>--- conflicted
+++ resolved
@@ -1189,14 +1189,11 @@
   LEGION_WARNING_EXTERNAL_GARBAGE_PRIORITY = 1095,
   LEGION_WARNING_MAPPER_INVALID_INSTANCE = 1096,
   LEGION_WARNING_NON_REPLAYABLE_COUNT_EXCEEDED = 1097,
-<<<<<<< HEAD
-  LEGION_WARNING_DYNAMIC_SHARDING_REG = 1098,
-  LEGION_WARNING_SLOW_NON_FUNCTIONAL_PROJECTION = 1099,
-  LEGION_WARNING_MISSING_MUST_EPOCH_DOMAIN = 1100,
-  LEGION_WARNING_MISMATCHED_REPLICATED_FUTURES = 1101,
-=======
   LEGION_WARNING_LARGE_EQUIVALENCE_SET_NODE_USAGE = 1098,
->>>>>>> 52331ea2
+  LEGION_WARNING_DYNAMIC_SHARDING_REG = 1099,
+  LEGION_WARNING_SLOW_NON_FUNCTIONAL_PROJECTION = 1100,
+  LEGION_WARNING_MISSING_MUST_EPOCH_DOMAIN = 1101,
+  LEGION_WARNING_MISMATCHED_REPLICATED_FUTURES = 1102,
   
   
   LEGION_FATAL_MUST_EPOCH_NOADDRESS = 2000,
