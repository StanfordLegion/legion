/* Copyright 2024 Stanford University, NVIDIA Corporation
 *
 * Licensed under the Apache License, Version 2.0 (the "License");
 * you may not use this file except in compliance with the License.
 * You may obtain a copy of the License at
 *
 *     http://www.apache.org/licenses/LICENSE-2.0
 *
 * Unless required by applicable law or agreed to in writing, software
 * distributed under the License is distributed on an "AS IS" BASIS,
 * WITHOUT WARRANTIES OR CONDITIONS OF ANY KIND, either express or implied.
 * See the License for the specific language governing permissions and
 * limitations under the License.
 */

#include "legion.h"
#include "legion/legion_ops.h"
#include "legion/region_tree.h"
#include "legion/legion_tasks.h"
#include "legion/mapper_manager.h"
#include "legion/legion_instances.h"
#include "legion/garbage_collection.h"

namespace Legion {
  namespace Internal {

    LEGION_EXTERN_LOGGER_DECLARATIONS

    /////////////////////////////////////////////////////////////
    // Mapping Call Info 
    /////////////////////////////////////////////////////////////

    //--------------------------------------------------------------------------
    MappingCallInfo::MappingCallInfo(MapperManager *man, MappingCallKind k,
                                     Operation *op, bool prioritize)
      : manager(man), resume(RtUserEvent::NO_RT_USER_EVENT), 
        kind(k), operation(op), acquired_instances((op == NULL) ? NULL :
            operation->get_acquired_instances_ref()), 
        start_time(0), reentrant(manager->initially_reentrant)
    //--------------------------------------------------------------------------
    {
#ifdef DEBUG_LEGION
      assert(implicit_mapper_call == NULL);
#endif
      implicit_mapper_call = this;
      manager->begin_mapper_call(this, prioritize);
    }

    //--------------------------------------------------------------------------
    MappingCallInfo::~MappingCallInfo(void)
    //--------------------------------------------------------------------------
    {
#ifdef DEBUG_LEGION
      assert(implicit_mapper_call == this);
#endif
      manager->finish_mapper_call(this);
      implicit_mapper_call = NULL;
    }

    //--------------------------------------------------------------------------
    void MappingCallInfo::record_acquired_instance(InstanceManager *man,
                                                   bool created)
    //--------------------------------------------------------------------------
    {
      if (man->is_virtual_manager())
        return;
      PhysicalManager *manager = man->as_physical_manager();
#ifdef DEBUG_LEGION
      assert(acquired_instances != NULL);
#endif
      std::map<PhysicalManager*,unsigned> &acquired =
        *(acquired_instances);
      std::map<PhysicalManager*,unsigned>::iterator finder = 
        acquired.find(manager);
      if (finder == acquired.end())
        acquired[manager] = 1;
      else
        finder->second++;
    }

    //--------------------------------------------------------------------------
    void MappingCallInfo::release_acquired_instance(InstanceManager *man)
    //--------------------------------------------------------------------------
    {
      if (man->is_virtual_manager())
        return;
      PhysicalManager *manager = man->as_physical_manager();
#ifdef DEBUG_LEGION
      assert(acquired_instances != NULL);
#endif
      std::map<PhysicalManager*,unsigned> &acquired = 
        *(acquired_instances);
      std::map<PhysicalManager*,unsigned>::iterator finder = 
        acquired.find(manager);
      if (finder == acquired.end())
        return;
      // Release the refrences and then keep going, we know there is 
      // a resource reference so no need to check for deletion
      manager->remove_base_valid_ref(MAPPING_ACQUIRE_REF, finder->second);
      acquired.erase(finder);
    }

    //--------------------------------------------------------------------------
    bool MappingCallInfo::perform_acquires(
                                const std::vector<MappingInstance> &instances,
                                std::vector<unsigned> *to_erase,
                                bool filter_acquired_instances)
    //--------------------------------------------------------------------------
    {
      std::map<PhysicalManager*,unsigned> &already_acquired =
        *(acquired_instances);
      bool all_acquired = true;
      for (unsigned idx = 0; idx < instances.size(); idx++)
      {
        const MappingInstance &inst = instances[idx];
        if (!inst.exists())
          continue;
        InstanceManager *man = inst.impl;
        if (man->is_virtual_manager())
          continue;
        PhysicalManager *manager = man->as_physical_manager();
        if (already_acquired.find(manager) != already_acquired.end())
        {
          if ((to_erase != NULL) && filter_acquired_instances)
            to_erase->push_back(idx);
          continue;
        }
        // Try to add an acquired reference immediately
        // If we're remote it has to be valid already to be sound, but if
        // we're local whatever works
        if (manager->acquire_instance(MAPPING_ACQUIRE_REF))
        {
          // We already know it wasn't there before
          already_acquired[manager] = 1;
          if ((to_erase != NULL) && filter_acquired_instances)
            to_erase->push_back(idx);
        }
        else
        {
          all_acquired = false;
          if ((to_erase != NULL) && !filter_acquired_instances)
            to_erase->push_back(idx);
        }
      }
      return all_acquired;
    }

    /////////////////////////////////////////////////////////////
    // Mapper Manager 
    /////////////////////////////////////////////////////////////

    //--------------------------------------------------------------------------
    MapperManager::MapperManager(Runtime *rt, Mapping::Mapper *mp, 
                                 MapperID mid, Processor p, bool is_default)
      : runtime(rt), mapper(mp), mapper_id(mid), processor(p),
        profile_mapper(runtime->profiler != NULL),
        request_valid_instances(mp->request_valid_instances()),
        is_default_mapper(is_default), initially_reentrant(
            mapper->get_mapper_sync_model() != 
             Mapper::SERIALIZED_NON_REENTRANT_MAPPER_MODEL)
    //--------------------------------------------------------------------------
    {
#ifdef DEBUG_LEGION
      assert(processor.exists());
#endif
      if (profile_mapper)
        runtime->profiler->record_mapper_name(mapper_id, processor, 
                                              get_mapper_name());
    }

    //--------------------------------------------------------------------------
    MapperManager::~MapperManager(void)
    //--------------------------------------------------------------------------
    {
      // We can now delete our mapper
      delete mapper;
    } 

    //--------------------------------------------------------------------------
    const char* MapperManager::get_mapper_name(void)
    //--------------------------------------------------------------------------
    {
      return mapper->get_mapper_name();
    }

    //--------------------------------------------------------------------------
    void MapperManager::invoke_select_task_options(TaskOp *task, 
                                  Mapper::TaskOptions &options, bool prioritize)
    //--------------------------------------------------------------------------
    {
      MappingCallInfo ctx(this, SELECT_TASK_OPTIONS_CALL, task, prioritize);
      // If we have an info, we know we are good to go
      mapper->select_task_options(&ctx, *task, options);
    }

    //--------------------------------------------------------------------------
    void MapperManager::invoke_premap_task(TaskOp *task, 
                                           Mapper::PremapTaskInput &input,
                                           Mapper::PremapTaskOutput &output) 
    //--------------------------------------------------------------------------
    {
      MappingCallInfo ctx(this, PREMAP_TASK_CALL, task);
      mapper->premap_task(&ctx, *task, input, output);
    }

    //--------------------------------------------------------------------------
    void MapperManager::invoke_slice_task(TaskOp *task, 
                                          Mapper::SliceTaskInput &input,
                                          Mapper::SliceTaskOutput &output) 
    //--------------------------------------------------------------------------
    {
      MappingCallInfo ctx(this, SLICE_TASK_CALL, task);
      mapper->slice_task(&ctx, *task, input, output);
    }

    //--------------------------------------------------------------------------
    void MapperManager::invoke_map_task(TaskOp *task, 
                                        Mapper::MapTaskInput &input,
                                        Mapper::MapTaskOutput &output) 
    //--------------------------------------------------------------------------
    {
      MappingCallInfo ctx(this, MAP_TASK_CALL, task);
      mapper->map_task(&ctx, *task, input, output);
    }

    //--------------------------------------------------------------------------
    void MapperManager::invoke_replicate_task(TaskOp *task,
                                     Mapper::ReplicateTaskInput &input,
                                     Mapper::ReplicateTaskOutput &output)
    //--------------------------------------------------------------------------
    {
      MappingCallInfo ctx(this, REPLICATE_TASK_CALL, task);
      mapper->replicate_task(&ctx, *task, input, output);
    }

    //--------------------------------------------------------------------------
    void MapperManager::invoke_select_task_variant(TaskOp *task,
                                            Mapper::SelectVariantInput &input,
                                            Mapper::SelectVariantOutput &output)
    //--------------------------------------------------------------------------
    {
      MappingCallInfo ctx(this, SELECT_VARIANT_CALL, task);
      mapper->select_task_variant(&ctx, *task, input, output);
    }

    //--------------------------------------------------------------------------
    void MapperManager::invoke_post_map_task(TaskOp *task, 
                                             Mapper::PostMapInput &input,
                                             Mapper::PostMapOutput &output)
    //--------------------------------------------------------------------------
    {
      MappingCallInfo ctx(this, POSTMAP_TASK_CALL, task);
      mapper->postmap_task(&ctx, *task, input, output);
    }

    //--------------------------------------------------------------------------
    void MapperManager::invoke_select_task_sources(TaskOp *task, 
                                    Mapper::SelectTaskSrcInput &input,
                                    Mapper::SelectTaskSrcOutput &output)
    //--------------------------------------------------------------------------
    {
      MappingCallInfo ctx(this, TASK_SELECT_SOURCES_CALL, task);
      mapper->select_task_sources(&ctx, *task, input, output);
    }

    //--------------------------------------------------------------------------
    void MapperManager::invoke_select_task_sources(RemoteTaskOp *task, 
                                    Mapper::SelectTaskSrcInput &input,
                                    Mapper::SelectTaskSrcOutput &output)
    //--------------------------------------------------------------------------
    {
      MappingCallInfo ctx(this, TASK_SELECT_SOURCES_CALL, task);
      mapper->select_task_sources(&ctx, *task, input, output);
    }

    //--------------------------------------------------------------------------
    void MapperManager::invoke_task_report_profiling(TaskOp *task, 
                                               Mapper::TaskProfilingInfo &input)
    //--------------------------------------------------------------------------
    {
      MappingCallInfo ctx(this, TASK_REPORT_PROFILING_CALL, task);
      mapper->report_profiling(&ctx, *task, input);
    }

    //--------------------------------------------------------------------------
    void MapperManager::invoke_task_select_sharding_functor(TaskOp *task,
                              Mapper::SelectShardingFunctorInput &input,
                              Mapper::SelectShardingFunctorOutput &output)
    //--------------------------------------------------------------------------
    {
      MappingCallInfo ctx(this, TASK_SELECT_SHARDING_FUNCTOR_CALL, task);
      mapper->select_sharding_functor(&ctx, *task, input, output);
    }

    //--------------------------------------------------------------------------
    void MapperManager::invoke_map_inline(MapOp *op, 
                                          Mapper::MapInlineInput &input,
                                          Mapper::MapInlineOutput &output) 
    //--------------------------------------------------------------------------
    {
      MappingCallInfo ctx(this, MAP_INLINE_CALL, op);
      mapper->map_inline(&ctx, *op, input, output);
    }

    //--------------------------------------------------------------------------
    void MapperManager::invoke_select_inline_sources(MapOp *op, 
                                      Mapper::SelectInlineSrcInput &input,
                                      Mapper::SelectInlineSrcOutput &output)
    //--------------------------------------------------------------------------
    {
      MappingCallInfo ctx(this, INLINE_SELECT_SOURCES_CALL, op);
      mapper->select_inline_sources(&ctx, *op, input, output);
    }

    //--------------------------------------------------------------------------
    void MapperManager::invoke_select_inline_sources(RemoteMapOp *op, 
                                      Mapper::SelectInlineSrcInput &input,
                                      Mapper::SelectInlineSrcOutput &output)
    //--------------------------------------------------------------------------
    {
      MappingCallInfo ctx(this, INLINE_SELECT_SOURCES_CALL, op);
      mapper->select_inline_sources(&ctx, *op, input, output);
    }

    //--------------------------------------------------------------------------
    void MapperManager::invoke_inline_report_profiling(MapOp *op, 
                                     Mapper::InlineProfilingInfo &input)
    //--------------------------------------------------------------------------
    {
      MappingCallInfo ctx(this, INLINE_REPORT_PROFILING_CALL, op);
      mapper->report_profiling(&ctx, *op, input);
    }

    //--------------------------------------------------------------------------
    void MapperManager::invoke_map_copy(CopyOp *op,
                                        Mapper::MapCopyInput &input,
                                        Mapper::MapCopyOutput &output)
    //--------------------------------------------------------------------------
    {
      MappingCallInfo ctx(this, MAP_COPY_CALL, op);
      mapper->map_copy(&ctx, *op, input, output);
    }

    //--------------------------------------------------------------------------
    void MapperManager::invoke_select_copy_sources(CopyOp *op,
                                    Mapper::SelectCopySrcInput &input,
                                    Mapper::SelectCopySrcOutput &output)
    //--------------------------------------------------------------------------
    {
      MappingCallInfo ctx(this, COPY_SELECT_SOURCES_CALL, op);
      mapper->select_copy_sources(&ctx, *op, input, output);
    }

    //--------------------------------------------------------------------------
    void MapperManager::invoke_select_copy_sources(RemoteCopyOp *op,
                                    Mapper::SelectCopySrcInput &input,
                                    Mapper::SelectCopySrcOutput &output)
    //--------------------------------------------------------------------------
    {
      MappingCallInfo ctx(this, COPY_SELECT_SOURCES_CALL, op);
      mapper->select_copy_sources(&ctx, *op, input, output);
    }

    //--------------------------------------------------------------------------
    void MapperManager::invoke_copy_report_profiling(CopyOp *op,
                                             Mapper::CopyProfilingInfo &input)
    //--------------------------------------------------------------------------
    {
      MappingCallInfo ctx(this, COPY_REPORT_PROFILING_CALL, op);
      mapper->report_profiling(&ctx, *op, input);
    }

    //--------------------------------------------------------------------------
    void MapperManager::invoke_copy_select_sharding_functor(CopyOp *op,
                              Mapper::SelectShardingFunctorInput &input,
                              Mapper::SelectShardingFunctorOutput &output)
    //--------------------------------------------------------------------------
    {
      MappingCallInfo ctx(this, COPY_SELECT_SHARDING_FUNCTOR_CALL, op);
      mapper->select_sharding_functor(&ctx, *op, input, output);
    }

    //--------------------------------------------------------------------------
    void MapperManager::invoke_select_close_sources(CloseOp *op,
                                         Mapper::SelectCloseSrcInput &input,
                                         Mapper::SelectCloseSrcOutput &output)
    //--------------------------------------------------------------------------
    {
      MappingCallInfo ctx(this, CLOSE_SELECT_SOURCES_CALL, op);
      mapper->select_close_sources(&ctx, *op, input, output);
    }

    //--------------------------------------------------------------------------
    void MapperManager::invoke_select_close_sources(RemoteCloseOp *op,
                                         Mapper::SelectCloseSrcInput &input,
                                         Mapper::SelectCloseSrcOutput &output)
    //--------------------------------------------------------------------------
    {
      MappingCallInfo ctx(this, CLOSE_SELECT_SOURCES_CALL, op);
      mapper->select_close_sources(&ctx, *op, input, output);
    }

    //--------------------------------------------------------------------------
    void MapperManager::invoke_close_report_profiling(CloseOp *op,
                                          Mapper::CloseProfilingInfo &input)
    //--------------------------------------------------------------------------
    {
      MappingCallInfo ctx(this, CLOSE_REPORT_PROFILING_CALL, op);
      mapper->report_profiling(&ctx, *op, input);
    }

    //--------------------------------------------------------------------------
    void MapperManager::invoke_close_select_sharding_functor(CloseOp *op,
                              Mapper::SelectShardingFunctorInput &input,
                              Mapper::SelectShardingFunctorOutput &output)
    //--------------------------------------------------------------------------
    {
      MappingCallInfo ctx(this, CLOSE_SELECT_SHARDING_FUNCTOR_CALL, op);
      mapper->select_sharding_functor(&ctx, *op, input, output);
    }

    //--------------------------------------------------------------------------
    void MapperManager::invoke_map_acquire(AcquireOp *op,
                                           Mapper::MapAcquireInput &input,
                                           Mapper::MapAcquireOutput &output)
    //--------------------------------------------------------------------------
    {
      MappingCallInfo ctx(this, MAP_ACQUIRE_CALL, op);
      mapper->map_acquire(&ctx, *op, input, output);
    }

    //--------------------------------------------------------------------------
    void MapperManager::invoke_acquire_report_profiling(AcquireOp *op,
                                         Mapper::AcquireProfilingInfo &input)
    //--------------------------------------------------------------------------
    {
      MappingCallInfo ctx(this, ACQUIRE_REPORT_PROFILING_CALL, op);
      mapper->report_profiling(&ctx, *op, input);
    }

    //--------------------------------------------------------------------------
    void MapperManager::invoke_acquire_select_sharding_functor(AcquireOp *op,
                              Mapper::SelectShardingFunctorInput &input,
                              Mapper::SelectShardingFunctorOutput &output)
    //--------------------------------------------------------------------------
    {
      MappingCallInfo ctx(this, ACQUIRE_SELECT_SHARDING_FUNCTOR_CALL, op);
      mapper->select_sharding_functor(&ctx, *op, input, output);
    }

    //--------------------------------------------------------------------------
    void MapperManager::invoke_map_release(ReleaseOp *op,
                                           Mapper::MapReleaseInput &input,
                                           Mapper::MapReleaseOutput &output)
    //--------------------------------------------------------------------------
    {
      MappingCallInfo ctx(this, MAP_RELEASE_CALL, op);
      mapper->map_release(&ctx, *op, input, output);
    }

    //--------------------------------------------------------------------------
    void MapperManager::invoke_select_release_sources(ReleaseOp *op,
                                       Mapper::SelectReleaseSrcInput &input,
                                       Mapper::SelectReleaseSrcOutput &output)
    //--------------------------------------------------------------------------
    {
      MappingCallInfo ctx(this, RELEASE_SELECT_SOURCES_CALL, op);
      mapper->select_release_sources(&ctx, *op, input, output);
    }

    //--------------------------------------------------------------------------
    void MapperManager::invoke_select_release_sources(RemoteReleaseOp *op,
                                       Mapper::SelectReleaseSrcInput &input,
                                       Mapper::SelectReleaseSrcOutput &output)
    //--------------------------------------------------------------------------
    {
      MappingCallInfo ctx(this, RELEASE_SELECT_SOURCES_CALL, op);
      mapper->select_release_sources(&ctx, *op, input, output);
    }

    //--------------------------------------------------------------------------
    void MapperManager::invoke_release_report_profiling(ReleaseOp *op,
                                         Mapper::ReleaseProfilingInfo &input)
    //--------------------------------------------------------------------------
    {
      MappingCallInfo ctx(this, RELEASE_REPORT_PROFILING_CALL, op);
      mapper->report_profiling(&ctx, *op, input);
    }

    //--------------------------------------------------------------------------
    void MapperManager::invoke_release_select_sharding_functor(ReleaseOp *op,
                              Mapper::SelectShardingFunctorInput &input,
                              Mapper::SelectShardingFunctorOutput &output)
    //--------------------------------------------------------------------------
    {
      MappingCallInfo ctx(this, RELEASE_SELECT_SHARDING_FUNCTOR_CALL, op);
      mapper->select_sharding_functor(&ctx, *op, input, output);
    }

    //--------------------------------------------------------------------------
    void MapperManager::invoke_select_partition_projection(
                          DependentPartitionOp *op,
                          Mapper::SelectPartitionProjectionInput &input,
                          Mapper::SelectPartitionProjectionOutput &output)
    //--------------------------------------------------------------------------
    {
      MappingCallInfo ctx(this, SELECT_PARTITION_PROJECTION_CALL, op);
      mapper->select_partition_projection(&ctx, *op, input, output);
    }

    //--------------------------------------------------------------------------
    void MapperManager::invoke_map_partition(DependentPartitionOp *op,
                                  Mapper::MapPartitionInput &input,
                                  Mapper::MapPartitionOutput &output)
    //--------------------------------------------------------------------------
    {
      MappingCallInfo ctx(this, MAP_PARTITION_CALL, op);
      mapper->map_partition(&ctx, *op, input, output);
    }

    //--------------------------------------------------------------------------
    void MapperManager::invoke_select_partition_sources(
                                  DependentPartitionOp *op,
                                  Mapper::SelectPartitionSrcInput &input,
                                  Mapper::SelectPartitionSrcOutput &output)
    //--------------------------------------------------------------------------
    {
      MappingCallInfo ctx(this, PARTITION_SELECT_SOURCES_CALL, op);
      mapper->select_partition_sources(&ctx, *op, input, output);
    }

    //--------------------------------------------------------------------------
    void MapperManager::invoke_select_partition_sources(RemotePartitionOp *op,
                                  Mapper::SelectPartitionSrcInput &input,
                                  Mapper::SelectPartitionSrcOutput &output)
    //--------------------------------------------------------------------------
    {
      MappingCallInfo ctx(this, PARTITION_SELECT_SOURCES_CALL, op);
      mapper->select_partition_sources(&ctx, *op, input, output);
    }

    //--------------------------------------------------------------------------
    void MapperManager::invoke_partition_report_profiling(
                                         DependentPartitionOp *op,
                                         Mapper::PartitionProfilingInfo &input)
    //--------------------------------------------------------------------------
    {
      MappingCallInfo ctx(this, PARTITION_REPORT_PROFILING_CALL, op);
      mapper->report_profiling(&ctx, *op, input);
    }

    //--------------------------------------------------------------------------
    void MapperManager::invoke_partition_select_sharding_functor(
                              DependentPartitionOp *op,
                              Mapper::SelectShardingFunctorInput &input,
                              Mapper::SelectShardingFunctorOutput &output)
    //--------------------------------------------------------------------------
    {
      MappingCallInfo ctx(this, PARTITION_SELECT_SHARDING_FUNCTOR_CALL, op);
      mapper->select_sharding_functor(&ctx, *op, input, output);
    }

    //--------------------------------------------------------------------------
    void MapperManager::invoke_fill_select_sharding_functor(FillOp *op,
                              Mapper::SelectShardingFunctorInput &input,
                              Mapper::SelectShardingFunctorOutput &output)
    //--------------------------------------------------------------------------
    {
      MappingCallInfo ctx(this, FILL_SELECT_SHARDING_FUNCTOR_CALL, op);
      mapper->select_sharding_functor(&ctx, *op, input, output);
    }

    //--------------------------------------------------------------------------
    void MapperManager::invoke_map_future_map_reduction(AllReduceOp *op,
                                       Mapper::FutureMapReductionInput &input,
                                       Mapper::FutureMapReductionOutput &output)
    //--------------------------------------------------------------------------
    {
      MappingCallInfo ctx(this, MAP_FUTURE_MAP_REDUCTION_CALL, op);
      mapper->map_future_map_reduction(&ctx, input, output);
    }

    //--------------------------------------------------------------------------
    void MapperManager::invoke_configure_context(TaskOp *task,
                                         Mapper::ContextConfigOutput &output)
    //--------------------------------------------------------------------------
    {
      MappingCallInfo ctx(this, CONFIGURE_CONTEXT_CALL, task);
      mapper->configure_context(&ctx, *task, output);
    }

    //--------------------------------------------------------------------------
    void MapperManager::invoke_select_tunable_value(TaskOp *task,
                                     Mapper::SelectTunableInput &input,
                                     Mapper::SelectTunableOutput &output)
    //--------------------------------------------------------------------------
    {
      MappingCallInfo ctx(this, SELECT_TUNABLE_VALUE_CALL, task);
      mapper->select_tunable_value(&ctx, *task, input, output);
    }

    //--------------------------------------------------------------------------
    void MapperManager::invoke_must_epoch_select_sharding_functor(
                                MustEpochOp *op,
                                Mapper::SelectShardingFunctorInput &input,
                                Mapper::MustEpochShardingFunctorOutput &output)
    //--------------------------------------------------------------------------
    {
      MappingCallInfo ctx(this, MUST_EPOCH_SELECT_SHARDING_FUNCTOR_CALL, op);
      mapper->select_sharding_functor(&ctx, *op, input, output);
    }

    //--------------------------------------------------------------------------
    void MapperManager::invoke_map_must_epoch(MustEpochOp *op,
                                            Mapper::MapMustEpochInput &input,
                                            Mapper::MapMustEpochOutput &output)
    //--------------------------------------------------------------------------
    {
      MappingCallInfo ctx(this, MAP_MUST_EPOCH_CALL, op);
      mapper->map_must_epoch(&ctx, input, output);
    }

    //--------------------------------------------------------------------------
    void MapperManager::invoke_map_dataflow_graph(
                                   Mapper::MapDataflowGraphInput &input,
                                   Mapper::MapDataflowGraphOutput &output)
    //--------------------------------------------------------------------------
    {
      MappingCallInfo ctx(this, MAP_DATAFLOW_GRAPH_CALL, NULL);
      mapper->map_dataflow_graph(&ctx, input, output);
    }

    //--------------------------------------------------------------------------
    void MapperManager::invoke_memoize_operation(Mappable *mappable,
                                                 Mapper::MemoizeInput &input,
                                                 Mapper::MemoizeOutput &output)
    //--------------------------------------------------------------------------
    {
      MappingCallInfo ctx(this, MEMOIZE_OPERATION_CALL, NULL);
      mapper->memoize_operation(&ctx, *mappable, input, output);
    }

    //--------------------------------------------------------------------------
    void MapperManager::invoke_select_tasks_to_map(
                                    Mapper::SelectMappingInput &input,
                                    Mapper::SelectMappingOutput &output)
    //--------------------------------------------------------------------------
    {
      MappingCallInfo ctx(this, SELECT_TASKS_TO_MAP_CALL, NULL);
      mapper->select_tasks_to_map(&ctx, input, output);
    }

    //--------------------------------------------------------------------------
    void MapperManager::invoke_select_steal_targets(
                                     Mapper::SelectStealingInput &input,
                                     Mapper::SelectStealingOutput &output)
    //--------------------------------------------------------------------------
    {
      MappingCallInfo ctx(this, SELECT_STEAL_TARGETS_CALL, NULL);
      mapper->select_steal_targets(&ctx, input, output);
    }

    //--------------------------------------------------------------------------
    void MapperManager::invoke_permit_steal_request(
                                     Mapper::StealRequestInput &input,
                                     Mapper::StealRequestOutput &output)
    //--------------------------------------------------------------------------
    {
      MappingCallInfo ctx(this, PERMIT_STEAL_REQUEST_CALL, NULL);
      mapper->permit_steal_request(&ctx, input, output);
    }

    //--------------------------------------------------------------------------
    void MapperManager::invoke_handle_message(Mapper::MapperMessage *message)
    //--------------------------------------------------------------------------
    {
      MappingCallInfo *previous = implicit_mapper_call;
      // This is subtle: in order to avoid deadlock between mapper calls either
      // to the same mapper or between mappers, all we need to check is that
      // the mapper call is still in a reentrant mode, if it is then we can do
      // the next mapper call directly, otherwise we need to defer it
      if ((previous != NULL) && !previous->reentrant)
      {
        DeferMessageArgs args(this, message->sender, message->kind, 
                              malloc(message->size), message->size,
                              message->broadcast);
        memcpy(args.message, message->message, args.size);
        runtime->issue_runtime_meta_task(args, LG_LATENCY_DEFERRED_PRIORITY);
      }
      else
      {
#ifdef DEBUG_LEGION
        implicit_mapper_call = NULL;
#endif
        MappingCallInfo ctx(this, HANDLE_MESSAGE_CALL, NULL);
        mapper->handle_message(&ctx, *message);
      }
      implicit_mapper_call = previous;
    }

    //--------------------------------------------------------------------------
    void MapperManager::invoke_handle_task_result(
                                   Mapper::MapperTaskResult &result)
    //--------------------------------------------------------------------------
    {
      MappingCallInfo ctx(this, HANDLE_TASK_RESULT_CALL, NULL);
      mapper->handle_task_result(&ctx, result);
    }

    //--------------------------------------------------------------------------
    void MapperManager::notify_instance_deletion(PhysicalManager *manager)
    //--------------------------------------------------------------------------
    {
      MappingCallInfo *previous = implicit_mapper_call;
      // This is subtle: in order to avoid deadlock between mapper calls either
      // to the same mapper or between mappers, all we need to check is that
      // the mapper call is still in a reentrant mode, if it is then we can do
      // the next mapper call directly, otherwise we need to defer it
      if ((previous != NULL) && !previous->reentrant) 
      {
        DeferInstanceCollectionArgs args(this, manager);
        manager->add_base_resource_ref(MAPPER_REF);
        runtime->issue_runtime_meta_task(args, LG_LATENCY_DEFERRED_PRIORITY);
      }
      else
      {
#ifdef DEBUG_LEGION
        implicit_mapper_call = NULL;
#endif
        const MappingInstance instance(manager);
        MappingCallInfo ctx(this, HANDLE_INSTANCE_COLLECTION_CALL, NULL);
        mapper->handle_instance_collection(&ctx, instance);
      }
      implicit_mapper_call = previous;
    }

    //--------------------------------------------------------------------------
    void MapperManager::add_subscriber_reference(PhysicalManager *manager)
    //--------------------------------------------------------------------------
    {
      // Nothing to do currently
    }

    //--------------------------------------------------------------------------
    bool MapperManager::remove_subscriber_reference(PhysicalManager *manager)
    //--------------------------------------------------------------------------
    {
      // Nothing to do, make sure we don't get deleted
      return false;
    }

    //--------------------------------------------------------------------------
<<<<<<< HEAD
    void MapperManager::update_mappable_tag(MappingCallInfo *ctx,
                                 const Mappable &mappable, MappingTagID new_tag)
    //--------------------------------------------------------------------------
    {
      Mappable *map = const_cast<Mappable*>(&mappable);
      map->tag = new_tag;
    }

    //--------------------------------------------------------------------------
    void MapperManager::update_mappable_data(MappingCallInfo *ctx,
            const Mappable &mappable, const void *mapper_data, size_t data_size)
    //--------------------------------------------------------------------------
    {
      Mappable *map = const_cast<Mappable*>(&mappable);
      // Free the old buffer if there is one
      if (map->mapper_data != NULL)
        free(map->mapper_data);
      map->mapper_data_size = data_size;
      if (data_size > 0)
      {
        map->mapper_data = malloc(data_size);
        memcpy(map->mapper_data, mapper_data, data_size);
      }
      else
        map->mapper_data = NULL;
    }

    //--------------------------------------------------------------------------
    void MapperManager::send_message(MappingCallInfo *ctx, Processor target,
                const void *message, size_t message_size, unsigned message_kind)
    //--------------------------------------------------------------------------
    {
      AutoRuntimeCall call(this, ctx, MAPPER_SEND_MESSAGE_CALL);
      runtime->process_mapper_message(target, mapper_id, processor,
                                      message, message_size, message_kind);
    }

    //--------------------------------------------------------------------------
    void MapperManager::broadcast(MappingCallInfo *ctx, const void *message,
                          size_t message_size, unsigned message_kind, int radix)
    //--------------------------------------------------------------------------
    {
      AutoRuntimeCall call(this, ctx, MAPPER_BROADCAST_CALL);
      runtime->process_mapper_broadcast(mapper_id, processor, message,
                        message_size, message_kind, radix, 0/*index*/);
    }

    //--------------------------------------------------------------------------
    void MapperManager::pack_physical_instance(MappingCallInfo *ctx,
                                      Serializer &rez, MappingInstance instance)
    //--------------------------------------------------------------------------
    {
      // No need to even pause the mapper call here
      rez.serialize(instance.impl->did);
    }

    //--------------------------------------------------------------------------
    void MapperManager::unpack_physical_instance(MappingCallInfo *ctx,
                                 Deserializer &derez, MappingInstance &instance)
    //--------------------------------------------------------------------------
    {
      AutoRuntimeCall call(this, ctx, MAPPER_UNPACK_INSTANCE_CALL);
      DistributedID did;
      derez.deserialize(did);
      RtEvent ready;
      instance.impl = runtime->find_or_request_instance_manager(did, ready);
      if (ready.exists())
        ready.wait();
    }

    //--------------------------------------------------------------------------
    MapperEvent MapperManager::create_mapper_event(MappingCallInfo *ctx)
    //--------------------------------------------------------------------------
    {
      AutoRuntimeCall call(this, ctx, MAPPER_CREATE_EVENT_CALL);
      MapperEvent result;
      result.impl = Runtime::create_rt_user_event();
      return result;
    }

    //--------------------------------------------------------------------------
    bool MapperManager::has_mapper_event_triggered(MappingCallInfo *ctx,
                                                   MapperEvent event)
    //--------------------------------------------------------------------------
    {
      AutoRuntimeCall call(this, ctx, MAPPER_HAS_TRIGGERED_CALL);
      return event.impl.has_triggered();
    }
    
    //--------------------------------------------------------------------------
    void MapperManager::trigger_mapper_event(MappingCallInfo *ctx, 
                                             MapperEvent event)
    //--------------------------------------------------------------------------
    {
      AutoRuntimeCall call(this, ctx, MAPPER_TRIGGER_EVENT_CALL);
      RtUserEvent to_trigger = event.impl;
      if (to_trigger.exists())
        Runtime::trigger_event(to_trigger);
    }
    
    //--------------------------------------------------------------------------
    void MapperManager::wait_on_mapper_event(MappingCallInfo *ctx,
                                             MapperEvent event)
    //--------------------------------------------------------------------------
    {
      AutoRuntimeCall call(this, ctx, MAPPER_WAIT_EVENT_CALL);
      RtEvent wait_on = event.impl;
      if (wait_on.exists())
        wait_on.wait();
    }

    //--------------------------------------------------------------------------
    const ExecutionConstraintSet& MapperManager::find_execution_constraints(
                            MappingCallInfo *ctx, TaskID task_id, VariantID vid)
    //--------------------------------------------------------------------------
    {
      AutoRuntimeCall call(this, ctx, MAPPER_FIND_EXECUTION_CONSTRAINTS_CALL);
      VariantImpl *impl = 
        runtime->find_variant_impl(task_id, vid, true/*can fail*/);
      if (impl == NULL)
        REPORT_LEGION_ERROR(ERROR_INVALID_ARGUMENTS_TO_MAPPER_RUNTIME,
                      "Invalid mapper request: mapper %s requested execution "
                      "constraints for variant %d in mapper call %s, but "
                      "that variant does not exist.", mapper->get_mapper_name(),
                      vid, get_mapper_call_name(ctx->kind))
      return impl->get_execution_constraints();
    }

    //--------------------------------------------------------------------------
    const TaskLayoutConstraintSet& MapperManager::find_task_layout_constraints(
                            MappingCallInfo *ctx, TaskID task_id, VariantID vid)
    //--------------------------------------------------------------------------
    {
      AutoRuntimeCall call(this, ctx, MAPPER_FIND_TASK_LAYOUT_CONSTRAINTS_CALL);
      VariantImpl *impl = 
        runtime->find_variant_impl(task_id, vid, true/*can fail*/);
      if (impl == NULL)
        REPORT_LEGION_ERROR(ERROR_INVALID_ARGUMENTS_TO_MAPPER_RUNTIME,
                      "Invalid mapper request: mapper %s requested task layout "
                      "constraints for variant %d in mapper call %s, but "
                      "that variant does not exist.", mapper->get_mapper_name(),
                      vid, get_mapper_call_name(ctx->kind))
      return impl->get_layout_constraints();
    }

    //--------------------------------------------------------------------------
    const LayoutConstraintSet& MapperManager::find_layout_constraints(
                             MappingCallInfo *ctx, LayoutConstraintID layout_id)
    //--------------------------------------------------------------------------
    {
      AutoRuntimeCall call(this, ctx, MAPPER_FIND_LAYOUT_CONSTRAINTS_CALL);
      LayoutConstraints *constraints = 
        runtime->find_layout_constraints(layout_id, true/*can fail*/);
      if (constraints == NULL)
        REPORT_LEGION_ERROR(ERROR_INVALID_ARGUMENTS_TO_MAPPER_RUNTIME,
                      "Invalid mapper request: mapper %s requested layout "
                      "constraints for layout ID %ld in mapper call %s, but "
                      "that layout constraint ID is invalid.",
                      mapper->get_mapper_name(), layout_id,
                      get_mapper_call_name(ctx->kind))
      return *constraints;
    }

    //--------------------------------------------------------------------------
    LayoutConstraintID MapperManager::register_layout(MappingCallInfo *ctx,
                                    const LayoutConstraintSet &constraints,
                                    FieldSpace handle)
    //--------------------------------------------------------------------------
    {
      AutoRuntimeCall call(this, ctx, MAPPER_REGISTER_LAYOUT_CALL);
      LayoutConstraints *cons = 
        runtime->register_layout(handle, constraints, false/*internal*/);
      return cons->layout_id;
    }

    //--------------------------------------------------------------------------
    void MapperManager::release_layout(MappingCallInfo *ctx, 
                                       LayoutConstraintID layout_id)
    //--------------------------------------------------------------------------
    {
      AutoRuntimeCall call(this, ctx, MAPPER_RELEASE_LAYOUT_CALL);
      runtime->release_layout(layout_id);
    }

    //--------------------------------------------------------------------------
    bool MapperManager::do_constraints_conflict(MappingCallInfo *ctx,
                               LayoutConstraintID set1, LayoutConstraintID set2,
                               const LayoutConstraint **conflict_constraint)
    //--------------------------------------------------------------------------
    {
      AutoRuntimeCall call(this, ctx, MAPPER_CONSTRAINTS_CONFLICT_CALL);
      LayoutConstraints *c1 = 
        runtime->find_layout_constraints(set1, true/*can fail*/);
      LayoutConstraints *c2 = 
        runtime->find_layout_constraints(set2, true/*can fail*/);
      if ((c1 == NULL) || (c2 == NULL))
        REPORT_LEGION_ERROR(ERROR_INVALID_ARGUMENTS_TO_MAPPER_RUNTIME,
                      "Invalid mapper request: mapper %s passed layout ID %ld "
                      "to conflict test in mapper call %s, but that layout ID "
                      "is invalid.", mapper->get_mapper_name(), 
                      (c1 == NULL) ? set1 : set2, 
                      get_mapper_call_name(ctx->kind))
      const bool result = 
        c1->conflicts(c2, 0/*dont care about dimensions*/, conflict_constraint);
      return result;
    }

    //--------------------------------------------------------------------------
    bool MapperManager::do_constraints_entail(MappingCallInfo *ctx,
                           LayoutConstraintID source, LayoutConstraintID target,
                           const LayoutConstraint **failed_constraint)
    //--------------------------------------------------------------------------
    {
      AutoRuntimeCall call(this, ctx, MAPPER_CONSTRAINTS_ENTAIL_CALL);
      LayoutConstraints *c1 = 
        runtime->find_layout_constraints(source, true/*can fail*/);
      LayoutConstraints *c2 = 
        runtime->find_layout_constraints(target, true/*can fail*/);
      if ((c1 == NULL) || (c2 == NULL))
        REPORT_LEGION_ERROR(ERROR_INVALID_ARGUMENTS_TO_MAPPER_RUNTIME,
                      "Invalid mapper request: mapper %s passed layout ID %ld "
                      "to entailment test in mapper call %s, but that layout "
                      "ID is invalid.", mapper->get_mapper_name(), 
                      (c1 == NULL) ? source : target, 
                      get_mapper_call_name(ctx->kind))
      const bool result = 
        c1->entails(c2, 0/*don't care about dimensions*/, failed_constraint);
      return result;
    }

    //--------------------------------------------------------------------------
    void MapperManager::find_valid_variants(MappingCallInfo *ctx,TaskID task_id,
                                         std::vector<VariantID> &valid_variants,
                                         Processor::Kind kind)
    //--------------------------------------------------------------------------
    {
      AutoRuntimeCall call(this, ctx, MAPPER_FIND_VALID_VARIANTS_CALL);
      TaskImpl *task_impl = runtime->find_or_create_task_impl(task_id);
      task_impl->find_valid_variants(valid_variants, kind);
    }
    
    //--------------------------------------------------------------------------
    const char* MapperManager::find_task_variant_name(
                     MappingCallInfo *ctx, TaskID task_id, VariantID variant_id)
    //--------------------------------------------------------------------------
    {
      AutoRuntimeCall call(this, ctx, MAPPER_FIND_TASK_VARIANT_NAME_CALL);
      VariantImpl *impl = runtime->find_variant_impl(task_id, variant_id);
      return impl->get_name();
    }

    //--------------------------------------------------------------------------
    bool MapperManager::is_leaf_variant(MappingCallInfo *ctx,
                                        TaskID task_id, VariantID variant_id)
    //--------------------------------------------------------------------------
    {
      AutoRuntimeCall call(this, ctx, MAPPER_IS_LEAF_VARIANT_CALL);
      VariantImpl *impl = runtime->find_variant_impl(task_id, variant_id);
      return impl->is_leaf();
    }

    //--------------------------------------------------------------------------
    bool MapperManager::is_inner_variant(MappingCallInfo *ctx,
                                         TaskID task_id, VariantID variant_id)
    //--------------------------------------------------------------------------
    {
      AutoRuntimeCall call(this, ctx, MAPPER_IS_INNER_VARIANT_CALL);
      VariantImpl *impl = runtime->find_variant_impl(task_id, variant_id);
      return impl->is_inner();
    }
    
    //--------------------------------------------------------------------------
    bool MapperManager::is_idempotent_variant(MappingCallInfo *ctx,
                                           TaskID task_id, VariantID variant_id)
    //--------------------------------------------------------------------------
    {
      AutoRuntimeCall call(this, ctx, MAPPER_IS_IDEMPOTENT_VARIANT_CALL);
      VariantImpl *impl = runtime->find_variant_impl(task_id, variant_id);
      return impl->is_idempotent();
    }

    //--------------------------------------------------------------------------
    bool MapperManager::is_replicable_variant(MappingCallInfo *ctx,
                                           TaskID task_id, VariantID variant_id)
    //--------------------------------------------------------------------------
    {
      AutoRuntimeCall call(this, ctx, MAPPER_IS_REPLICABLE_VARIANT_CALL);
      VariantImpl *impl = runtime->find_variant_impl(task_id, variant_id);
      return impl->is_replicable();
    }

    //--------------------------------------------------------------------------
    VariantID MapperManager::register_task_variant(MappingCallInfo *ctx,
                                  const TaskVariantRegistrar &registrar,
                                  const CodeDescriptor &realm_desc,
                                  const void *user_data, size_t user_len,
                                  size_t return_type_size, bool has_return_type)
    //--------------------------------------------------------------------------
    {
      AutoRuntimeCall call(this, ctx, MAPPER_REGISTER_TASK_VARIANT_CALL);
      return runtime->register_variant(registrar, user_data,
                user_len, realm_desc, return_type_size, has_return_type);
    }

    //--------------------------------------------------------------------------
    void MapperManager::filter_variants(MappingCallInfo *ctx, const Task &task,
            const std::vector<std::vector<MappingInstance> > &chosen_instances,
                                        std::vector<VariantID> &variants)
    //--------------------------------------------------------------------------
    {
      AutoRuntimeCall call(this, ctx, MAPPER_FILTER_VARIANTS_CALL);
      std::map<LayoutConstraintID,LayoutConstraints*> layout_cache;
      for (std::vector<VariantID>::iterator var_it = variants.begin();
            var_it != variants.end(); /*nothing*/)
      {
        VariantImpl *impl = runtime->find_variant_impl(task.task_id, *var_it,
                                                       true/*can_fail*/);
        // Not a valid variant
        if (impl == NULL)
        {
          var_it = variants.erase(var_it);
          continue;
        }
        const TaskLayoutConstraintSet &layout_constraints = 
                                        impl->get_layout_constraints();
        bool conflicts = false;
        for (std::multimap<unsigned,LayoutConstraintID>::const_iterator 
              lay_it = layout_constraints.layouts.begin(); 
              lay_it != layout_constraints.layouts.end(); lay_it++)
        {
          LayoutConstraints *constraints;
          std::map<LayoutConstraintID,LayoutConstraints*>::const_iterator
            finder = layout_cache.find(lay_it->second);
          if (finder == layout_cache.end())
          {
            constraints = runtime->find_layout_constraints(lay_it->second);
            layout_cache[lay_it->second] = constraints;
          }
          else
            constraints = finder->second;
          const std::vector<MappingInstance> &instances = 
                                       chosen_instances[lay_it->first];
          for (unsigned idx = 0; idx < instances.size(); idx++)
          {
            InstanceManager *manager = instances[idx].impl;
            if (manager->conflicts(constraints,  NULL))
            {
              conflicts = true;
              break;
            }
            if (!constraints->specialized_constraint.is_virtual() &&
                (constraints->specialized_constraint.is_exact() ||
                 constraints->padding_constraint.delta.get_dim() > 0))
            {
              std::vector<LogicalRegion> regions_to_check(1,
                        task.regions[lay_it->first].region);
              PhysicalManager *phy = manager->as_physical_manager();
              if (!phy->meets_regions(regions_to_check,
                    constraints->specialized_constraint.is_exact(),
                    &constraints->padding_constraint.delta))
              {
                conflicts = true;
                break;
              }
            }
          }
          if (conflicts)
            break;
        }
        if (conflicts)
          var_it = variants.erase(var_it);
        else
          var_it++;
      }
    }

    //--------------------------------------------------------------------------
    void MapperManager::filter_instances(MappingCallInfo *ctx, const Task &task,
                                         VariantID chosen_variant,
                  std::vector<std::vector<MappingInstance> > &chosen_instances,
                  std::vector<std::set<FieldID> > &missing_fields)
    //--------------------------------------------------------------------------
    {
      AutoRuntimeCall call(this, ctx, MAPPER_FILTER_INSTANCES_CALL);
      missing_fields.resize(task.regions.size());
      VariantImpl *impl = runtime->find_variant_impl(task.task_id, 
                                                     chosen_variant);
      const TaskLayoutConstraintSet &layout_constraints = 
                                        impl->get_layout_constraints();
      for (unsigned idx = 0; idx < task.regions.size(); idx++)
      {
        if (idx >= chosen_instances.size())
          continue;
        std::vector<MappingInstance> &instances = chosen_instances[idx]; 
        // Iterate over the layout constraints and filter them
        // We know that instance constraints are complete (all dimensions
        // are fully constrainted), therefore we only need to test for conflicts
        for (std::multimap<unsigned,LayoutConstraintID>::const_iterator lay_it =
              layout_constraints.layouts.lower_bound(idx); lay_it != 
              layout_constraints.layouts.upper_bound(idx); lay_it++)
        {
          LayoutConstraints *constraints = 
            runtime->find_layout_constraints(lay_it->second);
          for (std::vector<MappingInstance>::iterator it = 
                instances.begin(); it != instances.end(); /*nothing*/)
          {
            InstanceManager *manager = it->impl;
            if (manager->conflicts(constraints, NULL))
              it = instances.erase(it);
            else if (!constraints->specialized_constraint.is_virtual() &&
                      (constraints->specialized_constraint.is_exact() ||
                       constraints->padding_constraint.delta.get_dim() > 0))
            {
              std::vector<LogicalRegion> regions_to_check(1,
                        task.regions[lay_it->first].region);
              PhysicalManager *phy = manager->as_physical_manager();
              if (!phy->meets_regions(regions_to_check,
                    constraints->specialized_constraint.is_exact(),
                    &constraints->padding_constraint.delta))
                it = instances.erase(it);
              else
                it++;
            }
            else
              it++;
          }
          if (instances.empty())
            break;
        }
        // Now figure out which fields are missing
        std::set<FieldID> &missing = missing_fields[idx];
        missing = task.regions[idx].privilege_fields;
        for (std::vector<MappingInstance>::const_iterator it = 
              instances.begin(); it != instances.end(); it++)
        {
          InstanceManager *manager = it->impl;
          manager->remove_space_fields(missing);
          if (missing.empty())
            break;
        }
      }
    }
    
    //--------------------------------------------------------------------------
    void MapperManager::filter_instances(MappingCallInfo *ctx, const Task &task,
                            unsigned index, VariantID chosen_variant,
                            std::vector<MappingInstance> &instances,
                            std::set<FieldID> &missing_fields)
    //--------------------------------------------------------------------------
    {
      AutoRuntimeCall call(this, ctx, MAPPER_FILTER_INSTANCES_CALL);
      VariantImpl *impl = runtime->find_variant_impl(task.task_id, 
                                                     chosen_variant);
      const TaskLayoutConstraintSet &layout_constraints = 
                                        impl->get_layout_constraints();
      // Iterate over the layout constraints and filter them
      // We know that instance constraints are complete (all dimensions
      // are fully constrainted), therefore we only need to test for conflicts
      for (std::multimap<unsigned,LayoutConstraintID>::const_iterator lay_it =
            layout_constraints.layouts.lower_bound(index); lay_it != 
            layout_constraints.layouts.upper_bound(index); lay_it++)
      {
        LayoutConstraints *constraints = 
          runtime->find_layout_constraints(lay_it->second);
        for (std::vector<MappingInstance>::iterator it = 
              instances.begin(); it != instances.end(); /*nothing*/)
        {
          InstanceManager *manager = it->impl;
          if (manager->conflicts(constraints, NULL))
            it = instances.erase(it);
          else if (!constraints->specialized_constraint.is_virtual() &&
                    (constraints->specialized_constraint.is_exact() ||
                     constraints->padding_constraint.delta.get_dim() > 0))
          {
            std::vector<LogicalRegion> regions_to_check(1,
                      task.regions[lay_it->first].region);
            PhysicalManager *phy = manager->as_physical_manager();
            if (!phy->meets_regions(regions_to_check,
                  constraints->specialized_constraint.is_exact(),
                  &constraints->padding_constraint.delta))
              it = instances.erase(it);
            else
              it++;
          }
          else
            it++;
        }
        if (instances.empty())
          break;
      }
      // Now see which fields we are missing
      missing_fields = task.regions[index].privilege_fields;
      for (std::vector<MappingInstance>::const_iterator it = 
            instances.begin(); it != instances.end(); it++)
      {
        InstanceManager *manager = it->impl;
        manager->remove_space_fields(missing_fields);
        if (missing_fields.empty())
          break;
      }
    }

    //--------------------------------------------------------------------------
    bool MapperManager::create_physical_instance(
                                    MappingCallInfo *ctx, Memory target_memory,
                                    const LayoutConstraintSet &constraints, 
                                    const std::vector<LogicalRegion> &regions,
                                    MappingInstance &result, 
                                    bool acquire, GCPriority priority,
                                    bool tight_region_bounds, size_t *footprint,
                                    const LayoutConstraint **unsat)
    //--------------------------------------------------------------------------
    {
      if (!target_memory.exists())
        return false;
      if (regions.empty())
        return false;
      check_region_consistency(ctx, "create_physical_instance", regions);
      if (ctx->operation == NULL)
      {
        REPORT_LEGION_WARNING(LEGION_WARNING_IGNORING_ACQUIRE_REQUEST,
            "Ignoring request to create_physical_instance in unsupported "
            "mapper call %s in mapper %s. Physical instances can only be " 
            "created in mapper calls associated with a Mappable operation.",
            get_mapper_call_name(ctx->kind), get_mapper_name());
        return false;
      }
#ifdef DEBUG_LEGION
      assert(ctx->acquired_instances != NULL);
#endif
      // Important: do this before pausing the mapper call
      const bool safe_for_unbounded_pools = is_safe_for_unbounded_pools();
      AutoRuntimeCall call(this, ctx, MAPPER_CREATE_PHYSICAL_INSTANCE_CALL);
      RtEvent unbounded_pool_wait;
      TaskTreeCoordinates coordinates;
      ctx->operation->compute_task_tree_coordinates(coordinates);
      bool success = runtime->create_physical_instance(target_memory, 
        constraints, regions, coordinates, result, processor, acquire, priority,
        tight_region_bounds, unsat, footprint, (ctx->operation == NULL) ?
          0 : ctx->operation->get_unique_op_id(), safe_for_unbounded_pools ?
          NULL : &unbounded_pool_wait);
      if (!safe_for_unbounded_pools && unbounded_pool_wait.exists())
        report_unsafe_allocation_in_unbounded_pool(ctx, target_memory, 
            MAPPER_CREATE_PHYSICAL_INSTANCE_CALL);
      if (success && acquire)
        record_acquired_instance(ctx, result.impl, true/*created*/);
      return success;
    }

    //--------------------------------------------------------------------------
    bool MapperManager::create_physical_instance(
                                    MappingCallInfo *ctx, Memory target_memory,
                                    LayoutConstraintID layout_id,
                                    const std::vector<LogicalRegion> &regions,
                                    MappingInstance &result,
                                    bool acquire, GCPriority priority,
                                    bool tight_region_bounds, size_t *footprint,
                                    const LayoutConstraint **unsat)
    //--------------------------------------------------------------------------
    {
      if (!target_memory.exists())
        return false;
      if (regions.empty())
        return false;
      check_region_consistency(ctx, "create_physical_instance", regions);
      if (ctx->operation == NULL)
      {
        REPORT_LEGION_WARNING(LEGION_WARNING_IGNORING_ACQUIRE_REQUEST,
            "Ignoring request to create_physical_instance in unsupported "
            "mapper call %s in mapper %s. Physical instances can only be " 
            "created in mapper calls associated with a Mappable operation.",
            get_mapper_call_name(ctx->kind), get_mapper_name());
        return false;
      }
#ifdef DEBUG_LEGION
      assert(ctx->acquired_instances != NULL);
#endif
      // Important: do this before pausing the mapper call
      const bool safe_for_unbounded_pools = is_safe_for_unbounded_pools();
      AutoRuntimeCall call(this, ctx, MAPPER_CREATE_PHYSICAL_INSTANCE_CALL);
      RtEvent unbounded_pool_wait;
      TaskTreeCoordinates coordinates;
      ctx->operation->compute_task_tree_coordinates(coordinates);
      LayoutConstraints *cons = runtime->find_layout_constraints(layout_id);
      bool success = runtime->create_physical_instance(target_memory, cons,
          regions, coordinates, result, processor, acquire, priority,
          tight_region_bounds, unsat, footprint, (ctx->operation == NULL) ?
          0 : ctx->operation->get_unique_op_id(), safe_for_unbounded_pools ?
          NULL : &unbounded_pool_wait);
      if (!safe_for_unbounded_pools && unbounded_pool_wait.exists())
        report_unsafe_allocation_in_unbounded_pool(ctx, target_memory,
            MAPPER_CREATE_PHYSICAL_INSTANCE_CALL);
      if (success && acquire)
        record_acquired_instance(ctx, result.impl, true/*created*/);
      return success;
    }

    //--------------------------------------------------------------------------
    bool MapperManager::find_or_create_physical_instance(
                                    MappingCallInfo *ctx, Memory target_memory,
                                    const LayoutConstraintSet &constraints, 
                                    const std::vector<LogicalRegion> &regions,
                                    MappingInstance &result, bool &created, 
                                    bool acquire, GCPriority priority,
                                    bool tight_region_bounds, size_t *footprint,
                                    const LayoutConstraint **unsat)
    //--------------------------------------------------------------------------
    {
      if (!target_memory.exists())
        return false;
      if (regions.empty())
        return false;
      check_region_consistency(ctx, "find_or_create_physical_instance",
                               regions);
      if (ctx->operation == NULL)
      {
        REPORT_LEGION_WARNING(LEGION_WARNING_IGNORING_ACQUIRE_REQUEST,
            "Ignoring request to find_or_create_physical_instance in "
            "unsupported mapper call %s in mapper %s. Physical instances "
            "can only be created in mapper calls associated with a "
            "Mappable operation. Legion will still attempt the find "
            "part of this call.",
            get_mapper_call_name(ctx->kind), get_mapper_name());
        return find_physical_instance(ctx, target_memory, constraints,
            regions, result, acquire, tight_region_bounds);
      }
#ifdef DEBUG_LEGION
      assert(ctx->acquired_instances != NULL);
#endif
      // Important: do this before pausing the mapper call
      const bool safe_for_unbounded_pools = is_safe_for_unbounded_pools();
      AutoRuntimeCall call(this, ctx,
          MAPPER_FIND_OR_CREATE_PHYSICAL_INSTANCE_CALL);
      RtEvent unbounded_pool_wait; 
      TaskTreeCoordinates coordinates;
      ctx->operation->compute_task_tree_coordinates(coordinates);
      bool success = runtime->find_or_create_physical_instance(target_memory,
                constraints, regions, coordinates, result, created, processor,
                acquire, priority, tight_region_bounds, unsat, footprint,
                (ctx->operation == NULL) ? 0 :
                 ctx->operation->get_unique_op_id(), safe_for_unbounded_pools ?
                 NULL : &unbounded_pool_wait);
      if (!safe_for_unbounded_pools && unbounded_pool_wait.exists())
        report_unsafe_allocation_in_unbounded_pool(ctx, target_memory,
            MAPPER_FIND_OR_CREATE_PHYSICAL_INSTANCE_CALL);
      if (success && acquire)
        record_acquired_instance(ctx, result.impl, created);
      return success;
    }

    //--------------------------------------------------------------------------
    bool MapperManager::find_or_create_physical_instance(
                                    MappingCallInfo *ctx, Memory target_memory,
                                    LayoutConstraintID layout_id,
                                    const std::vector<LogicalRegion> &regions,
                                    MappingInstance &result, bool &created, 
                                    bool acquire, GCPriority priority,
                                    bool tight_region_bounds, size_t *footprint,
                                    const LayoutConstraint **unsat)
    //--------------------------------------------------------------------------
    {
      if (!target_memory.exists())
        return false;
      if (regions.empty())
        return false;
      check_region_consistency(ctx, "find_or_create_physical_instance",
                               regions);
      if (ctx->operation == NULL)
      {
        REPORT_LEGION_WARNING(LEGION_WARNING_IGNORING_ACQUIRE_REQUEST,
            "Ignoring request to find_or_create_physical_instance in "
            "unsupported mapper call %s in mapper %s. Physical instances "
            "can only be created in mapper calls associated with a "
            "Mappable operation. Legion will still attempt the find "
            "part of this call.",
            get_mapper_call_name(ctx->kind), get_mapper_name());
        return find_physical_instance(ctx, target_memory, layout_id,
            regions, result, acquire, tight_region_bounds);
      }
#ifdef DEBUG_LEGION
      assert(ctx->acquired_instances != NULL);
#endif
      // Important: do this before pausing the mapper call
      const bool safe_for_unbounded_pools = is_safe_for_unbounded_pools();
      AutoRuntimeCall call(this, ctx,
          MAPPER_FIND_OR_CREATE_PHYSICAL_INSTANCE_CALL);
      RtEvent unbounded_pool_wait;
      TaskTreeCoordinates coordinates;
      ctx->operation->compute_task_tree_coordinates(coordinates);
      LayoutConstraints *cons = runtime->find_layout_constraints(layout_id);
      bool success = runtime->find_or_create_physical_instance(target_memory,
                 cons, regions, coordinates, result, created, processor,
                 acquire, priority, tight_region_bounds, unsat, footprint,
                 (ctx->operation == NULL) ? 0 : 
                  ctx->operation->get_unique_op_id(), safe_for_unbounded_pools ?
                  NULL : &unbounded_pool_wait);
      if (!safe_for_unbounded_pools && unbounded_pool_wait.exists())
        report_unsafe_allocation_in_unbounded_pool(ctx, target_memory,
            MAPPER_FIND_OR_CREATE_PHYSICAL_INSTANCE_CALL);
      if (success && acquire)
        record_acquired_instance(ctx, result.impl, created);
      return success;
    }

    //--------------------------------------------------------------------------
    bool MapperManager::find_physical_instance(  
                                    MappingCallInfo *ctx, Memory target_memory,
                                    const LayoutConstraintSet &constraints,
                                    const std::vector<LogicalRegion> &regions,
                                    MappingInstance &result, bool acquire,
                                    bool tight_region_bounds)
    //--------------------------------------------------------------------------
    {
      if (!target_memory.exists())
        return false;
      check_region_consistency(ctx, "find_physical_instance", regions);
      if (acquire && (ctx->acquired_instances == NULL))
      {
        REPORT_LEGION_WARNING(LEGION_WARNING_IGNORING_ACQUIRE_REQUEST,
                        "Ignoring acquire request to find_physical_instance "
                        "in unsupported mapper call %s in mapper %s",
                        get_mapper_call_name(ctx->kind), get_mapper_name());
        acquire = false;
      }
      AutoRuntimeCall call(this, ctx, MAPPER_FIND_PHYSICAL_INSTANCE_CALL);
      bool success = runtime->find_physical_instance(target_memory, constraints,
                                 regions, result, acquire, tight_region_bounds);
      if (success && acquire)
        record_acquired_instance(ctx, result.impl, false/*created*/);
      return success;
    }

    //--------------------------------------------------------------------------
    bool MapperManager::find_physical_instance(  
                                MappingCallInfo *ctx, Memory target_memory,
                                LayoutConstraintID layout_id,
                                const std::vector<LogicalRegion> &regions,
                                MappingInstance &result, bool acquire,
                                bool tight_region_bounds)
    //--------------------------------------------------------------------------
    {
      if (!target_memory.exists())
        return false;
      check_region_consistency(ctx, "find_physical_instance", regions);
      if (acquire && (ctx->acquired_instances == NULL))
      {
        REPORT_LEGION_WARNING(LEGION_WARNING_IGNORING_ACQUIRE_REQUEST,
                        "Ignoring acquire request to find_physical_instance "
                        "in unsupported mapper call %s in mapper %s",
                        get_mapper_call_name(ctx->kind), get_mapper_name());
        acquire = false;
      }
      AutoRuntimeCall call(this, ctx, MAPPER_FIND_PHYSICAL_INSTANCE_CALL);
      LayoutConstraints *cons = runtime->find_layout_constraints(layout_id);
      bool success = runtime->find_physical_instance(target_memory, cons,
                          regions, result, acquire, tight_region_bounds);
      if (success && acquire)
        record_acquired_instance(ctx, result.impl, false/*created*/);
      return success;
    }

    //--------------------------------------------------------------------------
    void MapperManager::find_physical_instances(  
                                    MappingCallInfo *ctx, Memory target_memory,
                                    const LayoutConstraintSet &constraints,
                                    const std::vector<LogicalRegion> &regions,
                                    std::vector<MappingInstance> &results, 
                                    bool acquire, bool tight_region_bounds)
    //--------------------------------------------------------------------------
    {
      if (!target_memory.exists())
        return;
      check_region_consistency(ctx, "find_physical_instances", regions);
      if (acquire && (ctx->acquired_instances == NULL))
      {
        REPORT_LEGION_WARNING(LEGION_WARNING_IGNORING_ACQUIRE_REQUEST,
                        "Ignoring acquire request to find_physical_instances "
                        "in unsupported mapper call %s in mapper %s",
                        get_mapper_call_name(ctx->kind), get_mapper_name());
        acquire = false;
      }
      AutoRuntimeCall call(this, ctx, MAPPER_FIND_PHYSICAL_INSTANCES_CALL);
      const size_t initial_size = results.size();
      runtime->find_physical_instances(target_memory, constraints, regions, 
                                    results, acquire, tight_region_bounds);
      if ((initial_size < results.size()) && acquire)
      {
        for (unsigned idx = initial_size; idx < results.size(); idx++)
          record_acquired_instance(ctx, results[idx].impl, false/*created*/);
      }
    }

    //--------------------------------------------------------------------------
    void MapperManager::find_physical_instances(  
                                    MappingCallInfo *ctx, Memory target_memory,
                                    LayoutConstraintID layout_id,
                                    const std::vector<LogicalRegion> &regions,
                                    std::vector<MappingInstance> &results, 
                                    bool acquire, bool tight_region_bounds)
    //--------------------------------------------------------------------------
    {
      if (!target_memory.exists())
        return;
      check_region_consistency(ctx, "find_physical_instances", regions);
      if (acquire && (ctx->acquired_instances == NULL))
      {
        REPORT_LEGION_WARNING(LEGION_WARNING_IGNORING_ACQUIRE_REQUEST,
                        "Ignoring acquire request to find_physical_instances "
                        "in unsupported mapper call %s in mapper %s",
                        get_mapper_call_name(ctx->kind), get_mapper_name());
        acquire = false;
      }
      AutoRuntimeCall call(this, ctx, MAPPER_FIND_PHYSICAL_INSTANCES_CALL);
      LayoutConstraints *cons = runtime->find_layout_constraints(layout_id);
      const size_t initial_size = results.size();
      runtime->find_physical_instances(target_memory, cons, regions, 
                              results, acquire, tight_region_bounds);
      if ((initial_size < results.size()) && acquire)
      {
        for (unsigned idx = initial_size; idx < results.size(); idx++)
          record_acquired_instance(ctx, results[idx].impl, false/*created*/);
      }
    }

    //--------------------------------------------------------------------------
    void MapperManager::set_garbage_collection_priority(MappingCallInfo *ctx,
                           const MappingInstance &instance, GCPriority priority)
    //--------------------------------------------------------------------------
    {
      InstanceManager *man = instance.impl;
      if (man->is_virtual_manager())
        return;
      AutoRuntimeCall call(this, ctx, MAPPER_SET_GC_PRIORITY_CALL);
      PhysicalManager *manager = man->as_physical_manager();
      // Ignore garbage collection priorities on external instances
      if (!manager->is_external_instance())
      {
        const RtEvent ready = manager->set_garbage_collection_priority(
                mapper_id, processor, runtime->address_space, priority);
        if (ready.exists() && !ready.has_triggered())
          ready.wait();
      }
      else
        REPORT_LEGION_WARNING(LEGION_WARNING_EXTERNAL_GARBAGE_PRIORITY,
            "Ignoring request for mapper %s to set garbage collection "
            "priority on an external instance", get_mapper_name())
    }

    //--------------------------------------------------------------------------
    bool MapperManager::acquire_instance(MappingCallInfo *ctx,
                                         const MappingInstance &instance)
    //--------------------------------------------------------------------------
    {
      if (ctx->acquired_instances == NULL)
      {
        REPORT_LEGION_WARNING(LEGION_WARNING_IGNORING_ACQUIRE_REQUEST,
                        "Ignoring acquire request in unsupported mapper call "
                        "%s in mapper %s", get_mapper_call_name(ctx->kind),
                        get_mapper_name());
        return false;
      }
      InstanceManager *man = instance.impl;
      // virtual instances are easy
      if (man->is_virtual_manager())
        return true;
      PhysicalManager *manager = man->as_physical_manager();
      // See if we already acquired it
      if (ctx->acquired_instances->find(manager) !=
          ctx->acquired_instances->end())
        return true;
      AutoRuntimeCall call(this, ctx, MAPPER_ACQUIRE_INSTANCE_CALL);
      if (manager->acquire_instance(MAPPING_ACQUIRE_REF))
      {
        record_acquired_instance(ctx, manager, false/*created*/);
        return true;
      }
      else
        return false;
    }

    //--------------------------------------------------------------------------
    bool MapperManager::acquire_instances(MappingCallInfo *ctx,
                                  const std::vector<MappingInstance> &instances)
    //--------------------------------------------------------------------------
    {
      if (ctx->acquired_instances == NULL)
      {
        REPORT_LEGION_WARNING(LEGION_WARNING_IGNORING_ACQUIRE_REQUEST,
                        "Ignoring acquire request in unsupported mapper call "
                        "%s in mapper %s", get_mapper_call_name(ctx->kind),
                        get_mapper_name());
        return false;
      }
      // Quick fast path
      if (instances.size() == 1)
        return acquire_instance(ctx, instances[0]);
      AutoRuntimeCall call(this, ctx, MAPPER_ACQUIRE_INSTANCES_CALL);
      return perform_acquires(ctx, instances);
    }

    //--------------------------------------------------------------------------
    bool MapperManager::acquire_and_filter_instances(MappingCallInfo *ctx,
                                        std::vector<MappingInstance> &instances,
                                        const bool filter_acquired_instances)
    //--------------------------------------------------------------------------
    {
      if (ctx->acquired_instances == NULL)
      {
        REPORT_LEGION_WARNING(LEGION_WARNING_IGNORING_ACQUIRE_REQUEST,
                        "Ignoring acquire request in unsupported mapper call "
                        "%s in mapper %s", get_mapper_call_name(ctx->kind),
                        get_mapper_name());
        return false;
      }
      // Quick fast path
      if (instances.size() == 1)
      {
        bool result = acquire_instance(ctx, instances[0]);
        if (result)
        {
          if (filter_acquired_instances)
            instances.clear();
        }
        else
        {
          if (!filter_acquired_instances)
            instances.clear();
        }
        return result;
      }
      AutoRuntimeCall call(this, ctx, MAPPER_ACQUIRE_AND_FILTER_INSTANCES_CALL);
      // Figure out which instances we need to acquire and sort by memories
      std::vector<unsigned> to_erase;
      const bool all_acquired =
        perform_acquires(ctx, instances, &to_erase, filter_acquired_instances);
      // Filter any invalid local instances
      if (!to_erase.empty())
      {
        // Erase from the back
        for (std::vector<unsigned>::const_reverse_iterator it =
              to_erase.rbegin(); it != to_erase.rend(); it++)
          instances.erase(instances.begin()+(*it));
        to_erase.clear();
      }
      return all_acquired;
    }

    //--------------------------------------------------------------------------
    bool MapperManager::acquire_instances(MappingCallInfo *ctx,
                    const std::vector<std::vector<MappingInstance> > &instances)
    //--------------------------------------------------------------------------
    {
      if (ctx->acquired_instances == NULL)
      {
        REPORT_LEGION_WARNING(LEGION_WARNING_IGNORING_ACQUIRE_REQUEST,
                        "Ignoring acquire request in unsupported mapper call "
                        "%s in mapper %s", get_mapper_call_name(ctx->kind),
                        get_mapper_name());
        return false;
      }
      AutoRuntimeCall call(this, ctx, MAPPER_ACQUIRE_INSTANCES_CALL);
      // Figure out which instances we need to acquire and sort by memories
      bool all_acquired = true;
      for (std::vector<std::vector<MappingInstance> >::const_iterator it = 
            instances.begin(); it != instances.end(); it++)
      {
        if (!perform_acquires(ctx, *it))
          all_acquired = false;
      }
      return all_acquired;
    }

    //--------------------------------------------------------------------------
    bool MapperManager::acquire_and_filter_instances(MappingCallInfo *ctx,
                          std::vector<std::vector<MappingInstance> > &instances,
                          const bool filter_acquired_instances)
    //--------------------------------------------------------------------------
    {
      if (ctx->acquired_instances == NULL)
      {
        REPORT_LEGION_WARNING(LEGION_WARNING_IGNORING_ACQUIRE_REQUEST,
                        "Ignoring acquire request in unsupported mapper call "
                        "%s in mapper %s", get_mapper_call_name(ctx->kind),
                        get_mapper_name());
        return false;
      }
      AutoRuntimeCall call(this, ctx, MAPPER_ACQUIRE_AND_FILTER_INSTANCES_CALL);
      // Figure out which instances we need to acquire and sort by memories
      bool all_acquired = true;
      std::vector<unsigned> to_erase;
      for (std::vector<std::vector<MappingInstance> >::iterator it = 
            instances.begin(); it != instances.end(); it++)
      {
        if (!perform_acquires(ctx, *it, &to_erase, filter_acquired_instances))
        {
          all_acquired = false;
          // Erase from the back
          for (std::vector<unsigned>::const_reverse_iterator rit = 
                to_erase.rbegin(); rit != to_erase.rend(); rit++)
            it->erase(it->begin()+(*rit));
          to_erase.clear();
        }
      }
      return all_acquired;
    }

    //--------------------------------------------------------------------------
    bool MapperManager::perform_acquires(MappingCallInfo *info,
                                  const std::vector<MappingInstance> &instances,
                                  std::vector<unsigned> *to_erase,
                                  const bool filter_acquired_instances)
    //--------------------------------------------------------------------------
    {
      std::map<PhysicalManager*,unsigned> &already_acquired =
        *(info->acquired_instances);
      bool all_acquired = true;
      for (unsigned idx = 0; idx < instances.size(); idx++)
      {
        const MappingInstance &inst = instances[idx];
        if (!inst.exists())
          continue;
        InstanceManager *man = inst.impl;
        if (man->is_virtual_manager())
          continue;
        PhysicalManager *manager = man->as_physical_manager();
        if (already_acquired.find(manager) != already_acquired.end())
        {
          if ((to_erase != NULL) && filter_acquired_instances)
            to_erase->push_back(idx);
          continue;
        }
        // Try to add an acquired reference immediately
        // If we're remote it has to be valid already to be sound, but if
        // we're local whatever works
        if (manager->acquire_instance(MAPPING_ACQUIRE_REF))
        {
          // We already know it wasn't there before
          already_acquired[manager] = 1;
          if ((to_erase != NULL) && filter_acquired_instances)
            to_erase->push_back(idx);
        }
        else
        {
          all_acquired = false;
          if ((to_erase != NULL) && !filter_acquired_instances)
            to_erase->push_back(idx);
        }
      }
      return all_acquired;
    }

    //--------------------------------------------------------------------------
    void MapperManager::release_instance(MappingCallInfo *ctx, 
                                         const MappingInstance &instance)
    //--------------------------------------------------------------------------
    {
      if (ctx->acquired_instances == NULL)
      {
        REPORT_LEGION_WARNING(LEGION_WARNING_IGNORING_RELEASE_REQUEST,
                        "Ignoring release request in unsupported mapper call "
                        "%s in mapper %s", get_mapper_call_name(ctx->kind),
                        get_mapper_name());
        return;
      }
      AutoRuntimeCall call(this, ctx, MAPPER_RELEASE_INSTANCE_CALL);
      release_acquired_instance(ctx, instance.impl); 
    }

    //--------------------------------------------------------------------------
    void MapperManager::release_instances(MappingCallInfo *ctx,
                                 const std::vector<MappingInstance> &instances)
    //--------------------------------------------------------------------------
    {
      if (ctx->acquired_instances == NULL)
      {
        REPORT_LEGION_WARNING(LEGION_WARNING_IGNORING_RELEASE_REQUEST,
                        "Ignoring release request in unsupported mapper call "
                        "%s in mapper %s", get_mapper_call_name(ctx->kind),
                        get_mapper_name());
        return;
      }
      AutoRuntimeCall call(this, ctx, MAPPER_RELEASE_INSTANCES_CALL);
      for (unsigned idx = 0; idx < instances.size(); idx++)
        release_acquired_instance(ctx, instances[idx].impl);
    }

    //--------------------------------------------------------------------------
    void MapperManager::release_instances(MappingCallInfo *ctx, 
                   const std::vector<std::vector<MappingInstance> > &instances)
    //--------------------------------------------------------------------------
    {
      if (ctx->acquired_instances == NULL)
      {
        REPORT_LEGION_WARNING(LEGION_WARNING_IGNORING_RELEASE_REQUEST,
                        "Ignoring release request in unsupported mapper call "
                        "%s in mapper %s", get_mapper_call_name(ctx->kind),
                        get_mapper_name());
        return;
      }
      AutoRuntimeCall call(this, ctx, MAPPER_RELEASE_INSTANCES_CALL);
      for (std::vector<std::vector<MappingInstance> >::const_iterator it = 
            instances.begin(); it != instances.end(); it++)
      {
        for (unsigned idx = 0; idx < it->size(); idx++)
          release_acquired_instance(ctx, (*it)[idx].impl);
      }
    }

    //--------------------------------------------------------------------------
    bool MapperManager::subscribe(MappingCallInfo *ctx,
                                  const MappingInstance &instance)
    //--------------------------------------------------------------------------
    {
      if ((instance.impl == NULL) || instance.impl->is_virtual_manager())
        return false;
      AutoRuntimeCall call(this, ctx, MAPPER_SUBSCRIBE_INSTANCE_CALL);
      PhysicalManager *manager = instance.impl->as_physical_manager();
      const bool result =
        manager->register_deletion_subscriber(this, true/*allow duplicates*/);
      return result;
    }

    //--------------------------------------------------------------------------
    void MapperManager::unsubscribe(MappingCallInfo *ctx,
                                    const MappingInstance &instance)
    //--------------------------------------------------------------------------
    {
      if ((instance.impl == NULL) || instance.impl->is_virtual_manager())
        return;
      AutoRuntimeCall call(this, ctx, MAPPER_UNSUBSCRIBE_INSTANCE_CALL);
      PhysicalManager *manager = instance.impl->as_physical_manager();
      manager->unregister_deletion_subscriber(this);
    }

    //--------------------------------------------------------------------------
    bool MapperManager::collect_instance(MappingCallInfo *ctx, 
                                         const MappingInstance &instance)
    //--------------------------------------------------------------------------
    {
      if ((instance.impl == NULL) || instance.impl->is_virtual_manager() ||
          instance.impl->is_external_instance())
        return false;
      AutoRuntimeCall call(this, ctx, MAPPER_COLLECT_INSTANCE_CALL);
      PhysicalManager *manager = instance.impl->as_physical_manager();
      RtEvent collected;
      const bool result = manager->collect(collected);
      if (result)
      {
        // Tell the memory that the instance has been collected
        std::vector<PhysicalManager*> collected_instance(1, manager);
        manager->memory_manager->notify_collected_instances(collected_instance);
        // Wait for the collection to be done 
        collected.wait();
      }
      return result;
    }

    //--------------------------------------------------------------------------
    void MapperManager::collect_instances(MappingCallInfo *ctx,
                                  const std::vector<MappingInstance> &instances,
                                  std::vector<bool> &collected)
    //--------------------------------------------------------------------------
    {
      collected.resize(instances.size(), false);
      if (instances.empty())
        return;
      AutoRuntimeCall call(this, ctx, MAPPER_COLLECT_INSTANCES_CALL);
      std::vector<RtEvent> wait_for;
      std::map<MemoryManager*,std::vector<PhysicalManager*> > to_notify;
      for (unsigned idx = 0; idx < instances.size(); idx++)
      {
        collected[idx] = false;
        InstanceManager *inst = instances[idx].impl;
        if ((inst == NULL) || inst->is_virtual_manager() || 
            inst->is_external_instance())
          continue;
        RtEvent instance_collected;
        PhysicalManager *manager = inst->as_physical_manager();
        if (manager->collect(instance_collected))
        {
          collected[idx] = true;
          to_notify[manager->memory_manager].push_back(manager);
          if (instance_collected.exists())
            wait_for.push_back(instance_collected);
        }
      }
      // Notify all the memory managers of the collection
      for (std::map<MemoryManager*,
                    std::vector<PhysicalManager*> >::const_iterator it =
            to_notify.begin(); it != to_notify.end(); it++)
        it->first->notify_collected_instances(it->second);
      if (!wait_for.empty())
      {
        const RtEvent wait_on = Runtime::merge_events(wait_for);
        wait_on.wait();
      }
    }

    //--------------------------------------------------------------------------
    bool MapperManager::acquire_future(MappingCallInfo *ctx,
                                       const Future &future, Memory memory)
    //--------------------------------------------------------------------------
    {
      if ((future.impl == NULL) || !memory.exists())
        return false;
      if (ctx->kind != MAP_TASK_CALL)
      {
        REPORT_LEGION_WARNING(LEGION_WARNING_IGNORING_ACQUIRE_REQUEST,
                        "Ignoring acquire future request in unsupported mapper "
                        "call %s in mapper %s", get_mapper_call_name(ctx->kind),
                        get_mapper_name());
        return false;
      }
      // Important: do this before pausing the mapper call
      const bool safe_for_unbounded_pools = is_safe_for_unbounded_pools();
      AutoRuntimeCall call(this, ctx, MAPPER_ACQUIRE_FUTURE_CALL);
#ifdef DEBUG_LEGION
      assert(ctx->operation != NULL);
      SingleTask *task = dynamic_cast<SingleTask*>(ctx->operation);
      assert(task != NULL);
#else
      SingleTask *task = static_cast<SingleTask*>(ctx->operation);
#endif
      RtEvent unbounded_pool_wait;
      const bool result = future.impl->request_application_instance(
          memory, task, safe_for_unbounded_pools ? NULL : 
          &unbounded_pool_wait, true/*can fail*/);
      if (!safe_for_unbounded_pools && unbounded_pool_wait.exists())
        report_unsafe_allocation_in_unbounded_pool(ctx, memory,
            MAPPER_ACQUIRE_FUTURE_CALL);
      return result;
    }

    //--------------------------------------------------------------------------
    bool MapperManager::acquire_pool(MappingCallInfo *ctx,
                                     Memory memory, const PoolBounds &bounds)
    //--------------------------------------------------------------------------
    {
      if (!memory.exists() || !bounds.is_bounded() || (bounds.size == 0))
        return false;
      // Only support this in map-task calls
      if (ctx->kind != MAP_TASK_CALL)
      {
        REPORT_LEGION_WARNING(LEGION_WARNING_IGNORING_ACQUIRE_REQUEST,
                        "Ignoring acquire pool request in unsupported mapper "
                        "call %s in mapper %s", get_mapper_call_name(ctx->kind),
                        get_mapper_name());
        return false;
      }
      // Important: do this before pausing the mapper call
      const bool safe_for_unbounded_pools = is_safe_for_unbounded_pools();
      AutoRuntimeCall call(this, ctx, MAPPER_ACQUIRE_POOL_CALL);
#ifdef DEBUG_LEGION
      assert(ctx->operation != NULL);
      SingleTask *task = dynamic_cast<SingleTask*>(ctx->operation);
      assert(task != NULL);
#else
      SingleTask *task = static_cast<SingleTask*>(ctx->operation);
#endif
      RtEvent unbounded_pool_wait;
      const bool result = task->acquire_leaf_memory_pool(memory, bounds,
          safe_for_unbounded_pools ? NULL : &unbounded_pool_wait);
      if (!safe_for_unbounded_pools && unbounded_pool_wait.exists())
        report_unsafe_allocation_in_unbounded_pool(ctx, memory,
            MAPPER_ACQUIRE_POOL_CALL);
      return result;
    }

    //--------------------------------------------------------------------------
    void MapperManager::release_pool(MappingCallInfo *ctx, Memory memory)
    //--------------------------------------------------------------------------
    {
      if (!memory.exists())
        return;
      // Only support this in map-task calls
      if (ctx->kind != MAP_TASK_CALL)
      {
        REPORT_LEGION_WARNING(LEGION_WARNING_IGNORING_ACQUIRE_REQUEST,
                        "Ignoring release pool request in unsupported mapper "
                        "call %s in mapper %s", get_mapper_call_name(ctx->kind),
                        get_mapper_name());
        return;
      }
      AutoRuntimeCall call(this, ctx, MAPPER_RELEASE_POOL_CALL);
#ifdef DEBUG_LEGION
      assert(ctx->operation != NULL);
      SingleTask *task = dynamic_cast<SingleTask*>(ctx->operation);
      assert(task != NULL);
#else
      SingleTask *task = static_cast<SingleTask*>(ctx->operation);
#endif
      task->release_leaf_memory_pool(memory);
    }

    //--------------------------------------------------------------------------
    void MapperManager::record_acquired_instance(MappingCallInfo *ctx,
                                             InstanceManager *man, bool created)
    //--------------------------------------------------------------------------
    {
      if (man->is_virtual_manager())
        return;
      PhysicalManager *manager = man->as_physical_manager();
#ifdef DEBUG_LEGION
      assert(ctx->acquired_instances != NULL);
#endif
      std::map<PhysicalManager*,unsigned> &acquired =
        *(ctx->acquired_instances);
      std::map<PhysicalManager*,unsigned>::iterator finder = 
        acquired.find(manager);
      if (finder == acquired.end())
        acquired[manager] = 1;
      else
        finder->second++;
    }

    //--------------------------------------------------------------------------
    void MapperManager::release_acquired_instance(MappingCallInfo *ctx,
                                                  InstanceManager *man)
    //--------------------------------------------------------------------------
    {
      if (man->is_virtual_manager())
        return;
      PhysicalManager *manager = man->as_physical_manager();
#ifdef DEBUG_LEGION
      assert(ctx->acquired_instances != NULL);
#endif
      std::map<PhysicalManager*,unsigned> &acquired = 
        *(ctx->acquired_instances);
      std::map<PhysicalManager*,unsigned>::iterator finder = 
        acquired.find(manager);
      if (finder == acquired.end())
        return;
      // Release the refrences and then keep going, we know there is 
      // a resource reference so no need to check for deletion
      manager->remove_base_valid_ref(MAPPING_ACQUIRE_REF, finder->second);
      acquired.erase(finder);
    }

    //--------------------------------------------------------------------------
    void MapperManager::check_region_consistency(MappingCallInfo *info,
                                                 const char *call_name,
                                      const std::vector<LogicalRegion> &regions)
    //--------------------------------------------------------------------------
    {
      RegionTreeID tree_id = 0;
      for (unsigned idx = 0; idx < regions.size(); idx++)
      {
        if (!regions[idx].exists())
          continue;
        if (tree_id > 0)
        {
          RegionTreeID other_id = regions[idx].get_tree_id();
          if (other_id != tree_id)
            REPORT_LEGION_ERROR(ERROR_INVALID_ARGUMENTS_TO_MAPPER_RUNTIME,
                          "Invalid region arguments passed to %s in "
                          "mapper call %s of mapper %s. All region arguments "
                          "must be from the same region tree (%d != %d).",
                          call_name, get_mapper_call_name(info->kind),
                          mapper->get_mapper_name(), tree_id, other_id)
        }
        else
          tree_id = regions[idx].get_tree_id();
      }
    }

    //--------------------------------------------------------------------------
    IndexSpace MapperManager::create_index_space(MappingCallInfo *ctx,
                                                 const Domain &domain,
                                                 TypeTag type_tag,
                                                 const char *prov)
    //--------------------------------------------------------------------------
    {
      AutoRuntimeCall call(this, ctx, MAPPER_CREATE_INDEX_SPACE_CALL);
      Provenance *provenance = NULL;
      if (prov != NULL)
        provenance = runtime->find_or_create_provenance(prov, strlen(prov));
      const IndexSpace result(runtime->get_unique_index_space_id(),
                    runtime->get_unique_index_tree_id(), type_tag);
      const DistributedID did = runtime->get_available_distributed_id();
      runtime->forest->create_index_space(result, &domain, did, provenance);
      if ((provenance != NULL) && provenance->remove_reference())
        delete provenance;
      return result; 
    }

    //--------------------------------------------------------------------------
    IndexSpace MapperManager::union_index_spaces(MappingCallInfo *ctx,
                 const std::vector<IndexSpace> &sources, const char *provenance)
    //--------------------------------------------------------------------------
    {
      if (sources.empty())
        return IndexSpace::NO_SPACE;
      AutoRuntimeCall call(this, ctx, MAPPER_UNION_INDEX_SPACES_CALL);
      bool none_exists = true;
      for (std::vector<IndexSpace>::const_iterator it = 
            sources.begin(); it != sources.end(); it++)
      {
        if (none_exists && it->exists())
          none_exists = false;
        if (sources[0].get_type_tag() != it->get_type_tag())
          REPORT_LEGION_ERROR(ERROR_DYNAMIC_TYPE_MISMATCH,
                        "Dynamic type mismatch in 'union_index_spaces' "
                        "performed in mapper %s", get_mapper_name())
      }
      if (none_exists)
        return IndexSpace::NO_SPACE;
      const IndexSpace result(runtime->get_unique_index_space_id(),
          runtime->get_unique_index_tree_id(), sources[0].get_type_tag());
      const DistributedID did = runtime->get_available_distributed_id();
      AutoProvenance prov(provenance);
      runtime->forest->create_union_space(result, did, prov, sources);
      if (runtime->legion_spy_enabled)
        LegionSpy::log_top_index_space(result.get_id(),
                    runtime->address_space, provenance);
      return result;
    }

    //--------------------------------------------------------------------------
    IndexSpace MapperManager::intersect_index_spaces(MappingCallInfo *ctx,
                 const std::vector<IndexSpace> &sources, const char *provenance)
    //--------------------------------------------------------------------------
    {
      if (sources.empty())
        return IndexSpace::NO_SPACE;
      AutoRuntimeCall call(this, ctx, MAPPER_INTERSECT_INDEX_SPACES_CALL);
      bool none_exists = true;
      for (std::vector<IndexSpace>::const_iterator it = 
            sources.begin(); it != sources.end(); it++)
      {
        if (none_exists && it->exists())
          none_exists = false;
        if (sources[0].get_type_tag() != it->get_type_tag())
          REPORT_LEGION_ERROR(ERROR_DYNAMIC_TYPE_MISMATCH,
                        "Dynamic type mismatch in 'intersect_index_spaces' "
                        "performed in mapper %s", get_mapper_name())
      }
      if (none_exists)
        return IndexSpace::NO_SPACE;
      const IndexSpace result(runtime->get_unique_index_space_id(),
          runtime->get_unique_index_tree_id(), sources[0].get_type_tag());
      const DistributedID did = runtime->get_available_distributed_id();
      AutoProvenance prov(provenance);
      runtime->forest->create_intersection_space(result, did, prov, sources);
      if (runtime->legion_spy_enabled)
        LegionSpy::log_top_index_space(result.get_id(),
                    runtime->address_space, provenance);
      return result;
    }

    //--------------------------------------------------------------------------
    IndexSpace MapperManager::subtract_index_spaces(MappingCallInfo *ctx,
                      IndexSpace left, IndexSpace right, const char *provenance)
    //--------------------------------------------------------------------------
    {
      if (!left.exists())
        return IndexSpace::NO_SPACE;
      AutoRuntimeCall call(this, ctx, MAPPER_SUBTRACT_INDEX_SPACES_CALL);
      if (right.exists() && left.get_type_tag() != right.get_type_tag())
        REPORT_LEGION_ERROR(ERROR_DYNAMIC_TYPE_MISMATCH,
                        "Dynamic type mismatch in 'create_difference_spaces' "
                        "performed in mapper %s", get_mapper_name())
      const IndexSpace result(runtime->get_unique_index_space_id(),
          runtime->get_unique_index_tree_id(), left.get_type_tag());
      const DistributedID did = runtime->get_available_distributed_id();
      AutoProvenance prov(provenance);
      runtime->forest->create_difference_space(result, did, prov,
                                               left, right);
      if (runtime->legion_spy_enabled)
        LegionSpy::log_top_index_space(result.get_id(),
                    runtime->address_space, provenance);
      return result;
    }

    //--------------------------------------------------------------------------
    bool MapperManager::is_index_space_empty(MappingCallInfo *ctx,
                                             IndexSpace handle)
    //--------------------------------------------------------------------------
    {
      if (!handle.exists())
        return true;
      AutoRuntimeCall call(this, ctx, MAPPER_INDEX_SPACE_EMPTY_CALL);
      IndexSpaceNode *node = runtime->forest->get_node(handle);
      return node->is_empty();
    }

    //--------------------------------------------------------------------------
    bool MapperManager::index_spaces_overlap(MappingCallInfo *ctx,
                                             IndexSpace one, IndexSpace two)
    //--------------------------------------------------------------------------
    {
      if (!one.exists() || !two.exists())
        return false;
      AutoRuntimeCall call(this, ctx, MAPPER_INDEX_SPACES_OVERLAP_CALL);
      if (one.get_type_tag() != two.get_type_tag())
        REPORT_LEGION_ERROR(ERROR_DYNAMIC_TYPE_MISMATCH,
                        "Dynamic type mismatch in 'index_spaces_overlap' "
                        "performed in mapper %s", get_mapper_name())
      IndexSpaceNode *n1 = runtime->forest->get_node(one);
      IndexSpaceNode *n2 = runtime->forest->get_node(two);
      IndexSpaceExpression *overlap = 
        runtime->forest->intersect_index_spaces(n1, n2);
      return !overlap->is_empty();
    }

    //--------------------------------------------------------------------------
    bool MapperManager::index_space_dominates(MappingCallInfo *ctx,
                                              IndexSpace left, IndexSpace right)
    //--------------------------------------------------------------------------
    {
      if (!left.exists())
        return true;
      if (!right.exists())
        return false;
      AutoRuntimeCall call(this, ctx, MAPPER_INDEX_SPACE_DOMINATES_CALL);
      if (left.get_type_tag() != right.get_type_tag())
        REPORT_LEGION_ERROR(ERROR_DYNAMIC_TYPE_MISMATCH,
                        "Dynamic type mismatch in 'index_spaces_dominates' "
                        "performed in mapper %s", get_mapper_name())
      IndexSpaceNode *n1 = runtime->forest->get_node(left);
      IndexSpaceNode *n2 = runtime->forest->get_node(right);
      IndexSpaceExpression *difference =
        runtime->forest->subtract_index_spaces(n1, n2);
      return difference->is_empty();
    }

    //--------------------------------------------------------------------------
    bool MapperManager::has_index_partition(MappingCallInfo *ctx,
                                            IndexSpace parent, Color color)
    //--------------------------------------------------------------------------
    {
      AutoRuntimeCall call(this, ctx, MAPPER_HAS_INDEX_PARTITION_CALL);
      return runtime->has_index_partition(parent, color);
    }

    //--------------------------------------------------------------------------
    IndexPartition MapperManager::get_index_partition(MappingCallInfo *ctx,
                                                      IndexSpace parent, 
                                                      Color color)
    //--------------------------------------------------------------------------
    {
      AutoRuntimeCall call(this, ctx, MAPPER_GET_INDEX_PARTITION_CALL);
      return runtime->get_index_partition(parent, color);
    }

    //--------------------------------------------------------------------------
    IndexSpace MapperManager::get_index_subspace(MappingCallInfo *ctx,
                                                 IndexPartition p, Color c)
    //--------------------------------------------------------------------------
    {
      AutoRuntimeCall call(this, ctx, MAPPER_GET_INDEX_SUBSPACE_CALL);
      Point<1,coord_t> color(c);
      return runtime->get_index_subspace(p, &color,
                    NT_TemplateHelper::encode_tag<1,coord_t>());
    }

    //--------------------------------------------------------------------------
    IndexSpace MapperManager::get_index_subspace(MappingCallInfo *ctx,
                                                 IndexPartition p, 
                                                 const DomainPoint &color)
    //--------------------------------------------------------------------------
    {
      AutoRuntimeCall call(this, ctx, MAPPER_GET_INDEX_SUBSPACE_CALL);
      IndexSpace result = IndexSpace::NO_SPACE;
      switch (color.get_dim())
      {
#define DIMFUNC(DIM) \
        case DIM: \
          { \
            Point<DIM,coord_t> point(color); \
            result = runtime->get_index_subspace(p, &point, \
                NT_TemplateHelper::encode_tag<DIM,coord_t>()); \
            break; \
          }
        LEGION_FOREACH_N(DIMFUNC)
#undef DIMFUNC
        default:
          assert(false);
      }
      return result;
    }

    //--------------------------------------------------------------------------
    bool MapperManager::has_multiple_domains(MappingCallInfo *ctx,
                                             IndexSpace handle)
    //--------------------------------------------------------------------------
    {
      // Never have multiple domains
      return false;
    }

    //--------------------------------------------------------------------------
    Domain MapperManager::get_index_space_domain(MappingCallInfo *ctx,
                                                 IndexSpace handle)
    //--------------------------------------------------------------------------
    {
      AutoRuntimeCall call(this, ctx, MAPPER_GET_INDEX_SPACE_DOMAIN_CALL);
      Domain result = Domain::NO_DOMAIN;
      switch (NT_TemplateHelper::get_dim(handle.get_type_tag()))
      {
#define DIMFUNC(DIM) \
        case DIM: \
          { \
            DomainT<DIM,coord_t> realm_is; \
            const TypeTag tag = NT_TemplateHelper::encode_tag<DIM,coord_t>(); \
            runtime->get_index_space_domain(handle, &realm_is, tag); \
            result = realm_is; \
            break; \
          }
        LEGION_FOREACH_N(DIMFUNC)
#undef DIMFUNC
        default:
          assert(false);
      }
      return result;
    }

    //--------------------------------------------------------------------------
    void MapperManager::get_index_space_domains(MappingCallInfo *ctx,
                                                IndexSpace handle,
                                                std::vector<Domain> &domains)
    //--------------------------------------------------------------------------
    {
      domains.push_back(get_index_space_domain(ctx, handle));
    }

    //--------------------------------------------------------------------------
    Domain MapperManager::get_index_partition_color_space(MappingCallInfo *ctx,
                                                          IndexPartition p)
    //--------------------------------------------------------------------------
    {
      AutoRuntimeCall call(this, ctx, MAPPER_GET_INDEX_PARTITION_CS_CALL);
      return runtime->get_index_partition_color_space(p);
    }

    //--------------------------------------------------------------------------
    IndexSpace MapperManager::get_index_partition_color_space_name(
                                         MappingCallInfo *ctx, IndexPartition p)
    //--------------------------------------------------------------------------
    {
      AutoRuntimeCall call(this, ctx, MAPPER_GET_INDEX_PARTITION_CS_NAME_CALL);
      return runtime->get_index_partition_color_space_name(p);
    }

    //--------------------------------------------------------------------------
    void MapperManager::get_index_space_partition_colors(MappingCallInfo *ctx,
                                     IndexSpace handle, std::set<Color> &colors)
    //--------------------------------------------------------------------------
    {
      AutoRuntimeCall call(this, ctx,
          MAPPER_GET_INDEX_SPACE_PARTITION_COLORS_CALL);
      runtime->get_index_space_partition_colors(handle, colors);
    }

    //--------------------------------------------------------------------------
    bool MapperManager::is_index_partition_disjoint(MappingCallInfo *ctx,
                                                    IndexPartition p)
    //--------------------------------------------------------------------------
    {
      AutoRuntimeCall call(this, ctx, MAPPER_IS_INDEX_PARTITION_DISJOINT_CALL);
      return runtime->is_index_partition_disjoint(p);
    }

    //--------------------------------------------------------------------------
    bool MapperManager::is_index_partition_complete(MappingCallInfo *ctx,
                                                    IndexPartition p)
    //--------------------------------------------------------------------------
    {
      AutoRuntimeCall call(this, ctx, MAPPER_IS_INDEX_PARTITION_COMPLETE_CALL);
      return runtime->is_index_partition_complete(p);
    }

    //--------------------------------------------------------------------------
    Color MapperManager::get_index_space_color(MappingCallInfo *ctx,
                                               IndexSpace handle)
    //--------------------------------------------------------------------------
    {
      AutoRuntimeCall call(this, ctx, MAPPER_GET_INDEX_SPACE_COLOR_CALL);
      Point<1,coord_t> point;
      runtime->get_index_space_color_point(handle, &point,
                NT_TemplateHelper::encode_tag<1,coord_t>());
      return point[0];
    }

    //--------------------------------------------------------------------------
    DomainPoint MapperManager::get_index_space_color_point(MappingCallInfo *ctx,
                                                           IndexSpace handle)
    //--------------------------------------------------------------------------
    {
      AutoRuntimeCall call(this, ctx, MAPPER_GET_INDEX_SPACE_COLOR_POINT_CALL);
      return runtime->get_index_space_color_point(handle);
    }

    //--------------------------------------------------------------------------
    Color MapperManager::get_index_partition_color(MappingCallInfo *ctx,
                                                   IndexPartition handle)
    //--------------------------------------------------------------------------
    {
      AutoRuntimeCall call(this, ctx, MAPPER_GET_INDEX_PARTITION_COLOR_CALL);
      return runtime->get_index_partition_color(handle);
    }

    //--------------------------------------------------------------------------
    IndexSpace MapperManager::get_parent_index_space(MappingCallInfo *ctx,
                                                     IndexPartition handle)
    //--------------------------------------------------------------------------
    {
      AutoRuntimeCall call(this, ctx, MAPPER_GET_PARENT_INDEX_SPACE_CALL);
      return runtime->get_parent_index_space(handle);
    }

    //--------------------------------------------------------------------------
    bool MapperManager::has_parent_index_partition(MappingCallInfo *ctx,
                                                   IndexSpace handle)
    //--------------------------------------------------------------------------
    {
      AutoRuntimeCall call(this, ctx, MAPPER_HAS_PARENT_INDEX_PARTITION_CALL);
      return runtime->has_parent_index_partition(handle);
    }

    //--------------------------------------------------------------------------
    IndexPartition MapperManager::get_parent_index_partition(
                                        MappingCallInfo *ctx, IndexSpace handle)
    //--------------------------------------------------------------------------
    {
      AutoRuntimeCall call(this, ctx, MAPPER_GET_PARENT_INDEX_PARTITION_CALL);
      return runtime->get_parent_index_partition(handle);
    }

    //--------------------------------------------------------------------------
    unsigned MapperManager::get_index_space_depth(MappingCallInfo *ctx,
                                                  IndexSpace handle)
    //--------------------------------------------------------------------------
    {
      AutoRuntimeCall call(this, ctx, MAPPER_GET_INDEX_SPACE_DEPTH_CALL);
      return runtime->get_index_space_depth(handle);
    }

    //--------------------------------------------------------------------------
    unsigned MapperManager::get_index_partition_depth(MappingCallInfo *ctx,
                                                      IndexPartition handle)
    //--------------------------------------------------------------------------
    {
      AutoRuntimeCall call(this, ctx, MAPPER_GET_INDEX_PARTITION_DEPTH_CALL);
      return runtime->get_index_partition_depth(handle);
    }

    //--------------------------------------------------------------------------
    size_t MapperManager::get_field_size(MappingCallInfo *ctx,
                                         FieldSpace handle, FieldID fid)
    //--------------------------------------------------------------------------
    {
      AutoRuntimeCall call(this, ctx, MAPPER_GET_FIELD_SIZE_CALL);
      return runtime->get_field_size(handle, fid);
    }

    //--------------------------------------------------------------------------
    void MapperManager::get_field_space_fields(MappingCallInfo *ctx,
                                FieldSpace handle, std::vector<FieldID> &fields)
    //--------------------------------------------------------------------------
    {
      AutoRuntimeCall call(this, ctx, MAPPER_GET_FIELD_SPACE_FIELDS_CALL);
      runtime->get_field_space_fields(handle, fields);
    }

    //--------------------------------------------------------------------------
    LogicalPartition MapperManager::get_logical_partition(MappingCallInfo *ctx,
                                                          LogicalRegion parent,
                                                          IndexPartition handle)
    //--------------------------------------------------------------------------
    {
      AutoRuntimeCall call(this, ctx, MAPPER_GET_LOGICAL_PARTITION_CALL);
      return runtime->get_logical_partition(parent, handle);
    }

    //--------------------------------------------------------------------------
    LogicalPartition MapperManager::get_logical_partition_by_color(
                           MappingCallInfo *ctx, LogicalRegion par, Color color)
    //--------------------------------------------------------------------------
    {
      AutoRuntimeCall call(this, ctx,
          MAPPER_GET_LOGICAL_PARTITION_BY_COLOR_CALL);
      return runtime->get_logical_partition_by_color(par, color);
    }

    //--------------------------------------------------------------------------
    LogicalPartition MapperManager::get_logical_partition_by_color(
              MappingCallInfo *ctx, LogicalRegion par, const DomainPoint &color)
    //--------------------------------------------------------------------------
    {
      AutoRuntimeCall call(this, ctx,
          MAPPER_GET_LOGICAL_PARTITION_BY_COLOR_CALL);
#ifdef DEBUG_LEGION
      assert((color.get_dim() == 0) || (color.get_dim() == 1));
#endif
      return runtime->get_logical_partition_by_color(par, color[0]);
    }

    //--------------------------------------------------------------------------
    LogicalPartition MapperManager::get_logical_partition_by_tree(
                                                        MappingCallInfo *ctx,
                                                        IndexPartition part,
                                                        FieldSpace fspace, 
                                                        RegionTreeID tid)
    //--------------------------------------------------------------------------
    {
      AutoRuntimeCall call(this, ctx,
          MAPPER_GET_LOGICAL_PARTITION_BY_TREE_CALL);
      return runtime->get_logical_partition_by_tree(part, fspace, tid);
    }

    //--------------------------------------------------------------------------
    LogicalRegion MapperManager::get_logical_subregion(MappingCallInfo *ctx,
                                                       LogicalPartition parent,
                                                       IndexSpace handle)
    //--------------------------------------------------------------------------
    {
      AutoRuntimeCall call(this, ctx, MAPPER_GET_LOGICAL_SUBREGION_CALL);
      return runtime->get_logical_subregion(parent, handle);
    }

    //--------------------------------------------------------------------------
    LogicalRegion MapperManager::get_logical_subregion_by_color(
                        MappingCallInfo *ctx, LogicalPartition par, Color color)
    //--------------------------------------------------------------------------
    {
      AutoRuntimeCall call(this, ctx,
          MAPPER_GET_LOGICAL_SUBREGION_BY_COLOR_CALL);
      Point<1,coord_t> point(color);
      return runtime->get_logical_subregion_by_color(par,
                      &point, NT_TemplateHelper::encode_tag<1,coord_t>());
    }

    //--------------------------------------------------------------------------
    LogicalRegion MapperManager::get_logical_subregion_by_color(
           MappingCallInfo *ctx, LogicalPartition par, const DomainPoint &color)
    //--------------------------------------------------------------------------
    {
      AutoRuntimeCall call(this, ctx,
          MAPPER_GET_LOGICAL_SUBREGION_BY_COLOR_CALL);
      LogicalRegion result = LogicalRegion::NO_REGION;
      switch (color.get_dim())
      {
#define DIMFUNC(DIM) \
        case DIM: \
          { \
            Point<DIM,coord_t> point(color); \
            result = runtime->get_logical_subregion_by_color(par, &point, \
                              NT_TemplateHelper::encode_tag<DIM,coord_t>()); \
            break; \
          }
        LEGION_FOREACH_N(DIMFUNC)
#undef DIMFUNC
        default:
          assert(false);
      }
      return result;
    }

    //--------------------------------------------------------------------------
    LogicalRegion MapperManager::get_logical_subregion_by_tree(
                                      MappingCallInfo *ctx, IndexSpace handle, 
                                      FieldSpace fspace, RegionTreeID tid)
    //--------------------------------------------------------------------------
    {
      AutoRuntimeCall call(this, ctx,
          MAPPER_GET_LOGICAL_SUBREGION_BY_TREE_CALL);
      return runtime->get_logical_subregion_by_tree(handle, fspace, tid);
    }

    //--------------------------------------------------------------------------
    Color MapperManager::get_logical_region_color(MappingCallInfo *ctx,
                                                  LogicalRegion handle)
    //--------------------------------------------------------------------------
    {
      AutoRuntimeCall call(this, ctx, MAPPER_GET_LOGICAL_REGION_COLOR_CALL);
      Point<1,coord_t> point;
      runtime->get_logical_region_color(handle, &point, 
            NT_TemplateHelper::encode_tag<1,coord_t>());
      return point[0];
    }

    //--------------------------------------------------------------------------
    DomainPoint MapperManager::get_logical_region_color_point(
                                                           MappingCallInfo *ctx,
                                                           LogicalRegion handle)
    //--------------------------------------------------------------------------
    {
      AutoRuntimeCall call(this, ctx,
          MAPPER_GET_LOGICAL_REGION_COLOR_POINT_CALL);
      return runtime->get_logical_region_color_point(handle);
    }

    //--------------------------------------------------------------------------
    Color MapperManager::get_logical_partition_color(MappingCallInfo *ctx,
                                                     LogicalPartition handle)
    //--------------------------------------------------------------------------
    {
      AutoRuntimeCall call(this, ctx, MAPPER_GET_LOGICAL_PARTITION_COLOR_CALL);
      return runtime->get_logical_partition_color(handle);
    }

    //--------------------------------------------------------------------------
    LogicalRegion MapperManager::get_parent_logical_region(MappingCallInfo *ctx,
                                                          LogicalPartition part)
    //--------------------------------------------------------------------------
    {
      AutoRuntimeCall call(this, ctx, MAPPER_GET_PARENT_LOGICAL_REGION_CALL);
      return runtime->get_parent_logical_region(part);
    }
    
    //--------------------------------------------------------------------------
    bool MapperManager::has_parent_logical_partition(MappingCallInfo *ctx,
                                                     LogicalRegion handle)
    //--------------------------------------------------------------------------
    {
      AutoRuntimeCall call(this, ctx, MAPPER_HAS_PARENT_LOGICAL_PARTITION_CALL);
      return runtime->has_parent_logical_partition(handle);
    }

    //--------------------------------------------------------------------------
    LogicalPartition MapperManager::get_parent_logical_partition(
                                          MappingCallInfo *ctx, LogicalRegion r)
    //--------------------------------------------------------------------------
    {
      AutoRuntimeCall call(this, ctx, MAPPER_GET_PARENT_LOGICAL_PARTITION_CALL);
      return runtime->get_parent_logical_partition(r);
    }

    //--------------------------------------------------------------------------
    bool MapperManager::retrieve_semantic_information(MappingCallInfo *ctx,
        TaskID task_id, SemanticTag tag, const void *&result, size_t &size,
        bool can_fail, bool wait_until_ready)
    //--------------------------------------------------------------------------
    {
      AutoRuntimeCall call(this, ctx, MAPPER_RETRIEVE_SEMANTIC_INFO_CALL);
      return runtime->retrieve_semantic_information(task_id, tag,
					     result, size,
                                             can_fail, wait_until_ready);
    }

    //--------------------------------------------------------------------------
    bool MapperManager::retrieve_semantic_information(MappingCallInfo *ctx,
        IndexSpace handle, SemanticTag tag, const void *&result, size_t &size,
        bool can_fail, bool wait_until_ready)
    //--------------------------------------------------------------------------
    {
      AutoRuntimeCall call(this, ctx, MAPPER_RETRIEVE_SEMANTIC_INFO_CALL);
      return runtime->retrieve_semantic_information(handle, tag,
					     result, size,
                                             can_fail, wait_until_ready);
    }

    //--------------------------------------------------------------------------
    bool MapperManager::retrieve_semantic_information(MappingCallInfo *ctx,
        IndexPartition handle, SemanticTag tag, const void *&result, 
        size_t &size, bool can_fail, bool wait_until_ready)
    //--------------------------------------------------------------------------
    {
      AutoRuntimeCall call(this, ctx, MAPPER_RETRIEVE_SEMANTIC_INFO_CALL);
      return runtime->retrieve_semantic_information(handle, tag,
					     result, size,
                                             can_fail, wait_until_ready);
    }

    //--------------------------------------------------------------------------
    bool MapperManager::retrieve_semantic_information(MappingCallInfo *ctx,
        FieldSpace handle, SemanticTag tag, const void *&result,
        size_t &size, bool can_fail, bool wait_until_ready)
    //--------------------------------------------------------------------------
    {
      AutoRuntimeCall call(this, ctx, MAPPER_RETRIEVE_SEMANTIC_INFO_CALL);
      return runtime->retrieve_semantic_information(handle, tag,
					     result, size,
                                             can_fail, wait_until_ready);
    }

    //--------------------------------------------------------------------------
    bool MapperManager::retrieve_semantic_information(MappingCallInfo *ctx,
        FieldSpace handle, FieldID fid, SemanticTag tag, const void *&result,
        size_t &size, bool can_fail, bool wait_until_ready)
    //--------------------------------------------------------------------------
    {
      AutoRuntimeCall call(this, ctx, MAPPER_RETRIEVE_SEMANTIC_INFO_CALL);
      return runtime->retrieve_semantic_information(handle, fid,
					     tag, result, size,
                                             can_fail, wait_until_ready);
    }

    //--------------------------------------------------------------------------
    bool MapperManager::retrieve_semantic_information(MappingCallInfo *ctx,
        LogicalRegion handle, SemanticTag tag, const void *&result,
        size_t &size, bool can_fail, bool wait_until_ready)
    //--------------------------------------------------------------------------
    {
      AutoRuntimeCall call(this, ctx, MAPPER_RETRIEVE_SEMANTIC_INFO_CALL);
      return runtime->retrieve_semantic_information(handle, tag,
					     result, size,
                                             can_fail, wait_until_ready);
    }

    //--------------------------------------------------------------------------
    bool MapperManager::retrieve_semantic_information(MappingCallInfo *ctx,
        LogicalPartition handle, SemanticTag tag, const void *&result,
        size_t &size, bool can_fail, bool wait_until_ready)
    //--------------------------------------------------------------------------
    {
      AutoRuntimeCall call(this, ctx, MAPPER_RETRIEVE_SEMANTIC_INFO_CALL);
      return runtime->retrieve_semantic_information(handle, tag,
					     result, size,
                                             can_fail, wait_until_ready);
    }

    //--------------------------------------------------------------------------
    void MapperManager::retrieve_name(MappingCallInfo *ctx, TaskID task_id,
                                      const char *&result)
    //--------------------------------------------------------------------------
    {
      AutoRuntimeCall call(this, ctx, MAPPER_RETRIEVE_NAME_CALL);
      const void *name; size_t dummy_size;
      runtime->retrieve_semantic_information(task_id, LEGION_NAME_SEMANTIC_TAG,
                                             name, dummy_size, false, false);
      static_assert(sizeof(result) == sizeof(name));
      memcpy(&result, &name, sizeof(result));
    }

    //--------------------------------------------------------------------------
    void MapperManager::retrieve_name(MappingCallInfo *ctx, IndexSpace handle,
                                      const char *&result)
    //--------------------------------------------------------------------------
    {
      AutoRuntimeCall call(this, ctx, MAPPER_RETRIEVE_NAME_CALL);
      const void *name; size_t dummy_size;
      runtime->retrieve_semantic_information(handle, LEGION_NAME_SEMANTIC_TAG,
                                             name, dummy_size, false, false);
      static_assert(sizeof(result) == sizeof(name));
      memcpy(&result, &name, sizeof(result));
    }

    //--------------------------------------------------------------------------
    void MapperManager::retrieve_name(MappingCallInfo *ctx, 
                                      IndexPartition handle,const char *&result)
    //--------------------------------------------------------------------------
    {
      AutoRuntimeCall call(this, ctx, MAPPER_RETRIEVE_NAME_CALL);
      const void *name; size_t dummy_size;
      runtime->retrieve_semantic_information(handle, LEGION_NAME_SEMANTIC_TAG,
                                             name, dummy_size, false, false);
      static_assert(sizeof(result) == sizeof(name));
      memcpy(&result, &name, sizeof(result));
    }

    //--------------------------------------------------------------------------
    void MapperManager::retrieve_name(MappingCallInfo *ctx, FieldSpace handle,
                                      const char *&result)
    //--------------------------------------------------------------------------
    {
      AutoRuntimeCall call(this, ctx, MAPPER_RETRIEVE_NAME_CALL);
      const void *name; size_t dummy_size;
      runtime->retrieve_semantic_information(handle, LEGION_NAME_SEMANTIC_TAG,
                                             name, dummy_size, false, false);
      static_assert(sizeof(result) == sizeof(name));
      memcpy(&result, &name, sizeof(result));
    }

    //--------------------------------------------------------------------------
    void MapperManager::retrieve_name(MappingCallInfo *ctx, FieldSpace handle,
                                      FieldID fid, const char *&result)
    //--------------------------------------------------------------------------
    {
      AutoRuntimeCall call(this, ctx, MAPPER_RETRIEVE_NAME_CALL);
      const void *name; size_t dummy_size;
      runtime->retrieve_semantic_information(handle, fid, 
          LEGION_NAME_SEMANTIC_TAG, name, dummy_size, false, false);
      static_assert(sizeof(result) == sizeof(name));
      memcpy(&result, &name, sizeof(result));
    }

    //--------------------------------------------------------------------------
    void MapperManager::retrieve_name(MappingCallInfo *ctx, 
                                      LogicalRegion handle, const char *&result)
    //--------------------------------------------------------------------------
    {
      AutoRuntimeCall call(this, ctx, MAPPER_RETRIEVE_NAME_CALL);
      const void *name; size_t dummy_size;
      runtime->retrieve_semantic_information(handle, LEGION_NAME_SEMANTIC_TAG,
                                             name, dummy_size, false, false);
      static_assert(sizeof(result) == sizeof(name));
      memcpy(&result, &name, sizeof(result));
    }

    //--------------------------------------------------------------------------
    void MapperManager::retrieve_name(MappingCallInfo *ctx,
                                   LogicalPartition handle, const char *&result)
    //--------------------------------------------------------------------------
    {
      AutoRuntimeCall call(this, ctx, MAPPER_RETRIEVE_NAME_CALL);
      const void *name; size_t dummy_size;
      runtime->retrieve_semantic_information(handle, LEGION_NAME_SEMANTIC_TAG,
                                             name, dummy_size, false, false);
      static_assert(sizeof(result) == sizeof(name));
      memcpy(&result, &name, sizeof(result));
    }

    //--------------------------------------------------------------------------
    bool MapperManager::is_MPI_interop_configured(void)
    //--------------------------------------------------------------------------
    {
      return runtime->is_MPI_interop_configured();
    }

    //--------------------------------------------------------------------------
    const std::map<int,AddressSpace>& MapperManager::find_forward_MPI_mapping(
                                                           MappingCallInfo *ctx)
    //--------------------------------------------------------------------------
    {
      return runtime->find_forward_MPI_mapping();
    }

    //--------------------------------------------------------------------------
    const std::map<AddressSpace,int>& MapperManager::find_reverse_MPI_mapping(
                                                           MappingCallInfo *ctx)
    //--------------------------------------------------------------------------
    {
      return runtime->find_reverse_MPI_mapping();
    }

    //--------------------------------------------------------------------------
    int MapperManager::find_local_MPI_rank(void)
    //--------------------------------------------------------------------------
    {
      return runtime->find_local_MPI_rank();
    }

    //--------------------------------------------------------------------------
=======
>>>>>>> 12dde89f
    /*static*/ const char* MapperManager::get_mapper_call_name(
                                                           MappingCallKind kind)
    //--------------------------------------------------------------------------
    {
      static MAPPER_CALL_NAMES(call_names); 
#ifdef DEBUG_LEGION
      assert(kind < LAST_MAPPER_CALL);
#endif
      return call_names[kind];
    }

    //--------------------------------------------------------------------------
    /*static*/ void MapperManager::handle_deferred_message(const void *args)
    //--------------------------------------------------------------------------
    {
      const DeferMessageArgs *margs = (const DeferMessageArgs*)args;
      Mapper::MapperMessage message;
      message.sender = margs->sender;
      message.kind = margs->kind;
      message.message = margs->message;
      message.size = margs->size;
      message.broadcast = margs->broadcast;
      margs->manager->invoke_handle_message(&message);
      // Then free up the allocated memory
      free(margs->message);
    }

    //--------------------------------------------------------------------------
    /*static*/ void MapperManager::handle_deferred_collection(const void *args)
    //--------------------------------------------------------------------------
    {
      const DeferInstanceCollectionArgs *dargs = 
        (const DeferInstanceCollectionArgs*)args;
      dargs->manager->notify_instance_deletion(dargs->instance);
      if (dargs->instance->remove_base_resource_ref(MAPPER_REF))
        delete dargs->instance;
    }

    //--------------------------------------------------------------------------
    void MapperManager::process_advertisement(Processor advertiser)
    //--------------------------------------------------------------------------
    {
      AutoLock m_lock(mapper_lock);
#ifdef DEBUG_LEGION
      assert(steal_blacklist.find(advertiser) !=
             steal_blacklist.end());
#endif
      steal_blacklist.erase(advertiser);
    }

    //--------------------------------------------------------------------------
    void MapperManager::perform_stealing(
                                     std::multimap<Processor,MapperID> &targets)
    //--------------------------------------------------------------------------
    {
      Mapper::SelectStealingInput steal_input;
      Mapper::SelectStealingOutput steal_output;
      {
        AutoLock m_lock(mapper_lock, 1, false/*exclusive*/);
        steal_input.blacklist = steal_blacklist; 
      }
      invoke_select_steal_targets(steal_input, steal_output);
      if (steal_output.targets.empty())
        return;
      // Retake the lock and process the results
      AutoLock m_lock(mapper_lock);
      for (std::set<Processor>::const_iterator it = 
            steal_output.targets.begin(); it != 
            steal_output.targets.end(); it++)
      {
        if (it->exists() && ((*it) != processor) &&
            (steal_blacklist.find(*it) == steal_blacklist.end()))
        {
          targets.insert(std::pair<Processor,MapperID>(*it,mapper_id));
          steal_blacklist.insert(*it);
        }
      }
    }

    //--------------------------------------------------------------------------
    void MapperManager::process_failed_steal(Processor thief)
    //--------------------------------------------------------------------------
    {
      AutoLock m_lock(mapper_lock);
#ifdef DEBUG_LEGION
      assert(failed_thiefs.find(thief) == failed_thiefs.end());
#endif
      failed_thiefs.insert(thief);
    }

    //--------------------------------------------------------------------------
    void MapperManager::perform_advertisements(
                                            std::set<Processor> &failed_waiters)
    //--------------------------------------------------------------------------
    {
      AutoLock m_lock(mapper_lock);
      failed_waiters = failed_thiefs;
      failed_thiefs.clear();
    }

    /////////////////////////////////////////////////////////////
    // Serializing Manager 
    /////////////////////////////////////////////////////////////

    //--------------------------------------------------------------------------
    SerializingManager::SerializingManager(Runtime *rt, Mapping::Mapper *mp,
             MapperID map_id, Processor p, bool init_reentrant, bool def)
      : MapperManager(rt,mp,map_id,p,def),executing_call(NULL),paused_calls(0),
        allow_reentrant(init_reentrant), permit_reentrant(init_reentrant)
    //--------------------------------------------------------------------------
    {
      pending_pause_call.store(false);
      pending_finish_call.store(false);
    }

    //--------------------------------------------------------------------------
    SerializingManager::SerializingManager(const SerializingManager &rhs)
      : MapperManager(NULL, NULL, 0, Processor::NO_PROC, false), 
        allow_reentrant(false)
    //--------------------------------------------------------------------------
    {
      // should never be called
      assert(false);
    }

    //--------------------------------------------------------------------------
    SerializingManager::~SerializingManager(void)
    //--------------------------------------------------------------------------
    {
    }

    //--------------------------------------------------------------------------
    SerializingManager& SerializingManager::operator=(
                                                  const SerializingManager &rhs)
    //--------------------------------------------------------------------------
    {
      // should never be called
      assert(false);
      return *this;
    }

    //--------------------------------------------------------------------------
    bool SerializingManager::is_locked(MappingCallInfo *info)
    //--------------------------------------------------------------------------
    {
      // Serializing managers are always effectively locked
      return true;
    }

    //--------------------------------------------------------------------------
    void SerializingManager::lock_mapper(MappingCallInfo *info, bool read_only)
    //--------------------------------------------------------------------------
    {
      REPORT_LEGION_ERROR(ERROR_MAPPER_SYNCHRONIZATION,
                          "Illegal 'lock_mapper' call performed in mapper %s "
                          "with the serialized synchronization model. Use the "
                          "'disable_reentrant' call instead.",get_mapper_name())
    }

    //--------------------------------------------------------------------------
    void SerializingManager::unlock_mapper(MappingCallInfo *info)
    //--------------------------------------------------------------------------
    {
      REPORT_LEGION_ERROR(ERROR_MAPPER_SYNCHRONIZATION,
                          "Illegal 'unlock_mapper' call performed in mapper %s "
                          "with the serialized synchronization model. Use the "
                          "'enable_reentrant' call instead.", get_mapper_name())
    }

    //--------------------------------------------------------------------------
    bool SerializingManager::is_reentrant(MappingCallInfo *info)
    //--------------------------------------------------------------------------
    {
#ifdef DEBUG_LEGION
      assert(executing_call == info);
#endif
      // No need to hold the lock here since we are exclusive
      return permit_reentrant;
    }

    //--------------------------------------------------------------------------
    void SerializingManager::enable_reentrant(MappingCallInfo *info)
    //--------------------------------------------------------------------------
    {
#ifdef DEBUG_LEGION
      assert(executing_call == info);
#endif
      if (!allow_reentrant)
        REPORT_LEGION_ERROR(ERROR_MAPPER_SYNCHRONIZATION,
                        "Illegal 'enable_reentrant' call performed in mapper "
                        "%s with the SERIALIZED_NON_REENTRANT_MAPPER_MODEL. "
                        "Reentrant calls are never allowed with this model.", 
                        get_mapper_name())
      else if (info->reentrant)
        REPORT_LEGION_ERROR(ERROR_MAPPER_SYNCHRONIZATION,
                        "Illegal 'disable_reentrant' call performed in mapper "
                        "%s. Reentrant calls were already enabled and we do "
                        "not support nested calls to enable them.",
                        get_mapper_name())
      info->reentrant = true;
      AutoLock m_lock(mapper_lock);
      permit_reentrant = true;
    }

    //--------------------------------------------------------------------------
    void SerializingManager::disable_reentrant(MappingCallInfo *info)
    //--------------------------------------------------------------------------
    {
#ifdef DEBUG_LEGION
      assert(executing_call == info);
#endif
      if (!allow_reentrant)
        REPORT_LEGION_ERROR(ERROR_MAPPER_SYNCHRONIZATION,
                        "Illegal 'disable_reentrant' call performed in mapper "
                        "%s with the SERIALIZED_NON_REENTRANT_MAPPER_MODEL. "
                        "Reentrant calls are already disallowed with this "
                        "model.", get_mapper_name())
      else if (!info->reentrant)
        REPORT_LEGION_ERROR(ERROR_MAPPER_SYNCHRONIZATION,
                        "Illegal 'disable_reentrant' call performed in mapper "
                        "%s. Reentrant calls were already disabled and we do "
                        "not support nested calls to disable them.",
                        get_mapper_name())
      info->reentrant = false;
      AutoLock m_lock(mapper_lock);
      permit_reentrant = false;
    }

    //--------------------------------------------------------------------------
    void SerializingManager::begin_mapper_call(MappingCallInfo *info,
                                               bool prioritize)
    //--------------------------------------------------------------------------
    {
      RtEvent precondition;
      RtUserEvent to_trigger;
      {
        AutoLock m_lock(mapper_lock);
        // See if there is a pending call for us to handle
        if (pending_pause_call.load())
          to_trigger = complete_pending_pause_mapper_call();
        else if (pending_finish_call.load())
          to_trigger = complete_pending_finish_mapper_call();
        // See if we are ready to run this or not
        if ((executing_call != NULL) || (!permit_reentrant && 
              ((paused_calls > 0) || !ready_calls.empty())))
        {
          // Put this on the list of pending calls
          info->resume = Runtime::create_rt_user_event();
          precondition = info->resume;
          if (prioritize)
            pending_calls.push_front(info);
          else
            pending_calls.push_back(info);
        }
        else
          executing_call = info;
      }
      // Wake up a pending mapper call to run if necessary
      if (to_trigger.exists())
        Runtime::trigger_event(to_trigger);
      if (profile_mapper)
      {
        if (is_default_mapper)
          runtime->profiler->issue_default_mapper_warning(info->operation,
                                      get_mapper_call_name(info->kind));
        info->start_time = Realm::Clock::current_time_in_nanoseconds();
      }
      if (precondition.exists() && !precondition.has_triggered())
        precondition.wait();
#ifdef DEBUG_LEGION
      assert(executing_call == info);
#endif
    }

    //--------------------------------------------------------------------------
    void SerializingManager::pause_mapper_call(MappingCallInfo *info)
    //--------------------------------------------------------------------------
    {
      if (profile_mapper)
        info->pause_time = Realm::Clock::current_time_in_nanoseconds();
      if (executing_call != info)
        REPORT_LEGION_ERROR(ERROR_INVALID_MAPPER_CONTENT,
                      "Invalid mapper context passed to mapper runtime "
                      "call by mapper %s. Mapper contexts are only valid "
                      "for the mapper call to which they are passed. They "
                      "cannot be stored beyond the lifetime of the "
                      "mapper call.", mapper->get_mapper_name())
#ifdef DEBUG_LEGION
      assert(!pending_pause_call.load());
#endif
      // Set the flag indicating there is a paused mapper call that
      // needs to be handled, do this asynchronoulsy and check to 
      // see if we lost the race later
      pending_pause_call.store(true); 
      // We definitely know we can't start any non_reentrant calls
      // Screw fairness, we care about throughput, see if there are any
      // pending calls to wake up, and then go to sleep ourself
      RtUserEvent to_trigger;
      {
        AutoLock m_lock(mapper_lock);
        // See if we lost the race
        if (pending_pause_call.load())
          to_trigger = complete_pending_pause_mapper_call(); 
      }
      if (to_trigger.exists())
        Runtime::trigger_event(to_trigger);
    }

    //--------------------------------------------------------------------------
    void SerializingManager::resume_mapper_call(MappingCallInfo *info,
                                                RuntimeCallKind kind)
    //--------------------------------------------------------------------------
    {
      if (profile_mapper)
        implicit_profiler->record_runtime_call(kind, info->pause_time,
            Realm::Clock::current_time_in_nanoseconds());
      // See if we are ready to be woken up
      RtEvent wait_on;
      {
        AutoLock m_lock(mapper_lock);
#ifdef DEBUG_LEGION
        assert(paused_calls > 0);
#endif
        paused_calls--;
        // If the executing call is ourself then we are the only ones
        // that are allowed to resume because reentrant is disabled
        if (executing_call != info)
        {
          if (executing_call != NULL)
          {
            info->resume = Runtime::create_rt_user_event();
            wait_on = info->resume;
            ready_calls.push_back(info);
          }
          else
            executing_call = info;
        }
      }
      if (wait_on.exists())
        wait_on.wait();
#ifdef DEBUG_LEGION
      assert(executing_call == info);
#endif
    }

    //--------------------------------------------------------------------------
    void SerializingManager::finish_mapper_call(MappingCallInfo *info)
    //--------------------------------------------------------------------------
    {
#ifdef DEBUG_LEGION
      assert(executing_call == info);
#endif
      // Record our finish time when we're done
      if (profile_mapper)
        implicit_profiler->record_mapper_call(mapper_id, processor, info->kind,
            (info->operation == NULL) ? 0 : info->operation->get_unique_op_id(),
            info->start_time, Realm::Clock::current_time_in_nanoseconds());
      // Set this flag asynchronously without the lock, there will
      // be a race to see who gets the lock next and therefore can
      // do the rest of the finish mapper call routine, we do this
      // to avoid the priority inversion that can occur where this
      // lock acquire gets stuck behind a bunch of pending ones
#ifdef DEBUG_LEGION
      assert(!pending_finish_call.load());
#endif
      pending_finish_call.store(true);
      RtUserEvent to_trigger;
      {
        AutoLock m_lock(mapper_lock);
        // We've got the lock, see if we won the race to the flag
        if (pending_finish_call.load())
          to_trigger = complete_pending_finish_mapper_call();  
      }
      // Wake up the next task if necessary
      if (to_trigger.exists())
        Runtime::trigger_event(to_trigger);
    }

    //--------------------------------------------------------------------------
    RtUserEvent SerializingManager::complete_pending_pause_mapper_call(void)
    //--------------------------------------------------------------------------
    {
#ifdef DEBUG_LEGION
      assert(pending_pause_call.load());
      assert(!pending_finish_call.load());
#endif
      pending_pause_call.store(false);
      // Increment the count of the paused mapper calls
      paused_calls++;
      if (permit_reentrant)
      {
        if (!pending_calls.empty())
        {
          executing_call = pending_calls.front();
          pending_calls.pop_front();
          return executing_call->resume;
        }
        else if (!ready_calls.empty())
        {
          executing_call = ready_calls.front();
          ready_calls.pop_front();
          return executing_call->resume;
        }
        // If we are allowing reentrant calls then clear the executing
        // call which will allow other resuming calls to run
        executing_call = NULL;
      }
      // No one to wake up
      return RtUserEvent::NO_RT_USER_EVENT;
    }

    //--------------------------------------------------------------------------
    RtUserEvent SerializingManager::complete_pending_finish_mapper_call(void)
    //--------------------------------------------------------------------------
    {
#ifdef DEBUG_LEGION
      assert(!pending_pause_call.load());
      assert(pending_finish_call.load());
      assert(executing_call != NULL);
#endif
      pending_finish_call.store(false);
      // If we allow reentrant calls then reset whether we are permitting
      // reentrant calls in case the user forgot to do it at the end of call
      if (allow_reentrant && !executing_call->reentrant)
      {
#ifdef DEBUG_LEGION
        assert(!permit_reentrant);
#endif
        permit_reentrant = true;
      }
      if (!pending_calls.empty())
      {
        executing_call = pending_calls.front();
        pending_calls.pop_front();
        return executing_call->resume;
      }
      else if (!ready_calls.empty())
      {
        executing_call = ready_calls.front();
        ready_calls.pop_front();
        return executing_call->resume;
      }
      else
      {
        executing_call = NULL;
        return RtUserEvent::NO_RT_USER_EVENT;
      }
    }

    //--------------------------------------------------------------------------
    bool SerializingManager::is_safe_for_unbounded_pools(void)
    //--------------------------------------------------------------------------
    {
      return (allow_reentrant && permit_reentrant);
    }

    //--------------------------------------------------------------------------
    void SerializingManager::report_unsafe_allocation_in_unbounded_pool(
        const MappingCallInfo *info, Memory memory, RuntimeCallKind kind)
    //--------------------------------------------------------------------------
    {
      RUNTIME_CALL_DESCRIPTIONS(lg_runtime_calls);
      MemoryManager *manager = runtime->find_memory_manager(memory);
      if (permit_reentrant)
        REPORT_LEGION_FATAL(LEGION_FATAL_UNSAFE_ALLOCATION_WITH_UNBOUNDED_POOLS,
            "Encountered a non-permissive unbouned memory pool in memory %s "
            "while invoking %s in mapper call %s by mapper %s with reentrant "
            "mapper calls disabled. This situation can and most likely will "
            "lead to a deadlock as mapper calls needed to ensure forward "
            "progress will not be able to run while this mapper is blocked "
            "waiting for the unbounded pool allocation to finish. To work "
            "around this currently, all serializing reentrant mappers need "
            "to ensure that reentrant mapper calls are allowed while "
            "attempting to allocated in a memory containing non-permissive "
            "unbounded pools.", manager->get_name(), lg_runtime_calls[kind],
            get_mapper_call_name(info->kind), get_mapper_name()) 
      else
        REPORT_LEGION_FATAL(LEGION_FATAL_UNSAFE_ALLOCATION_WITH_UNBOUNDED_POOLS,
            "Encountered a non-permissive unbounded memory pool in memory %s "
            "while invoking %s in mapper call %s by serializing non-reentrant "
            "mapper %s. This situation can and most likely will lead to a "
            "deadlock as mapper calls needed to ensure forward progress will "
            "not be able to run while this mapper is blocked waiting for the "
            "unbounded pool allocation to finish. To work around this "
            "currently, all mappers attempting to allocate in a memory "
            "continaing non-permissive unbounded pools must use either "
            "the serializing reentrant or concurrent mapper synchronization "
            "model.", manager->get_name(), lg_runtime_calls[kind],
            get_mapper_call_name(info->kind), get_mapper_name())
    }

    /////////////////////////////////////////////////////////////
    // Concurrent Manager 
    /////////////////////////////////////////////////////////////

    //--------------------------------------------------------------------------
    ConcurrentManager::ConcurrentManager(Runtime *rt, Mapping::Mapper *mp,
                                         MapperID map_id, Processor p, bool def)
      : MapperManager(rt, mp, map_id, p, def), lock_state(UNLOCKED_STATE)
    //--------------------------------------------------------------------------
    {
    }

    //--------------------------------------------------------------------------
    ConcurrentManager::ConcurrentManager(const ConcurrentManager &rhs)
      : MapperManager(NULL, NULL, 0, Processor::NO_PROC, false)
    //--------------------------------------------------------------------------
    {
      // should never be called
      assert(false);
    }

    //--------------------------------------------------------------------------
    ConcurrentManager::~ConcurrentManager(void)
    //--------------------------------------------------------------------------
    {
    }

    //--------------------------------------------------------------------------
    ConcurrentManager& ConcurrentManager::operator=(
                                                   const ConcurrentManager &rhs)
    //--------------------------------------------------------------------------
    {
      // should never be called
      assert(false);
      return *this;
    }

    //--------------------------------------------------------------------------
    bool ConcurrentManager::is_locked(MappingCallInfo *info)
    //--------------------------------------------------------------------------
    {
      // Can read this without holding the lock
      return (lock_state != UNLOCKED_STATE);  
    }

    //--------------------------------------------------------------------------
    void ConcurrentManager::lock_mapper(MappingCallInfo *info, bool read_only)
    //--------------------------------------------------------------------------
    {
      RtEvent wait_on;
      {
        AutoLock m_lock(mapper_lock); 
        if (current_holders.find(info) != current_holders.end())
          REPORT_LEGION_ERROR(ERROR_INVALID_DUPLICATE_MAPPER,
                        "Invalid duplicate mapper lock request in mapper call "
                        "%s for mapper %s", get_mapper_call_name(info->kind),
                        mapper->get_mapper_name())
        switch (lock_state)
        {
          case UNLOCKED_STATE:
            {
              // Grant the lock immediately
              current_holders.insert(info);
              if (read_only)
                lock_state = READ_ONLY_STATE;
              else
                lock_state = EXCLUSIVE_STATE;
              break;
            }
          case READ_ONLY_STATE:
            {
              if (!read_only)
              {
                info->resume = Runtime::create_rt_user_event();
                wait_on = info->resume;
                exclusive_waiters.push_back(info);
              }
              else // add it to the set of current holders
                current_holders.insert(info);
              break;
            }
          case EXCLUSIVE_STATE:
            {
              // Have to wait no matter what
              info->resume = Runtime::create_rt_user_event();
              wait_on = info->resume;
              if (read_only)
                read_only_waiters.push_back(info);
              else
                exclusive_waiters.push_back(info);
              break;
            }
          default:
            assert(false);
        }
      }
      if (wait_on.exists())
        wait_on.wait();
    }

    //--------------------------------------------------------------------------
    void ConcurrentManager::unlock_mapper(MappingCallInfo *info)
    //--------------------------------------------------------------------------
    {
      std::vector<RtUserEvent> to_trigger;
      {
        AutoLock m_lock(mapper_lock);
        std::set<MappingCallInfo*>::iterator finder = 
          current_holders.find(info);
        if (finder == current_holders.end())
          REPORT_LEGION_ERROR(ERROR_INVALID_UNLOCK_MAPPER,
                        "Invalid unlock mapper call with no prior lock call "
                        "in mapper call %s for mapper %s",
                        get_mapper_call_name(info->kind),
                        mapper->get_mapper_name())
        current_holders.erase(finder);
        // See if we can now give the lock to someone else
        if (current_holders.empty())
          release_lock(to_trigger);
      }
      if (!to_trigger.empty())
      {
        for (std::vector<RtUserEvent>::const_iterator it = 
              to_trigger.begin(); it != to_trigger.end(); it++)
          Runtime::trigger_event(*it);
      }
    }

    //--------------------------------------------------------------------------
    bool ConcurrentManager::is_reentrant(MappingCallInfo *info)
    //--------------------------------------------------------------------------
    {
      // Always reentrant for the concurrent manager
      return true;
    }

    //--------------------------------------------------------------------------
    void ConcurrentManager::enable_reentrant(MappingCallInfo *info)
    //--------------------------------------------------------------------------
    {
      REPORT_LEGION_ERROR(ERROR_MAPPER_SYNCHRONIZATION,
                          "Illegal 'enable_reentrant' call performed in mapper "
                          "%s with the concurrent synchronization model. Use "
                          "the 'unlock_mapper' call instead.",get_mapper_name())
    }

    //--------------------------------------------------------------------------
    void ConcurrentManager::disable_reentrant(MappingCallInfo *info)
    //--------------------------------------------------------------------------
    {
      REPORT_LEGION_ERROR(ERROR_MAPPER_SYNCHRONIZATION,
                          "Illegal 'disable_reentrant' call performed in mapper"
                          " %s with the concurrent synchronization model. Use "
                          "the 'lock_mapper' call instead.", get_mapper_name())
    }

    //--------------------------------------------------------------------------
    void ConcurrentManager::begin_mapper_call(MappingCallInfo *info,
                                              bool prioritize)
    //--------------------------------------------------------------------------
    {
      // Record our mapper start time when we're ready to run
      if (profile_mapper)
      {
        if (is_default_mapper)
          runtime->profiler->issue_default_mapper_warning(info->operation,
                                        get_mapper_call_name(info->kind));
        info->start_time = Realm::Clock::current_time_in_nanoseconds();
      }
    }

    //--------------------------------------------------------------------------
    void ConcurrentManager::pause_mapper_call(MappingCallInfo *info)
    //--------------------------------------------------------------------------
    {
      if (implicit_mapper_call != info)
        REPORT_LEGION_ERROR(ERROR_INVALID_MAPPER_CONTENT,
                      "Invalid mapper context passed to mapper_rt "
                      "call by mapper %s. Mapper contexts are only valid "
                      "for the mapper call to which they are passed. They "
                      "cannot be stored beyond the lifetime of the "
                      "mapper call.", mapper->get_mapper_name())
      if (profile_mapper)
        info->pause_time = Realm::Clock::current_time_in_nanoseconds();
    }

    //--------------------------------------------------------------------------
    void ConcurrentManager::resume_mapper_call(MappingCallInfo *info,
                                               RuntimeCallKind kind)
    //--------------------------------------------------------------------------
    {
      if (profile_mapper)
        implicit_profiler->record_runtime_call(kind, info->pause_time,
            Realm::Clock::current_time_in_nanoseconds());
    }

    //--------------------------------------------------------------------------
    void ConcurrentManager::finish_mapper_call(MappingCallInfo *info)
    //--------------------------------------------------------------------------
    {
      // Record our finish time when we are done
      if (profile_mapper)
        implicit_profiler->record_mapper_call(mapper_id, processor, info->kind,
            (info->operation == NULL) ? 0 : info->operation->get_unique_op_id(),
            info->start_time, Realm::Clock::current_time_in_nanoseconds());
      std::vector<RtUserEvent> to_trigger;
      {
        AutoLock m_lock(mapper_lock);
        // Check to see if we need to release the lock for the mapper call
        std::set<MappingCallInfo*>::iterator finder = 
            current_holders.find(info);     
        if (finder != current_holders.end())
        {
          current_holders.erase(finder);
          release_lock(to_trigger);
        }
      }
      if (!to_trigger.empty())
      {
        for (std::vector<RtUserEvent>::const_iterator it = 
              to_trigger.begin(); it != to_trigger.end(); it++)
          Runtime::trigger_event(*it);
      }
    }

    //--------------------------------------------------------------------------
    bool ConcurrentManager::is_safe_for_unbounded_pools(void)
    //--------------------------------------------------------------------------
    {
      return (lock_state == UNLOCKED_STATE);
    }

    //--------------------------------------------------------------------------
    void ConcurrentManager::report_unsafe_allocation_in_unbounded_pool(
        const MappingCallInfo *info, Memory memory, RuntimeCallKind kind)
    //--------------------------------------------------------------------------
    {
      RUNTIME_CALL_DESCRIPTIONS(lg_runtime_calls);
      MemoryManager *manager = runtime->find_memory_manager(memory);
      REPORT_LEGION_FATAL(LEGION_FATAL_UNSAFE_ALLOCATION_WITH_UNBOUNDED_POOLS,
            "Encountered a non-permissive unbouned memory pool in memory %s "
            "while invoking %s in mapper call %s by mapper %s while holding "
            "the concurrent mapper lock. This situation can and most likely "
            "will lead to a deadlock as mapper calls needed to ensure forward "
            "progress will not be able to run while this mapper is holding "
            "the lock and waiting for the unbounded pool allocation to "
            "finish. To work around this currently, concurrent mappers need "
            "to ensure that they are not holding the concurrent mapper lock "
            "while attempting to allocated in a memory containing "
            "non-permissive unbounded pools.", manager->get_name(), 
            lg_runtime_calls[kind], get_mapper_call_name(info->kind),
            get_mapper_name())
    }

    //--------------------------------------------------------------------------
    void ConcurrentManager::release_lock(std::vector<RtUserEvent> &to_trigger)
    //--------------------------------------------------------------------------
    {
      switch (lock_state)
      {
        case READ_ONLY_STATE:
          {
            if (!exclusive_waiters.empty())
            {
              // Pull off the first exlusive waiter
              to_trigger.push_back(exclusive_waiters.front()->resume);
              exclusive_waiters.pop_front();
              lock_state = EXCLUSIVE_STATE;
            }
            else
              lock_state = UNLOCKED_STATE;
            break;
          }
        case EXCLUSIVE_STATE:
          {
            if (!read_only_waiters.empty())
            {
              to_trigger.resize(read_only_waiters.size());
              for (unsigned idx = 0; idx < read_only_waiters.size(); idx++)
                to_trigger[idx] = read_only_waiters[idx]->resume;
              read_only_waiters.clear();
              lock_state = READ_ONLY_STATE;
            }
            else
              lock_state = UNLOCKED_STATE;
            break;
          }
        default:
          assert(false);
      }
    }

  };
}; // namespace Legion<|MERGE_RESOLUTION|>--- conflicted
+++ resolved
@@ -750,2143 +750,6 @@
     }
 
     //--------------------------------------------------------------------------
-<<<<<<< HEAD
-    void MapperManager::update_mappable_tag(MappingCallInfo *ctx,
-                                 const Mappable &mappable, MappingTagID new_tag)
-    //--------------------------------------------------------------------------
-    {
-      Mappable *map = const_cast<Mappable*>(&mappable);
-      map->tag = new_tag;
-    }
-
-    //--------------------------------------------------------------------------
-    void MapperManager::update_mappable_data(MappingCallInfo *ctx,
-            const Mappable &mappable, const void *mapper_data, size_t data_size)
-    //--------------------------------------------------------------------------
-    {
-      Mappable *map = const_cast<Mappable*>(&mappable);
-      // Free the old buffer if there is one
-      if (map->mapper_data != NULL)
-        free(map->mapper_data);
-      map->mapper_data_size = data_size;
-      if (data_size > 0)
-      {
-        map->mapper_data = malloc(data_size);
-        memcpy(map->mapper_data, mapper_data, data_size);
-      }
-      else
-        map->mapper_data = NULL;
-    }
-
-    //--------------------------------------------------------------------------
-    void MapperManager::send_message(MappingCallInfo *ctx, Processor target,
-                const void *message, size_t message_size, unsigned message_kind)
-    //--------------------------------------------------------------------------
-    {
-      AutoRuntimeCall call(this, ctx, MAPPER_SEND_MESSAGE_CALL);
-      runtime->process_mapper_message(target, mapper_id, processor,
-                                      message, message_size, message_kind);
-    }
-
-    //--------------------------------------------------------------------------
-    void MapperManager::broadcast(MappingCallInfo *ctx, const void *message,
-                          size_t message_size, unsigned message_kind, int radix)
-    //--------------------------------------------------------------------------
-    {
-      AutoRuntimeCall call(this, ctx, MAPPER_BROADCAST_CALL);
-      runtime->process_mapper_broadcast(mapper_id, processor, message,
-                        message_size, message_kind, radix, 0/*index*/);
-    }
-
-    //--------------------------------------------------------------------------
-    void MapperManager::pack_physical_instance(MappingCallInfo *ctx,
-                                      Serializer &rez, MappingInstance instance)
-    //--------------------------------------------------------------------------
-    {
-      // No need to even pause the mapper call here
-      rez.serialize(instance.impl->did);
-    }
-
-    //--------------------------------------------------------------------------
-    void MapperManager::unpack_physical_instance(MappingCallInfo *ctx,
-                                 Deserializer &derez, MappingInstance &instance)
-    //--------------------------------------------------------------------------
-    {
-      AutoRuntimeCall call(this, ctx, MAPPER_UNPACK_INSTANCE_CALL);
-      DistributedID did;
-      derez.deserialize(did);
-      RtEvent ready;
-      instance.impl = runtime->find_or_request_instance_manager(did, ready);
-      if (ready.exists())
-        ready.wait();
-    }
-
-    //--------------------------------------------------------------------------
-    MapperEvent MapperManager::create_mapper_event(MappingCallInfo *ctx)
-    //--------------------------------------------------------------------------
-    {
-      AutoRuntimeCall call(this, ctx, MAPPER_CREATE_EVENT_CALL);
-      MapperEvent result;
-      result.impl = Runtime::create_rt_user_event();
-      return result;
-    }
-
-    //--------------------------------------------------------------------------
-    bool MapperManager::has_mapper_event_triggered(MappingCallInfo *ctx,
-                                                   MapperEvent event)
-    //--------------------------------------------------------------------------
-    {
-      AutoRuntimeCall call(this, ctx, MAPPER_HAS_TRIGGERED_CALL);
-      return event.impl.has_triggered();
-    }
-    
-    //--------------------------------------------------------------------------
-    void MapperManager::trigger_mapper_event(MappingCallInfo *ctx, 
-                                             MapperEvent event)
-    //--------------------------------------------------------------------------
-    {
-      AutoRuntimeCall call(this, ctx, MAPPER_TRIGGER_EVENT_CALL);
-      RtUserEvent to_trigger = event.impl;
-      if (to_trigger.exists())
-        Runtime::trigger_event(to_trigger);
-    }
-    
-    //--------------------------------------------------------------------------
-    void MapperManager::wait_on_mapper_event(MappingCallInfo *ctx,
-                                             MapperEvent event)
-    //--------------------------------------------------------------------------
-    {
-      AutoRuntimeCall call(this, ctx, MAPPER_WAIT_EVENT_CALL);
-      RtEvent wait_on = event.impl;
-      if (wait_on.exists())
-        wait_on.wait();
-    }
-
-    //--------------------------------------------------------------------------
-    const ExecutionConstraintSet& MapperManager::find_execution_constraints(
-                            MappingCallInfo *ctx, TaskID task_id, VariantID vid)
-    //--------------------------------------------------------------------------
-    {
-      AutoRuntimeCall call(this, ctx, MAPPER_FIND_EXECUTION_CONSTRAINTS_CALL);
-      VariantImpl *impl = 
-        runtime->find_variant_impl(task_id, vid, true/*can fail*/);
-      if (impl == NULL)
-        REPORT_LEGION_ERROR(ERROR_INVALID_ARGUMENTS_TO_MAPPER_RUNTIME,
-                      "Invalid mapper request: mapper %s requested execution "
-                      "constraints for variant %d in mapper call %s, but "
-                      "that variant does not exist.", mapper->get_mapper_name(),
-                      vid, get_mapper_call_name(ctx->kind))
-      return impl->get_execution_constraints();
-    }
-
-    //--------------------------------------------------------------------------
-    const TaskLayoutConstraintSet& MapperManager::find_task_layout_constraints(
-                            MappingCallInfo *ctx, TaskID task_id, VariantID vid)
-    //--------------------------------------------------------------------------
-    {
-      AutoRuntimeCall call(this, ctx, MAPPER_FIND_TASK_LAYOUT_CONSTRAINTS_CALL);
-      VariantImpl *impl = 
-        runtime->find_variant_impl(task_id, vid, true/*can fail*/);
-      if (impl == NULL)
-        REPORT_LEGION_ERROR(ERROR_INVALID_ARGUMENTS_TO_MAPPER_RUNTIME,
-                      "Invalid mapper request: mapper %s requested task layout "
-                      "constraints for variant %d in mapper call %s, but "
-                      "that variant does not exist.", mapper->get_mapper_name(),
-                      vid, get_mapper_call_name(ctx->kind))
-      return impl->get_layout_constraints();
-    }
-
-    //--------------------------------------------------------------------------
-    const LayoutConstraintSet& MapperManager::find_layout_constraints(
-                             MappingCallInfo *ctx, LayoutConstraintID layout_id)
-    //--------------------------------------------------------------------------
-    {
-      AutoRuntimeCall call(this, ctx, MAPPER_FIND_LAYOUT_CONSTRAINTS_CALL);
-      LayoutConstraints *constraints = 
-        runtime->find_layout_constraints(layout_id, true/*can fail*/);
-      if (constraints == NULL)
-        REPORT_LEGION_ERROR(ERROR_INVALID_ARGUMENTS_TO_MAPPER_RUNTIME,
-                      "Invalid mapper request: mapper %s requested layout "
-                      "constraints for layout ID %ld in mapper call %s, but "
-                      "that layout constraint ID is invalid.",
-                      mapper->get_mapper_name(), layout_id,
-                      get_mapper_call_name(ctx->kind))
-      return *constraints;
-    }
-
-    //--------------------------------------------------------------------------
-    LayoutConstraintID MapperManager::register_layout(MappingCallInfo *ctx,
-                                    const LayoutConstraintSet &constraints,
-                                    FieldSpace handle)
-    //--------------------------------------------------------------------------
-    {
-      AutoRuntimeCall call(this, ctx, MAPPER_REGISTER_LAYOUT_CALL);
-      LayoutConstraints *cons = 
-        runtime->register_layout(handle, constraints, false/*internal*/);
-      return cons->layout_id;
-    }
-
-    //--------------------------------------------------------------------------
-    void MapperManager::release_layout(MappingCallInfo *ctx, 
-                                       LayoutConstraintID layout_id)
-    //--------------------------------------------------------------------------
-    {
-      AutoRuntimeCall call(this, ctx, MAPPER_RELEASE_LAYOUT_CALL);
-      runtime->release_layout(layout_id);
-    }
-
-    //--------------------------------------------------------------------------
-    bool MapperManager::do_constraints_conflict(MappingCallInfo *ctx,
-                               LayoutConstraintID set1, LayoutConstraintID set2,
-                               const LayoutConstraint **conflict_constraint)
-    //--------------------------------------------------------------------------
-    {
-      AutoRuntimeCall call(this, ctx, MAPPER_CONSTRAINTS_CONFLICT_CALL);
-      LayoutConstraints *c1 = 
-        runtime->find_layout_constraints(set1, true/*can fail*/);
-      LayoutConstraints *c2 = 
-        runtime->find_layout_constraints(set2, true/*can fail*/);
-      if ((c1 == NULL) || (c2 == NULL))
-        REPORT_LEGION_ERROR(ERROR_INVALID_ARGUMENTS_TO_MAPPER_RUNTIME,
-                      "Invalid mapper request: mapper %s passed layout ID %ld "
-                      "to conflict test in mapper call %s, but that layout ID "
-                      "is invalid.", mapper->get_mapper_name(), 
-                      (c1 == NULL) ? set1 : set2, 
-                      get_mapper_call_name(ctx->kind))
-      const bool result = 
-        c1->conflicts(c2, 0/*dont care about dimensions*/, conflict_constraint);
-      return result;
-    }
-
-    //--------------------------------------------------------------------------
-    bool MapperManager::do_constraints_entail(MappingCallInfo *ctx,
-                           LayoutConstraintID source, LayoutConstraintID target,
-                           const LayoutConstraint **failed_constraint)
-    //--------------------------------------------------------------------------
-    {
-      AutoRuntimeCall call(this, ctx, MAPPER_CONSTRAINTS_ENTAIL_CALL);
-      LayoutConstraints *c1 = 
-        runtime->find_layout_constraints(source, true/*can fail*/);
-      LayoutConstraints *c2 = 
-        runtime->find_layout_constraints(target, true/*can fail*/);
-      if ((c1 == NULL) || (c2 == NULL))
-        REPORT_LEGION_ERROR(ERROR_INVALID_ARGUMENTS_TO_MAPPER_RUNTIME,
-                      "Invalid mapper request: mapper %s passed layout ID %ld "
-                      "to entailment test in mapper call %s, but that layout "
-                      "ID is invalid.", mapper->get_mapper_name(), 
-                      (c1 == NULL) ? source : target, 
-                      get_mapper_call_name(ctx->kind))
-      const bool result = 
-        c1->entails(c2, 0/*don't care about dimensions*/, failed_constraint);
-      return result;
-    }
-
-    //--------------------------------------------------------------------------
-    void MapperManager::find_valid_variants(MappingCallInfo *ctx,TaskID task_id,
-                                         std::vector<VariantID> &valid_variants,
-                                         Processor::Kind kind)
-    //--------------------------------------------------------------------------
-    {
-      AutoRuntimeCall call(this, ctx, MAPPER_FIND_VALID_VARIANTS_CALL);
-      TaskImpl *task_impl = runtime->find_or_create_task_impl(task_id);
-      task_impl->find_valid_variants(valid_variants, kind);
-    }
-    
-    //--------------------------------------------------------------------------
-    const char* MapperManager::find_task_variant_name(
-                     MappingCallInfo *ctx, TaskID task_id, VariantID variant_id)
-    //--------------------------------------------------------------------------
-    {
-      AutoRuntimeCall call(this, ctx, MAPPER_FIND_TASK_VARIANT_NAME_CALL);
-      VariantImpl *impl = runtime->find_variant_impl(task_id, variant_id);
-      return impl->get_name();
-    }
-
-    //--------------------------------------------------------------------------
-    bool MapperManager::is_leaf_variant(MappingCallInfo *ctx,
-                                        TaskID task_id, VariantID variant_id)
-    //--------------------------------------------------------------------------
-    {
-      AutoRuntimeCall call(this, ctx, MAPPER_IS_LEAF_VARIANT_CALL);
-      VariantImpl *impl = runtime->find_variant_impl(task_id, variant_id);
-      return impl->is_leaf();
-    }
-
-    //--------------------------------------------------------------------------
-    bool MapperManager::is_inner_variant(MappingCallInfo *ctx,
-                                         TaskID task_id, VariantID variant_id)
-    //--------------------------------------------------------------------------
-    {
-      AutoRuntimeCall call(this, ctx, MAPPER_IS_INNER_VARIANT_CALL);
-      VariantImpl *impl = runtime->find_variant_impl(task_id, variant_id);
-      return impl->is_inner();
-    }
-    
-    //--------------------------------------------------------------------------
-    bool MapperManager::is_idempotent_variant(MappingCallInfo *ctx,
-                                           TaskID task_id, VariantID variant_id)
-    //--------------------------------------------------------------------------
-    {
-      AutoRuntimeCall call(this, ctx, MAPPER_IS_IDEMPOTENT_VARIANT_CALL);
-      VariantImpl *impl = runtime->find_variant_impl(task_id, variant_id);
-      return impl->is_idempotent();
-    }
-
-    //--------------------------------------------------------------------------
-    bool MapperManager::is_replicable_variant(MappingCallInfo *ctx,
-                                           TaskID task_id, VariantID variant_id)
-    //--------------------------------------------------------------------------
-    {
-      AutoRuntimeCall call(this, ctx, MAPPER_IS_REPLICABLE_VARIANT_CALL);
-      VariantImpl *impl = runtime->find_variant_impl(task_id, variant_id);
-      return impl->is_replicable();
-    }
-
-    //--------------------------------------------------------------------------
-    VariantID MapperManager::register_task_variant(MappingCallInfo *ctx,
-                                  const TaskVariantRegistrar &registrar,
-                                  const CodeDescriptor &realm_desc,
-                                  const void *user_data, size_t user_len,
-                                  size_t return_type_size, bool has_return_type)
-    //--------------------------------------------------------------------------
-    {
-      AutoRuntimeCall call(this, ctx, MAPPER_REGISTER_TASK_VARIANT_CALL);
-      return runtime->register_variant(registrar, user_data,
-                user_len, realm_desc, return_type_size, has_return_type);
-    }
-
-    //--------------------------------------------------------------------------
-    void MapperManager::filter_variants(MappingCallInfo *ctx, const Task &task,
-            const std::vector<std::vector<MappingInstance> > &chosen_instances,
-                                        std::vector<VariantID> &variants)
-    //--------------------------------------------------------------------------
-    {
-      AutoRuntimeCall call(this, ctx, MAPPER_FILTER_VARIANTS_CALL);
-      std::map<LayoutConstraintID,LayoutConstraints*> layout_cache;
-      for (std::vector<VariantID>::iterator var_it = variants.begin();
-            var_it != variants.end(); /*nothing*/)
-      {
-        VariantImpl *impl = runtime->find_variant_impl(task.task_id, *var_it,
-                                                       true/*can_fail*/);
-        // Not a valid variant
-        if (impl == NULL)
-        {
-          var_it = variants.erase(var_it);
-          continue;
-        }
-        const TaskLayoutConstraintSet &layout_constraints = 
-                                        impl->get_layout_constraints();
-        bool conflicts = false;
-        for (std::multimap<unsigned,LayoutConstraintID>::const_iterator 
-              lay_it = layout_constraints.layouts.begin(); 
-              lay_it != layout_constraints.layouts.end(); lay_it++)
-        {
-          LayoutConstraints *constraints;
-          std::map<LayoutConstraintID,LayoutConstraints*>::const_iterator
-            finder = layout_cache.find(lay_it->second);
-          if (finder == layout_cache.end())
-          {
-            constraints = runtime->find_layout_constraints(lay_it->second);
-            layout_cache[lay_it->second] = constraints;
-          }
-          else
-            constraints = finder->second;
-          const std::vector<MappingInstance> &instances = 
-                                       chosen_instances[lay_it->first];
-          for (unsigned idx = 0; idx < instances.size(); idx++)
-          {
-            InstanceManager *manager = instances[idx].impl;
-            if (manager->conflicts(constraints,  NULL))
-            {
-              conflicts = true;
-              break;
-            }
-            if (!constraints->specialized_constraint.is_virtual() &&
-                (constraints->specialized_constraint.is_exact() ||
-                 constraints->padding_constraint.delta.get_dim() > 0))
-            {
-              std::vector<LogicalRegion> regions_to_check(1,
-                        task.regions[lay_it->first].region);
-              PhysicalManager *phy = manager->as_physical_manager();
-              if (!phy->meets_regions(regions_to_check,
-                    constraints->specialized_constraint.is_exact(),
-                    &constraints->padding_constraint.delta))
-              {
-                conflicts = true;
-                break;
-              }
-            }
-          }
-          if (conflicts)
-            break;
-        }
-        if (conflicts)
-          var_it = variants.erase(var_it);
-        else
-          var_it++;
-      }
-    }
-
-    //--------------------------------------------------------------------------
-    void MapperManager::filter_instances(MappingCallInfo *ctx, const Task &task,
-                                         VariantID chosen_variant,
-                  std::vector<std::vector<MappingInstance> > &chosen_instances,
-                  std::vector<std::set<FieldID> > &missing_fields)
-    //--------------------------------------------------------------------------
-    {
-      AutoRuntimeCall call(this, ctx, MAPPER_FILTER_INSTANCES_CALL);
-      missing_fields.resize(task.regions.size());
-      VariantImpl *impl = runtime->find_variant_impl(task.task_id, 
-                                                     chosen_variant);
-      const TaskLayoutConstraintSet &layout_constraints = 
-                                        impl->get_layout_constraints();
-      for (unsigned idx = 0; idx < task.regions.size(); idx++)
-      {
-        if (idx >= chosen_instances.size())
-          continue;
-        std::vector<MappingInstance> &instances = chosen_instances[idx]; 
-        // Iterate over the layout constraints and filter them
-        // We know that instance constraints are complete (all dimensions
-        // are fully constrainted), therefore we only need to test for conflicts
-        for (std::multimap<unsigned,LayoutConstraintID>::const_iterator lay_it =
-              layout_constraints.layouts.lower_bound(idx); lay_it != 
-              layout_constraints.layouts.upper_bound(idx); lay_it++)
-        {
-          LayoutConstraints *constraints = 
-            runtime->find_layout_constraints(lay_it->second);
-          for (std::vector<MappingInstance>::iterator it = 
-                instances.begin(); it != instances.end(); /*nothing*/)
-          {
-            InstanceManager *manager = it->impl;
-            if (manager->conflicts(constraints, NULL))
-              it = instances.erase(it);
-            else if (!constraints->specialized_constraint.is_virtual() &&
-                      (constraints->specialized_constraint.is_exact() ||
-                       constraints->padding_constraint.delta.get_dim() > 0))
-            {
-              std::vector<LogicalRegion> regions_to_check(1,
-                        task.regions[lay_it->first].region);
-              PhysicalManager *phy = manager->as_physical_manager();
-              if (!phy->meets_regions(regions_to_check,
-                    constraints->specialized_constraint.is_exact(),
-                    &constraints->padding_constraint.delta))
-                it = instances.erase(it);
-              else
-                it++;
-            }
-            else
-              it++;
-          }
-          if (instances.empty())
-            break;
-        }
-        // Now figure out which fields are missing
-        std::set<FieldID> &missing = missing_fields[idx];
-        missing = task.regions[idx].privilege_fields;
-        for (std::vector<MappingInstance>::const_iterator it = 
-              instances.begin(); it != instances.end(); it++)
-        {
-          InstanceManager *manager = it->impl;
-          manager->remove_space_fields(missing);
-          if (missing.empty())
-            break;
-        }
-      }
-    }
-    
-    //--------------------------------------------------------------------------
-    void MapperManager::filter_instances(MappingCallInfo *ctx, const Task &task,
-                            unsigned index, VariantID chosen_variant,
-                            std::vector<MappingInstance> &instances,
-                            std::set<FieldID> &missing_fields)
-    //--------------------------------------------------------------------------
-    {
-      AutoRuntimeCall call(this, ctx, MAPPER_FILTER_INSTANCES_CALL);
-      VariantImpl *impl = runtime->find_variant_impl(task.task_id, 
-                                                     chosen_variant);
-      const TaskLayoutConstraintSet &layout_constraints = 
-                                        impl->get_layout_constraints();
-      // Iterate over the layout constraints and filter them
-      // We know that instance constraints are complete (all dimensions
-      // are fully constrainted), therefore we only need to test for conflicts
-      for (std::multimap<unsigned,LayoutConstraintID>::const_iterator lay_it =
-            layout_constraints.layouts.lower_bound(index); lay_it != 
-            layout_constraints.layouts.upper_bound(index); lay_it++)
-      {
-        LayoutConstraints *constraints = 
-          runtime->find_layout_constraints(lay_it->second);
-        for (std::vector<MappingInstance>::iterator it = 
-              instances.begin(); it != instances.end(); /*nothing*/)
-        {
-          InstanceManager *manager = it->impl;
-          if (manager->conflicts(constraints, NULL))
-            it = instances.erase(it);
-          else if (!constraints->specialized_constraint.is_virtual() &&
-                    (constraints->specialized_constraint.is_exact() ||
-                     constraints->padding_constraint.delta.get_dim() > 0))
-          {
-            std::vector<LogicalRegion> regions_to_check(1,
-                      task.regions[lay_it->first].region);
-            PhysicalManager *phy = manager->as_physical_manager();
-            if (!phy->meets_regions(regions_to_check,
-                  constraints->specialized_constraint.is_exact(),
-                  &constraints->padding_constraint.delta))
-              it = instances.erase(it);
-            else
-              it++;
-          }
-          else
-            it++;
-        }
-        if (instances.empty())
-          break;
-      }
-      // Now see which fields we are missing
-      missing_fields = task.regions[index].privilege_fields;
-      for (std::vector<MappingInstance>::const_iterator it = 
-            instances.begin(); it != instances.end(); it++)
-      {
-        InstanceManager *manager = it->impl;
-        manager->remove_space_fields(missing_fields);
-        if (missing_fields.empty())
-          break;
-      }
-    }
-
-    //--------------------------------------------------------------------------
-    bool MapperManager::create_physical_instance(
-                                    MappingCallInfo *ctx, Memory target_memory,
-                                    const LayoutConstraintSet &constraints, 
-                                    const std::vector<LogicalRegion> &regions,
-                                    MappingInstance &result, 
-                                    bool acquire, GCPriority priority,
-                                    bool tight_region_bounds, size_t *footprint,
-                                    const LayoutConstraint **unsat)
-    //--------------------------------------------------------------------------
-    {
-      if (!target_memory.exists())
-        return false;
-      if (regions.empty())
-        return false;
-      check_region_consistency(ctx, "create_physical_instance", regions);
-      if (ctx->operation == NULL)
-      {
-        REPORT_LEGION_WARNING(LEGION_WARNING_IGNORING_ACQUIRE_REQUEST,
-            "Ignoring request to create_physical_instance in unsupported "
-            "mapper call %s in mapper %s. Physical instances can only be " 
-            "created in mapper calls associated with a Mappable operation.",
-            get_mapper_call_name(ctx->kind), get_mapper_name());
-        return false;
-      }
-#ifdef DEBUG_LEGION
-      assert(ctx->acquired_instances != NULL);
-#endif
-      // Important: do this before pausing the mapper call
-      const bool safe_for_unbounded_pools = is_safe_for_unbounded_pools();
-      AutoRuntimeCall call(this, ctx, MAPPER_CREATE_PHYSICAL_INSTANCE_CALL);
-      RtEvent unbounded_pool_wait;
-      TaskTreeCoordinates coordinates;
-      ctx->operation->compute_task_tree_coordinates(coordinates);
-      bool success = runtime->create_physical_instance(target_memory, 
-        constraints, regions, coordinates, result, processor, acquire, priority,
-        tight_region_bounds, unsat, footprint, (ctx->operation == NULL) ?
-          0 : ctx->operation->get_unique_op_id(), safe_for_unbounded_pools ?
-          NULL : &unbounded_pool_wait);
-      if (!safe_for_unbounded_pools && unbounded_pool_wait.exists())
-        report_unsafe_allocation_in_unbounded_pool(ctx, target_memory, 
-            MAPPER_CREATE_PHYSICAL_INSTANCE_CALL);
-      if (success && acquire)
-        record_acquired_instance(ctx, result.impl, true/*created*/);
-      return success;
-    }
-
-    //--------------------------------------------------------------------------
-    bool MapperManager::create_physical_instance(
-                                    MappingCallInfo *ctx, Memory target_memory,
-                                    LayoutConstraintID layout_id,
-                                    const std::vector<LogicalRegion> &regions,
-                                    MappingInstance &result,
-                                    bool acquire, GCPriority priority,
-                                    bool tight_region_bounds, size_t *footprint,
-                                    const LayoutConstraint **unsat)
-    //--------------------------------------------------------------------------
-    {
-      if (!target_memory.exists())
-        return false;
-      if (regions.empty())
-        return false;
-      check_region_consistency(ctx, "create_physical_instance", regions);
-      if (ctx->operation == NULL)
-      {
-        REPORT_LEGION_WARNING(LEGION_WARNING_IGNORING_ACQUIRE_REQUEST,
-            "Ignoring request to create_physical_instance in unsupported "
-            "mapper call %s in mapper %s. Physical instances can only be " 
-            "created in mapper calls associated with a Mappable operation.",
-            get_mapper_call_name(ctx->kind), get_mapper_name());
-        return false;
-      }
-#ifdef DEBUG_LEGION
-      assert(ctx->acquired_instances != NULL);
-#endif
-      // Important: do this before pausing the mapper call
-      const bool safe_for_unbounded_pools = is_safe_for_unbounded_pools();
-      AutoRuntimeCall call(this, ctx, MAPPER_CREATE_PHYSICAL_INSTANCE_CALL);
-      RtEvent unbounded_pool_wait;
-      TaskTreeCoordinates coordinates;
-      ctx->operation->compute_task_tree_coordinates(coordinates);
-      LayoutConstraints *cons = runtime->find_layout_constraints(layout_id);
-      bool success = runtime->create_physical_instance(target_memory, cons,
-          regions, coordinates, result, processor, acquire, priority,
-          tight_region_bounds, unsat, footprint, (ctx->operation == NULL) ?
-          0 : ctx->operation->get_unique_op_id(), safe_for_unbounded_pools ?
-          NULL : &unbounded_pool_wait);
-      if (!safe_for_unbounded_pools && unbounded_pool_wait.exists())
-        report_unsafe_allocation_in_unbounded_pool(ctx, target_memory,
-            MAPPER_CREATE_PHYSICAL_INSTANCE_CALL);
-      if (success && acquire)
-        record_acquired_instance(ctx, result.impl, true/*created*/);
-      return success;
-    }
-
-    //--------------------------------------------------------------------------
-    bool MapperManager::find_or_create_physical_instance(
-                                    MappingCallInfo *ctx, Memory target_memory,
-                                    const LayoutConstraintSet &constraints, 
-                                    const std::vector<LogicalRegion> &regions,
-                                    MappingInstance &result, bool &created, 
-                                    bool acquire, GCPriority priority,
-                                    bool tight_region_bounds, size_t *footprint,
-                                    const LayoutConstraint **unsat)
-    //--------------------------------------------------------------------------
-    {
-      if (!target_memory.exists())
-        return false;
-      if (regions.empty())
-        return false;
-      check_region_consistency(ctx, "find_or_create_physical_instance",
-                               regions);
-      if (ctx->operation == NULL)
-      {
-        REPORT_LEGION_WARNING(LEGION_WARNING_IGNORING_ACQUIRE_REQUEST,
-            "Ignoring request to find_or_create_physical_instance in "
-            "unsupported mapper call %s in mapper %s. Physical instances "
-            "can only be created in mapper calls associated with a "
-            "Mappable operation. Legion will still attempt the find "
-            "part of this call.",
-            get_mapper_call_name(ctx->kind), get_mapper_name());
-        return find_physical_instance(ctx, target_memory, constraints,
-            regions, result, acquire, tight_region_bounds);
-      }
-#ifdef DEBUG_LEGION
-      assert(ctx->acquired_instances != NULL);
-#endif
-      // Important: do this before pausing the mapper call
-      const bool safe_for_unbounded_pools = is_safe_for_unbounded_pools();
-      AutoRuntimeCall call(this, ctx,
-          MAPPER_FIND_OR_CREATE_PHYSICAL_INSTANCE_CALL);
-      RtEvent unbounded_pool_wait; 
-      TaskTreeCoordinates coordinates;
-      ctx->operation->compute_task_tree_coordinates(coordinates);
-      bool success = runtime->find_or_create_physical_instance(target_memory,
-                constraints, regions, coordinates, result, created, processor,
-                acquire, priority, tight_region_bounds, unsat, footprint,
-                (ctx->operation == NULL) ? 0 :
-                 ctx->operation->get_unique_op_id(), safe_for_unbounded_pools ?
-                 NULL : &unbounded_pool_wait);
-      if (!safe_for_unbounded_pools && unbounded_pool_wait.exists())
-        report_unsafe_allocation_in_unbounded_pool(ctx, target_memory,
-            MAPPER_FIND_OR_CREATE_PHYSICAL_INSTANCE_CALL);
-      if (success && acquire)
-        record_acquired_instance(ctx, result.impl, created);
-      return success;
-    }
-
-    //--------------------------------------------------------------------------
-    bool MapperManager::find_or_create_physical_instance(
-                                    MappingCallInfo *ctx, Memory target_memory,
-                                    LayoutConstraintID layout_id,
-                                    const std::vector<LogicalRegion> &regions,
-                                    MappingInstance &result, bool &created, 
-                                    bool acquire, GCPriority priority,
-                                    bool tight_region_bounds, size_t *footprint,
-                                    const LayoutConstraint **unsat)
-    //--------------------------------------------------------------------------
-    {
-      if (!target_memory.exists())
-        return false;
-      if (regions.empty())
-        return false;
-      check_region_consistency(ctx, "find_or_create_physical_instance",
-                               regions);
-      if (ctx->operation == NULL)
-      {
-        REPORT_LEGION_WARNING(LEGION_WARNING_IGNORING_ACQUIRE_REQUEST,
-            "Ignoring request to find_or_create_physical_instance in "
-            "unsupported mapper call %s in mapper %s. Physical instances "
-            "can only be created in mapper calls associated with a "
-            "Mappable operation. Legion will still attempt the find "
-            "part of this call.",
-            get_mapper_call_name(ctx->kind), get_mapper_name());
-        return find_physical_instance(ctx, target_memory, layout_id,
-            regions, result, acquire, tight_region_bounds);
-      }
-#ifdef DEBUG_LEGION
-      assert(ctx->acquired_instances != NULL);
-#endif
-      // Important: do this before pausing the mapper call
-      const bool safe_for_unbounded_pools = is_safe_for_unbounded_pools();
-      AutoRuntimeCall call(this, ctx,
-          MAPPER_FIND_OR_CREATE_PHYSICAL_INSTANCE_CALL);
-      RtEvent unbounded_pool_wait;
-      TaskTreeCoordinates coordinates;
-      ctx->operation->compute_task_tree_coordinates(coordinates);
-      LayoutConstraints *cons = runtime->find_layout_constraints(layout_id);
-      bool success = runtime->find_or_create_physical_instance(target_memory,
-                 cons, regions, coordinates, result, created, processor,
-                 acquire, priority, tight_region_bounds, unsat, footprint,
-                 (ctx->operation == NULL) ? 0 : 
-                  ctx->operation->get_unique_op_id(), safe_for_unbounded_pools ?
-                  NULL : &unbounded_pool_wait);
-      if (!safe_for_unbounded_pools && unbounded_pool_wait.exists())
-        report_unsafe_allocation_in_unbounded_pool(ctx, target_memory,
-            MAPPER_FIND_OR_CREATE_PHYSICAL_INSTANCE_CALL);
-      if (success && acquire)
-        record_acquired_instance(ctx, result.impl, created);
-      return success;
-    }
-
-    //--------------------------------------------------------------------------
-    bool MapperManager::find_physical_instance(  
-                                    MappingCallInfo *ctx, Memory target_memory,
-                                    const LayoutConstraintSet &constraints,
-                                    const std::vector<LogicalRegion> &regions,
-                                    MappingInstance &result, bool acquire,
-                                    bool tight_region_bounds)
-    //--------------------------------------------------------------------------
-    {
-      if (!target_memory.exists())
-        return false;
-      check_region_consistency(ctx, "find_physical_instance", regions);
-      if (acquire && (ctx->acquired_instances == NULL))
-      {
-        REPORT_LEGION_WARNING(LEGION_WARNING_IGNORING_ACQUIRE_REQUEST,
-                        "Ignoring acquire request to find_physical_instance "
-                        "in unsupported mapper call %s in mapper %s",
-                        get_mapper_call_name(ctx->kind), get_mapper_name());
-        acquire = false;
-      }
-      AutoRuntimeCall call(this, ctx, MAPPER_FIND_PHYSICAL_INSTANCE_CALL);
-      bool success = runtime->find_physical_instance(target_memory, constraints,
-                                 regions, result, acquire, tight_region_bounds);
-      if (success && acquire)
-        record_acquired_instance(ctx, result.impl, false/*created*/);
-      return success;
-    }
-
-    //--------------------------------------------------------------------------
-    bool MapperManager::find_physical_instance(  
-                                MappingCallInfo *ctx, Memory target_memory,
-                                LayoutConstraintID layout_id,
-                                const std::vector<LogicalRegion> &regions,
-                                MappingInstance &result, bool acquire,
-                                bool tight_region_bounds)
-    //--------------------------------------------------------------------------
-    {
-      if (!target_memory.exists())
-        return false;
-      check_region_consistency(ctx, "find_physical_instance", regions);
-      if (acquire && (ctx->acquired_instances == NULL))
-      {
-        REPORT_LEGION_WARNING(LEGION_WARNING_IGNORING_ACQUIRE_REQUEST,
-                        "Ignoring acquire request to find_physical_instance "
-                        "in unsupported mapper call %s in mapper %s",
-                        get_mapper_call_name(ctx->kind), get_mapper_name());
-        acquire = false;
-      }
-      AutoRuntimeCall call(this, ctx, MAPPER_FIND_PHYSICAL_INSTANCE_CALL);
-      LayoutConstraints *cons = runtime->find_layout_constraints(layout_id);
-      bool success = runtime->find_physical_instance(target_memory, cons,
-                          regions, result, acquire, tight_region_bounds);
-      if (success && acquire)
-        record_acquired_instance(ctx, result.impl, false/*created*/);
-      return success;
-    }
-
-    //--------------------------------------------------------------------------
-    void MapperManager::find_physical_instances(  
-                                    MappingCallInfo *ctx, Memory target_memory,
-                                    const LayoutConstraintSet &constraints,
-                                    const std::vector<LogicalRegion> &regions,
-                                    std::vector<MappingInstance> &results, 
-                                    bool acquire, bool tight_region_bounds)
-    //--------------------------------------------------------------------------
-    {
-      if (!target_memory.exists())
-        return;
-      check_region_consistency(ctx, "find_physical_instances", regions);
-      if (acquire && (ctx->acquired_instances == NULL))
-      {
-        REPORT_LEGION_WARNING(LEGION_WARNING_IGNORING_ACQUIRE_REQUEST,
-                        "Ignoring acquire request to find_physical_instances "
-                        "in unsupported mapper call %s in mapper %s",
-                        get_mapper_call_name(ctx->kind), get_mapper_name());
-        acquire = false;
-      }
-      AutoRuntimeCall call(this, ctx, MAPPER_FIND_PHYSICAL_INSTANCES_CALL);
-      const size_t initial_size = results.size();
-      runtime->find_physical_instances(target_memory, constraints, regions, 
-                                    results, acquire, tight_region_bounds);
-      if ((initial_size < results.size()) && acquire)
-      {
-        for (unsigned idx = initial_size; idx < results.size(); idx++)
-          record_acquired_instance(ctx, results[idx].impl, false/*created*/);
-      }
-    }
-
-    //--------------------------------------------------------------------------
-    void MapperManager::find_physical_instances(  
-                                    MappingCallInfo *ctx, Memory target_memory,
-                                    LayoutConstraintID layout_id,
-                                    const std::vector<LogicalRegion> &regions,
-                                    std::vector<MappingInstance> &results, 
-                                    bool acquire, bool tight_region_bounds)
-    //--------------------------------------------------------------------------
-    {
-      if (!target_memory.exists())
-        return;
-      check_region_consistency(ctx, "find_physical_instances", regions);
-      if (acquire && (ctx->acquired_instances == NULL))
-      {
-        REPORT_LEGION_WARNING(LEGION_WARNING_IGNORING_ACQUIRE_REQUEST,
-                        "Ignoring acquire request to find_physical_instances "
-                        "in unsupported mapper call %s in mapper %s",
-                        get_mapper_call_name(ctx->kind), get_mapper_name());
-        acquire = false;
-      }
-      AutoRuntimeCall call(this, ctx, MAPPER_FIND_PHYSICAL_INSTANCES_CALL);
-      LayoutConstraints *cons = runtime->find_layout_constraints(layout_id);
-      const size_t initial_size = results.size();
-      runtime->find_physical_instances(target_memory, cons, regions, 
-                              results, acquire, tight_region_bounds);
-      if ((initial_size < results.size()) && acquire)
-      {
-        for (unsigned idx = initial_size; idx < results.size(); idx++)
-          record_acquired_instance(ctx, results[idx].impl, false/*created*/);
-      }
-    }
-
-    //--------------------------------------------------------------------------
-    void MapperManager::set_garbage_collection_priority(MappingCallInfo *ctx,
-                           const MappingInstance &instance, GCPriority priority)
-    //--------------------------------------------------------------------------
-    {
-      InstanceManager *man = instance.impl;
-      if (man->is_virtual_manager())
-        return;
-      AutoRuntimeCall call(this, ctx, MAPPER_SET_GC_PRIORITY_CALL);
-      PhysicalManager *manager = man->as_physical_manager();
-      // Ignore garbage collection priorities on external instances
-      if (!manager->is_external_instance())
-      {
-        const RtEvent ready = manager->set_garbage_collection_priority(
-                mapper_id, processor, runtime->address_space, priority);
-        if (ready.exists() && !ready.has_triggered())
-          ready.wait();
-      }
-      else
-        REPORT_LEGION_WARNING(LEGION_WARNING_EXTERNAL_GARBAGE_PRIORITY,
-            "Ignoring request for mapper %s to set garbage collection "
-            "priority on an external instance", get_mapper_name())
-    }
-
-    //--------------------------------------------------------------------------
-    bool MapperManager::acquire_instance(MappingCallInfo *ctx,
-                                         const MappingInstance &instance)
-    //--------------------------------------------------------------------------
-    {
-      if (ctx->acquired_instances == NULL)
-      {
-        REPORT_LEGION_WARNING(LEGION_WARNING_IGNORING_ACQUIRE_REQUEST,
-                        "Ignoring acquire request in unsupported mapper call "
-                        "%s in mapper %s", get_mapper_call_name(ctx->kind),
-                        get_mapper_name());
-        return false;
-      }
-      InstanceManager *man = instance.impl;
-      // virtual instances are easy
-      if (man->is_virtual_manager())
-        return true;
-      PhysicalManager *manager = man->as_physical_manager();
-      // See if we already acquired it
-      if (ctx->acquired_instances->find(manager) !=
-          ctx->acquired_instances->end())
-        return true;
-      AutoRuntimeCall call(this, ctx, MAPPER_ACQUIRE_INSTANCE_CALL);
-      if (manager->acquire_instance(MAPPING_ACQUIRE_REF))
-      {
-        record_acquired_instance(ctx, manager, false/*created*/);
-        return true;
-      }
-      else
-        return false;
-    }
-
-    //--------------------------------------------------------------------------
-    bool MapperManager::acquire_instances(MappingCallInfo *ctx,
-                                  const std::vector<MappingInstance> &instances)
-    //--------------------------------------------------------------------------
-    {
-      if (ctx->acquired_instances == NULL)
-      {
-        REPORT_LEGION_WARNING(LEGION_WARNING_IGNORING_ACQUIRE_REQUEST,
-                        "Ignoring acquire request in unsupported mapper call "
-                        "%s in mapper %s", get_mapper_call_name(ctx->kind),
-                        get_mapper_name());
-        return false;
-      }
-      // Quick fast path
-      if (instances.size() == 1)
-        return acquire_instance(ctx, instances[0]);
-      AutoRuntimeCall call(this, ctx, MAPPER_ACQUIRE_INSTANCES_CALL);
-      return perform_acquires(ctx, instances);
-    }
-
-    //--------------------------------------------------------------------------
-    bool MapperManager::acquire_and_filter_instances(MappingCallInfo *ctx,
-                                        std::vector<MappingInstance> &instances,
-                                        const bool filter_acquired_instances)
-    //--------------------------------------------------------------------------
-    {
-      if (ctx->acquired_instances == NULL)
-      {
-        REPORT_LEGION_WARNING(LEGION_WARNING_IGNORING_ACQUIRE_REQUEST,
-                        "Ignoring acquire request in unsupported mapper call "
-                        "%s in mapper %s", get_mapper_call_name(ctx->kind),
-                        get_mapper_name());
-        return false;
-      }
-      // Quick fast path
-      if (instances.size() == 1)
-      {
-        bool result = acquire_instance(ctx, instances[0]);
-        if (result)
-        {
-          if (filter_acquired_instances)
-            instances.clear();
-        }
-        else
-        {
-          if (!filter_acquired_instances)
-            instances.clear();
-        }
-        return result;
-      }
-      AutoRuntimeCall call(this, ctx, MAPPER_ACQUIRE_AND_FILTER_INSTANCES_CALL);
-      // Figure out which instances we need to acquire and sort by memories
-      std::vector<unsigned> to_erase;
-      const bool all_acquired =
-        perform_acquires(ctx, instances, &to_erase, filter_acquired_instances);
-      // Filter any invalid local instances
-      if (!to_erase.empty())
-      {
-        // Erase from the back
-        for (std::vector<unsigned>::const_reverse_iterator it =
-              to_erase.rbegin(); it != to_erase.rend(); it++)
-          instances.erase(instances.begin()+(*it));
-        to_erase.clear();
-      }
-      return all_acquired;
-    }
-
-    //--------------------------------------------------------------------------
-    bool MapperManager::acquire_instances(MappingCallInfo *ctx,
-                    const std::vector<std::vector<MappingInstance> > &instances)
-    //--------------------------------------------------------------------------
-    {
-      if (ctx->acquired_instances == NULL)
-      {
-        REPORT_LEGION_WARNING(LEGION_WARNING_IGNORING_ACQUIRE_REQUEST,
-                        "Ignoring acquire request in unsupported mapper call "
-                        "%s in mapper %s", get_mapper_call_name(ctx->kind),
-                        get_mapper_name());
-        return false;
-      }
-      AutoRuntimeCall call(this, ctx, MAPPER_ACQUIRE_INSTANCES_CALL);
-      // Figure out which instances we need to acquire and sort by memories
-      bool all_acquired = true;
-      for (std::vector<std::vector<MappingInstance> >::const_iterator it = 
-            instances.begin(); it != instances.end(); it++)
-      {
-        if (!perform_acquires(ctx, *it))
-          all_acquired = false;
-      }
-      return all_acquired;
-    }
-
-    //--------------------------------------------------------------------------
-    bool MapperManager::acquire_and_filter_instances(MappingCallInfo *ctx,
-                          std::vector<std::vector<MappingInstance> > &instances,
-                          const bool filter_acquired_instances)
-    //--------------------------------------------------------------------------
-    {
-      if (ctx->acquired_instances == NULL)
-      {
-        REPORT_LEGION_WARNING(LEGION_WARNING_IGNORING_ACQUIRE_REQUEST,
-                        "Ignoring acquire request in unsupported mapper call "
-                        "%s in mapper %s", get_mapper_call_name(ctx->kind),
-                        get_mapper_name());
-        return false;
-      }
-      AutoRuntimeCall call(this, ctx, MAPPER_ACQUIRE_AND_FILTER_INSTANCES_CALL);
-      // Figure out which instances we need to acquire and sort by memories
-      bool all_acquired = true;
-      std::vector<unsigned> to_erase;
-      for (std::vector<std::vector<MappingInstance> >::iterator it = 
-            instances.begin(); it != instances.end(); it++)
-      {
-        if (!perform_acquires(ctx, *it, &to_erase, filter_acquired_instances))
-        {
-          all_acquired = false;
-          // Erase from the back
-          for (std::vector<unsigned>::const_reverse_iterator rit = 
-                to_erase.rbegin(); rit != to_erase.rend(); rit++)
-            it->erase(it->begin()+(*rit));
-          to_erase.clear();
-        }
-      }
-      return all_acquired;
-    }
-
-    //--------------------------------------------------------------------------
-    bool MapperManager::perform_acquires(MappingCallInfo *info,
-                                  const std::vector<MappingInstance> &instances,
-                                  std::vector<unsigned> *to_erase,
-                                  const bool filter_acquired_instances)
-    //--------------------------------------------------------------------------
-    {
-      std::map<PhysicalManager*,unsigned> &already_acquired =
-        *(info->acquired_instances);
-      bool all_acquired = true;
-      for (unsigned idx = 0; idx < instances.size(); idx++)
-      {
-        const MappingInstance &inst = instances[idx];
-        if (!inst.exists())
-          continue;
-        InstanceManager *man = inst.impl;
-        if (man->is_virtual_manager())
-          continue;
-        PhysicalManager *manager = man->as_physical_manager();
-        if (already_acquired.find(manager) != already_acquired.end())
-        {
-          if ((to_erase != NULL) && filter_acquired_instances)
-            to_erase->push_back(idx);
-          continue;
-        }
-        // Try to add an acquired reference immediately
-        // If we're remote it has to be valid already to be sound, but if
-        // we're local whatever works
-        if (manager->acquire_instance(MAPPING_ACQUIRE_REF))
-        {
-          // We already know it wasn't there before
-          already_acquired[manager] = 1;
-          if ((to_erase != NULL) && filter_acquired_instances)
-            to_erase->push_back(idx);
-        }
-        else
-        {
-          all_acquired = false;
-          if ((to_erase != NULL) && !filter_acquired_instances)
-            to_erase->push_back(idx);
-        }
-      }
-      return all_acquired;
-    }
-
-    //--------------------------------------------------------------------------
-    void MapperManager::release_instance(MappingCallInfo *ctx, 
-                                         const MappingInstance &instance)
-    //--------------------------------------------------------------------------
-    {
-      if (ctx->acquired_instances == NULL)
-      {
-        REPORT_LEGION_WARNING(LEGION_WARNING_IGNORING_RELEASE_REQUEST,
-                        "Ignoring release request in unsupported mapper call "
-                        "%s in mapper %s", get_mapper_call_name(ctx->kind),
-                        get_mapper_name());
-        return;
-      }
-      AutoRuntimeCall call(this, ctx, MAPPER_RELEASE_INSTANCE_CALL);
-      release_acquired_instance(ctx, instance.impl); 
-    }
-
-    //--------------------------------------------------------------------------
-    void MapperManager::release_instances(MappingCallInfo *ctx,
-                                 const std::vector<MappingInstance> &instances)
-    //--------------------------------------------------------------------------
-    {
-      if (ctx->acquired_instances == NULL)
-      {
-        REPORT_LEGION_WARNING(LEGION_WARNING_IGNORING_RELEASE_REQUEST,
-                        "Ignoring release request in unsupported mapper call "
-                        "%s in mapper %s", get_mapper_call_name(ctx->kind),
-                        get_mapper_name());
-        return;
-      }
-      AutoRuntimeCall call(this, ctx, MAPPER_RELEASE_INSTANCES_CALL);
-      for (unsigned idx = 0; idx < instances.size(); idx++)
-        release_acquired_instance(ctx, instances[idx].impl);
-    }
-
-    //--------------------------------------------------------------------------
-    void MapperManager::release_instances(MappingCallInfo *ctx, 
-                   const std::vector<std::vector<MappingInstance> > &instances)
-    //--------------------------------------------------------------------------
-    {
-      if (ctx->acquired_instances == NULL)
-      {
-        REPORT_LEGION_WARNING(LEGION_WARNING_IGNORING_RELEASE_REQUEST,
-                        "Ignoring release request in unsupported mapper call "
-                        "%s in mapper %s", get_mapper_call_name(ctx->kind),
-                        get_mapper_name());
-        return;
-      }
-      AutoRuntimeCall call(this, ctx, MAPPER_RELEASE_INSTANCES_CALL);
-      for (std::vector<std::vector<MappingInstance> >::const_iterator it = 
-            instances.begin(); it != instances.end(); it++)
-      {
-        for (unsigned idx = 0; idx < it->size(); idx++)
-          release_acquired_instance(ctx, (*it)[idx].impl);
-      }
-    }
-
-    //--------------------------------------------------------------------------
-    bool MapperManager::subscribe(MappingCallInfo *ctx,
-                                  const MappingInstance &instance)
-    //--------------------------------------------------------------------------
-    {
-      if ((instance.impl == NULL) || instance.impl->is_virtual_manager())
-        return false;
-      AutoRuntimeCall call(this, ctx, MAPPER_SUBSCRIBE_INSTANCE_CALL);
-      PhysicalManager *manager = instance.impl->as_physical_manager();
-      const bool result =
-        manager->register_deletion_subscriber(this, true/*allow duplicates*/);
-      return result;
-    }
-
-    //--------------------------------------------------------------------------
-    void MapperManager::unsubscribe(MappingCallInfo *ctx,
-                                    const MappingInstance &instance)
-    //--------------------------------------------------------------------------
-    {
-      if ((instance.impl == NULL) || instance.impl->is_virtual_manager())
-        return;
-      AutoRuntimeCall call(this, ctx, MAPPER_UNSUBSCRIBE_INSTANCE_CALL);
-      PhysicalManager *manager = instance.impl->as_physical_manager();
-      manager->unregister_deletion_subscriber(this);
-    }
-
-    //--------------------------------------------------------------------------
-    bool MapperManager::collect_instance(MappingCallInfo *ctx, 
-                                         const MappingInstance &instance)
-    //--------------------------------------------------------------------------
-    {
-      if ((instance.impl == NULL) || instance.impl->is_virtual_manager() ||
-          instance.impl->is_external_instance())
-        return false;
-      AutoRuntimeCall call(this, ctx, MAPPER_COLLECT_INSTANCE_CALL);
-      PhysicalManager *manager = instance.impl->as_physical_manager();
-      RtEvent collected;
-      const bool result = manager->collect(collected);
-      if (result)
-      {
-        // Tell the memory that the instance has been collected
-        std::vector<PhysicalManager*> collected_instance(1, manager);
-        manager->memory_manager->notify_collected_instances(collected_instance);
-        // Wait for the collection to be done 
-        collected.wait();
-      }
-      return result;
-    }
-
-    //--------------------------------------------------------------------------
-    void MapperManager::collect_instances(MappingCallInfo *ctx,
-                                  const std::vector<MappingInstance> &instances,
-                                  std::vector<bool> &collected)
-    //--------------------------------------------------------------------------
-    {
-      collected.resize(instances.size(), false);
-      if (instances.empty())
-        return;
-      AutoRuntimeCall call(this, ctx, MAPPER_COLLECT_INSTANCES_CALL);
-      std::vector<RtEvent> wait_for;
-      std::map<MemoryManager*,std::vector<PhysicalManager*> > to_notify;
-      for (unsigned idx = 0; idx < instances.size(); idx++)
-      {
-        collected[idx] = false;
-        InstanceManager *inst = instances[idx].impl;
-        if ((inst == NULL) || inst->is_virtual_manager() || 
-            inst->is_external_instance())
-          continue;
-        RtEvent instance_collected;
-        PhysicalManager *manager = inst->as_physical_manager();
-        if (manager->collect(instance_collected))
-        {
-          collected[idx] = true;
-          to_notify[manager->memory_manager].push_back(manager);
-          if (instance_collected.exists())
-            wait_for.push_back(instance_collected);
-        }
-      }
-      // Notify all the memory managers of the collection
-      for (std::map<MemoryManager*,
-                    std::vector<PhysicalManager*> >::const_iterator it =
-            to_notify.begin(); it != to_notify.end(); it++)
-        it->first->notify_collected_instances(it->second);
-      if (!wait_for.empty())
-      {
-        const RtEvent wait_on = Runtime::merge_events(wait_for);
-        wait_on.wait();
-      }
-    }
-
-    //--------------------------------------------------------------------------
-    bool MapperManager::acquire_future(MappingCallInfo *ctx,
-                                       const Future &future, Memory memory)
-    //--------------------------------------------------------------------------
-    {
-      if ((future.impl == NULL) || !memory.exists())
-        return false;
-      if (ctx->kind != MAP_TASK_CALL)
-      {
-        REPORT_LEGION_WARNING(LEGION_WARNING_IGNORING_ACQUIRE_REQUEST,
-                        "Ignoring acquire future request in unsupported mapper "
-                        "call %s in mapper %s", get_mapper_call_name(ctx->kind),
-                        get_mapper_name());
-        return false;
-      }
-      // Important: do this before pausing the mapper call
-      const bool safe_for_unbounded_pools = is_safe_for_unbounded_pools();
-      AutoRuntimeCall call(this, ctx, MAPPER_ACQUIRE_FUTURE_CALL);
-#ifdef DEBUG_LEGION
-      assert(ctx->operation != NULL);
-      SingleTask *task = dynamic_cast<SingleTask*>(ctx->operation);
-      assert(task != NULL);
-#else
-      SingleTask *task = static_cast<SingleTask*>(ctx->operation);
-#endif
-      RtEvent unbounded_pool_wait;
-      const bool result = future.impl->request_application_instance(
-          memory, task, safe_for_unbounded_pools ? NULL : 
-          &unbounded_pool_wait, true/*can fail*/);
-      if (!safe_for_unbounded_pools && unbounded_pool_wait.exists())
-        report_unsafe_allocation_in_unbounded_pool(ctx, memory,
-            MAPPER_ACQUIRE_FUTURE_CALL);
-      return result;
-    }
-
-    //--------------------------------------------------------------------------
-    bool MapperManager::acquire_pool(MappingCallInfo *ctx,
-                                     Memory memory, const PoolBounds &bounds)
-    //--------------------------------------------------------------------------
-    {
-      if (!memory.exists() || !bounds.is_bounded() || (bounds.size == 0))
-        return false;
-      // Only support this in map-task calls
-      if (ctx->kind != MAP_TASK_CALL)
-      {
-        REPORT_LEGION_WARNING(LEGION_WARNING_IGNORING_ACQUIRE_REQUEST,
-                        "Ignoring acquire pool request in unsupported mapper "
-                        "call %s in mapper %s", get_mapper_call_name(ctx->kind),
-                        get_mapper_name());
-        return false;
-      }
-      // Important: do this before pausing the mapper call
-      const bool safe_for_unbounded_pools = is_safe_for_unbounded_pools();
-      AutoRuntimeCall call(this, ctx, MAPPER_ACQUIRE_POOL_CALL);
-#ifdef DEBUG_LEGION
-      assert(ctx->operation != NULL);
-      SingleTask *task = dynamic_cast<SingleTask*>(ctx->operation);
-      assert(task != NULL);
-#else
-      SingleTask *task = static_cast<SingleTask*>(ctx->operation);
-#endif
-      RtEvent unbounded_pool_wait;
-      const bool result = task->acquire_leaf_memory_pool(memory, bounds,
-          safe_for_unbounded_pools ? NULL : &unbounded_pool_wait);
-      if (!safe_for_unbounded_pools && unbounded_pool_wait.exists())
-        report_unsafe_allocation_in_unbounded_pool(ctx, memory,
-            MAPPER_ACQUIRE_POOL_CALL);
-      return result;
-    }
-
-    //--------------------------------------------------------------------------
-    void MapperManager::release_pool(MappingCallInfo *ctx, Memory memory)
-    //--------------------------------------------------------------------------
-    {
-      if (!memory.exists())
-        return;
-      // Only support this in map-task calls
-      if (ctx->kind != MAP_TASK_CALL)
-      {
-        REPORT_LEGION_WARNING(LEGION_WARNING_IGNORING_ACQUIRE_REQUEST,
-                        "Ignoring release pool request in unsupported mapper "
-                        "call %s in mapper %s", get_mapper_call_name(ctx->kind),
-                        get_mapper_name());
-        return;
-      }
-      AutoRuntimeCall call(this, ctx, MAPPER_RELEASE_POOL_CALL);
-#ifdef DEBUG_LEGION
-      assert(ctx->operation != NULL);
-      SingleTask *task = dynamic_cast<SingleTask*>(ctx->operation);
-      assert(task != NULL);
-#else
-      SingleTask *task = static_cast<SingleTask*>(ctx->operation);
-#endif
-      task->release_leaf_memory_pool(memory);
-    }
-
-    //--------------------------------------------------------------------------
-    void MapperManager::record_acquired_instance(MappingCallInfo *ctx,
-                                             InstanceManager *man, bool created)
-    //--------------------------------------------------------------------------
-    {
-      if (man->is_virtual_manager())
-        return;
-      PhysicalManager *manager = man->as_physical_manager();
-#ifdef DEBUG_LEGION
-      assert(ctx->acquired_instances != NULL);
-#endif
-      std::map<PhysicalManager*,unsigned> &acquired =
-        *(ctx->acquired_instances);
-      std::map<PhysicalManager*,unsigned>::iterator finder = 
-        acquired.find(manager);
-      if (finder == acquired.end())
-        acquired[manager] = 1;
-      else
-        finder->second++;
-    }
-
-    //--------------------------------------------------------------------------
-    void MapperManager::release_acquired_instance(MappingCallInfo *ctx,
-                                                  InstanceManager *man)
-    //--------------------------------------------------------------------------
-    {
-      if (man->is_virtual_manager())
-        return;
-      PhysicalManager *manager = man->as_physical_manager();
-#ifdef DEBUG_LEGION
-      assert(ctx->acquired_instances != NULL);
-#endif
-      std::map<PhysicalManager*,unsigned> &acquired = 
-        *(ctx->acquired_instances);
-      std::map<PhysicalManager*,unsigned>::iterator finder = 
-        acquired.find(manager);
-      if (finder == acquired.end())
-        return;
-      // Release the refrences and then keep going, we know there is 
-      // a resource reference so no need to check for deletion
-      manager->remove_base_valid_ref(MAPPING_ACQUIRE_REF, finder->second);
-      acquired.erase(finder);
-    }
-
-    //--------------------------------------------------------------------------
-    void MapperManager::check_region_consistency(MappingCallInfo *info,
-                                                 const char *call_name,
-                                      const std::vector<LogicalRegion> &regions)
-    //--------------------------------------------------------------------------
-    {
-      RegionTreeID tree_id = 0;
-      for (unsigned idx = 0; idx < regions.size(); idx++)
-      {
-        if (!regions[idx].exists())
-          continue;
-        if (tree_id > 0)
-        {
-          RegionTreeID other_id = regions[idx].get_tree_id();
-          if (other_id != tree_id)
-            REPORT_LEGION_ERROR(ERROR_INVALID_ARGUMENTS_TO_MAPPER_RUNTIME,
-                          "Invalid region arguments passed to %s in "
-                          "mapper call %s of mapper %s. All region arguments "
-                          "must be from the same region tree (%d != %d).",
-                          call_name, get_mapper_call_name(info->kind),
-                          mapper->get_mapper_name(), tree_id, other_id)
-        }
-        else
-          tree_id = regions[idx].get_tree_id();
-      }
-    }
-
-    //--------------------------------------------------------------------------
-    IndexSpace MapperManager::create_index_space(MappingCallInfo *ctx,
-                                                 const Domain &domain,
-                                                 TypeTag type_tag,
-                                                 const char *prov)
-    //--------------------------------------------------------------------------
-    {
-      AutoRuntimeCall call(this, ctx, MAPPER_CREATE_INDEX_SPACE_CALL);
-      Provenance *provenance = NULL;
-      if (prov != NULL)
-        provenance = runtime->find_or_create_provenance(prov, strlen(prov));
-      const IndexSpace result(runtime->get_unique_index_space_id(),
-                    runtime->get_unique_index_tree_id(), type_tag);
-      const DistributedID did = runtime->get_available_distributed_id();
-      runtime->forest->create_index_space(result, &domain, did, provenance);
-      if ((provenance != NULL) && provenance->remove_reference())
-        delete provenance;
-      return result; 
-    }
-
-    //--------------------------------------------------------------------------
-    IndexSpace MapperManager::union_index_spaces(MappingCallInfo *ctx,
-                 const std::vector<IndexSpace> &sources, const char *provenance)
-    //--------------------------------------------------------------------------
-    {
-      if (sources.empty())
-        return IndexSpace::NO_SPACE;
-      AutoRuntimeCall call(this, ctx, MAPPER_UNION_INDEX_SPACES_CALL);
-      bool none_exists = true;
-      for (std::vector<IndexSpace>::const_iterator it = 
-            sources.begin(); it != sources.end(); it++)
-      {
-        if (none_exists && it->exists())
-          none_exists = false;
-        if (sources[0].get_type_tag() != it->get_type_tag())
-          REPORT_LEGION_ERROR(ERROR_DYNAMIC_TYPE_MISMATCH,
-                        "Dynamic type mismatch in 'union_index_spaces' "
-                        "performed in mapper %s", get_mapper_name())
-      }
-      if (none_exists)
-        return IndexSpace::NO_SPACE;
-      const IndexSpace result(runtime->get_unique_index_space_id(),
-          runtime->get_unique_index_tree_id(), sources[0].get_type_tag());
-      const DistributedID did = runtime->get_available_distributed_id();
-      AutoProvenance prov(provenance);
-      runtime->forest->create_union_space(result, did, prov, sources);
-      if (runtime->legion_spy_enabled)
-        LegionSpy::log_top_index_space(result.get_id(),
-                    runtime->address_space, provenance);
-      return result;
-    }
-
-    //--------------------------------------------------------------------------
-    IndexSpace MapperManager::intersect_index_spaces(MappingCallInfo *ctx,
-                 const std::vector<IndexSpace> &sources, const char *provenance)
-    //--------------------------------------------------------------------------
-    {
-      if (sources.empty())
-        return IndexSpace::NO_SPACE;
-      AutoRuntimeCall call(this, ctx, MAPPER_INTERSECT_INDEX_SPACES_CALL);
-      bool none_exists = true;
-      for (std::vector<IndexSpace>::const_iterator it = 
-            sources.begin(); it != sources.end(); it++)
-      {
-        if (none_exists && it->exists())
-          none_exists = false;
-        if (sources[0].get_type_tag() != it->get_type_tag())
-          REPORT_LEGION_ERROR(ERROR_DYNAMIC_TYPE_MISMATCH,
-                        "Dynamic type mismatch in 'intersect_index_spaces' "
-                        "performed in mapper %s", get_mapper_name())
-      }
-      if (none_exists)
-        return IndexSpace::NO_SPACE;
-      const IndexSpace result(runtime->get_unique_index_space_id(),
-          runtime->get_unique_index_tree_id(), sources[0].get_type_tag());
-      const DistributedID did = runtime->get_available_distributed_id();
-      AutoProvenance prov(provenance);
-      runtime->forest->create_intersection_space(result, did, prov, sources);
-      if (runtime->legion_spy_enabled)
-        LegionSpy::log_top_index_space(result.get_id(),
-                    runtime->address_space, provenance);
-      return result;
-    }
-
-    //--------------------------------------------------------------------------
-    IndexSpace MapperManager::subtract_index_spaces(MappingCallInfo *ctx,
-                      IndexSpace left, IndexSpace right, const char *provenance)
-    //--------------------------------------------------------------------------
-    {
-      if (!left.exists())
-        return IndexSpace::NO_SPACE;
-      AutoRuntimeCall call(this, ctx, MAPPER_SUBTRACT_INDEX_SPACES_CALL);
-      if (right.exists() && left.get_type_tag() != right.get_type_tag())
-        REPORT_LEGION_ERROR(ERROR_DYNAMIC_TYPE_MISMATCH,
-                        "Dynamic type mismatch in 'create_difference_spaces' "
-                        "performed in mapper %s", get_mapper_name())
-      const IndexSpace result(runtime->get_unique_index_space_id(),
-          runtime->get_unique_index_tree_id(), left.get_type_tag());
-      const DistributedID did = runtime->get_available_distributed_id();
-      AutoProvenance prov(provenance);
-      runtime->forest->create_difference_space(result, did, prov,
-                                               left, right);
-      if (runtime->legion_spy_enabled)
-        LegionSpy::log_top_index_space(result.get_id(),
-                    runtime->address_space, provenance);
-      return result;
-    }
-
-    //--------------------------------------------------------------------------
-    bool MapperManager::is_index_space_empty(MappingCallInfo *ctx,
-                                             IndexSpace handle)
-    //--------------------------------------------------------------------------
-    {
-      if (!handle.exists())
-        return true;
-      AutoRuntimeCall call(this, ctx, MAPPER_INDEX_SPACE_EMPTY_CALL);
-      IndexSpaceNode *node = runtime->forest->get_node(handle);
-      return node->is_empty();
-    }
-
-    //--------------------------------------------------------------------------
-    bool MapperManager::index_spaces_overlap(MappingCallInfo *ctx,
-                                             IndexSpace one, IndexSpace two)
-    //--------------------------------------------------------------------------
-    {
-      if (!one.exists() || !two.exists())
-        return false;
-      AutoRuntimeCall call(this, ctx, MAPPER_INDEX_SPACES_OVERLAP_CALL);
-      if (one.get_type_tag() != two.get_type_tag())
-        REPORT_LEGION_ERROR(ERROR_DYNAMIC_TYPE_MISMATCH,
-                        "Dynamic type mismatch in 'index_spaces_overlap' "
-                        "performed in mapper %s", get_mapper_name())
-      IndexSpaceNode *n1 = runtime->forest->get_node(one);
-      IndexSpaceNode *n2 = runtime->forest->get_node(two);
-      IndexSpaceExpression *overlap = 
-        runtime->forest->intersect_index_spaces(n1, n2);
-      return !overlap->is_empty();
-    }
-
-    //--------------------------------------------------------------------------
-    bool MapperManager::index_space_dominates(MappingCallInfo *ctx,
-                                              IndexSpace left, IndexSpace right)
-    //--------------------------------------------------------------------------
-    {
-      if (!left.exists())
-        return true;
-      if (!right.exists())
-        return false;
-      AutoRuntimeCall call(this, ctx, MAPPER_INDEX_SPACE_DOMINATES_CALL);
-      if (left.get_type_tag() != right.get_type_tag())
-        REPORT_LEGION_ERROR(ERROR_DYNAMIC_TYPE_MISMATCH,
-                        "Dynamic type mismatch in 'index_spaces_dominates' "
-                        "performed in mapper %s", get_mapper_name())
-      IndexSpaceNode *n1 = runtime->forest->get_node(left);
-      IndexSpaceNode *n2 = runtime->forest->get_node(right);
-      IndexSpaceExpression *difference =
-        runtime->forest->subtract_index_spaces(n1, n2);
-      return difference->is_empty();
-    }
-
-    //--------------------------------------------------------------------------
-    bool MapperManager::has_index_partition(MappingCallInfo *ctx,
-                                            IndexSpace parent, Color color)
-    //--------------------------------------------------------------------------
-    {
-      AutoRuntimeCall call(this, ctx, MAPPER_HAS_INDEX_PARTITION_CALL);
-      return runtime->has_index_partition(parent, color);
-    }
-
-    //--------------------------------------------------------------------------
-    IndexPartition MapperManager::get_index_partition(MappingCallInfo *ctx,
-                                                      IndexSpace parent, 
-                                                      Color color)
-    //--------------------------------------------------------------------------
-    {
-      AutoRuntimeCall call(this, ctx, MAPPER_GET_INDEX_PARTITION_CALL);
-      return runtime->get_index_partition(parent, color);
-    }
-
-    //--------------------------------------------------------------------------
-    IndexSpace MapperManager::get_index_subspace(MappingCallInfo *ctx,
-                                                 IndexPartition p, Color c)
-    //--------------------------------------------------------------------------
-    {
-      AutoRuntimeCall call(this, ctx, MAPPER_GET_INDEX_SUBSPACE_CALL);
-      Point<1,coord_t> color(c);
-      return runtime->get_index_subspace(p, &color,
-                    NT_TemplateHelper::encode_tag<1,coord_t>());
-    }
-
-    //--------------------------------------------------------------------------
-    IndexSpace MapperManager::get_index_subspace(MappingCallInfo *ctx,
-                                                 IndexPartition p, 
-                                                 const DomainPoint &color)
-    //--------------------------------------------------------------------------
-    {
-      AutoRuntimeCall call(this, ctx, MAPPER_GET_INDEX_SUBSPACE_CALL);
-      IndexSpace result = IndexSpace::NO_SPACE;
-      switch (color.get_dim())
-      {
-#define DIMFUNC(DIM) \
-        case DIM: \
-          { \
-            Point<DIM,coord_t> point(color); \
-            result = runtime->get_index_subspace(p, &point, \
-                NT_TemplateHelper::encode_tag<DIM,coord_t>()); \
-            break; \
-          }
-        LEGION_FOREACH_N(DIMFUNC)
-#undef DIMFUNC
-        default:
-          assert(false);
-      }
-      return result;
-    }
-
-    //--------------------------------------------------------------------------
-    bool MapperManager::has_multiple_domains(MappingCallInfo *ctx,
-                                             IndexSpace handle)
-    //--------------------------------------------------------------------------
-    {
-      // Never have multiple domains
-      return false;
-    }
-
-    //--------------------------------------------------------------------------
-    Domain MapperManager::get_index_space_domain(MappingCallInfo *ctx,
-                                                 IndexSpace handle)
-    //--------------------------------------------------------------------------
-    {
-      AutoRuntimeCall call(this, ctx, MAPPER_GET_INDEX_SPACE_DOMAIN_CALL);
-      Domain result = Domain::NO_DOMAIN;
-      switch (NT_TemplateHelper::get_dim(handle.get_type_tag()))
-      {
-#define DIMFUNC(DIM) \
-        case DIM: \
-          { \
-            DomainT<DIM,coord_t> realm_is; \
-            const TypeTag tag = NT_TemplateHelper::encode_tag<DIM,coord_t>(); \
-            runtime->get_index_space_domain(handle, &realm_is, tag); \
-            result = realm_is; \
-            break; \
-          }
-        LEGION_FOREACH_N(DIMFUNC)
-#undef DIMFUNC
-        default:
-          assert(false);
-      }
-      return result;
-    }
-
-    //--------------------------------------------------------------------------
-    void MapperManager::get_index_space_domains(MappingCallInfo *ctx,
-                                                IndexSpace handle,
-                                                std::vector<Domain> &domains)
-    //--------------------------------------------------------------------------
-    {
-      domains.push_back(get_index_space_domain(ctx, handle));
-    }
-
-    //--------------------------------------------------------------------------
-    Domain MapperManager::get_index_partition_color_space(MappingCallInfo *ctx,
-                                                          IndexPartition p)
-    //--------------------------------------------------------------------------
-    {
-      AutoRuntimeCall call(this, ctx, MAPPER_GET_INDEX_PARTITION_CS_CALL);
-      return runtime->get_index_partition_color_space(p);
-    }
-
-    //--------------------------------------------------------------------------
-    IndexSpace MapperManager::get_index_partition_color_space_name(
-                                         MappingCallInfo *ctx, IndexPartition p)
-    //--------------------------------------------------------------------------
-    {
-      AutoRuntimeCall call(this, ctx, MAPPER_GET_INDEX_PARTITION_CS_NAME_CALL);
-      return runtime->get_index_partition_color_space_name(p);
-    }
-
-    //--------------------------------------------------------------------------
-    void MapperManager::get_index_space_partition_colors(MappingCallInfo *ctx,
-                                     IndexSpace handle, std::set<Color> &colors)
-    //--------------------------------------------------------------------------
-    {
-      AutoRuntimeCall call(this, ctx,
-          MAPPER_GET_INDEX_SPACE_PARTITION_COLORS_CALL);
-      runtime->get_index_space_partition_colors(handle, colors);
-    }
-
-    //--------------------------------------------------------------------------
-    bool MapperManager::is_index_partition_disjoint(MappingCallInfo *ctx,
-                                                    IndexPartition p)
-    //--------------------------------------------------------------------------
-    {
-      AutoRuntimeCall call(this, ctx, MAPPER_IS_INDEX_PARTITION_DISJOINT_CALL);
-      return runtime->is_index_partition_disjoint(p);
-    }
-
-    //--------------------------------------------------------------------------
-    bool MapperManager::is_index_partition_complete(MappingCallInfo *ctx,
-                                                    IndexPartition p)
-    //--------------------------------------------------------------------------
-    {
-      AutoRuntimeCall call(this, ctx, MAPPER_IS_INDEX_PARTITION_COMPLETE_CALL);
-      return runtime->is_index_partition_complete(p);
-    }
-
-    //--------------------------------------------------------------------------
-    Color MapperManager::get_index_space_color(MappingCallInfo *ctx,
-                                               IndexSpace handle)
-    //--------------------------------------------------------------------------
-    {
-      AutoRuntimeCall call(this, ctx, MAPPER_GET_INDEX_SPACE_COLOR_CALL);
-      Point<1,coord_t> point;
-      runtime->get_index_space_color_point(handle, &point,
-                NT_TemplateHelper::encode_tag<1,coord_t>());
-      return point[0];
-    }
-
-    //--------------------------------------------------------------------------
-    DomainPoint MapperManager::get_index_space_color_point(MappingCallInfo *ctx,
-                                                           IndexSpace handle)
-    //--------------------------------------------------------------------------
-    {
-      AutoRuntimeCall call(this, ctx, MAPPER_GET_INDEX_SPACE_COLOR_POINT_CALL);
-      return runtime->get_index_space_color_point(handle);
-    }
-
-    //--------------------------------------------------------------------------
-    Color MapperManager::get_index_partition_color(MappingCallInfo *ctx,
-                                                   IndexPartition handle)
-    //--------------------------------------------------------------------------
-    {
-      AutoRuntimeCall call(this, ctx, MAPPER_GET_INDEX_PARTITION_COLOR_CALL);
-      return runtime->get_index_partition_color(handle);
-    }
-
-    //--------------------------------------------------------------------------
-    IndexSpace MapperManager::get_parent_index_space(MappingCallInfo *ctx,
-                                                     IndexPartition handle)
-    //--------------------------------------------------------------------------
-    {
-      AutoRuntimeCall call(this, ctx, MAPPER_GET_PARENT_INDEX_SPACE_CALL);
-      return runtime->get_parent_index_space(handle);
-    }
-
-    //--------------------------------------------------------------------------
-    bool MapperManager::has_parent_index_partition(MappingCallInfo *ctx,
-                                                   IndexSpace handle)
-    //--------------------------------------------------------------------------
-    {
-      AutoRuntimeCall call(this, ctx, MAPPER_HAS_PARENT_INDEX_PARTITION_CALL);
-      return runtime->has_parent_index_partition(handle);
-    }
-
-    //--------------------------------------------------------------------------
-    IndexPartition MapperManager::get_parent_index_partition(
-                                        MappingCallInfo *ctx, IndexSpace handle)
-    //--------------------------------------------------------------------------
-    {
-      AutoRuntimeCall call(this, ctx, MAPPER_GET_PARENT_INDEX_PARTITION_CALL);
-      return runtime->get_parent_index_partition(handle);
-    }
-
-    //--------------------------------------------------------------------------
-    unsigned MapperManager::get_index_space_depth(MappingCallInfo *ctx,
-                                                  IndexSpace handle)
-    //--------------------------------------------------------------------------
-    {
-      AutoRuntimeCall call(this, ctx, MAPPER_GET_INDEX_SPACE_DEPTH_CALL);
-      return runtime->get_index_space_depth(handle);
-    }
-
-    //--------------------------------------------------------------------------
-    unsigned MapperManager::get_index_partition_depth(MappingCallInfo *ctx,
-                                                      IndexPartition handle)
-    //--------------------------------------------------------------------------
-    {
-      AutoRuntimeCall call(this, ctx, MAPPER_GET_INDEX_PARTITION_DEPTH_CALL);
-      return runtime->get_index_partition_depth(handle);
-    }
-
-    //--------------------------------------------------------------------------
-    size_t MapperManager::get_field_size(MappingCallInfo *ctx,
-                                         FieldSpace handle, FieldID fid)
-    //--------------------------------------------------------------------------
-    {
-      AutoRuntimeCall call(this, ctx, MAPPER_GET_FIELD_SIZE_CALL);
-      return runtime->get_field_size(handle, fid);
-    }
-
-    //--------------------------------------------------------------------------
-    void MapperManager::get_field_space_fields(MappingCallInfo *ctx,
-                                FieldSpace handle, std::vector<FieldID> &fields)
-    //--------------------------------------------------------------------------
-    {
-      AutoRuntimeCall call(this, ctx, MAPPER_GET_FIELD_SPACE_FIELDS_CALL);
-      runtime->get_field_space_fields(handle, fields);
-    }
-
-    //--------------------------------------------------------------------------
-    LogicalPartition MapperManager::get_logical_partition(MappingCallInfo *ctx,
-                                                          LogicalRegion parent,
-                                                          IndexPartition handle)
-    //--------------------------------------------------------------------------
-    {
-      AutoRuntimeCall call(this, ctx, MAPPER_GET_LOGICAL_PARTITION_CALL);
-      return runtime->get_logical_partition(parent, handle);
-    }
-
-    //--------------------------------------------------------------------------
-    LogicalPartition MapperManager::get_logical_partition_by_color(
-                           MappingCallInfo *ctx, LogicalRegion par, Color color)
-    //--------------------------------------------------------------------------
-    {
-      AutoRuntimeCall call(this, ctx,
-          MAPPER_GET_LOGICAL_PARTITION_BY_COLOR_CALL);
-      return runtime->get_logical_partition_by_color(par, color);
-    }
-
-    //--------------------------------------------------------------------------
-    LogicalPartition MapperManager::get_logical_partition_by_color(
-              MappingCallInfo *ctx, LogicalRegion par, const DomainPoint &color)
-    //--------------------------------------------------------------------------
-    {
-      AutoRuntimeCall call(this, ctx,
-          MAPPER_GET_LOGICAL_PARTITION_BY_COLOR_CALL);
-#ifdef DEBUG_LEGION
-      assert((color.get_dim() == 0) || (color.get_dim() == 1));
-#endif
-      return runtime->get_logical_partition_by_color(par, color[0]);
-    }
-
-    //--------------------------------------------------------------------------
-    LogicalPartition MapperManager::get_logical_partition_by_tree(
-                                                        MappingCallInfo *ctx,
-                                                        IndexPartition part,
-                                                        FieldSpace fspace, 
-                                                        RegionTreeID tid)
-    //--------------------------------------------------------------------------
-    {
-      AutoRuntimeCall call(this, ctx,
-          MAPPER_GET_LOGICAL_PARTITION_BY_TREE_CALL);
-      return runtime->get_logical_partition_by_tree(part, fspace, tid);
-    }
-
-    //--------------------------------------------------------------------------
-    LogicalRegion MapperManager::get_logical_subregion(MappingCallInfo *ctx,
-                                                       LogicalPartition parent,
-                                                       IndexSpace handle)
-    //--------------------------------------------------------------------------
-    {
-      AutoRuntimeCall call(this, ctx, MAPPER_GET_LOGICAL_SUBREGION_CALL);
-      return runtime->get_logical_subregion(parent, handle);
-    }
-
-    //--------------------------------------------------------------------------
-    LogicalRegion MapperManager::get_logical_subregion_by_color(
-                        MappingCallInfo *ctx, LogicalPartition par, Color color)
-    //--------------------------------------------------------------------------
-    {
-      AutoRuntimeCall call(this, ctx,
-          MAPPER_GET_LOGICAL_SUBREGION_BY_COLOR_CALL);
-      Point<1,coord_t> point(color);
-      return runtime->get_logical_subregion_by_color(par,
-                      &point, NT_TemplateHelper::encode_tag<1,coord_t>());
-    }
-
-    //--------------------------------------------------------------------------
-    LogicalRegion MapperManager::get_logical_subregion_by_color(
-           MappingCallInfo *ctx, LogicalPartition par, const DomainPoint &color)
-    //--------------------------------------------------------------------------
-    {
-      AutoRuntimeCall call(this, ctx,
-          MAPPER_GET_LOGICAL_SUBREGION_BY_COLOR_CALL);
-      LogicalRegion result = LogicalRegion::NO_REGION;
-      switch (color.get_dim())
-      {
-#define DIMFUNC(DIM) \
-        case DIM: \
-          { \
-            Point<DIM,coord_t> point(color); \
-            result = runtime->get_logical_subregion_by_color(par, &point, \
-                              NT_TemplateHelper::encode_tag<DIM,coord_t>()); \
-            break; \
-          }
-        LEGION_FOREACH_N(DIMFUNC)
-#undef DIMFUNC
-        default:
-          assert(false);
-      }
-      return result;
-    }
-
-    //--------------------------------------------------------------------------
-    LogicalRegion MapperManager::get_logical_subregion_by_tree(
-                                      MappingCallInfo *ctx, IndexSpace handle, 
-                                      FieldSpace fspace, RegionTreeID tid)
-    //--------------------------------------------------------------------------
-    {
-      AutoRuntimeCall call(this, ctx,
-          MAPPER_GET_LOGICAL_SUBREGION_BY_TREE_CALL);
-      return runtime->get_logical_subregion_by_tree(handle, fspace, tid);
-    }
-
-    //--------------------------------------------------------------------------
-    Color MapperManager::get_logical_region_color(MappingCallInfo *ctx,
-                                                  LogicalRegion handle)
-    //--------------------------------------------------------------------------
-    {
-      AutoRuntimeCall call(this, ctx, MAPPER_GET_LOGICAL_REGION_COLOR_CALL);
-      Point<1,coord_t> point;
-      runtime->get_logical_region_color(handle, &point, 
-            NT_TemplateHelper::encode_tag<1,coord_t>());
-      return point[0];
-    }
-
-    //--------------------------------------------------------------------------
-    DomainPoint MapperManager::get_logical_region_color_point(
-                                                           MappingCallInfo *ctx,
-                                                           LogicalRegion handle)
-    //--------------------------------------------------------------------------
-    {
-      AutoRuntimeCall call(this, ctx,
-          MAPPER_GET_LOGICAL_REGION_COLOR_POINT_CALL);
-      return runtime->get_logical_region_color_point(handle);
-    }
-
-    //--------------------------------------------------------------------------
-    Color MapperManager::get_logical_partition_color(MappingCallInfo *ctx,
-                                                     LogicalPartition handle)
-    //--------------------------------------------------------------------------
-    {
-      AutoRuntimeCall call(this, ctx, MAPPER_GET_LOGICAL_PARTITION_COLOR_CALL);
-      return runtime->get_logical_partition_color(handle);
-    }
-
-    //--------------------------------------------------------------------------
-    LogicalRegion MapperManager::get_parent_logical_region(MappingCallInfo *ctx,
-                                                          LogicalPartition part)
-    //--------------------------------------------------------------------------
-    {
-      AutoRuntimeCall call(this, ctx, MAPPER_GET_PARENT_LOGICAL_REGION_CALL);
-      return runtime->get_parent_logical_region(part);
-    }
-    
-    //--------------------------------------------------------------------------
-    bool MapperManager::has_parent_logical_partition(MappingCallInfo *ctx,
-                                                     LogicalRegion handle)
-    //--------------------------------------------------------------------------
-    {
-      AutoRuntimeCall call(this, ctx, MAPPER_HAS_PARENT_LOGICAL_PARTITION_CALL);
-      return runtime->has_parent_logical_partition(handle);
-    }
-
-    //--------------------------------------------------------------------------
-    LogicalPartition MapperManager::get_parent_logical_partition(
-                                          MappingCallInfo *ctx, LogicalRegion r)
-    //--------------------------------------------------------------------------
-    {
-      AutoRuntimeCall call(this, ctx, MAPPER_GET_PARENT_LOGICAL_PARTITION_CALL);
-      return runtime->get_parent_logical_partition(r);
-    }
-
-    //--------------------------------------------------------------------------
-    bool MapperManager::retrieve_semantic_information(MappingCallInfo *ctx,
-        TaskID task_id, SemanticTag tag, const void *&result, size_t &size,
-        bool can_fail, bool wait_until_ready)
-    //--------------------------------------------------------------------------
-    {
-      AutoRuntimeCall call(this, ctx, MAPPER_RETRIEVE_SEMANTIC_INFO_CALL);
-      return runtime->retrieve_semantic_information(task_id, tag,
-					     result, size,
-                                             can_fail, wait_until_ready);
-    }
-
-    //--------------------------------------------------------------------------
-    bool MapperManager::retrieve_semantic_information(MappingCallInfo *ctx,
-        IndexSpace handle, SemanticTag tag, const void *&result, size_t &size,
-        bool can_fail, bool wait_until_ready)
-    //--------------------------------------------------------------------------
-    {
-      AutoRuntimeCall call(this, ctx, MAPPER_RETRIEVE_SEMANTIC_INFO_CALL);
-      return runtime->retrieve_semantic_information(handle, tag,
-					     result, size,
-                                             can_fail, wait_until_ready);
-    }
-
-    //--------------------------------------------------------------------------
-    bool MapperManager::retrieve_semantic_information(MappingCallInfo *ctx,
-        IndexPartition handle, SemanticTag tag, const void *&result, 
-        size_t &size, bool can_fail, bool wait_until_ready)
-    //--------------------------------------------------------------------------
-    {
-      AutoRuntimeCall call(this, ctx, MAPPER_RETRIEVE_SEMANTIC_INFO_CALL);
-      return runtime->retrieve_semantic_information(handle, tag,
-					     result, size,
-                                             can_fail, wait_until_ready);
-    }
-
-    //--------------------------------------------------------------------------
-    bool MapperManager::retrieve_semantic_information(MappingCallInfo *ctx,
-        FieldSpace handle, SemanticTag tag, const void *&result,
-        size_t &size, bool can_fail, bool wait_until_ready)
-    //--------------------------------------------------------------------------
-    {
-      AutoRuntimeCall call(this, ctx, MAPPER_RETRIEVE_SEMANTIC_INFO_CALL);
-      return runtime->retrieve_semantic_information(handle, tag,
-					     result, size,
-                                             can_fail, wait_until_ready);
-    }
-
-    //--------------------------------------------------------------------------
-    bool MapperManager::retrieve_semantic_information(MappingCallInfo *ctx,
-        FieldSpace handle, FieldID fid, SemanticTag tag, const void *&result,
-        size_t &size, bool can_fail, bool wait_until_ready)
-    //--------------------------------------------------------------------------
-    {
-      AutoRuntimeCall call(this, ctx, MAPPER_RETRIEVE_SEMANTIC_INFO_CALL);
-      return runtime->retrieve_semantic_information(handle, fid,
-					     tag, result, size,
-                                             can_fail, wait_until_ready);
-    }
-
-    //--------------------------------------------------------------------------
-    bool MapperManager::retrieve_semantic_information(MappingCallInfo *ctx,
-        LogicalRegion handle, SemanticTag tag, const void *&result,
-        size_t &size, bool can_fail, bool wait_until_ready)
-    //--------------------------------------------------------------------------
-    {
-      AutoRuntimeCall call(this, ctx, MAPPER_RETRIEVE_SEMANTIC_INFO_CALL);
-      return runtime->retrieve_semantic_information(handle, tag,
-					     result, size,
-                                             can_fail, wait_until_ready);
-    }
-
-    //--------------------------------------------------------------------------
-    bool MapperManager::retrieve_semantic_information(MappingCallInfo *ctx,
-        LogicalPartition handle, SemanticTag tag, const void *&result,
-        size_t &size, bool can_fail, bool wait_until_ready)
-    //--------------------------------------------------------------------------
-    {
-      AutoRuntimeCall call(this, ctx, MAPPER_RETRIEVE_SEMANTIC_INFO_CALL);
-      return runtime->retrieve_semantic_information(handle, tag,
-					     result, size,
-                                             can_fail, wait_until_ready);
-    }
-
-    //--------------------------------------------------------------------------
-    void MapperManager::retrieve_name(MappingCallInfo *ctx, TaskID task_id,
-                                      const char *&result)
-    //--------------------------------------------------------------------------
-    {
-      AutoRuntimeCall call(this, ctx, MAPPER_RETRIEVE_NAME_CALL);
-      const void *name; size_t dummy_size;
-      runtime->retrieve_semantic_information(task_id, LEGION_NAME_SEMANTIC_TAG,
-                                             name, dummy_size, false, false);
-      static_assert(sizeof(result) == sizeof(name));
-      memcpy(&result, &name, sizeof(result));
-    }
-
-    //--------------------------------------------------------------------------
-    void MapperManager::retrieve_name(MappingCallInfo *ctx, IndexSpace handle,
-                                      const char *&result)
-    //--------------------------------------------------------------------------
-    {
-      AutoRuntimeCall call(this, ctx, MAPPER_RETRIEVE_NAME_CALL);
-      const void *name; size_t dummy_size;
-      runtime->retrieve_semantic_information(handle, LEGION_NAME_SEMANTIC_TAG,
-                                             name, dummy_size, false, false);
-      static_assert(sizeof(result) == sizeof(name));
-      memcpy(&result, &name, sizeof(result));
-    }
-
-    //--------------------------------------------------------------------------
-    void MapperManager::retrieve_name(MappingCallInfo *ctx, 
-                                      IndexPartition handle,const char *&result)
-    //--------------------------------------------------------------------------
-    {
-      AutoRuntimeCall call(this, ctx, MAPPER_RETRIEVE_NAME_CALL);
-      const void *name; size_t dummy_size;
-      runtime->retrieve_semantic_information(handle, LEGION_NAME_SEMANTIC_TAG,
-                                             name, dummy_size, false, false);
-      static_assert(sizeof(result) == sizeof(name));
-      memcpy(&result, &name, sizeof(result));
-    }
-
-    //--------------------------------------------------------------------------
-    void MapperManager::retrieve_name(MappingCallInfo *ctx, FieldSpace handle,
-                                      const char *&result)
-    //--------------------------------------------------------------------------
-    {
-      AutoRuntimeCall call(this, ctx, MAPPER_RETRIEVE_NAME_CALL);
-      const void *name; size_t dummy_size;
-      runtime->retrieve_semantic_information(handle, LEGION_NAME_SEMANTIC_TAG,
-                                             name, dummy_size, false, false);
-      static_assert(sizeof(result) == sizeof(name));
-      memcpy(&result, &name, sizeof(result));
-    }
-
-    //--------------------------------------------------------------------------
-    void MapperManager::retrieve_name(MappingCallInfo *ctx, FieldSpace handle,
-                                      FieldID fid, const char *&result)
-    //--------------------------------------------------------------------------
-    {
-      AutoRuntimeCall call(this, ctx, MAPPER_RETRIEVE_NAME_CALL);
-      const void *name; size_t dummy_size;
-      runtime->retrieve_semantic_information(handle, fid, 
-          LEGION_NAME_SEMANTIC_TAG, name, dummy_size, false, false);
-      static_assert(sizeof(result) == sizeof(name));
-      memcpy(&result, &name, sizeof(result));
-    }
-
-    //--------------------------------------------------------------------------
-    void MapperManager::retrieve_name(MappingCallInfo *ctx, 
-                                      LogicalRegion handle, const char *&result)
-    //--------------------------------------------------------------------------
-    {
-      AutoRuntimeCall call(this, ctx, MAPPER_RETRIEVE_NAME_CALL);
-      const void *name; size_t dummy_size;
-      runtime->retrieve_semantic_information(handle, LEGION_NAME_SEMANTIC_TAG,
-                                             name, dummy_size, false, false);
-      static_assert(sizeof(result) == sizeof(name));
-      memcpy(&result, &name, sizeof(result));
-    }
-
-    //--------------------------------------------------------------------------
-    void MapperManager::retrieve_name(MappingCallInfo *ctx,
-                                   LogicalPartition handle, const char *&result)
-    //--------------------------------------------------------------------------
-    {
-      AutoRuntimeCall call(this, ctx, MAPPER_RETRIEVE_NAME_CALL);
-      const void *name; size_t dummy_size;
-      runtime->retrieve_semantic_information(handle, LEGION_NAME_SEMANTIC_TAG,
-                                             name, dummy_size, false, false);
-      static_assert(sizeof(result) == sizeof(name));
-      memcpy(&result, &name, sizeof(result));
-    }
-
-    //--------------------------------------------------------------------------
-    bool MapperManager::is_MPI_interop_configured(void)
-    //--------------------------------------------------------------------------
-    {
-      return runtime->is_MPI_interop_configured();
-    }
-
-    //--------------------------------------------------------------------------
-    const std::map<int,AddressSpace>& MapperManager::find_forward_MPI_mapping(
-                                                           MappingCallInfo *ctx)
-    //--------------------------------------------------------------------------
-    {
-      return runtime->find_forward_MPI_mapping();
-    }
-
-    //--------------------------------------------------------------------------
-    const std::map<AddressSpace,int>& MapperManager::find_reverse_MPI_mapping(
-                                                           MappingCallInfo *ctx)
-    //--------------------------------------------------------------------------
-    {
-      return runtime->find_reverse_MPI_mapping();
-    }
-
-    //--------------------------------------------------------------------------
-    int MapperManager::find_local_MPI_rank(void)
-    //--------------------------------------------------------------------------
-    {
-      return runtime->find_local_MPI_rank();
-    }
-
-    //--------------------------------------------------------------------------
-=======
->>>>>>> 12dde89f
     /*static*/ const char* MapperManager::get_mapper_call_name(
                                                            MappingCallKind kind)
     //--------------------------------------------------------------------------
