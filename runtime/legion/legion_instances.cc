--- conflicted
+++ resolved
@@ -3077,391 +3077,6 @@
       derez.deserialize(gc_state);
 
       if (domain_ready.exists() || fs_ready.exists() || layout_ready.exists())
-<<<<<<< HEAD
-=======
-      {
-        const RtEvent precondition = 
-          Runtime::merge_events(domain_ready, fs_ready, layout_ready);
-        if (precondition.exists() && !precondition.has_triggered())
-        {
-          // We need to defer this instance creation
-          DeferIndividualManagerArgs args(did, owner_space, mem, inst,
-              inst_footprint, inst_domain, pending, 
-              handle, tree_id, layout_id, unique_event, redop, 
-              piece_list, piece_list_size, source, gc_state);
-          runtime->issue_runtime_meta_task(args,
-              LG_LATENCY_RESPONSE_PRIORITY, precondition);
-          return;
-        }
-        // If we fall through we need to refetch things that we didn't get
-        if (domain_ready.exists())
-          inst_domain = runtime->forest->find_remote_expression(pending);
-        if (fs_ready.exists())
-          space_node = runtime->forest->get_node(handle);
-        if (layout_ready.exists())
-          constraints = 
-            runtime->find_layout_constraints(layout_id, false/*can fail*/);
-      }
-      // If we fall through here we can create the manager now
-      create_remote_manager(runtime, did, owner_space, mem, inst,inst_footprint,
-                            inst_domain, piece_list, piece_list_size, 
-                            space_node, tree_id, constraints, unique_event,
-                            redop, gc_state);
-    }
-
-    //--------------------------------------------------------------------------
-    IndividualManager::DeferIndividualManagerArgs::DeferIndividualManagerArgs(
-            DistributedID d, AddressSpaceID own, Memory m, PhysicalInstance i, 
-            size_t f, IndexSpaceExpression *lx,
-            const PendingRemoteExpression &p, FieldSpace h, RegionTreeID tid,
-            LayoutConstraintID l, LgEvent u, ReductionOpID r, const void *pl, 
-            size_t pl_size, AddressSpaceID src, GarbageCollectionState gc)
-      : LgTaskArgs<DeferIndividualManagerArgs>(implicit_provenance),
-            did(d), owner(own), mem(m), inst(i), footprint(f), pending(p),
-            local_expr(lx), handle(h), tree_id(tid),
-            layout_id(l), unique_event(u), redop(r), piece_list(pl),
-            piece_list_size(pl_size), source(src), state(gc)
-    //--------------------------------------------------------------------------
-    {
-      if (local_expr != NULL)
-        local_expr->add_base_expression_reference(META_TASK_REF);
-    }
-
-    //--------------------------------------------------------------------------
-    /*static*/ void IndividualManager::handle_defer_manager(const void *args,
-                                                            Runtime *runtime)
-    //--------------------------------------------------------------------------
-    {
-      const DeferIndividualManagerArgs *dargs = 
-        (const DeferIndividualManagerArgs*)args; 
-      IndexSpaceExpression *inst_domain = dargs->local_expr;
-      if (inst_domain == NULL)
-        inst_domain = runtime->forest->find_remote_expression(dargs->pending);
-      FieldSpaceNode *space_node = runtime->forest->get_node(dargs->handle);
-      LayoutConstraints *constraints = 
-        runtime->find_layout_constraints(dargs->layout_id);
-      create_remote_manager(runtime, dargs->did, dargs->owner, dargs->mem,
-          dargs->inst, dargs->footprint, inst_domain, dargs->piece_list,
-          dargs->piece_list_size, space_node, dargs->tree_id, constraints, 
-          dargs->unique_event, dargs->redop, dargs->state);
-      // Remove the local expression reference if necessary
-      if ((dargs->local_expr != NULL) &&
-          dargs->local_expr->remove_base_expression_reference(META_TASK_REF))
-        delete dargs->local_expr;
-    }
-
-    //--------------------------------------------------------------------------
-    /*static*/ void IndividualManager::create_remote_manager(Runtime *runtime, 
-          DistributedID did, AddressSpaceID owner_space, Memory mem, 
-          PhysicalInstance inst, size_t inst_footprint, 
-          IndexSpaceExpression *inst_domain, const void *piece_list,
-          size_t piece_list_size, FieldSpaceNode *space_node, 
-          RegionTreeID tree_id, LayoutConstraints *constraints, 
-          LgEvent unique, ReductionOpID redop, GarbageCollectionState state)
-    //--------------------------------------------------------------------------
-    {
-      LayoutDescription *layout = 
-        LayoutDescription::handle_unpack_layout_description(constraints,
-                                space_node, inst_domain->get_num_dims());
-      MemoryManager *memory = runtime->find_memory_manager(mem);
-      const ReductionOp *op = 
-        (redop == 0) ? NULL : runtime->get_reduction(redop);
-      void *location;
-      IndividualManager *man = NULL;
-      const bool external_instance = InstanceManager::is_external_did(did);
-      if (runtime->find_pending_collectable_location(did, location))
-        man = new(location) IndividualManager(runtime->forest, did, owner_space,
-                                              memory, inst, inst_domain, 
-                                              piece_list, piece_list_size, 
-                                              space_node, tree_id, layout, 
-                                              redop, false/*reg now*/, 
-                                              inst_footprint, 
-                                              ApEvent::NO_AP_EVENT, unique,
-                                              external_instance, op);
-      else
-        man = new IndividualManager(runtime->forest, did, owner_space, memory, 
-                              inst, inst_domain, piece_list, piece_list_size,
-                              space_node, tree_id, layout, redop, 
-                              false/*reg now*/, inst_footprint,
-                              ApEvent::NO_AP_EVENT, unique, 
-                              external_instance, op);
-      man->initialize_remote_gc_state(state);
-      // Hold-off doing the registration until construction is complete
-      man->register_with_runtime(NULL/*no remote registration needed*/);
-      // Remove the reference we got back on the layout
-      if (layout->remove_reference())
-        delete layout;
-    }
-
-    //--------------------------------------------------------------------------
-    void IndividualManager::get_instance_pointers(Memory memory,
-                                         std::vector<uintptr_t> &pointers) const
-    //--------------------------------------------------------------------------
-    {
-#ifdef DEBUG_LEGION
-      assert(is_owner());
-      assert(memory == instance.get_location());
-#endif
-      void *inst_ptr = instance.pointer_untyped(0/*offset*/, 0/*elem size*/);
-      pointers.push_back(uintptr_t(inst_ptr));
-    }
-
-    //--------------------------------------------------------------------------
-    RtEvent IndividualManager::perform_deletion(AddressSpaceID source,
-                                                AutoLock *i_lock /* = NULL*/)
-    //--------------------------------------------------------------------------
-    {
-      if (i_lock == NULL)
-      {
-        AutoLock instance_lock(inst_lock);
-        return perform_deletion(source, &instance_lock);
-      }
-#ifdef DEBUG_LEGION
-      assert(is_owner());
-      assert(source == local_space);
-      assert(!deferred_deletion.exists());
-#endif
-      log_garbage.spew("Deleting physical instance " IDFMT " in memory " 
-                       IDFMT "", instance.id, memory_manager->memory.id);
-      prune_gc_events();
-      // Grab the set of active contexts to notify
-      std::set<InnerContext*> to_notify;
-      to_notify.swap(active_contexts);
-#ifndef DISABLE_GC
-      // If we're still active that means there are still outstanding
-      // users so make an event for when we are done, not we're holding
-      // the instance lock when this is called
-      if (currently_active)
-        deferred_deletion = Runtime::create_rt_user_event();
-      // Now we can release the lock since we're done with the atomic updates
-      i_lock->release();
-      std::vector<PhysicalInstance::DestroyedField> serdez_fields;
-      layout->compute_destroyed_fields(serdez_fields); 
-      if (!serdez_fields.empty())
-        instance.destroy(serdez_fields, deferred_deletion);
-      else
-        instance.destroy(deferred_deletion);
-#ifdef LEGION_MALLOC_INSTANCES
-      if (!is_external_instance())
-        memory_manager->free_legion_instance(this, deferred_deletion);
-#endif
-#else
-      // Release the i_lock since we're done with the atomic updates
-      i_lock->release();
-#endif
-      // Notify any contexts of our deletion
-      if (!to_notify.empty())
-      {
-        for (std::set<InnerContext*>::const_iterator it =
-              to_notify.begin(); it != to_notify.end(); it++)
-        {
-          (*it)->notify_instance_deletion(this);
-          if ((*it)->remove_reference())
-            delete (*it);
-        }
-      }
-      // We issued the deletion to Realm so all our effects are done
-      return RtEvent::NO_RT_EVENT;
-    }
-
-    //--------------------------------------------------------------------------
-    void IndividualManager::force_deletion(void)
-    //--------------------------------------------------------------------------
-    {
-#ifdef DEBUG_LEGION
-      assert(is_owner());
-#endif
-      log_garbage.spew("Force deleting physical instance " IDFMT " in memory "
-                       IDFMT "", instance.id, memory_manager->memory.id);
-#ifndef DISABLE_GC
-      std::vector<PhysicalInstance::DestroyedField> serdez_fields;
-      layout->compute_destroyed_fields(serdez_fields); 
-      if (!serdez_fields.empty())
-        instance.destroy(serdez_fields);
-      else
-        instance.destroy();
-#ifdef LEGION_MALLOC_INSTANCES
-      if (!is_external_instance())
-        memory_manager->free_legion_instance(this, RtEvent::NO_RT_EVENT);
-#endif
-#endif
-    }
-
-    //--------------------------------------------------------------------------
-    RtEvent IndividualManager::update_garbage_collection_priority(
-                                                            GCPriority priority)
-    //--------------------------------------------------------------------------
-    {
-      if (!is_owner())
-      {
-        const RtUserEvent done = Runtime::create_rt_user_event();
-        Serializer rez;
-        {
-          RezCheck z(rez);
-          rez.serialize(did);
-          rez.serialize(priority);
-          rez.serialize(done);
-        }
-        runtime->send_gc_priority_update(owner_space, rez);
-        return done;
-      }
-      else
-      {
-        memory_manager->set_garbage_collection_priority(this, priority);
-        return RtEvent::NO_RT_EVENT;
-      }
-    }
-
-    //--------------------------------------------------------------------------
-    RtEvent IndividualManager::attach_external_instance(void)
-    //--------------------------------------------------------------------------
-    {
-#ifdef DEBUG_LEGION
-      assert(is_external_instance());
-#endif
-      return memory_manager->attach_external_instance(this);
-    }
-
-    //--------------------------------------------------------------------------
-    RtEvent IndividualManager::detach_external_instance(void)
-    //--------------------------------------------------------------------------
-    {
-#ifdef DEBUG_LEGION
-      assert(is_external_instance());
-#endif
-      return memory_manager->detach_external_instance(this);
-    }
-
-    //--------------------------------------------------------------------------
-    bool IndividualManager::has_visible_from(const std::set<Memory> &mems) const
-    //--------------------------------------------------------------------------
-    {
-      return (mems.find(memory_manager->memory) != mems.end());
-    }
-
-    //--------------------------------------------------------------------------
-    Memory IndividualManager::get_memory(void) const
-    //--------------------------------------------------------------------------
-    {
-      return memory_manager->memory;
-    }
-
-    /////////////////////////////////////////////////////////////
-    // Collective Manager
-    /////////////////////////////////////////////////////////////
-
-    //--------------------------------------------------------------------------
-    CollectiveManager::CollectiveManager(RegionTreeForest *ctx, 
-                                DistributedID did, AddressSpaceID owner_space,
-                                IndexSpaceNode *points,
-                                IndexSpaceExpression *instance_domain,
-                                const void *pl, size_t pl_size,
-                                FieldSpaceNode *node, RegionTreeID tree_id,
-                                LayoutDescription *desc, ReductionOpID redop_id,
-                                bool register_now, size_t footprint,
-                                LgEvent u_event, bool external_instance)
-      : PhysicalManager(ctx, desc, encode_instance_did(did, external_instance,
-            (redop_id != 0), true/*collective*/),
-          owner_space, footprint, redop_id, (redop_id == 0) ? NULL : 
-            ctx->runtime->get_reduction(redop_id),
-          node, instance_domain, pl, pl_size, tree_id, u_event, register_now), 
-        point_space(points), finalize_messages(0), deleted_or_detached(false)
-    //--------------------------------------------------------------------------
-    {
-      point_space->add_nested_valid_ref(did);
-#if 0
-#ifdef DEBUG_LEGION
-      if (is_owner())
-        assert(left == local_space);
-      else
-        assert(left != local_space);
-#endif
-      if (!right_spaces.empty())
-        add_nested_resource_ref(did);
-#endif
-#ifdef LEGION_GC
-      log_garbage.info("GC Collective Manager %lld %d",
-                        LEGION_DISTRIBUTED_ID_FILTER(this->did), local_space); 
-#endif
-    }
-
-    //--------------------------------------------------------------------------
-    CollectiveManager::~CollectiveManager(void)
-    //--------------------------------------------------------------------------
-    {
-      if (point_space->remove_nested_valid_ref(did))
-        delete point_space;
-    }
-
-    //--------------------------------------------------------------------------
-    void CollectiveManager::finalize_collective_instance(ApUserEvent inst_event)
-    //--------------------------------------------------------------------------
-    {
-      // TODO: implement this
-      assert(false);
-    }
-
-    //--------------------------------------------------------------------------
-    ApEvent CollectiveManager::get_use_event(void) const
-    //--------------------------------------------------------------------------
-    {
-      // TODO: implement this
-      assert(false);
-      return ApEvent::NO_AP_EVENT;
-    }
-
-    //--------------------------------------------------------------------------
-    PhysicalInstance CollectiveManager::get_instance(const DomainPoint &k) const
-    //--------------------------------------------------------------------------
-    {
-      // TODO: implement this
-      assert(false);
-      return PhysicalInstance::NO_INST;
-    }
-
-    //--------------------------------------------------------------------------
-    PointerConstraint CollectiveManager::get_pointer_constraint(
-                                                   const DomainPoint &key) const
-    //--------------------------------------------------------------------------
-    {
-      // TODO: implement this
-      assert(false);
-      return PointerConstraint();
-    }
-
-    //--------------------------------------------------------------------------
-    LegionRuntime::Accessor::RegionAccessor<
-      LegionRuntime::Accessor::AccessorType::Generic>
-        CollectiveManager::get_accessor(void) const
-    //--------------------------------------------------------------------------
-    {
-      // not supported
-      assert(false);
-      return LegionRuntime::Accessor::RegionAccessor<
-	LegionRuntime::Accessor::AccessorType::Generic>(instances[0]);
-    }
-
-    //--------------------------------------------------------------------------
-    LegionRuntime::Accessor::RegionAccessor<
-      LegionRuntime::Accessor::AccessorType::Generic>
-        CollectiveManager::get_field_accessor(FieldID fid) const
-    //--------------------------------------------------------------------------
-    {
-      // not supported
-      assert(false);
-      const CopySrcDstField &info = layout->find_field_info(fid);
-      LegionRuntime::Accessor::RegionAccessor<
-        LegionRuntime::Accessor::AccessorType::Generic> temp(instances[0]);
-      return temp.get_untyped_field_accessor(info.field_id, info.size);
-    }
-
-    //--------------------------------------------------------------------------
-    void CollectiveManager::get_instance_pointers(Memory memory,
-                                         std::vector<uintptr_t> &pointers) const
-    //--------------------------------------------------------------------------
-    {
-      for (unsigned idx = 0; idx < memories.size(); idx++)
->>>>>>> 816121d7
       {
         const RtEvent precondition = 
           Runtime::merge_events(domain_ready, fs_ready, layout_ready);
@@ -3591,6 +3206,9 @@
       man->initialize_remote_gc_state(state);
       // Hold-off doing the registration until construction is complete
       man->register_with_runtime();
+      // Remove the reference we got back on the layout description
+      if (layout->remove_reference())
+        delete layout;
     }
 
     //--------------------------------------------------------------------------
@@ -3984,7 +3602,6 @@
                                    const std::vector<Reservation> &reservations)
     //--------------------------------------------------------------------------
     {
-<<<<<<< HEAD
 #ifdef DEBUG_LEGION
       assert(!is_owner());
       assert(mask.pop_count() == reservations.size());
@@ -3996,34 +3613,6 @@
       for (int idx = mask.find_first_set(); idx >= 0;
             idx = mask.find_next_set(idx+1))
         padded_reservations->insert(std::make_pair(idx,reservations[offset++]));
-=======
-      LayoutDescription *layout = 
-        LayoutDescription::handle_unpack_layout_description(constraints,
-                                space_node, inst_domain->get_num_dims());
-      void *location;
-      CollectiveManager *man = NULL;
-      const bool external_instance = PhysicalManager::is_external_did(did);
-      if (runtime->find_pending_collectable_location(did, location))
-        man = new(location) CollectiveManager(runtime->forest, did,
-                                            owner_space, point_space, 
-                                            inst_domain, piece_list, 
-                                            piece_list_size, space_node,tree_id,
-                                            layout, redop, false/*reg now*/, 
-                                            inst_footprint, use_event, 
-                                            external_instance); 
-      else
-        man = new CollectiveManager(runtime->forest, did, owner_space, 
-                                  point_space, inst_domain, piece_list, 
-                                  piece_list_size, space_node, tree_id, layout,
-                                  redop, false/*reg now*/, inst_footprint, 
-                                  use_event, external_instance);
-      man->initialize_remote_gc_state(state);
-      // Hold-off doing the registration until construction is complete
-      man->register_with_runtime(NULL/*no remote registration needed*/);
-      // Remove the reference we got back on the layout
-      if (layout->remove_reference())
-        delete layout;
->>>>>>> 816121d7
     }
 
     //--------------------------------------------------------------------------
@@ -4382,17 +3971,11 @@
         default:
           assert(false); // illegal specialized case
       }
-<<<<<<< HEAD
       // manager takes ownership of the piece list
       piece_list = NULL;
-=======
       // Remove the reference we got back from finding or creating the layout
       if (layout->remove_reference())
         delete layout;
-#ifdef LEGION_MALLOC_INSTANCES
-      memory_manager->record_legion_instance(result, base_ptr); 
-#endif
->>>>>>> 816121d7
 #ifdef DEBUG_LEGION
       assert(result != NULL);
 #endif
@@ -4415,116 +3998,6 @@
     }
 
     //--------------------------------------------------------------------------
-<<<<<<< HEAD
-=======
-    CollectiveManager* InstanceBuilder::create_collective_instance(
-        RegionTreeForest *forest, Memory::Kind mem_kind, 
-        IndexSpaceNode *point_space, LayoutConstraintKind *unsat_kind, 
-        unsigned *unsat_index, ApEvent ready_event, size_t *footprint)
-    //--------------------------------------------------------------------------
-    {
-      if (!valid)
-        initialize(forest);
-      // If there are no fields then we are done
-      if (field_sizes.empty())
-      {
-        REPORT_LEGION_WARNING(LEGION_WARNING_IGNORE_MEMORY_REQUEST,
-                        "Ignoring request to create instance in "
-                        "memory " IDFMT " with no fields.",
-                        memory_manager->memory.id);
-        if (footprint != NULL)
-          *footprint = 0;
-        if (unsat_kind != NULL)
-          *unsat_kind = LEGION_FIELD_CONSTRAINT;
-        if (unsat_index != NULL)
-          *unsat_index = 0;
-        return NULL;
-      }
-      if (realm_layout == NULL)
-      {
-        const std::vector<FieldID> &field_set = 
-          constraints.field_constraint.get_field_set();
-        bool compact = false;
-        switch (constraints.specialized_constraint.get_kind())
-        {
-          case LEGION_COMPACT_SPECIALIZE:
-          case LEGION_COMPACT_REDUCTION_SPECIALIZE:
-            {
-              compact = true;
-              break;
-            }
-          default:
-            break;
-        }
-        realm_layout =
-          instance_domain->create_layout(constraints, field_set, 
-             field_sizes, compact, &piece_list, &piece_list_size);
-#ifdef DEBUG_LEGION
-        assert(realm_layout != NULL);
-#endif
-      }
-      const size_t instance_footprint = realm_layout->bytes_used;
-      // Save the footprint size if we need to
-      if (footprint != NULL)
-        *footprint = instance_footprint;
-      // If we successfully made the layout then tighten the constraints
-      constraints.field_constraint.contiguous = true;
-      constraints.field_constraint.inorder = true;
-      constraints.ordering_constraint.contiguous = true;
-      constraints.memory_constraint = MemoryConstraint(mem_kind);
-      constraints.specialized_constraint.collective = Domain();
-      const unsigned num_dims = instance_domain->get_num_dims();
-      // Now let's find the layout constraints to use for this instance
-      LayoutDescription *layout = field_space_node->find_layout_description(
-                                        instance_mask, num_dims, constraints);
-      // If we couldn't find one then we make one
-      if (layout == NULL)
-      {
-        // First make a new layout constraint
-        LayoutConstraints *layout_constraints = 
-          forest->runtime->register_layout(field_space_node->handle,
-                                           constraints, true/*internal*/);
-        // Then make our description
-        layout = field_space_node->create_layout_description(instance_mask, 
-                                  num_dims, layout_constraints, mask_index_map,
-                                  constraints.field_constraint.get_field_set(),
-                                  field_sizes, serdez);
-      }
-      CollectiveManager *result = NULL;
-      DistributedID did = forest->runtime->get_available_distributed_id();
-      AddressSpaceID local_space = forest->runtime->address_space;
-      switch (constraints.specialized_constraint.get_kind())
-      {
-        case LEGION_NO_SPECIALIZE:
-        case LEGION_AFFINE_SPECIALIZE:
-        case LEGION_COMPACT_SPECIALIZE:
-          {
-            result = new CollectiveManager(forest, did, local_space,
-                point_space, instance_domain, piece_list, piece_list_size,
-                field_space_node, tree_id, layout, 0/*redop*/, true/*register*/,
-                instance_footprint, ready_event, false/*external*/); 
-            break;
-          }
-        case LEGION_AFFINE_REDUCTION_SPECIALIZE:
-        case LEGION_COMPACT_REDUCTION_SPECIALIZE:
-          {
-            result = new CollectiveManager(forest, did, local_space,
-                point_space, instance_domain, piece_list, piece_list_size,
-                field_space_node, tree_id, layout, redop_id, true/*register*/,
-                instance_footprint, ready_event, false/*external*/); 
-            break;
-          }
-        default:
-          assert(false);
-      }
-      // Remove the reference we got back from finding or creating the layout
-      if (layout->remove_reference())
-        delete layout;
-      return result;
-    }
-
-    //--------------------------------------------------------------------------
->>>>>>> 816121d7
     void InstanceBuilder::handle_profiling_response(
                                        const ProfilingResponseBase *base,
                                        const Realm::ProfilingResponse &response,
