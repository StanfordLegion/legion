--- conflicted
+++ resolved
@@ -1538,11 +1538,11 @@
 
     //--------------------------------------------------------------------------
     bool PhysicalManager::meets_expression(IndexSpaceExpression *space_expr,
-                                           bool tight_bounds) const
+                           bool tight_bounds, const Domain *padding_delta) const
     //--------------------------------------------------------------------------
     {
       return instance_domain->meets_layout_expression(space_expr, tight_bounds,
-                                                  piece_list, piece_list_size);
+                                    piece_list, piece_list_size, padding_delta);
     }
 
     //--------------------------------------------------------------------------
@@ -2214,7 +2214,6 @@
     }
 
     //--------------------------------------------------------------------------
-<<<<<<< HEAD
     /*static*/ void PhysicalManager::handle_garbage_collection_mismatch(
                                           Runtime *runtime, Deserializer &derez)
     //--------------------------------------------------------------------------
@@ -2232,14 +2231,6 @@
           runtime->find_distributed_collectable(did));
       manager->process_remote_reference_mismatch(remote_sent, remote_received);
       Runtime::trigger_event(done);
-=======
-    bool PhysicalManager::meets_expression(IndexSpaceExpression *space_expr,
-                           bool tight_bounds, const Domain *padding_delta) const
-    //--------------------------------------------------------------------------
-    {
-      return instance_domain->meets_layout_expression(space_expr, tight_bounds,
-                                    piece_list, piece_list_size, padding_delta);
->>>>>>> 4dd12470
     }
 
     //--------------------------------------------------------------------------
