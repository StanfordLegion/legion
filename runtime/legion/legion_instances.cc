--- conflicted
+++ resolved
@@ -3019,18 +3019,7 @@
       layout->compute_destroyed_fields(serdez_fields);
 
 #ifndef LEGION_MALLOC_INSTANCES
-      // If this is an owned external instance, deallocate it manually
-      if (kind == EXTERNAL_OWNED_INSTANCE_KIND)
-      {
-        memory_manager->free_external_allocation(
-            external_pointer, instance_footprint);
-        if (!serdez_fields.empty())
-          instance.destroy(serdez_fields, deferred_deletion);
-        else
-          instance.destroy(deferred_deletion);
-      }
-      // If this is an eager allocation, return it back to the eager pool
-      else if (kind == EAGER_INSTANCE_KIND)
+      if (kind == EAGER_INSTANCE_KIND)
         memory_manager->free_eager_instance(instance, deferred_deletion);
       else
 #endif
@@ -3076,18 +3065,8 @@
       std::vector<PhysicalInstance::DestroyedField> serdez_fields;
       layout->compute_destroyed_fields(serdez_fields);
 #ifndef LEGION_MALLOC_INSTANCES
-      // If this is an owned external instance, deallocate it manually
-      if (kind == EXTERNAL_OWNED_INSTANCE_KIND)
-      {
-        memory_manager->free_external_allocation(
-            external_pointer, instance_footprint);
-        if (!serdez_fields.empty())
-          instance.destroy(serdez_fields);
-        else
-          instance.destroy();
-      }
       // If this is an eager allocation, return it back to the eager pool
-      else if (kind == EAGER_INSTANCE_KIND)
+      if (kind == EAGER_INSTANCE_KIND)
         memory_manager->free_eager_instance(instance, RtEvent::NO_RT_EVENT);
       else
 #endif
@@ -3185,8 +3164,7 @@
         kind = new_kind;
         external_pointer = new_pointer;
 #ifdef DEBUG_LEGION
-        assert((kind != EXTERNAL_OWNED_INSTANCE_KIND) || 
-                (external_pointer != -1UL));
+        assert(external_pointer != -1UL);
 #endif
 
         update_instance_footprint(new_footprint);
@@ -3763,55 +3741,9 @@
       // a single node perform the view analysis and then we broadcast out the
       // resulting event out to all the participants. 
 #ifdef DEBUG_LEGION
-<<<<<<< HEAD
       assert(mapping != NULL);
       assert(mapping->contains(local_space));
       assert(local_collective_op != NULL);
-=======
-      assert(is_owner());
-      assert(source == local_space);
-      assert(!deferred_deletion.exists());
-      assert(pending_views.empty());
-#endif
-      log_garbage.spew("Deleting physical instance " IDFMT " in memory " 
-                       IDFMT "", instance.id, memory_manager->memory.id);
-      prune_gc_events();
-      // Grab the set of active contexts to notify
-      std::set<InnerContext*> to_notify;
-      to_notify.swap(active_contexts);
-      std::map<DistributedID,std::map<unsigned,Reservation> > to_destroy;
-      to_destroy.swap(view_reservations);
-#ifndef LEGION_DISABLE_GC
-      // If we're still active that means there are still outstanding
-      // users so make an event for when we are done, not we're holding
-      // the instance lock when this is called
-      if (currently_active)
-        deferred_deletion = Runtime::create_rt_user_event();
-      // Now we can release the lock since we're done with the atomic updates
-      i_lock->release();
-      std::vector<PhysicalInstance::DestroyedField> serdez_fields;
-      layout->compute_destroyed_fields(serdez_fields);
-
-#ifndef LEGION_MALLOC_INSTANCES
-      // If this is an eager allocation, return it back to the eager pool
-      if (kind == EAGER_INSTANCE_KIND)
-        memory_manager->free_eager_instance(instance, deferred_deletion);
-      else
-#endif
-      {
-        if (!serdez_fields.empty())
-          instance.destroy(serdez_fields, deferred_deletion);
-        else
-          instance.destroy(deferred_deletion);
-      }
-#ifdef LEGION_MALLOC_INSTANCES
-      if (!is_external_instance())
-        memory_manager->free_legion_instance(instance, deferred_deletion);
-#endif
-#else
-      // Release the i_lock since we're done with the atomic updates
-      i_lock->release();
->>>>>>> 919ba85b
 #endif
       const size_t local_collective_arrivals =
         local_collective_op->get_collective_local_arrivals();
@@ -3849,23 +3781,8 @@
         else if (!finder->second.local_initialized)
         {
 #ifdef DEBUG_LEGION
-<<<<<<< HEAD
           assert(!finder->second.ready_event.exists());
           assert(finder->second.trace_info == NULL);
-=======
-      assert(is_owner());
-#endif
-      log_garbage.spew("Force deleting physical instance " IDFMT " in memory "
-                       IDFMT "", instance.id, memory_manager->memory.id);
-#ifndef LEGION_DISABLE_GC
-      std::vector<PhysicalInstance::DestroyedField> serdez_fields;
-      layout->compute_destroyed_fields(serdez_fields);
-#ifndef LEGION_MALLOC_INSTANCES
-      // If this is an eager allocation, return it back to the eager pool
-      if (kind == EAGER_INSTANCE_KIND)
-        memory_manager->free_eager_instance(instance, RtEvent::NO_RT_EVENT);
-      else
->>>>>>> 919ba85b
 #endif
           // First local arrival
           finder->second.remaining_local_arrivals = local_collective_arrivals;
@@ -4043,11 +3960,8 @@
       if (local_space != origin)
       {
 #ifdef DEBUG_LEGION
-<<<<<<< HEAD
         assert(to_perform.applied.exists());
-=======
         assert(external_pointer != -1UL);
->>>>>>> 919ba85b
 #endif
         // Send the message to the parent
         const AddressSpaceID parent = 
