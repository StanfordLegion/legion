--- conflicted
+++ resolved
@@ -970,13 +970,9 @@
              index_domain->create_layout_expression(pl, pl_size) : index_domain,
           tree_id, register_now, mapping), 
         instance_footprint(footprint), reduction_op(rop), redop(redop_id),
-<<<<<<< HEAD
-        piece_list(pl), piece_list_size(pl_size)
-=======
-        unique_event(u_event), piece_list(pl), piece_list_size(pl_size),
+        piece_list(pl), piece_list_size(pl_size),
         gc_state(COLLECTABLE_GC_STATE), pending_changes(0),
         remaining_collection_guards(0), currently_active(false)
->>>>>>> 4281cd7b
     //--------------------------------------------------------------------------
     {
     }
@@ -2714,20 +2710,6 @@
     }
 
     //--------------------------------------------------------------------------
-<<<<<<< HEAD
-    IndividualManager::IndividualManager(const IndividualManager &rhs)
-      : PhysicalManager(NULL, NULL, 0, 0, 0, 0, NULL, NULL, NULL, NULL, 0, 0, 
-                        false),
-        memory_manager(NULL), instance(PhysicalInstance::NO_INST)
-    //--------------------------------------------------------------------------
-    {
-      // should never be called
-      assert(false);
-    }
-
-    //--------------------------------------------------------------------------
-=======
->>>>>>> 4281cd7b
     IndividualManager::~IndividualManager(void)
     //--------------------------------------------------------------------------
     {
@@ -3939,50 +3921,9 @@
                               space_node, tree_id, layout, redop, 
                               false/*reg now*/, inst_footprint, use_event, 
                               kind, op);
-<<<<<<< HEAD
-      // Hold-off doing the registration until construction is complete
-      man->register_with_runtime(NULL/*no remote registration needed*/);
-    }
-
-    //--------------------------------------------------------------------------
-    bool IndividualManager::acquire_instance(ReferenceSource source,
-                                             ReferenceMutator *mutator,
-                                             const DomainPoint &point,
-                                             AddressSpaceID *remote_target)
-    //--------------------------------------------------------------------------
-    {
-      // Do an atomic operation to check to see if we are already valid
-      // and increment our count if we are, in this case the acquire 
-      // has succeeded and we are done, this should be the common case
-      // since we are likely already holding valid references elsewhere
-      // Note that we cannot do this for external instances as they might
-      // have been detached while still holding valid references so they
-      // have to go through the full path every time
-      if (!is_external_instance() && check_valid_and_increment(source))
-        return true;
-      // If we're not the owner, we're not going to succeed past this
-      // since we aren't on the same node as where the instance lives
-      // which is where the point of serialization is for garbage collection
-      if (!is_owner())
-      {
-        if (remote_target != NULL)
-          *remote_target = owner_space;
-        return false;
-      }
-      // Tell our manager, we're attempting an acquire, if it tells
-      // us false then we are not allowed to proceed
-      if (!memory_manager->attempt_acquire(this))
-        return false;
-      // At this point we're in the clear to add our valid reference
-      add_base_valid_ref(source, mutator);
-      // Complete the handshake with the memory manager
-      memory_manager->complete_acquire(this);
-      return true;
-=======
       man->initialize_remote_gc_state(state);
       // Hold-off doing the registration until construction is complete
       man->register_with_runtime(NULL/*no remote registration needed*/);
->>>>>>> 4281cd7b
     }
 
     //--------------------------------------------------------------------------
@@ -4013,6 +3954,8 @@
       // Grab the set of active contexts to notify
       std::set<InnerContext*> to_notify;
       to_notify.swap(active_contexts);
+      std::map<DistributedID,std::map<unsigned,Reservation> > to_destroy;
+      to_destroy.swap(view_reservations);
 #ifdef DEBUG_LEGION
       assert(pending_views.empty());
 #endif
@@ -4051,39 +3994,14 @@
       }
 #ifdef LEGION_MALLOC_INSTANCES
       if (!is_external_instance())
-<<<<<<< HEAD
-        memory_manager->free_legion_instance(instance, deferred_event);
-=======
-        memory_manager->free_legion_instance(this, deferred_deletion);
->>>>>>> 4281cd7b
+        memory_manager->free_legion_instance(instance, deferred_deletion);
 #endif
 #else
       // Release the i_lock since we're done with the atomic updates
       i_lock->release();
 #endif
       // Notify any contexts of our deletion
-<<<<<<< HEAD
-      // Grab a copy of this in case we get any removal calls
-      // while we are doing the deletion. We know that there
-      // will be no more additions because we are being deleted
-      std::set<InnerContext*> copy_active_contexts;
-      std::map<DistributedID,std::map<unsigned,Reservation> > copy_view_atomics;
-      {
-        AutoLock inst(inst_lock);
-        if (active_contexts.empty())
-          return;
-        copy_active_contexts.swap(active_contexts);
-        copy_view_atomics.swap(view_reservations);
-#ifdef DEBUG_LEGION
-        assert(pending_views.empty());
-#endif
-        context_views.clear();
-      }
-      for (std::set<InnerContext*>::const_iterator it = 
-           copy_active_contexts.begin(); it != copy_active_contexts.end(); it++)
-=======
       if (!to_notify.empty())
->>>>>>> 4281cd7b
       {
         for (std::set<InnerContext*>::const_iterator it =
               to_notify.begin(); it != to_notify.end(); it++)
@@ -4093,21 +4011,17 @@
             delete (*it);
         }
       }
-<<<<<<< HEAD
       // Clean up any reservations that we own associated with this instance
-      if (is_owner())
+      if (is_owner() && !to_destroy.empty())
       {
         for (std::map<DistributedID,std::map<unsigned,Reservation> >::iterator 
-              it1 = copy_view_atomics.begin();
-              it1 != copy_view_atomics.end(); it1++)
+              it1 = to_destroy.begin(); it1 != to_destroy.end(); it1++)
           for (std::map<unsigned,Reservation>::iterator it2 =
                 it1->second.begin(); it2 != it1->second.end(); it2++)
             it2->second.destroy_reservation();
       }
-=======
       // We issued the deletion to Realm so all our effects are done
       return RtEvent::NO_RT_EVENT;
->>>>>>> 4281cd7b
     }
 
     //--------------------------------------------------------------------------
@@ -4152,13 +4066,8 @@
     }
 
     //--------------------------------------------------------------------------
-<<<<<<< HEAD
-    void IndividualManager::set_garbage_collection_priority(MapperID mapper_id,
-                  Processor proc, GCPriority priority, const DomainPoint &point)
-=======
     RtEvent IndividualManager::update_garbage_collection_priority(
                                                             GCPriority priority)
->>>>>>> 4281cd7b
     //--------------------------------------------------------------------------
     {
       if (!is_owner())
@@ -4337,19 +4246,6 @@
     }
 
     //--------------------------------------------------------------------------
-<<<<<<< HEAD
-    CollectiveManager::CollectiveManager(const CollectiveManager &rhs)
-      : PhysicalManager(rhs), total_points(rhs.total_points),
-        point_space(rhs.point_space), multi_instance(rhs.multi_instance)
-    //--------------------------------------------------------------------------
-    {
-      // should never be called
-      assert(false);
-    }
-
-    //--------------------------------------------------------------------------
-=======
->>>>>>> 4281cd7b
     CollectiveManager::~CollectiveManager(void)
     //--------------------------------------------------------------------------
     {
@@ -4370,48 +4266,8 @@
     }
 
     //--------------------------------------------------------------------------
-<<<<<<< HEAD
-    CollectiveManager& CollectiveManager::operator=(
-                                                   const CollectiveManager &rhs)
-    //--------------------------------------------------------------------------
-    {
-      // should never be called
-      assert(false);
-      return *this;
-    }
-
-    //--------------------------------------------------------------------------
     bool CollectiveManager::contains_isomorphic_points(
                                                    IndexSpaceNode *points) const
-=======
-    void CollectiveManager::finalize_collective_instance(ApUserEvent inst_event)
-    //--------------------------------------------------------------------------
-    {
-      // TODO: implement this
-      assert(false);
-    }
-
-    //--------------------------------------------------------------------------
-    ApEvent CollectiveManager::get_use_event(void) const
-    //--------------------------------------------------------------------------
-    {
-      // TODO: implement this
-      assert(false);
-      return ApEvent::NO_AP_EVENT;
-    }
-
-    //--------------------------------------------------------------------------
-    ApEvent CollectiveManager::get_use_event(ApEvent user) const
-    //--------------------------------------------------------------------------
-    {
-      // TODO: implement this
-      assert(false);
-      return ApEvent::NO_AP_EVENT;
-    }
-
-    //--------------------------------------------------------------------------
-    RtEvent CollectiveManager::get_instance_ready_event(void) const
->>>>>>> 4281cd7b
     //--------------------------------------------------------------------------
     {
       if (points->get_volume() != total_points)
@@ -4591,7 +4447,6 @@
     }
 
     //--------------------------------------------------------------------------
-<<<<<<< HEAD
     void CollectiveManager::find_or_forward_physical_instance(
      AddressSpaceID origin,std::set<DomainPoint> &points,RtUserEvent to_trigger)
     //--------------------------------------------------------------------------
@@ -4856,52 +4711,6 @@
     }
 
     //--------------------------------------------------------------------------
-    void CollectiveManager::notify_active(ReferenceMutator *mutator)
-    //--------------------------------------------------------------------------
-    {
-      if (is_owner())
-        activate_collective(mutator);
-      else
-        send_remote_gc_increment(
-            collective_mapping->get_parent(owner_space, local_space), mutator);
-    }
-
-    //--------------------------------------------------------------------------
-    void CollectiveManager::notify_inactive(ReferenceMutator *mutator)
-    //--------------------------------------------------------------------------
-    {
-      if (is_owner())
-        deactivate_collective(mutator);
-      else
-        send_remote_gc_decrement(
-            collective_mapping->get_parent(owner_space, local_space), mutator);
-    }
-
-    //--------------------------------------------------------------------------
-    void CollectiveManager::notify_valid(ReferenceMutator *mutator)
-    //--------------------------------------------------------------------------
-    {
-      if (is_owner())
-        validate_collective(mutator);
-      else
-        send_remote_valid_increment(
-            collective_mapping->get_parent(owner_space, local_space), mutator);
-    }
-
-    //--------------------------------------------------------------------------
-    void CollectiveManager::notify_invalid(ReferenceMutator *mutator)
-    //--------------------------------------------------------------------------
-    {
-      if (is_owner())
-        invalidate_collective(mutator);
-      else
-        send_remote_valid_decrement(
-            collective_mapping->get_parent(owner_space, local_space), mutator);
-    }
-
-    //--------------------------------------------------------------------------
-=======
->>>>>>> 4281cd7b
     LegionRuntime::Accessor::RegionAccessor<
       LegionRuntime::Accessor::AccessorType::Generic>
         CollectiveManager::get_accessor(void) const
@@ -4928,116 +4737,8 @@
     }
 
     //--------------------------------------------------------------------------
-<<<<<<< HEAD
-    void CollectiveManager::activate_collective(ReferenceMutator *mutator)
-    //--------------------------------------------------------------------------
-    { 
-      std::vector<AddressSpaceID> right_spaces;
-      collective_mapping->get_children(owner_space, local_space, right_spaces);
-      for (std::vector<AddressSpaceID>::const_iterator it = 
-            right_spaces.begin(); it != right_spaces.end(); it++)
-      {
-        RtUserEvent done_event = Runtime::create_rt_user_event();
-        Serializer rez;
-        {
-          RezCheck z(rez);
-          rez.serialize(did);
-          rez.serialize(COLLECTIVE_ACTIVATE_MESSAGE);
-          rez.serialize(done_event);
-        }
-        runtime->send_collective_instance_message(*it, rez);
-        mutator->record_reference_mutation_effect(done_event);
-      }
-      for (std::vector<MemoryManager*>::const_iterator it = 
-            memories.begin(); it != memories.end(); it++)
-        (*it)->activate_instance(this);
-    }
-
-    //--------------------------------------------------------------------------
-    void CollectiveManager::deactivate_collective(ReferenceMutator *mutator)
-    //--------------------------------------------------------------------------
-    { 
-      std::vector<AddressSpaceID> right_spaces;
-      collective_mapping->get_children(owner_space, local_space, right_spaces);
-      for (std::vector<AddressSpaceID>::const_iterator it = 
-            right_spaces.begin(); it != right_spaces.end(); it++)
-      {
-        RtUserEvent done_event = Runtime::create_rt_user_event();
-        Serializer rez;
-        {
-          RezCheck z(rez);
-          rez.serialize(did);
-          rez.serialize(COLLECTIVE_DEACTIVATE_MESSAGE);
-          rez.serialize(done_event);
-        }
-        runtime->send_collective_instance_message(*it, rez);
-        mutator->record_reference_mutation_effect(done_event);
-      }
-      for (std::vector<MemoryManager*>::const_iterator it = 
-            memories.begin(); it != memories.end(); it++)
-        (*it)->deactivate_instance(this);
-    }
-
-    //--------------------------------------------------------------------------
-    void CollectiveManager::validate_collective(ReferenceMutator *mutator)
-    //--------------------------------------------------------------------------
-    { 
-      std::vector<AddressSpaceID> right_spaces;
-      collective_mapping->get_children(owner_space, local_space, right_spaces);
-      for (std::vector<AddressSpaceID>::const_iterator it = 
-            right_spaces.begin(); it != right_spaces.end(); it++)
-      {
-        RtUserEvent done_event = Runtime::create_rt_user_event();
-        Serializer rez;
-        {
-          RezCheck z(rez);
-          rez.serialize(did);
-          rez.serialize(COLLECTIVE_VALIDATE_MESSAGE);
-          rez.serialize(done_event);
-        }
-        runtime->send_collective_instance_message(*it, rez);
-        mutator->record_reference_mutation_effect(done_event);
-      }
-      for (std::vector<MemoryManager*>::const_iterator it = 
-            memories.begin(); it != memories.end(); it++)
-        (*it)->validate_instance(this);
-    }
-
-    //--------------------------------------------------------------------------
-    void CollectiveManager::invalidate_collective(ReferenceMutator *mutator)
-    //--------------------------------------------------------------------------
-    { 
-      std::vector<AddressSpaceID> right_spaces;
-      collective_mapping->get_children(owner_space, local_space, right_spaces);
-      for (std::vector<AddressSpaceID>::const_iterator it = 
-            right_spaces.begin(); it != right_spaces.end(); it++)
-      {
-        RtUserEvent done_event = Runtime::create_rt_user_event();
-        Serializer rez;
-        {
-          RezCheck z(rez);
-          rez.serialize(did);
-          rez.serialize(COLLECTIVE_INVALIDATE_MESSAGE);
-          rez.serialize(done_event);
-        }
-        runtime->send_collective_instance_message(*it, rez);
-        mutator->record_reference_mutation_effect(done_event);
-      }
-      prune_gc_events();
-      for (std::vector<MemoryManager*>::const_iterator it = 
-            memories.begin(); it != memories.end(); it++)
-        (*it)->validate_instance(this);
-    }
-
-    //--------------------------------------------------------------------------
-    bool CollectiveManager::acquire_instance(ReferenceSource source, 
-                                            ReferenceMutator *mutator,
-                                            const DomainPoint &collective_point,
-                                            AddressSpaceID *remote_space)
-=======
     RtEvent CollectiveManager::perform_deletion(AddressSpaceID source, 
                                                 AutoLock *i_lock /*= NULL*/)
->>>>>>> 4281cd7b
     //--------------------------------------------------------------------------
     {
       // TODO: implement this
@@ -5053,17 +4754,6 @@
     }
 
     //--------------------------------------------------------------------------
-<<<<<<< HEAD
-    void CollectiveManager::set_garbage_collection_priority(MapperID mapper_id, 
-                  Processor proc, GCPriority priority, const DomainPoint &point)
-    //--------------------------------------------------------------------------
-    {
-      const PhysicalInstance inst = get_instance(point);
-      MemoryManager *memory_manager =
-        runtime->find_memory_manager(inst.get_location());
-      memory_manager->set_garbage_collection_priority(this, mapper_id,
-                                                      proc, priority);
-=======
     RtEvent CollectiveManager::update_garbage_collection_priority(
                                                             GCPriority priority)
     //--------------------------------------------------------------------------
@@ -5071,7 +4761,6 @@
       // TODO: implement this
       assert(false);
       return RtEvent::NO_RT_EVENT;
->>>>>>> 4281cd7b
     }
 
     //--------------------------------------------------------------------------
@@ -5358,7 +5047,6 @@
     }
 
     //--------------------------------------------------------------------------
-<<<<<<< HEAD
     bool CollectiveManager::finalize_message(void)
     //--------------------------------------------------------------------------
     {
@@ -5390,10 +5078,6 @@
 
     //--------------------------------------------------------------------------
     void CollectiveManager::collective_deletion(RtEvent deferred_event)
-=======
-    void CollectiveManager::detach_external(RtUserEvent to_trigger, 
-                                            bool left, RtEvent full_detach)
->>>>>>> 4281cd7b
     //--------------------------------------------------------------------------
     {
 #ifndef DISABLE_GC
@@ -9269,7 +8953,6 @@
     }
 
     //--------------------------------------------------------------------------
-<<<<<<< HEAD
     void CollectiveManager::finalize_collective_user(
                                           InstanceView *view, 
                                           const RegionUsage &usage,
@@ -9324,9 +9007,6 @@
                                 DistributedID view_did,const DomainPoint &point,
                                 std::vector<Reservation> *reservations,
                                 AddressSpaceID source, RtUserEvent to_trigger)
-=======
-    void CollectiveManager::collective_detach(std::set<RtEvent> &detach_events)
->>>>>>> 4281cd7b
     //--------------------------------------------------------------------------
     {
 #ifdef DEBUG_LEGION
@@ -9579,14 +9259,9 @@
         {
           // We need to defer this instance creation
           DeferCollectiveManagerArgs args(did, owner_space, points_handle, 
-<<<<<<< HEAD
               total_points, mapping, inst_footprint, inst_domain, pending,
               handle, tree_id, layout_id, redop, piece_list,
-              piece_list_size, source, multi_instance);
-=======
-              inst_footprint, inst_domain, pending, handle, tree_id, layout_id,
-              unique_event, redop, piece_list, piece_list_size, source, state);
->>>>>>> 4281cd7b
+              piece_list_size, source, state, multi_instance);
           runtime->issue_runtime_meta_task(args,
               LG_LATENCY_RESPONSE_PRIORITY, precondition);
           return;
@@ -9604,14 +9279,9 @@
       }
       // If we fall through here we can create the manager now
       create_collective_manager(runtime, did, owner_space, point_space,
-<<<<<<< HEAD
           total_points, mapping, inst_footprint, inst_domain, piece_list,
           piece_list_size, space_node, tree_id, constraints,
-          redop, multi_instance);
-=======
-          inst_footprint, inst_domain, piece_list, piece_list_size, space_node,
-          tree_id, constraints, unique_event, redop, state);
->>>>>>> 4281cd7b
+          redop, state, multi_instance);
     }
 
     //--------------------------------------------------------------------------
@@ -9619,23 +9289,14 @@
             DistributedID d, AddressSpaceID own, IndexSpace points, size_t tot,
             CollectiveMapping *map, size_t f, IndexSpaceExpression *lx, 
             const PendingRemoteExpression &p, FieldSpace h, RegionTreeID tid,
-<<<<<<< HEAD
             LayoutConstraintID l, ReductionOpID r, const void *pl,
-            size_t pl_size, const AddressSpaceID src, bool m)
+            size_t pl_size, const AddressSpaceID src,
+            GarbageCollectionState gc, bool m)
       : LgTaskArgs<DeferCollectiveManagerArgs>(implicit_provenance),
         did(d), owner(own), point_space(points), total_points(tot),
         mapping(map), footprint(f), local_expr(lx), pending(p), handle(h),
         tree_id(tid), layout_id(l), redop(r), piece_list(pl),
-        piece_list_size(pl_size), source(src), multi_instance(m)
-=======
-            LayoutConstraintID l, ApEvent use, ReductionOpID r,
-            const void *pl, size_t pl_size, AddressSpace src,
-            GarbageCollectionState gc)
-      : LgTaskArgs<DeferCollectiveManagerArgs>(implicit_provenance),
-        did(d), owner(own), point_space(points), footprint(f), local_expr(lx),
-        pending(p), handle(h), tree_id(tid), layout_id(l), use_event(use),
-        redop(r), piece_list(pl), piece_list_size(pl_size),source(src),state(gc)
->>>>>>> 4281cd7b
+        piece_list_size(pl_size), source(src), state(gc), multi_instance(m)
     //--------------------------------------------------------------------------
     {
       mapping->add_reference();
@@ -9659,15 +9320,9 @@
       LayoutConstraints *constraints = 
         runtime->find_layout_constraints(dargs->layout_id);
       create_collective_manager(runtime, dargs->did, dargs->owner, point_space,
-<<<<<<< HEAD
           dargs->total_points, dargs->mapping, dargs->footprint, inst_domain,
           dargs->piece_list, dargs->piece_list_size, space_node, dargs->tree_id,
-          constraints, dargs->redop, dargs->multi_instance);
-=======
-          dargs->footprint, inst_domain, dargs->piece_list,
-          dargs->piece_list_size, space_node, dargs->tree_id, constraints, 
-          dargs->use_event, dargs->redop, dargs->state);
->>>>>>> 4281cd7b
+          constraints, dargs->redop, dargs->state, dargs->multi_instance);
       // Remove the local expression reference if necessary
       if ((dargs->local_expr != NULL) &&
           dargs->local_expr->remove_base_expression_reference(META_TASK_REF))
@@ -9684,11 +9339,7 @@
           IndexSpaceExpression *inst_domain, const void *piece_list,
           size_t piece_list_size, FieldSpaceNode *space_node, 
           RegionTreeID tree_id,LayoutConstraints *constraints,
-<<<<<<< HEAD
-          ReductionOpID redop, bool multi_instance)
-=======
-          ApEvent use_event, ReductionOpID redop, GarbageCollectionState state)
->>>>>>> 4281cd7b
+          ReductionOpID redop,GarbageCollectionState state,bool multi_instance)
     //--------------------------------------------------------------------------
     {
       LayoutDescription *layout = 
@@ -9706,21 +9357,13 @@
                                             inst_footprint, external_instance,
                                             multi_instance);
       else
-<<<<<<< HEAD
         man = new CollectiveManager(runtime->forest, did, owner_space,
                                     point_space, points, mapping, inst_domain,
                                     piece_list, piece_list_size, space_node,
                                     tree_id, layout, redop, false/*reg now*/,
                                     inst_footprint, external_instance,
                                     multi_instance);
-=======
-        man = new CollectiveManager(runtime->forest, did, owner_space, 
-                                  point_space, inst_domain, piece_list, 
-                                  piece_list_size, space_node, tree_id, layout,
-                                  redop, false/*reg now*/, inst_footprint, 
-                                  use_event, external_instance);
       man->initialize_remote_gc_state(state);
->>>>>>> 4281cd7b
       // Hold-off doing the registration until construction is complete
       man->register_with_runtime(NULL/*no remote registration needed*/);
     }
@@ -9739,47 +9382,7 @@
       derez.deserialize(kind);
       switch (kind)
       {
-<<<<<<< HEAD
-        case COLLECTIVE_ACTIVATE_MESSAGE:
-          {
-            RtUserEvent to_trigger;
-            derez.deserialize(to_trigger);
-            LocalReferenceMutator mutator;
-            manager->activate_collective(&mutator);
-            Runtime::trigger_event(to_trigger, mutator.get_done_event()); 
-            break;
-          }
-        case COLLECTIVE_DEACTIVATE_MESSAGE:
-          {
-            RtUserEvent to_trigger;
-            derez.deserialize(to_trigger);
-            LocalReferenceMutator mutator;
-            manager->deactivate_collective(&mutator);
-            Runtime::trigger_event(to_trigger, mutator.get_done_event());
-            break;
-          }
-        case COLLECTIVE_VALIDATE_MESSAGE:
-          {
-            RtUserEvent to_trigger;
-            derez.deserialize(to_trigger);
-            LocalReferenceMutator mutator;
-            manager->validate_collective(&mutator);
-            Runtime::trigger_event(to_trigger, mutator.get_done_event());
-            break;
-          }
-        case COLLECTIVE_INVALIDATE_MESSAGE:
-          {
-            RtUserEvent to_trigger;
-            derez.deserialize(to_trigger);
-            LocalReferenceMutator mutator;
-            manager->invalidate_collective(&mutator);
-            Runtime::trigger_event(to_trigger, mutator.get_done_event());
-            break;
-          }
         case COLLECTIVE_PERFORM_DELETE_MESSAGE:
-=======
-        case PERFORM_DELETE_MESSAGE:
->>>>>>> 4281cd7b
           {
             RtEvent deferred_event;
             derez.deserialize(deferred_event);
@@ -9795,7 +9398,6 @@
             manager->force_delete(left);
             break;
           }
-<<<<<<< HEAD
         case COLLECTIVE_FINALIZE_MESSAGE:
           {
             if (manager->finalize_message() &&
@@ -9804,9 +9406,6 @@
             break;
           }
         case COLLECTIVE_REMOTE_INSTANCE_REQUEST:
-=======
-        case DETACH_EXTERNAL_MESSAGE:
->>>>>>> 4281cd7b
           {
             size_t num_points;
             derez.deserialize(num_points);
@@ -10064,15 +9663,9 @@
 
     //--------------------------------------------------------------------------
     PhysicalManager* InstanceBuilder::create_physical_instance(
-<<<<<<< HEAD
         RegionTreeForest *forest, PendingCollectiveManager *pending_collective,
         const DomainPoint *collective_point, LayoutConstraintKind *unsat_kind,
-        unsigned *unsat_index, size_t *footprint)
-=======
-                RegionTreeForest *forest, CollectiveManager *collective_inst,
-                DomainPoint *collective_point, LayoutConstraintKind *unsat_kind,
-                unsigned *unsat_index, size_t *footprint, RtEvent precondition)
->>>>>>> 4281cd7b
+        unsigned *unsat_index, size_t *footprint, RtEvent precondition)
     //--------------------------------------------------------------------------
     {
       if (!valid)
