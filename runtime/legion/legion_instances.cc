--- conflicted
+++ resolved
@@ -959,14 +959,9 @@
                                      FieldSpaceNode *node, 
                                      IndexSpaceExpression *index_domain, 
                                      const void *pl, size_t pl_size,
-<<<<<<< HEAD
                                      RegionTreeID tree_id,
-                                     bool register_now, bool shadow,
-                                     bool output, CollectiveMapping *mapping)
-=======
-                                     RegionTreeID tree_id, ApEvent u_event,
-                                     bool register_now, bool output)
->>>>>>> 6bffd46c
+                                     bool register_now, bool output, 
+                                     CollectiveMapping *mapping)
       : InstanceManager(ctx, owner_space, did, layout, node,
           // If we're on the owner node we need to produce the expression
           // that actually describes this points in this space
@@ -975,11 +970,7 @@
              index_domain->create_layout_expression(pl, pl_size) : index_domain,
           tree_id, register_now, mapping), 
         instance_footprint(footprint), reduction_op(rop), redop(redop_id),
-<<<<<<< HEAD
-        piece_list(pl), piece_list_size(pl_size), shadow_instance(shadow)
-=======
-        unique_event(u_event), piece_list(pl), piece_list_size(pl_size)
->>>>>>> 6bffd46c
+        piece_list(pl), piece_list_size(pl_size)
     //--------------------------------------------------------------------------
     {
     }
@@ -1646,24 +1637,15 @@
                         LayoutDescription *desc, ReductionOpID redop_id, 
                         bool register_now, size_t footprint,
                         ApEvent u_event, InstanceKind k,
-<<<<<<< HEAD
-                        const ReductionOp *op /*= NULL*/, bool shadow/*=false*/,
+                        const ReductionOp *op /*= NULL*/,
                         CollectiveMapping *mapping)
-=======
-                        const ReductionOp *op /*= NULL*/)
->>>>>>> 6bffd46c
       : PhysicalManager(ctx, desc, encode_instance_did(did, 
            (k != INTERNAL_INSTANCE_KIND), (redop_id != 0), false/*collective*/),
           owner_space, footprint, redop_id, (op != NULL) ? op : 
            (redop_id == 0) ? NULL : ctx->runtime->get_reduction(redop_id), node,
-<<<<<<< HEAD
-          instance_domain, pl, pl_size, tree_id, register_now, shadow,
+          instance_domain, pl, pl_size, tree_id, register_now,
           (k == UNBOUND_INSTANCE_KIND), mapping), memory_manager(memory),
         unique_event(u_event), instance(inst),
-=======
-          instance_domain, pl, pl_size, tree_id, u_event, register_now,
-          (k == UNBOUND_INSTANCE_KIND)), memory_manager(memory), instance(inst),
->>>>>>> 6bffd46c
         use_event(Runtime::create_ap_user_event(NULL)),
         instance_ready((k == UNBOUND_INSTANCE_KIND) ? 
             Runtime::create_rt_user_event() : RtUserEvent::NO_RT_USER_EVENT),
@@ -1709,11 +1691,7 @@
     //--------------------------------------------------------------------------
     IndividualManager::IndividualManager(const IndividualManager &rhs)
       : PhysicalManager(NULL, NULL, 0, 0, 0, 0, NULL, NULL, NULL, NULL, 0, 0, 
-<<<<<<< HEAD
-                        false, false),
-=======
-                        ApEvent::NO_AP_EVENT, false),
->>>>>>> 6bffd46c
+                        false),
         memory_manager(NULL), instance(PhysicalInstance::NO_INST)
     //--------------------------------------------------------------------------
     {
@@ -3316,7 +3294,7 @@
           owner_space, footprint, redop_id, (redop_id == 0) ? NULL : 
             ctx->runtime->get_reduction(redop_id),
           node, instance_domain, pl, pl_size, tree_id, register_now,
-          false/*shadow*/, false/*output*/, mapping),  total_points(total),
+          false/*output*/, mapping),  total_points(total),
         point_space(points),
         unique_allreduce_tag(mapping->find_index(local_space)), 
         finalize_messages(0), deleted_or_detached(false), multi_instance(multi)
@@ -9121,7 +9099,6 @@
       const AddressSpaceID local_space = forest->runtime->address_space;
       if (pending_collective != NULL)
       {
-<<<<<<< HEAD
         // Creating a collective manager
 #ifdef DEBUG_LEGION
         assert(collective_point != NULL);
@@ -9175,44 +9152,6 @@
         }
         manager->record_point_instance(*collective_point, instance, ready);
         result = manager;
-=======
-        case LEGION_NO_SPECIALIZE:
-        case LEGION_AFFINE_SPECIALIZE:
-        case LEGION_COMPACT_SPECIALIZE:
-          {
-            // Now we can make the manager
-            result = new IndividualManager(forest, did, local_space,
-                                           memory_manager,
-                                           instance, instance_domain, 
-                                           piece_list, piece_list_size,
-                                           field_space_node, tree_id,
-                                           layout, 0/*redop id*/,
-                                           true/*register now*/, 
-                                           instance_footprint, ready,
-                                       PhysicalManager::INTERNAL_INSTANCE_KIND);
-            // manager takes ownership of the piece list
-            piece_list = NULL;
-            break;
-          }
-        case LEGION_AFFINE_REDUCTION_SPECIALIZE:
-        case LEGION_COMPACT_REDUCTION_SPECIALIZE:
-          {
-            result = new IndividualManager(forest, did, local_space,
-                                           memory_manager, instance, 
-                                           instance_domain, piece_list,
-                                           piece_list_size, field_space_node,
-                                           tree_id, layout, redop_id,
-                                           true/*register now*/,
-                                           instance_footprint, ready,
-                                        PhysicalManager::INTERNAL_INSTANCE_KIND,
-                                           reduction_op);
-            // manager takes ownership of the piece list
-            piece_list = NULL;
-            break;
-          }
-        default:
-          assert(false); // illegal specialized case
->>>>>>> 6bffd46c
       }
       else
       {
@@ -9236,9 +9175,6 @@
           case LEGION_AFFINE_SPECIALIZE:
           case LEGION_COMPACT_SPECIALIZE:
             {
-#ifdef DEBUG_LEGION
-              assert(!shadow_instance);
-#endif
               // Now we can make the manager
               result = new IndividualManager(forest, did, local_space,
                                              memory_manager,
@@ -9262,7 +9198,7 @@
                                              true/*register now*/,
                                              instance_footprint, ready,
                                         PhysicalManager::INTERNAL_INSTANCE_KIND,
-                                             reduction_op, shadow_instance);
+                                             reduction_op);
               break;
             }
           default:
