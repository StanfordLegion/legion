--- conflicted
+++ resolved
@@ -2185,13 +2185,9 @@
       field_space->get_field_set(mask, ctx, fields);
 
       std::stringstream ss;
-<<<<<<< HEAD
-      ss << "view: " << view << ", Index expr: " << expr->expr_id
-         << ", Field Mask: " << m;
-=======
       ss << "view: " << view << " in " << mem_names[memory.kind()]
          << " memory " << std::hex << memory.id << std::dec
-         << ", Index expr: " << eq->set_expr->expr_id
+         << ", Index expr: " << expr->expr_id
          << ", Field Mask: " << m << ", Fields: ";
       for (std::vector<FieldID>::const_iterator it =
             fields.begin(); it != fields.end(); it++)
@@ -2208,7 +2204,6 @@
         else
           ss << *it;
       }
->>>>>>> 6ee879c3
       return ss.str();
     }
 
@@ -3319,7 +3314,6 @@
     //--------------------------------------------------------------------------
     {
       {
-<<<<<<< HEAD
         AutoLock s_lock(set_lock);
         invalid_mask |= mask;
         FieldMaskSet<EquivalenceSet>::iterator finder = current_sets.find(set);
@@ -3332,14 +3326,6 @@
         finder.filter(mask);
         if (!finder->second)
           current_sets.erase(finder);
-=======
-        if (trace->runtime->dump_physical_traces)
-        {
-          return Replayable(
-              false, "escaping reduction view: " +
-                condition.to_string(trace->logical_trace->ctx));
-        }
->>>>>>> 6ee879c3
         else
           return;
       }
@@ -3354,22 +3340,10 @@
     {
       FieldMaskSet<EquivalenceSet> to_remove;
       {
-<<<<<<< HEAD
         AutoLock s_lock(set_lock);
         if (current_sets.empty())
           return;
         to_remove.swap(current_sets);
-=======
-        if (trace->runtime->dump_physical_traces)
-        {
-          return Replayable(
-              false, "precondition not subsumed: " +
-                condition.to_string(trace->logical_trace->ctx));
-        }
-        else
-          return Replayable(
-              false, "precondition not subsumed by postcondition");
->>>>>>> 6ee879c3
       }
       for (FieldMaskSet<EquivalenceSet>::const_iterator it =
             to_remove.begin(); it != to_remove.end(); it++)
@@ -4110,10 +4084,12 @@
           {
             if (not_subsumed)
               return Replayable(
-                  false, "precondition not subsumed: " + condition.to_string());
+                  false, "precondition not subsumed: " +
+                    condition.to_string(trace->logical_trace->ctx));
             else
               return Replayable(
-               false, "postcondition anti dependent: " + condition.to_string());
+               false, "postcondition anti dependent: " +
+                 condition.to_string(trace->logical_trace->ctx));
           }
           else
           {
