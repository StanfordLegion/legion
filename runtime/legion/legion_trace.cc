/* Copyright 2023 Stanford University, NVIDIA Corporation
 *
 * Licensed under the Apache License, Version 2.0 (the "License");
 * you may not use this file except in compliance with the License.
 * You may obtain a copy of the License at
 *
 *     http://www.apache.org/licenses/LICENSE-2.0
 *
 * Unless required by applicable law or agreed to in writing, software
 * distributed under the License is distributed on an "AS IS" BASIS,
 * WITHOUT WARRANTIES OR CONDITIONS OF ANY KIND, either express or implied.
 * See the License for the specific language governing permissions and
 * limitations under the License.
 */


#include "legion.h"
#include "legion/legion_ops.h"
#include "legion/legion_spy.h"
#include "legion/legion_trace.h"
#include "legion/legion_tasks.h"
#include "legion/legion_instances.h"
#include "legion/legion_views.h"
#include "legion/legion_context.h"
#include "legion/legion_replication.h"

#include "realm/id.h" // TODO: remove this hackiness

namespace Legion {
  namespace Internal {

    LEGION_EXTERN_LOGGER_DECLARATIONS

    /////////////////////////////////////////////////////////////
    // Utility functions
    /////////////////////////////////////////////////////////////

    std::ostream& operator<<(std::ostream &out, const TraceLocalID &key)
    {
      out << "(" << key.context_index << ",";
      if (key.index_point.dim > 1) out << "(";
      for (int dim = 0; dim < key.index_point.dim; ++dim)
      {
        if (dim > 0) out << ",";
        out << key.index_point[dim];
      }
      if (key.index_point.dim > 1) out << ")";
      out << ")";
      return out;
    }

    std::ostream& operator<<(std::ostream &out,
                             const PhysicalTemplate::DetailedBoolean &r)
    {
      if (r.result)
        out << "True";
      else
      {
        out << "False (" << r.message << ")";
      }
      return out;
    }

    /////////////////////////////////////////////////////////////
    // LogicalTrace 
    /////////////////////////////////////////////////////////////

    //--------------------------------------------------------------------------
    LogicalTrace::LogicalTrace(InnerContext *c, TraceID t, bool logical_only,
                               bool static_trace, Provenance *p,
                               const std::set<RegionTreeID> *trees)
      : context(c), tid(t), begin_provenance(p), end_provenance(NULL),
        blocking_call_observed(false),
        has_intermediate_ops(false), fixed(false),
        recording(true), trace_fence(NULL),
        static_translator(static_trace ? new StaticTranslator(trees) : NULL)
    //--------------------------------------------------------------------------
    {
      state.store(LOGICAL_ONLY);
      physical_trace = logical_only ? NULL : 
        new PhysicalTrace(c->owner_task->runtime, this);
      if (begin_provenance != NULL)
        begin_provenance->add_reference();
    }

    //--------------------------------------------------------------------------
    LogicalTrace::~LogicalTrace(void)
    //--------------------------------------------------------------------------
    {
      if (physical_trace != NULL)
        delete physical_trace;
      if ((begin_provenance != NULL) && begin_provenance->remove_reference())
        delete begin_provenance;
      if ((end_provenance != NULL) && end_provenance->remove_reference())
        delete end_provenance;
    }

    //--------------------------------------------------------------------------
    void LogicalTrace::fix_trace(Provenance *provenance)
    //--------------------------------------------------------------------------
    {
#ifdef DEBUG_LEGION
      assert(!fixed);
      assert(end_provenance == NULL);
#endif
      fixed = true;
      end_provenance = provenance;
      if (end_provenance != NULL)
        end_provenance->add_reference();
    }

    //--------------------------------------------------------------------------
    bool LogicalTrace::initialize_op_tracing(Operation *op,
                               const std::vector<StaticDependence> *dependences)
    //--------------------------------------------------------------------------
    {
      if (op->is_internal_op())
      {
        if (!recording)
          return false;
      }
      else
      {
        if (fixed)
          return false;
      }
      if (static_translator != NULL)
        static_translator->push_dependences(dependences);
      return true;
    }

    //--------------------------------------------------------------------------
    bool LogicalTrace::skip_analysis(RegionTreeID tid) const
    //--------------------------------------------------------------------------
    {
      if (!recording)
        return true;
      if (static_translator == NULL)
        return false;
      return static_translator->skip_analysis(tid);
    }

    //--------------------------------------------------------------------------
    size_t LogicalTrace::register_operation(Operation *op, GenerationID gen)
    //--------------------------------------------------------------------------
    {
      const std::pair<Operation*,GenerationID> key(op,gen);
#ifdef LEGION_SPY
      current_uids[key] = op->get_unique_op_id();
      num_regions[key] = op->get_region_count();
#endif
      if (recording)
      {
        // Recording
        if (op->is_internal_op())
          // We don't need to register internal operations
          return SIZE_MAX;
        const size_t index = replay_info.size();
        if (has_physical_trace() && op->get_memoizable() == NULL)
          REPORT_LEGION_ERROR(ERROR_PHYSICAL_TRACING_UNSUPPORTED_OP,
              "Invalid memoization request. Operation of type %s (UID %lld) "
              "at index %zd in trace %d requested memoization, but physical "
              "tracing does not support this operation type yet.",
              Operation::get_string_rep(op->get_operation_kind()),
              op->get_unique_op_id(), index, tid);
        const size_t op_index = operations.size();
        op_map[key] = op_index;
        operations.push_back(key);
        replay_info.push_back(OperationInfo(op));
        if (static_translator != NULL)
        {
          // Add a mapping reference since we might need to refer to it later
          op->add_mapping_reference(gen);
          // Recording a static trace so see if we have 
          // dependences to translate
          std::vector<StaticDependence> to_translate;
          static_translator->pop_dependences(to_translate);
          translate_dependence_records(op, op_index, to_translate);
        }
        return index;
      }
      else
      {
#ifdef DEBUG_LEGION
        assert(!op->is_internal_op());
#endif
        // Replaying
        const size_t index = replay_index++;
        if (index >= replay_info.size())
          REPORT_LEGION_ERROR(ERROR_TRACE_VIOLATION_RECORDED,
                        "Trace violation! Recorded %zd operations in trace "
                        "%d in task %s (UID %lld) but %zd operations have "
                        "now been issued!", replay_info.size(), tid,
                        context->get_task_name(), 
                        context->get_unique_id(), index+1)
        // Check to see if the meta-data alignes
        const OperationInfo &info = replay_info[index];
        // Check that they are the same kind of operation
        if (info.kind != op->get_operation_kind())
          REPORT_LEGION_ERROR(ERROR_TRACE_VIOLATION_OPERATION,
                        "Trace violation! Operation at index %zd of trace %d "
                        "in task %s (UID %lld) was recorded as having type "
                        "%s but instead has type %s in replay.",
                        index, tid, context->get_task_name(),
                        context->get_unique_id(),
                        Operation::get_string_rep(info.kind),
                        Operation::get_string_rep(op->get_operation_kind()))
        // Check that they have the same number of region requirements
        if (info.region_count != op->get_region_count())
          REPORT_LEGION_ERROR(ERROR_TRACE_VIOLATION_OPERATION,
                        "Trace violation! Operation at index %zd of trace %d "
                        "in task %s (UID %lld) was recorded as having %d "
                        "regions, but instead has %zd regions in replay.",
                        index, tid, context->get_task_name(),
                        context->get_unique_id(), info.region_count,
                        op->get_region_count())
        // Add a mapping reference since ops will be registering dependences
        op->add_mapping_reference(gen);
        operations.push_back(key);
        frontiers.insert(key);
        // First make any close operations needed for this operation and
        // register their dependences
        for (LegionVector<CloseInfo>::const_iterator cit = 
              info.closes.begin(); cit != info.closes.end(); cit++)
        {
#ifdef DEBUG_LEGION_COLLECTIVES
          MergeCloseOp *close_op = context->get_merge_close_op(op, cit->node);
#else
          MergeCloseOp *close_op = context->get_merge_close_op();
#endif
          close_op->initialize(context, cit->requirement, cit->creator_idx, op);
          close_op->update_close_mask(cit->close_mask);
          const GenerationID close_gen = close_op->get_generation();
          const std::pair<Operation*,GenerationID> close_key(close_op, 
                                                             close_gen);
          close_op->add_mapping_reference(close_gen);
          operations.push_back(close_key);
#ifdef LEGION_SPY
          current_uids[close_key] = close_op->get_unique_op_id();
          num_regions[close_key] = close_op->get_region_count();
#endif
          close_op->begin_dependence_analysis();
          close_op->trigger_dependence_analysis();
          replay_operation_dependences(close_op, cit->dependences);
          close_op->end_dependence_analysis();
        }
        // Then register the dependences for this operation
        if (!info.dependences.empty())
          replay_operation_dependences(op, info.dependences);
        else // need to at least record a dependence on the fence event
          op->register_dependence(trace_fence, trace_fence_gen);
        return index;
      }
    }

    //--------------------------------------------------------------------------
    void LogicalTrace::register_internal(InternalOp *op)
    //--------------------------------------------------------------------------
    {
#ifdef DEBUG_LEGION
      assert(recording);
#endif
      const std::pair<Operation*,GenerationID> key(op, op->get_generation());
      const std::pair<Operation*,GenerationID> creator_key(
          op->get_creator_op(), op->get_creator_gen());
      std::map<std::pair<Operation*,GenerationID>,unsigned>::const_iterator
        finder = op_map.find(creator_key);
#ifdef DEBUG_LEGION
      assert(finder != op_map.end());
#endif
      // Record that they have the same entry so that we can detect that
      // they are the same when recording dependences. We do this for all
      // internal operations which won't be replayed and for which we will
      // need to collapse their dependences back onto their creator
      op_map[key] = finder->second;
    }

    //--------------------------------------------------------------------------
    void LogicalTrace::register_close(MergeCloseOp *op, unsigned creator_idx,
#ifdef DEBUG_LEGION_COLLECTIVES
                                      RegionTreeNode *node,
#endif
                                      const RegionRequirement &req)
    //--------------------------------------------------------------------------
    {
#ifdef DEBUG_LEGION
      assert(recording);
      assert(!replay_info.empty());
#endif
      std::pair<Operation*,GenerationID> key(op, op->get_generation());
      const size_t index = operations.size();
      operations.push_back(key);
      op_map[key] = index;
      OperationInfo &info = replay_info.back();
      info.closes.emplace_back(CloseInfo(op, creator_idx,
#ifdef DEBUG_LEGION_COLLECTIVES
                                         node,
#endif
                                         req));
    }

    //--------------------------------------------------------------------------
    void LogicalTrace::replay_operation_dependences(Operation *op,
                              const LegionVector<DependenceRecord> &dependences)
    //--------------------------------------------------------------------------
    {
      for (LegionVector<DependenceRecord>::const_iterator it =
            dependences.begin(); it != dependences.end(); it++)
      {
#ifdef DEBUG_LEGION
        assert(it->operation_idx >= 0);
        assert(((size_t)it->operation_idx) < operations.size());
        assert(it->dtype != LEGION_NO_DEPENDENCE);
#endif
        const std::pair<Operation*,GenerationID> &target = 
                                              operations[it->operation_idx];
        std::set<std::pair<Operation*,GenerationID> >::iterator finder =
          frontiers.find(target);
        if (finder != frontiers.end())
        {
          finder->first->remove_mapping_reference(finder->second);
          frontiers.erase(finder);
        }
        if ((it->prev_idx == -1) || (it->next_idx == -1))
        {
          op->register_dependence(target.first, target.second); 
#ifdef LEGION_SPY
          LegionSpy::log_mapping_dependence(
           op->get_context()->get_unique_id(),
           get_current_uid_by_index(it->operation_idx),
           (it->prev_idx == -1) ? 0 : it->prev_idx,
           op->get_unique_op_id(), 
           (it->next_idx == -1) ? 0 : it->next_idx, LEGION_TRUE_DEPENDENCE);
#endif
        }
        else
        {
          op->register_region_dependence(it->next_idx, target.first,
                                         target.second, it->prev_idx,
                                         it->dtype, it->validates,
                                         it->dependent_mask);
#ifdef LEGION_SPY
          LegionSpy::log_mapping_dependence(
              op->get_context()->get_unique_id(),
              get_current_uid_by_index(it->operation_idx), it->prev_idx,
              op->get_unique_op_id(), it->next_idx, it->dtype);
#endif
        }
      }
    }

    //--------------------------------------------------------------------------
    bool LogicalTrace::record_dependence(Operation *target,
            GenerationID target_gen, Operation *source, GenerationID source_gen)
    //--------------------------------------------------------------------------
    {
#ifdef DEBUG_LEGION
      assert(recording);
#endif
      const std::pair<Operation*,GenerationID> target_key(target, target_gen);
      std::map<std::pair<Operation*,GenerationID>,unsigned>::const_iterator
        target_finder = op_map.find(target_key);
      // The target is not part of the trace so there's no need to record it
      if (target_finder == op_map.end())
        return false;
      const std::pair<Operation*,GenerationID> source_key(source, source_gen);
      std::map<std::pair<Operation*,GenerationID>,unsigned>::const_iterator
        source_finder = op_map.find(source_key);
#ifdef DEBUG_LEGION
      assert(!replay_info.empty());
      assert(source_finder != op_map.end());
#endif
      // In the case of operations recording dependences on internal operations
      // such as refinement operations then we don't need to record those as
      // the refinement operations won't be in the replay
      if (source_finder->second == target_finder->second)
      {
#ifdef DEBUG_LEGION
        assert(target->get_operation_kind() == Operation::REFINEMENT_OP_KIND);
#endif
        return true;
      }
      OperationInfo &info = replay_info.back();
      DependenceRecord record(target_finder->second);
      if (source->get_operation_kind() == Operation::MERGE_CLOSE_OP_KIND)
      {
#ifdef DEBUG_LEGION
        bool found = false;
        assert(!info.closes.empty());
#endif
        // Find the right close info and record the dependence 
        for (unsigned idx = 0; idx < info.closes.size(); idx++)
        {
          CloseInfo &close = info.closes[idx];
          if (close.close_op != source)
            continue;
#ifdef DEBUG_LEGION
          found = true;
#endif
          for (LegionVector<DependenceRecord>::iterator it =
                close.dependences.begin(); it != close.dependences.end(); it++)
            if (it->merge(record))
              return true;
          close.dependences.emplace_back(std::move(record));
          break;
        }
#ifdef DEBUG_LEGION
        assert(found);
#endif
      }
      else
      {
        // Note that if the source is a non-close internal operation then
        // we also come through this pathway so that we record dependences
        // on anything that the operation records any transitive dependences
        // on things that its internal operations dependended on
        for (LegionVector<DependenceRecord>::iterator it =
              info.dependences.begin(); it != info.dependences.end(); it++)
          if (it->merge(record))
            return true;
        info.dependences.emplace_back(std::move(record));
      }
      return true;
    }

    //--------------------------------------------------------------------------
    bool LogicalTrace::record_region_dependence(Operation *target, 
                                                GenerationID target_gen,
                                                Operation *source, 
                                                GenerationID source_gen,
                                                unsigned target_idx, 
                                                unsigned source_idx,
                                                DependenceType dtype,
                                                bool validates,
                                                const FieldMask &dep_mask)
    //--------------------------------------------------------------------------
    {
#ifdef DEBUG_LEGION
      assert(recording);
#endif
      const std::pair<Operation*,GenerationID> target_key(target, target_gen);
      std::map<std::pair<Operation*,GenerationID>,unsigned>::const_iterator
        target_finder = op_map.find(target_key);
      // The target is not part of the trace so there's no need to record it
      if (target_finder == op_map.end())
      {
        // If this is a close operation then we still need to update the mask
        if (source->get_operation_kind() == Operation::MERGE_CLOSE_OP_KIND)
        {
#ifdef DEBUG_LEGION
          assert(!replay_info.empty());
          assert(op_map.find(std::make_pair(source, source_gen)) != 
              op_map.end());
#endif
          OperationInfo &info = replay_info.back();
#ifdef DEBUG_LEGION
          bool found = false;
          assert(!info.closes.empty());
#endif
          // Find the right close info and record the dependence 
          for (unsigned idx = 0; idx < info.closes.size(); idx++)
          {
            CloseInfo &close = info.closes[idx];
            if (close.close_op != source)
              continue;
#ifdef DEBUG_LEGION
            found = true;
#endif
            close.close_mask |= dep_mask;
            break;
          }
#ifdef DEBUG_LEGION
          assert(found);
#endif
        }
        return false;
      }
      const std::pair<Operation*,GenerationID> source_key(source, source_gen);
      std::map<std::pair<Operation*,GenerationID>,unsigned>::const_iterator
        source_finder = op_map.find(source_key);
#ifdef DEBUG_LEGION
      assert(!replay_info.empty());
      assert(source_finder != op_map.end());
#endif
      // In the case of operations recording dependences on internal operations
      // such as refinement operations then we don't need to record those as
      // the refinement operations won't be in the replay
      if (source_finder->second == target_finder->second)
      {
#ifdef DEBUG_LEGION
        assert(target->get_operation_kind() == Operation::REFINEMENT_OP_KIND);
#endif
        return true;
      }
      OperationInfo &info = replay_info.back();
      DependenceRecord record(target_finder->second, target_idx, source_idx,
                              validates, dtype, dep_mask);
      if (source->get_operation_kind() == Operation::MERGE_CLOSE_OP_KIND)
      {
#ifdef DEBUG_LEGION
        bool found = false;
        assert(!info.closes.empty());
#endif
        // Find the right close info and record the dependence 
        for (unsigned idx = 0; idx < info.closes.size(); idx++)
        {
          CloseInfo &close = info.closes[idx];
          if (close.close_op != source)
            continue;
#ifdef DEBUG_LEGION
          found = true;
#endif
          close.close_mask |= dep_mask;
          for (LegionVector<DependenceRecord>::iterator it =
                close.dependences.begin(); it != close.dependences.end(); it++)
            if (it->merge(record))
              return true;
          close.dependences.emplace_back(std::move(record));
          break;
        }
#ifdef DEBUG_LEGION
        assert(found);
#endif
      }
      else
      {
        // Note that if the source is a non-close internal operation then
        // we also come through this pathway so that we record dependences
        // on anything that the operation records any transitive dependences
        // on things that its internal operations dependended on
        for (LegionVector<DependenceRecord>::iterator it =
              info.dependences.begin(); it != info.dependences.end(); it++)
          if (it->merge(record))
            return true;
        info.dependences.emplace_back(std::move(record));
      }
      return true;
    }

    //--------------------------------------------------------------------------
    void LogicalTrace::begin_trace_execution(FenceOp *fence_op)
    //--------------------------------------------------------------------------
    {
#ifdef DEBUG_LEGION
      assert(trace_fence == NULL);
#endif
      if (!recording)
      {
        trace_fence = fence_op;
        trace_fence_gen = fence_op->get_generation();
        fence_op->add_mapping_reference(trace_fence_gen);
        replay_index = 0;
      }
    }

    //--------------------------------------------------------------------------
    void LogicalTrace::end_trace_execution(FenceOp *op)
    //--------------------------------------------------------------------------
    {
      if (!recording)
      {
#ifdef DEBUG_LEGION
        assert(trace_fence != NULL);
#endif
        if (replay_index != replay_info.size())
          REPORT_LEGION_ERROR(ERROR_TRACE_VIOLATION_RECORDED,
                        "Trace violation! Recorded %zd operations in trace "
                        "%d in task %s (UID %lld) but only %zd operations "
                        "have been issued at the end of the trace!", 
                        replay_info.size(), tid,
                        context->get_task_name(), 
                        context->get_unique_id(), replay_index)
        op->register_dependence(trace_fence, trace_fence_gen);
        trace_fence->remove_mapping_reference(trace_fence_gen);
        trace_fence = NULL;
        // Register for this fence on every one of the operations in
        // the trace and then clear out the operations data structure
        for (std::set<std::pair<Operation*,GenerationID> >::iterator it =
              frontiers.begin(); it != frontiers.end(); ++it)
        {
          const std::pair<Operation*,GenerationID> &target = *it;
#ifdef DEBUG_LEGION
          assert(!target.first->is_internal_op());
#endif
          op->register_dependence(target.first, target.second);
#ifdef LEGION_SPY
          for (unsigned req_idx = 0; req_idx < num_regions[target]; req_idx++)
          {
            LegionSpy::log_mapping_dependence(
                op->get_context()->get_unique_id(), current_uids[target],
                req_idx, op->get_unique_op_id(), 0, LEGION_TRUE_DEPENDENCE);
          }
#endif
          // Remove any mapping references that we hold
          target.first->remove_mapping_reference(target.second);
        }
      }
      else // Finished the recording so we are done
      {
        recording = false;
        op_map.clear();
        if (static_translator != NULL)
        {
#ifdef DEBUG_LEGION
          assert(static_translator->dependences.empty());
#endif
          delete static_translator;
          static_translator = NULL;
          // Also remove the mapping references from all the operations
          for (std::vector<std::pair<Operation*,GenerationID> >::const_iterator
                it = operations.begin(); it != operations.end(); it++)
            it->first->remove_mapping_reference(it->second);
          // Remove mapping fences on the frontiers which haven't been removed 
          for (std::set<std::pair<Operation*,GenerationID> >::const_iterator 
                it = frontiers.begin(); it != frontiers.end(); it++)
            it->first->remove_mapping_reference(it->second);
        }
      }
      operations.clear();
      if (physical_trace != NULL)
        physical_trace->reset_last_memoized();
      frontiers.clear();
#ifdef LEGION_SPY
      current_uids.clear();
      num_regions.clear();
#endif
    }

#ifdef LEGION_SPY
    //--------------------------------------------------------------------------
    UniqueID LogicalTrace::get_current_uid_by_index(unsigned op_idx) const
    //--------------------------------------------------------------------------
    {
      assert(op_idx < operations.size());
      const std::pair<Operation*,GenerationID> &key = operations[op_idx];
      std::map<std::pair<Operation*,GenerationID>,UniqueID>::const_iterator
        finder = current_uids.find(key);
      assert(finder != current_uids.end());
      return finder->second;
    }
#endif

    //--------------------------------------------------------------------------
    void LogicalTrace::invalidate_trace_cache(Operation *invalidator)
    //--------------------------------------------------------------------------
    {
      if (physical_trace == NULL)
        return;
      PhysicalTemplate *current_template = 
        physical_trace->get_current_template();
      if (current_template == NULL)
        return;
      bool execution_fence = false;
      if (invalidator->invalidates_physical_trace_template(execution_fence))
      {
        // Check to see if this is an execution fence or not
        if (execution_fence)
        {
          // If it is an execution fence we need to record the previous
          // templates completion event as a precondition for the fence
#ifdef DEBUG_LEGION
          FenceOp *fence_op = dynamic_cast<FenceOp*>(invalidator);
          assert(fence_op != NULL);
#else
          FenceOp *fence_op = static_cast<FenceOp*>(invalidator);
#endif
          // Record that we had an intermediate execution fence between replays
          // Update the execution event for the trace to be this fence event
          physical_trace->record_intermediate_execution_fence(fence_op);
        }
        else
        {
          // Non-idempotent traces have already applied their post-conditions
          // and cleared the template cache eagerly once the traces have
          // completed. So only perform this logic for idempotent traces.
          if (current_template->is_idempotent()) {
            physical_trace->clear_cached_template();
            current_template->issue_summary_operations(context, invalidator,
                                                       end_provenance);
          }
          has_intermediate_ops = false;
        }
      }
      else
        has_intermediate_ops = true;
    }

    //--------------------------------------------------------------------------
    void LogicalTrace::translate_dependence_records(Operation *op,
         const unsigned index, const std::vector<StaticDependence> &dependences)
    //--------------------------------------------------------------------------
    {
      RegionTreeForest *forest = context->runtime->forest;
      const bool is_replicated = (context->get_replication_id() > 0);
      for (std::vector<StaticDependence>::const_iterator it =
            dependences.begin(); it != dependences.end(); it++)
      {
        if (it->dependence_type == LEGION_NO_DEPENDENCE)
          continue;
#ifdef DEBUG_LEGION
        assert(it->previous_offset <= index);
#endif
        const std::pair<Operation*,GenerationID> &prev =
            operations[index - it->previous_offset];
        unsigned parent_index = op->find_parent_index(it->current_req_index);
        LogicalRegion root_region = context->find_logical_region(parent_index);
        FieldSpaceNode *fs = forest->get_node(root_region.get_field_space());
        const FieldMask mask = fs->get_field_mask(it->dependent_fields);
        if (is_replicated && !it->shard_only)
        {
          // Need a merge close op to mediate the dependence
          RegionRequirement req(root_region, 
              LEGION_READ_WRITE, LEGION_EXCLUSIVE, root_region);
          req.privilege_fields = it->dependent_fields;
#ifdef DEBUG_LEGION_COLLECTIVES
          MergeCloseOp *close_op = context->get_merge_close_op(op,
                                    forest->get_node(root_region));
#else
          MergeCloseOp *close_op = context->get_merge_close_op();
#endif
          close_op->initialize(context, req, it->current_req_index, op);
          close_op->update_close_mask(mask);
          register_close(close_op, it->current_req_index,
#ifdef DEBUG_LEGION_COLLECTIVES
                         forest->get_node(root_region),
#endif
                         req);
          // Mark that we are starting our dependence analysis
          close_op->begin_dependence_analysis();
          // Do any other work for the dependence analysis
          close_op->trigger_dependence_analysis();
          // Record the dependence of the close on the previous op
          close_op->register_region_dependence(0/*close index*/,
              prev.first, prev.second, it->previous_req_index,
              LEGION_TRUE_DEPENDENCE, false/*validates*/, mask);
          // Then record our dependence on the close operation
          op->register_region_dependence(it->current_req_index,
              close_op, close_op->get_generation(), 0/*close index*/,
              LEGION_TRUE_DEPENDENCE, false/*validates*/, mask);
          // Dispatch this close op
          close_op->end_dependence_analysis();
        }
        else
        {
          // Can just record a normal dependence
          op->register_region_dependence(it->current_req_index,
              prev.first, prev.second, it->previous_req_index,
              it->dependence_type, it->validates, mask);
        }
      }
    }

    /////////////////////////////////////////////////////////////
    // TraceOp 
    /////////////////////////////////////////////////////////////

    //--------------------------------------------------------------------------
    TraceOp::TraceOp(Runtime *rt)
      : FenceOp(rt)
    //--------------------------------------------------------------------------
    {
    }

    //--------------------------------------------------------------------------
    TraceOp::TraceOp(const TraceOp &rhs)
      : FenceOp(NULL)
    //--------------------------------------------------------------------------
    {
      // should never be called
      assert(false);
    }

    //--------------------------------------------------------------------------
    TraceOp::~TraceOp(void)
    //--------------------------------------------------------------------------
    {
    }

    //--------------------------------------------------------------------------
    TraceOp& TraceOp::operator=(const TraceOp &rhs)
    //--------------------------------------------------------------------------
    {
      // should never be called
      assert(false);
      return *this;
    }

    /////////////////////////////////////////////////////////////
    // TraceCaptureOp 
    /////////////////////////////////////////////////////////////

    //--------------------------------------------------------------------------
    TraceCaptureOp::TraceCaptureOp(Runtime *rt)
      : TraceOp(rt)
    //--------------------------------------------------------------------------
    {
    }

    //--------------------------------------------------------------------------
    TraceCaptureOp::TraceCaptureOp(const TraceCaptureOp &rhs)
      : TraceOp(NULL)
    //--------------------------------------------------------------------------
    {
      // should never be called
      assert(false);
    }

    //--------------------------------------------------------------------------
    TraceCaptureOp::~TraceCaptureOp(void)
    //--------------------------------------------------------------------------
    {
    }

    //--------------------------------------------------------------------------
    TraceCaptureOp& TraceCaptureOp::operator=(const TraceCaptureOp &rhs)
    //--------------------------------------------------------------------------
    {
      // should never be called
      assert(false);
      return *this;
    }

    //--------------------------------------------------------------------------
    void TraceCaptureOp::initialize_capture(InnerContext *ctx, bool has_block,
                                  bool remove_trace_ref, Provenance *provenance)
    //--------------------------------------------------------------------------
    {
      initialize(ctx, EXECUTION_FENCE, false/*need future*/, provenance);
      has_blocking_call = has_block;
      remove_trace_reference = remove_trace_ref;
    }

    //--------------------------------------------------------------------------
    void TraceCaptureOp::activate(void)
    //--------------------------------------------------------------------------
    {
      TraceOp::activate();
    }

    //--------------------------------------------------------------------------
    void TraceCaptureOp::deactivate(bool freeop)
    //--------------------------------------------------------------------------
    {
      TraceOp::deactivate(false/*free*/);
      if (freeop)
        runtime->free_capture_op(this);
    }

    //--------------------------------------------------------------------------
    const char* TraceCaptureOp::get_logging_name(void) const
    //--------------------------------------------------------------------------
    {
      return op_names[TRACE_CAPTURE_OP_KIND];
    }

    //--------------------------------------------------------------------------
    Operation::OpKind TraceCaptureOp::get_operation_kind(void) const
    //--------------------------------------------------------------------------
    {
      return TRACE_CAPTURE_OP_KIND;
    }

    //--------------------------------------------------------------------------
    void TraceCaptureOp::trigger_dependence_analysis(void)
    //--------------------------------------------------------------------------
    {
      tracing = false;
      current_template = NULL;
      is_recording = false;
      // Indicate that we are done capturing this trace
      trace->end_trace_execution(this);
      // Register this fence with all previous users in the parent's context
      FenceOp::trigger_dependence_analysis();
      parent_ctx->record_previous_trace(trace);
      if (trace->is_recording())
      {
        PhysicalTrace *physical_trace = trace->get_physical_trace();
#ifdef DEBUG_LEGION
        assert(physical_trace != NULL);
#endif
        physical_trace->record_previous_template_completion(
            get_completion_event());
        current_template = physical_trace->get_current_template();
        physical_trace->clear_cached_template();
        // Save this since we can't read it later in the mapping stage
        is_recording = true;
      }
    }

    //--------------------------------------------------------------------------
    void TraceCaptureOp::trigger_mapping(void)
    //--------------------------------------------------------------------------
    {
      // Now finish capturing the physical trace
      if (is_recording)
      {
        PhysicalTrace *physical_trace = trace->get_physical_trace();
#ifdef DEBUG_LEGION
        assert(physical_trace != NULL);
        assert(current_template != NULL);
        assert(current_template->is_recording());
#endif
        current_template->finalize(parent_ctx, this, has_blocking_call);
        if (!current_template->is_replayable())
        {
          physical_trace->record_failed_capture(current_template);
          ApEvent pending_deletion;
          if (!current_template->defer_template_deletion(pending_deletion,
                                                  map_applied_conditions))
            delete current_template;
          if (pending_deletion.exists())
            execution_preconditions.insert(pending_deletion);
        }
        else
        {
          ApEvent pending_deletion = physical_trace->record_capture(
              current_template, map_applied_conditions);
          if (pending_deletion.exists())
            execution_preconditions.insert(pending_deletion);
        }
        // Reset the local trace
        trace->initialize_tracing_state();
      }
      if (remove_trace_reference && trace->remove_reference())
        delete trace;
      FenceOp::trigger_mapping();
    }

    /////////////////////////////////////////////////////////////
    // TraceCompleteOp 
    /////////////////////////////////////////////////////////////

    //--------------------------------------------------------------------------
    TraceCompleteOp::TraceCompleteOp(Runtime *rt)
      : TraceOp(rt)
    //--------------------------------------------------------------------------
    {
    }

    //--------------------------------------------------------------------------
    TraceCompleteOp::TraceCompleteOp(const TraceCompleteOp &rhs)
      : TraceOp(NULL)
    //--------------------------------------------------------------------------
    {
      // should never be called
      assert(false);
    }

    //--------------------------------------------------------------------------
    TraceCompleteOp::~TraceCompleteOp(void)
    //--------------------------------------------------------------------------
    {
    }

    //--------------------------------------------------------------------------
    TraceCompleteOp& TraceCompleteOp::operator=(const TraceCompleteOp &rhs)
    //--------------------------------------------------------------------------
    {
      // should never be called
      assert(false);
      return *this;
    }

    //--------------------------------------------------------------------------
    void TraceCompleteOp::initialize_complete(InnerContext *ctx, bool has_block,
                                              Provenance *provenance)
    //--------------------------------------------------------------------------
    {
      initialize(ctx, EXECUTION_FENCE, false/*need future*/, provenance);
      has_blocking_call = has_block;
    }

    //--------------------------------------------------------------------------
    void TraceCompleteOp::activate(void)
    //--------------------------------------------------------------------------
    {
      TraceOp::activate();
    }

    //--------------------------------------------------------------------------
    void TraceCompleteOp::deactivate(bool freeop)
    //--------------------------------------------------------------------------
    {
      TraceOp::deactivate(false/*free*/);
      if (freeop)
        runtime->free_trace_op(this);
    }

    //--------------------------------------------------------------------------
    const char* TraceCompleteOp::get_logging_name(void) const
    //--------------------------------------------------------------------------
    {
      return op_names[TRACE_COMPLETE_OP_KIND];
    }

    //--------------------------------------------------------------------------
    Operation::OpKind TraceCompleteOp::get_operation_kind(void) const
    //--------------------------------------------------------------------------
    {
      return TRACE_COMPLETE_OP_KIND; 
    }

    //--------------------------------------------------------------------------
    void TraceCompleteOp::trigger_dependence_analysis(void)
    //--------------------------------------------------------------------------
    {
      tracing = false;
      current_template = NULL;
      replayed = false;
      is_recording = false;
      trace->end_trace_execution(this);
      parent_ctx->record_previous_trace(trace);

      if (trace->is_replaying())
      {
        if (has_blocking_call)
          REPORT_LEGION_ERROR(ERROR_INVALID_PHYSICAL_TRACING,
            "Physical tracing violation! Trace %d in task %s (UID %lld) "
            "encountered a blocking API call that was unseen when it was "
            "recorded. It is required that traces do not change their "
            "behavior.", trace->get_trace_id(),
            parent_ctx->get_task_name(), parent_ctx->get_unique_id())
        PhysicalTrace *physical_trace = trace->get_physical_trace();
#ifdef DEBUG_LEGION
        assert(physical_trace != NULL);
#endif 
        current_template = physical_trace->get_current_template();
#ifdef DEBUG_LEGION
        assert(current_template != NULL);
#endif
        parent_ctx->update_current_fence(this, true, true);
        // This is where we make sure that replays are done in order
        // We need to do this because we're not registering this as
        // a fence with the context
        physical_trace->chain_replays(this);
        physical_trace->record_previous_template_completion(
                                      get_completion_event());
        trace->initialize_tracing_state();
        replayed = true;
        // If the template we just replayed is not idempotent, clear our
        // cached template so that at the next replay (of this template
        // or another) we will be forced to check preconditions and select
        // a new template (which may or may not be this template).
        if (!current_template->is_idempotent()) {
          physical_trace->clear_cached_template();
          // If our current template is not idempotent, then this
          // TraceCompleteOp needs to act like a fence.
          parent_ctx->perform_fence_analysis(
              this, execution_preconditions, true, true);
        }
        return;
      }
      else if (trace->is_recording())
      {
        PhysicalTrace *physical_trace = trace->get_physical_trace();
#ifdef DEBUG_LEGION
        assert(physical_trace != NULL);
#endif
        physical_trace->record_previous_template_completion(
                                      get_completion_event());
        current_template = physical_trace->get_current_template();
        physical_trace->clear_cached_template();
        // Save this for later since we can't read it safely in mapping stage
        is_recording = true;
      }
      FenceOp::trigger_dependence_analysis();
    }

    //--------------------------------------------------------------------------
    void TraceCompleteOp::trigger_ready(void)
    //--------------------------------------------------------------------------
    {
      if (replayed)
      {
        // Having all our mapping dependences satisfied means that the previous 
        // replay of this template is done so we can start ours now
        std::set<RtEvent> replayed_events;
        current_template->perform_replay(runtime, replayed_events);
        if (!replayed_events.empty())
        {
          enqueue_ready_operation(Runtime::merge_events(replayed_events));
          return;
        }
      }
      enqueue_ready_operation();
    }

    //--------------------------------------------------------------------------
    void TraceCompleteOp::trigger_mapping(void)
    //--------------------------------------------------------------------------
    {
      // Now finish capturing the physical trace
      if (is_recording)
      {
#ifdef DEBUG_LEGION
        assert(current_template != NULL);
        assert(trace->get_physical_trace() != NULL);
        assert(current_template->is_recording());
#endif
        current_template->finalize(parent_ctx, this, has_blocking_call);
        PhysicalTrace *physical_trace = trace->get_physical_trace();
        if (!current_template->is_replayable())
        {
          physical_trace->record_failed_capture(current_template);
          ApEvent pending_deletion;
          if (!current_template->defer_template_deletion(pending_deletion,
                                                  map_applied_conditions))
            delete current_template;
          if (pending_deletion.exists())
            execution_preconditions.insert(pending_deletion);
        }
        else
        {
          ApEvent pending_deletion = physical_trace->record_capture(
              current_template, map_applied_conditions);
          if (pending_deletion.exists())
            execution_preconditions.insert(pending_deletion);
        }
        trace->initialize_tracing_state();
      }
      else if (replayed)
      {
#ifdef DEBUG_LEGION
        assert(current_template != NULL);
#endif
        std::set<ApEvent> template_postconditions;
        current_template->finish_replay(template_postconditions);
        // If this template is idempotent, then we don't need to act
        // as a fence right now and apply any post-conditions, as the
        // invalidate_trace_cache operation will do that for us. If we
        // aren't an idempotent trace, then we need to eagerly apply
        // the trace post-conditions and act like a fence.
        if (current_template->is_idempotent()) {
          complete_mapping();
          record_completion_effects(template_postconditions);
          complete_execution();
        } else {
          current_template->apply_postcondition(this, map_applied_conditions);
          record_completion_effects(template_postconditions);
          FenceOp::trigger_mapping();
        }
        return;
      }
      FenceOp::trigger_mapping();
    }

    //--------------------------------------------------------------------------
    void TraceCompleteOp::pack_remote_operation(Serializer &rez,
            AddressSpaceID target, std::set<RtEvent> &applied_events) const
    //--------------------------------------------------------------------------
    {
      pack_local_remote_operation(rez);
    }

    /////////////////////////////////////////////////////////////
    // TraceReplayOp
    /////////////////////////////////////////////////////////////

    //--------------------------------------------------------------------------
    TraceReplayOp::TraceReplayOp(Runtime *rt)
      : TraceOp(rt)
    //--------------------------------------------------------------------------
    {
    }

    //--------------------------------------------------------------------------
    TraceReplayOp::TraceReplayOp(const TraceReplayOp &rhs)
      : TraceOp(NULL)
    //--------------------------------------------------------------------------
    {
      // should never be called
      assert(false);
    }

    //--------------------------------------------------------------------------
    TraceReplayOp::~TraceReplayOp(void)
    //--------------------------------------------------------------------------
    {
    }

    //--------------------------------------------------------------------------
    TraceReplayOp& TraceReplayOp::operator=(const TraceReplayOp &rhs)
    //--------------------------------------------------------------------------
    {
      // should never be called
      assert(false);
      return *this;
    }

    //--------------------------------------------------------------------------
    void TraceReplayOp::initialize_replay(InnerContext *ctx, 
                                       LogicalTrace *tr, Provenance *provenance)
    //--------------------------------------------------------------------------
    {
      initialize(ctx, EXECUTION_FENCE, false/*need future*/, provenance);
      trace = tr;

    }

    //--------------------------------------------------------------------------
    void TraceReplayOp::activate(void)
    //--------------------------------------------------------------------------
    {
      TraceOp::activate();
    }

    //--------------------------------------------------------------------------
    void TraceReplayOp::deactivate(bool freeop)
    //--------------------------------------------------------------------------
    {
      TraceOp::deactivate(false/*free*/);
      if (freeop)
        runtime->free_replay_op(this);
    }

    //--------------------------------------------------------------------------
    const char* TraceReplayOp::get_logging_name(void) const
    //--------------------------------------------------------------------------
    {
      return op_names[TRACE_REPLAY_OP_KIND];
    }

    //--------------------------------------------------------------------------
    Operation::OpKind TraceReplayOp::get_operation_kind(void) const
    //--------------------------------------------------------------------------
    {
      return TRACE_REPLAY_OP_KIND;
    }

    //--------------------------------------------------------------------------
    void TraceReplayOp::trigger_dependence_analysis(void)
    //--------------------------------------------------------------------------
    {
      PhysicalTrace *physical_trace = trace->get_physical_trace();
#ifdef DEBUG_LEGION
      assert(physical_trace != NULL);
#endif
      bool recurrent = true;
      bool fence_registered = false;
      bool is_recording = trace->is_recording();
      if ((physical_trace->get_current_template() == NULL) || is_recording)
      {
        recurrent = false;
        {
          // Wait for the previous recordings to be done before checking
          // template preconditions, otherwise no template would exist.
          RtEvent mapped_event = parent_ctx->get_current_mapping_fence_event();
          if (mapped_event.exists())
            mapped_event.wait();
        }
#ifdef DEBUG_LEGION
        assert(!(trace->is_recording() || trace->is_replaying()));
#endif

        if (physical_trace->get_current_template() == NULL)
          physical_trace->check_template_preconditions(this,
                                    map_applied_conditions);
#ifdef DEBUG_LEGION
        assert(physical_trace->get_current_template() == NULL ||
               !physical_trace->get_current_template()->is_recording());
#endif
        parent_ctx->perform_fence_analysis(this, execution_preconditions,
                                           true/*mapping*/, true/*execution*/);
        physical_trace->set_current_execution_fence_event(
            get_completion_event());
        fence_registered = true;
      }

      const bool replaying = (physical_trace->get_current_template() != NULL);
      // Tell the parent context about the physical trace replay result
      parent_ctx->record_physical_trace_replay(mapped_event, replaying);
      if (replaying)
      {
        // If we're recurrent, then check to see if we had any intermeidate
        // ops for which we still need to perform the fence analysis
        // If there were no intermediate dependences then we can just
        // record a dependence on the previous fence
        const ApEvent fence_completion = (recurrent &&
          !trace->has_intermediate_operations()) ?
            physical_trace->get_previous_template_completion()
                    : get_completion_event();
        if (recurrent && trace->has_intermediate_operations())
        {
          parent_ctx->perform_fence_analysis(this, execution_preconditions,
                                       true/*mapping*/, true/*execution*/);
          trace->reset_intermediate_operations();
        }
        if (!fence_registered)
          execution_preconditions.insert(
              parent_ctx->get_current_execution_fence_event());
        physical_trace->initialize_template(fence_completion, recurrent);
        trace->set_state_replay();
#ifdef LEGION_SPY
        physical_trace->get_current_template()->set_fence_uid(unique_op_id);
#endif
      }
      else if (!fence_registered)
      {
        parent_ctx->perform_fence_analysis(this, execution_preconditions,
                                           true/*mapping*/, true/*execution*/);
        physical_trace->set_current_execution_fence_event(
            get_completion_event());
      }

      // Now update the parent context with this fence before we can complete
      // the dependence analysis and possibly be deactivated
      parent_ctx->update_current_fence(this, true, true);
    }

    //--------------------------------------------------------------------------
    void TraceReplayOp::pack_remote_operation(Serializer &rez, 
                 AddressSpaceID target, std::set<RtEvent> &applied_events) const
    //--------------------------------------------------------------------------
    {
      pack_local_remote_operation(rez);
    }

    /////////////////////////////////////////////////////////////
    // TraceBeginOp
    /////////////////////////////////////////////////////////////

    //--------------------------------------------------------------------------
    TraceBeginOp::TraceBeginOp(Runtime *rt)
      : TraceOp(rt)
    //--------------------------------------------------------------------------
    {
    }

    //--------------------------------------------------------------------------
    TraceBeginOp::TraceBeginOp(const TraceBeginOp &rhs)
      : TraceOp(NULL)
    //--------------------------------------------------------------------------
    {
      // should never be called
      assert(false);
    }

    //--------------------------------------------------------------------------
    TraceBeginOp::~TraceBeginOp(void)
    //--------------------------------------------------------------------------
    {
    }

    //--------------------------------------------------------------------------
    TraceBeginOp& TraceBeginOp::operator=(const TraceBeginOp &rhs)
    //--------------------------------------------------------------------------
    {
      // should never be called
      assert(false);
      return *this;
    }

    //--------------------------------------------------------------------------
    void TraceBeginOp::initialize_begin(InnerContext *ctx, LogicalTrace *tr,
                                        Provenance *provenance)
    //--------------------------------------------------------------------------
    {
      initialize(ctx, MAPPING_FENCE, false/*need future*/, provenance);
      trace = tr;
      tracing = false;
    }

    //--------------------------------------------------------------------------
    void TraceBeginOp::activate(void)
    //--------------------------------------------------------------------------
    {
      TraceOp::activate();
    }

    //--------------------------------------------------------------------------
    void TraceBeginOp::deactivate(bool freeop)
    //--------------------------------------------------------------------------
    {
      TraceOp::deactivate(false/*free*/);
      if (freeop)
        runtime->free_begin_op(this);
    }

    //--------------------------------------------------------------------------
    const char* TraceBeginOp::get_logging_name(void) const
    //--------------------------------------------------------------------------
    {
      return op_names[TRACE_BEGIN_OP_KIND];
    }

    //--------------------------------------------------------------------------
    Operation::OpKind TraceBeginOp::get_operation_kind(void) const
    //--------------------------------------------------------------------------
    {
      return TRACE_BEGIN_OP_KIND;
    }

    //--------------------------------------------------------------------------
    void TraceBeginOp::trigger_dependence_analysis(void)
    //--------------------------------------------------------------------------
    {
      trace->begin_trace_execution(this);
      TraceOp::trigger_dependence_analysis();
    }

    /////////////////////////////////////////////////////////////
    // TraceSummaryOp
    /////////////////////////////////////////////////////////////

    //--------------------------------------------------------------------------
    TraceSummaryOp::TraceSummaryOp(Runtime *rt)
      : TraceOp(rt)
    //--------------------------------------------------------------------------
    {
    }

    //--------------------------------------------------------------------------
    TraceSummaryOp::TraceSummaryOp(const TraceSummaryOp &rhs)
      : TraceOp(NULL)
    //--------------------------------------------------------------------------
    {
      // should never be called
      assert(false);
    }

    //--------------------------------------------------------------------------
    TraceSummaryOp::~TraceSummaryOp(void)
    //--------------------------------------------------------------------------
    {
    }

    //--------------------------------------------------------------------------
    TraceSummaryOp& TraceSummaryOp::operator=(const TraceSummaryOp &rhs)
    //--------------------------------------------------------------------------
    {
      // should never be called
      assert(false);
      return *this;
    }

    //--------------------------------------------------------------------------
    void TraceSummaryOp::initialize_summary(InnerContext *ctx,
                                            PhysicalTemplate *tpl,
                                            Operation *invalidator,
                                            Provenance *provenance)
    //--------------------------------------------------------------------------
    {
      initialize_operation(ctx, provenance);
      fence_kind = MAPPING_FENCE;
      context_index = invalidator->get_context_index();
      if (runtime->legion_spy_enabled)
      {
        LegionSpy::log_fence_operation(parent_ctx->get_unique_id(),
            unique_op_id, false/*execution fence*/);
        LegionSpy::log_child_operation_index(parent_ctx->get_unique_id(),
            context_index, unique_op_id);
      }
      current_template = tpl;
      // The summary could have been marked as being traced,
      // so here we forcibly clear them out.
      trace = NULL;
      tracing = false;
    }

    //--------------------------------------------------------------------------
    void TraceSummaryOp::activate(void)
    //--------------------------------------------------------------------------
    {
      TraceOp::activate();
      current_template = NULL;
    }

    //--------------------------------------------------------------------------
    void TraceSummaryOp::deactivate(bool freeop)
    //--------------------------------------------------------------------------
    {
      TraceOp::deactivate(false/*free*/);
      if (freeop)
        runtime->free_summary_op(this);
    }

    //--------------------------------------------------------------------------
    const char* TraceSummaryOp::get_logging_name(void) const
    //--------------------------------------------------------------------------
    {
      return op_names[TRACE_SUMMARY_OP_KIND];
    }

    //--------------------------------------------------------------------------
    Operation::OpKind TraceSummaryOp::get_operation_kind(void) const
    //--------------------------------------------------------------------------
    {
      return TRACE_SUMMARY_OP_KIND;
    }

    //--------------------------------------------------------------------------
    void TraceSummaryOp::trigger_dependence_analysis(void)
    //--------------------------------------------------------------------------
    {
      perform_fence_analysis(true/*register fence also*/);
    }

    //--------------------------------------------------------------------------
    void TraceSummaryOp::trigger_ready(void)
    //--------------------------------------------------------------------------
    {
      enqueue_ready_operation();
    }

    //--------------------------------------------------------------------------
    void TraceSummaryOp::trigger_mapping(void)
    //--------------------------------------------------------------------------
    {
#ifdef DEBUG_LEGION
      assert(current_template->is_replayable());
#endif
      current_template->apply_postcondition(this, map_applied_conditions);
      FenceOp::trigger_mapping();
    }

    //--------------------------------------------------------------------------
    void TraceSummaryOp::pack_remote_operation(Serializer &rez,
                 AddressSpaceID target, std::set<RtEvent> &applied_events) const
    //--------------------------------------------------------------------------
    {
      pack_local_remote_operation(rez);
    }

    /////////////////////////////////////////////////////////////
    // PhysicalTrace
    /////////////////////////////////////////////////////////////

    //--------------------------------------------------------------------------
    PhysicalTrace::PhysicalTrace(Runtime *rt, LogicalTrace *lt)
      : runtime(rt), logical_trace(lt), perform_fence_elision(
          !(runtime->no_trace_optimization || runtime->no_fence_elision)),
        repl_ctx(dynamic_cast<ReplicateContext*>(lt->context)),
        previous_replay(NULL), current_template(NULL), nonreplayable_count(0),
        new_template_count(0), last_memoized(0),
        previous_template_completion(ApEvent::NO_AP_EVENT),
        execution_fence_event(ApEvent::NO_AP_EVENT),
        intermediate_execution_fence(false)
    //--------------------------------------------------------------------------
    {
      if (runtime->replay_on_cpus)
      {
        Machine::ProcessorQuery local_procs(runtime->machine);
        local_procs.local_address_space();
        for (Machine::ProcessorQuery::iterator it =
             local_procs.begin(); it != local_procs.end(); it++)
          if (it->kind() == Processor::LOC_PROC)
            replay_targets.push_back(*it);
      }
      else
        replay_targets.push_back(runtime->utility_group);
    }

    //--------------------------------------------------------------------------
    PhysicalTrace::~PhysicalTrace()
    //--------------------------------------------------------------------------
    {
      std::set<RtEvent> deleted_events;
      ApEvent pending_deletion = ApEvent::NO_AP_EVENT;
      for (std::vector<PhysicalTemplate*>::iterator it =
           templates.begin(); it != templates.end(); ++it)
        if (!(*it)->defer_template_deletion(pending_deletion, deleted_events))
          delete (*it);
      templates.clear();
      if (!deleted_events.empty())
      {
        const RtEvent wait_on = Runtime::merge_events(deleted_events);
        wait_on.wait();
      }
    }

    //--------------------------------------------------------------------------
    ApEvent PhysicalTrace::record_capture(PhysicalTemplate *tpl,
                                      std::set<RtEvent> &map_applied_conditions)
    //--------------------------------------------------------------------------
    {
      ApEvent pending_deletion;
      // See if we're going to exceed the maximum number of templates
      if (templates.size() == logical_trace->context->get_max_trace_templates())
      {
#ifdef DEBUG_LEGION
        assert(!templates.empty());
#endif
        PhysicalTemplate *to_delete = templates.front();
        if (!to_delete->defer_template_deletion(pending_deletion, 
                                                map_applied_conditions))
          delete to_delete;
        // Remove the least recently used (first) one from the vector
        // shift it to the back first though, should be fast
        if (templates.size() > 1)
          std::rotate(templates.begin(),templates.begin()+1,templates.end());
        templates.pop_back();
      }
      templates.push_back(tpl);
      if (++new_template_count > LEGION_NEW_TEMPLATE_WARNING_COUNT)
      {
        InnerContext *ctx = logical_trace->context;
        REPORT_LEGION_WARNING(LEGION_WARNING_NEW_TEMPLATE_COUNT_EXCEEDED,
            "WARNING: The runtime has created %d new replayable templates "
            "for trace %u in task %s (UID %lld) without replaying any "
            "existing templates. This may mean that your mapper is not "
            "making mapper decisions conducive to replaying templates. Please "
            "check that your mapper is making decisions that align with prior "
            "templates. If you believe that this number of templates is "
            "reasonable please adjust the settings for "
            "LEGION_NEW_TEMPLATE_WARNING_COUNT in legion_config.h.",
            LEGION_NEW_TEMPLATE_WARNING_COUNT, logical_trace->get_trace_id(),
            ctx->get_task_name(), ctx->get_unique_id())
        new_template_count = 0;
      }
      // Reset the nonreplayable count when we find a replayable template
      nonreplayable_count = 0;
      current_template = NULL;
      return pending_deletion;
    }

    //--------------------------------------------------------------------------
    void PhysicalTrace::record_failed_capture(PhysicalTemplate *tpl)
    //--------------------------------------------------------------------------
    {
      // We won't consider failure from mappers refusing to memoize
      // as a warning that gets bubbled up to end users.
      if (!tpl->get_no_consensus() &&
          ++nonreplayable_count > LEGION_NON_REPLAYABLE_WARNING)
      {
        const std::string &message = tpl->get_replayable_message();
        const char *message_buffer = message.c_str();
        InnerContext *ctx = logical_trace->context;
        REPORT_LEGION_WARNING(LEGION_WARNING_NON_REPLAYABLE_COUNT_EXCEEDED,
            "WARNING: The runtime has failed to memoize the trace more than "
            "%u times, due to the absence of a replayable template. It is "
            "highly likely that trace %u in task %s (UID %lld) will not be "
            "memoized for the rest of execution. The most recent template was "
            "not replayable for the following reason: %s. Please change the "
            "mapper to stop making memoization requests.",
            LEGION_NON_REPLAYABLE_WARNING, logical_trace->get_trace_id(),
            ctx->get_task_name(), ctx->get_unique_id(), message_buffer)
        nonreplayable_count = 0;
      }
      current_template = NULL;
    }

    //--------------------------------------------------------------------------
    bool PhysicalTrace::check_memoize_consensus(size_t index)
    //--------------------------------------------------------------------------
    {
      if (index == last_memoized)
      {
        last_memoized = index + 1;
        return true;
      }
      else
      {
        last_memoized = 0;
        return false;
      }
    }

    //--------------------------------------------------------------------------
    void PhysicalTrace::reset_last_memoized(void)
    //--------------------------------------------------------------------------
    {
      last_memoized = 0;
    }

    //--------------------------------------------------------------------------
    void PhysicalTrace::check_template_preconditions(TraceReplayOp *op,
                                              std::set<RtEvent> &applied_events)
    //--------------------------------------------------------------------------
    {
      current_template = NULL;
      // Scan backwards since more recently used templates are likely
      // to be the ones that best match what we are executing
      for (int idx = templates.size() - 1; idx >= 0; idx--)
      {
        PhysicalTemplate *tpl = templates[idx];
        if (tpl->check_preconditions(op, applied_events))
        {
#ifdef DEBUG_LEGION
          assert(tpl->is_replayable());
#endif
          // Reset the nonreplayable count when a replayable template satisfies
          // the precondition
          nonreplayable_count = 0;
          // Also reset the new template count as we found a replay
          new_template_count = 0;
          current_template = tpl;
          // Move the template to the end of the vector as most-recently used
          if (idx < int(templates.size() - 1))
            std::rotate(templates.begin()+idx, 
                        templates.begin()+idx+1, templates.end());
          return;
        }
      }
    }

    //--------------------------------------------------------------------------
    bool PhysicalTrace::find_viable_templates(ReplTraceReplayOp *op,
                                             std::set<RtEvent> &applied_events,
                                             unsigned templates_to_find,
                                             std::vector<int> &viable_templates)
    //--------------------------------------------------------------------------
    {
#ifdef DEBUG_LEGION
      assert(templates_to_find > 0);
#endif
      for (int index = viable_templates.empty() ? templates.size() - 1 : 
            viable_templates.back() - 1; index >= 0; index--)
      {
        PhysicalTemplate *tpl = templates[index];
        if (tpl->check_preconditions(op, applied_events))
        {
          // A good tmplate so add it to the list
          viable_templates.push_back(index);
          // If we've found all our templates then we're done
          if (--templates_to_find == 0)
            return (index == 0); // whether we are done
        }
      }
      return true; // Iterated over all the templates
    }

    //--------------------------------------------------------------------------
    void PhysicalTrace::select_template(unsigned index)
    //--------------------------------------------------------------------------
    {
#ifdef DEBUG_LEGION
      assert(index < templates.size());
      assert(templates[index]->is_replayable());
#endif
      // Reset the nonreplayable count when a replayable template satisfies
      // the precondition
      nonreplayable_count = 0;
      // Also reset the new template count as we found a replay
      new_template_count = 0;
      current_template = templates[index]; 
      // Move this one to the back of the line since we all agreed to replay it
      // This way the most recently used on is the one at the end of the vector
      if (index < (templates.size() - 1))
        std::rotate(templates.begin()+index, 
                    templates.begin()+index+1, templates.end());
    }

    //--------------------------------------------------------------------------
    PhysicalTemplate* PhysicalTrace::start_new_template(void)
    //--------------------------------------------------------------------------
    {
      // If we have a replicated context then we are making sharded templates
      if (repl_ctx != NULL)
        current_template = 
          new ShardedPhysicalTemplate(this, execution_fence_event, repl_ctx);
      else
        current_template = new PhysicalTemplate(this, execution_fence_event);
      return current_template;
    }

    //--------------------------------------------------------------------------
    void PhysicalTrace::record_intermediate_execution_fence(FenceOp *fence)
    //--------------------------------------------------------------------------
    {
      if (!intermediate_execution_fence)
        fence->record_execution_precondition(previous_template_completion);
      previous_template_completion = fence->get_completion_event();
      intermediate_execution_fence = true;
    }

    //--------------------------------------------------------------------------
    void PhysicalTrace::chain_replays(FenceOp *replay_op)
    //--------------------------------------------------------------------------
    {
      if (previous_replay != NULL)
      {
#ifdef LEGION_SPY
        // Can't prune when doing legion spy
        replay_op->register_dependence(previous_replay, previous_replay_gen);
#else
        if (replay_op->register_dependence(previous_replay,previous_replay_gen))
          previous_replay = NULL;
#endif
      }
      previous_replay = replay_op;
      previous_replay_gen = replay_op->get_generation();
    }

    //--------------------------------------------------------------------------
    void PhysicalTrace::initialize_template(
                                       ApEvent fence_completion, bool recurrent)
    //--------------------------------------------------------------------------
    {
#ifdef DEBUG_LEGION
      assert(current_template != NULL);
#endif
      // If we had an intermeidate execution fence between replays then
      // we should no longer be considered recurrent when we replay the trace
      // We're also not going to be considered recurrent here if we didn't
      // do fence elision since since we'll still need to track the fence
      current_template->initialize_replay(fence_completion, 
          recurrent && perform_fence_elision && !intermediate_execution_fence
                    && current_template->is_idempotent());
      // Reset this for the next replay
      intermediate_execution_fence = false;
    }

    /////////////////////////////////////////////////////////////
    // TraceViewSet
    /////////////////////////////////////////////////////////////

    //--------------------------------------------------------------------------
    std::string TraceViewSet::FailedPrecondition::to_string(
                                                         TaskContext *ctx) const
    //--------------------------------------------------------------------------
    {
      std::stringstream ss;
      char *m = mask.to_string();
      if (view->is_fill_view())
      {
        ss << "fill view: " << view
           << ", Index expr: " << expr->expr_id
           << ", Field Mask: " << m;
      }
      else if (view->is_collective_view())
      {
        ss << "collective view: " << view
           << ", Index expr: " << expr->expr_id
           << ", Field Mask: " << m;
      }
      else
      {
#ifdef DEBUG_LEGION
        assert(view->is_individual_view());
#endif
        const char *mem_names[] = {
#define MEM_NAMES(name, desc) #name,
            REALM_MEMORY_KINDS(MEM_NAMES) 
#undef MEM_NAMES
          };
        PhysicalManager *manager =
          view->as_individual_view()->get_manager();
        FieldSpaceNode *field_space = manager->field_space_node;
        Memory memory = manager->memory_manager->memory;

        std::vector<FieldID> fields;
        field_space->get_field_set(mask, ctx, fields);

        ss << "view: " << view << " in " << mem_names[memory.kind()]
           << " memory " << std::hex << memory.id << std::dec
           << ", Index expr: " << expr->expr_id
           << ", Field Mask: " << m << ", Fields: ";
        for (std::vector<FieldID>::const_iterator it =
              fields.begin(); it != fields.end(); it++)
        {
          if (it != fields.begin())
            ss << ", ";
          const void *name = NULL;
          size_t name_size = 0;
          if (field_space->retrieve_semantic_information(
                LEGION_NAME_SEMANTIC_TAG, name, name_size,
                true/*can fail*/, false/*wait until*/))
            ss << ((const char*)name) << " (" << *it << ")";
          else
            ss << *it;
        }
      }
      return ss.str();
    }

    //--------------------------------------------------------------------------
    TraceViewSet::TraceViewSet(InnerContext *ctx, DistributedID own_did, 
                               IndexSpaceExpression *expr, RegionTreeID tid)
      : context(ctx), expression(expr), tree_id(tid), owner_did(
          (own_did > 0) ? own_did : ctx->did), has_collective_views(false)
    //--------------------------------------------------------------------------
    {
      expression->add_nested_expression_reference(owner_did);
      if (owner_did == ctx->did)
        context->add_base_resource_ref(TRACE_REF);
      else
        context->add_nested_resource_ref(owner_did);
    }

    //--------------------------------------------------------------------------
    TraceViewSet::~TraceViewSet(void)
    //--------------------------------------------------------------------------
    {
      for (ViewExprs::const_iterator vit = 
            conditions.begin(); vit != conditions.end(); vit++)
      {
        for (FieldMaskSet<IndexSpaceExpression>::const_iterator it =
              vit->second.begin(); it != vit->second.end(); it++)
          if (it->first->remove_nested_expression_reference(owner_did))
            delete it->first;
        if (vit->first->remove_nested_valid_ref(owner_did))
          delete vit->first;
      }
      if (owner_did == context->did)
      {
        if (context->remove_base_resource_ref(TRACE_REF))
          delete context;
      }
      else
      {
        if (context->remove_nested_resource_ref(owner_did))
          delete context;
      }
      if (expression->remove_nested_expression_reference(owner_did))
        delete expression;
      conditions.clear();
    }

    //--------------------------------------------------------------------------
    void TraceViewSet::insert(LogicalView *view, IndexSpaceExpression *expr, 
                              const FieldMask &mask, bool antialiased)
    //--------------------------------------------------------------------------
    {
      ViewExprs::iterator finder = conditions.find(view);
      IndexSpaceExpression *const total_expr = expression; 
      const size_t expr_volume = expr->get_volume();
      if (expr != total_expr)
      {
#ifdef DEBUG_LEGION
        // This is a necessary but not sufficient condition for dominance
        // If we need to we can put in the full intersection test later
        assert(expr_volume <= total_expr->get_volume());
#endif
        // Recognize total expressions when they get here
        if (expr_volume == total_expr->get_volume())
          expr = total_expr;
      }
      // We need to enforce the invariant that there is at most one 
      // expression for field in this function
      if (finder != conditions.end())
      {
        FieldMask set_overlap = mask & finder->second.get_valid_mask();
        if (!!set_overlap)
        {
          if (set_overlap != mask)
          {
            // Handle the difference fields first before we mutate set_overlap
            FieldMask diff = mask - set_overlap;
            if (finder->second.insert(expr, mask))
              expr->add_nested_expression_reference(owner_did);
          }
          FieldMaskSet<IndexSpaceExpression> to_add;
          std::vector<IndexSpaceExpression*> to_delete;
          RegionTreeForest *forest = context->runtime->forest;
          for (FieldMaskSet<IndexSpaceExpression>::iterator it =
                finder->second.begin(); it != finder->second.end(); it++)
          {
            const FieldMask overlap = set_overlap & it->second;
            if (!overlap)
              continue;
            if (it->first != total_expr)
            {
              if (it->first != expr)
              {
                // Not the same expression, so compute the union
                IndexSpaceExpression *union_expr = 
                  forest->union_index_spaces(it->first, expr);
                const size_t union_volume = union_expr->get_volume();
                if (it->first->get_volume() < union_volume)
                {
                  if (expr_volume < union_volume)
                    to_add.insert(union_expr, overlap);
                  else
                    to_add.insert(expr, overlap);
                  it.filter(overlap);
                  if (!it->second)
                    to_delete.push_back(it->first);
                }
                else
                  it.merge(overlap);
              }
              else
                it.merge(overlap);
            }
            set_overlap -= overlap;
            if (!set_overlap)
              break;
          }
          for (FieldMaskSet<IndexSpaceExpression>::const_iterator it =
                to_add.begin(); it != to_add.end(); it++)
            if (finder->second.insert(it->first, it->second))
              it->first->add_nested_expression_reference(owner_did);
          for (std::vector<IndexSpaceExpression*>::const_iterator it =
                to_delete.begin(); it != to_delete.end(); it++)
          {
            if (to_add.find(*it) != to_add.end())
              continue;
            finder->second.erase(*it);
            if ((*it)->remove_nested_expression_reference(owner_did))
              delete (*it);
          }
        }
        else if (finder->second.insert(expr, mask))
          expr->add_nested_expression_reference(owner_did);
      }
      else
      {
        if (!antialiased)
        {
          if (view->is_collective_view())
          {
            FieldMaskSet<InstanceView> antialiased_views;
            antialias_collective_view(view->as_collective_view(), mask, 
                                      antialiased_views);
            // Now we can insert all the antialiased 
            for (FieldMaskSet<InstanceView>::const_iterator it =
                 antialiased_views.begin(); it != antialiased_views.end(); it++)
              insert(it->first, expr, it->second, true/*antialiased*/);
            return;
          }
          else if (has_collective_views && view->is_instance_view())
            antialias_individual_view(view->as_individual_view(), mask);
        }
        view->add_nested_valid_ref(owner_did);
        expr->add_nested_expression_reference(owner_did);
        conditions[view].insert(expr, mask);
        if (view->is_collective_view())
          has_collective_views = true;
      }
    }

    //--------------------------------------------------------------------------
    void TraceViewSet::invalidate(
       LogicalView *view, IndexSpaceExpression *expr, const FieldMask &mask,
       std::map<IndexSpaceExpression*,unsigned> *expr_refs_to_remove,
       std::map<LogicalView*,unsigned> *view_refs_to_remove, bool antialiased)
    //--------------------------------------------------------------------------
    {
      ViewExprs::iterator finder = conditions.find(view);
      if ((finder == conditions.end()) || 
          (finder->second.get_valid_mask() * mask))
      {
        if (!antialiased)
        {
          if (view->is_collective_view())
          {
            FieldMaskSet<InstanceView> antialiased_views;
            antialias_collective_view(view->as_collective_view(), mask, 
                                      antialiased_views);
            // Now we can insert all the antialiased 
            for (FieldMaskSet<InstanceView>::const_iterator it =
                 antialiased_views.begin(); it != antialiased_views.end(); it++)
              invalidate(it->first, expr, it->second, expr_refs_to_remove,
                  view_refs_to_remove, true/*antialiased*/);
          }
          else if (has_collective_views && view->is_instance_view())
          {
            antialias_individual_view(view->as_individual_view(), mask);
            invalidate(view, expr, mask, expr_refs_to_remove, 
                view_refs_to_remove, true/*antialiased*/);
          }
        }
        return;
      }
      const size_t expr_volume = expr->get_volume();
      IndexSpaceExpression *const total_expr = expression; 
#ifdef DEBUG_LEGION
      // This is a necessary but not sufficient condition for dominance
      // If we need to we can put in the full intersection test later
      assert(expr_volume <= total_expr->get_volume());
#endif
      if ((expr == total_expr) || (expr_volume == total_expr->get_volume()))
      {
        // Expr covers the whole instance so no need to do intersections
        if (!(finder->second.get_valid_mask() - mask))
        {
          // Dominate all fields so just filter everything
          for (FieldMaskSet<IndexSpaceExpression>::const_iterator it =
                finder->second.begin(); it != finder->second.end(); it++)
          {
            if (expr_refs_to_remove != NULL)
            {
              std::map<IndexSpaceExpression*,unsigned>::iterator finder =
                expr_refs_to_remove->find(it->first);
              if (finder == expr_refs_to_remove->end())
                (*expr_refs_to_remove)[it->first] = 1;
              else
                finder->second += 1;
            }
            else if (it->first->remove_nested_expression_reference(owner_did))
              delete it->first;
          }
          if (view_refs_to_remove != NULL)
          {
            std::map<LogicalView*,unsigned>::iterator finder = 
              view_refs_to_remove->find(view);
            if (finder == view_refs_to_remove->end())
              (*view_refs_to_remove)[view] = 1;
            else
              finder->second += 1;
          }
          else if (view->remove_nested_valid_ref(owner_did))
            delete view;
          conditions.erase(finder);
        }
        else
        {
          // Filter on fields
          std::vector<IndexSpaceExpression*> to_delete;
          for (FieldMaskSet<IndexSpaceExpression>::iterator it =
                finder->second.begin(); it != finder->second.end(); it++)
          {
            it.filter(mask);
            if (!it->second)
              to_delete.push_back(it->first);
          }
          for (std::vector<IndexSpaceExpression*>::const_iterator it =
                to_delete.begin(); it != to_delete.end(); it++)
          {
            finder->second.erase(*it);
            if (expr_refs_to_remove != NULL)
            {
              std::map<IndexSpaceExpression*,unsigned>::iterator finder =
                expr_refs_to_remove->find(*it);
              if (finder == expr_refs_to_remove->end())
                (*expr_refs_to_remove)[*it] = 1;
              else
                finder->second += 1;
            }
            else if ((*it)->remove_nested_expression_reference(owner_did))
              delete (*it);
          }
          if (finder->second.empty())
          {
            if (view_refs_to_remove != NULL)
            {
              std::map<LogicalView*,unsigned>::iterator finder = 
                view_refs_to_remove->find(view);
              if (finder == view_refs_to_remove->end())
                (*view_refs_to_remove)[view] = 1;
              else
                finder->second += 1;
            }
            else if (view->remove_nested_valid_ref(owner_did))
              delete view;
            conditions.erase(finder);
          }
          else
            finder->second.tighten_valid_mask();
        }
      }
      else
      {
        // We need intersection tests as part of filtering
        FieldMaskSet<IndexSpaceExpression> to_add;
        std::vector<IndexSpaceExpression*> to_delete;
        RegionTreeForest *forest = context->runtime->forest;
        for (FieldMaskSet<IndexSpaceExpression>::iterator it =
              finder->second.begin(); it != finder->second.end(); it++)
        {
          const FieldMask overlap = mask & it->second;
          if (!overlap)
            continue;
          IndexSpaceExpression *intersection = expr;
          if (it->first != total_expr)
          {
            intersection = forest->intersect_index_spaces(it->first, expr);
            const size_t volume = intersection->get_volume();
            if (volume == 0)
              continue;
            if (volume == expr_volume)
              intersection = expr;
            else if (volume == it->first->get_volume())
              intersection = it->first;
          }
          if (intersection->get_volume() < it->first->get_volume())
          {
            // Only dominated part of it so compute the difference
            IndexSpaceExpression *diff = 
              forest->subtract_index_spaces(it->first, intersection);
            to_add.insert(diff, overlap);
          }
          // No matter what we're removing these fields for this expr
          it.filter(overlap);
          if (!it->second)
            to_delete.push_back(it->first);
        }
        for (FieldMaskSet<IndexSpaceExpression>::const_iterator it =
              to_add.begin(); it != to_add.end(); it++)
          if (finder->second.insert(it->first, it->second))
            it->first->add_nested_expression_reference(owner_did);
        for (std::vector<IndexSpaceExpression*>::const_iterator it =
              to_delete.begin(); it != to_delete.end(); it++)
        {
          if (to_add.find(*it) != to_add.end())
            continue;
          finder->second.erase(*it);
          if (expr_refs_to_remove != NULL)
          {
            std::map<IndexSpaceExpression*,unsigned>::iterator finder =
              expr_refs_to_remove->find(*it);
            if (finder == expr_refs_to_remove->end())
              (*expr_refs_to_remove)[*it] = 1;
            else
              finder->second += 1;
          }
          else if ((*it)->remove_nested_expression_reference(owner_did))
            delete (*it);
        }
        if (finder->second.empty())
        {
          if (view_refs_to_remove != NULL)
          {
            std::map<LogicalView*,unsigned>::iterator finder = 
              view_refs_to_remove->find(view);
            if (finder == view_refs_to_remove->end())
              (*view_refs_to_remove)[view] = 1;
            else
              finder->second += 1;
          }
          else if (view->remove_nested_valid_ref(owner_did))
            delete view;
          conditions.erase(finder);
        }
        else
          finder->second.tighten_valid_mask();
      }
    }

    //--------------------------------------------------------------------------
    void TraceViewSet::invalidate_all_but(LogicalView *except,
                              IndexSpaceExpression *expr, const FieldMask &mask,
         std::map<IndexSpaceExpression*,unsigned> *expr_refs_to_remove,
         std::map<LogicalView*,unsigned> *view_refs_to_remove, bool antialiased)
    //--------------------------------------------------------------------------
    {
      if (!antialiased && (except != NULL))
      {
        if (except->is_collective_view())
        {
          FieldMaskSet<InstanceView> antialiased_views;
          antialias_collective_view(except->as_collective_view(), mask, 
                                    antialiased_views);
          // Now we can insert all the antialiased 
          for (FieldMaskSet<InstanceView>::const_iterator it =
               antialiased_views.begin(); it != antialiased_views.end(); it++)
            invalidate_all_but(it->first, expr, it->second, expr_refs_to_remove,
                view_refs_to_remove, true/*antialiased*/);
          return;
        }
        else if (has_collective_views && except->is_instance_view())
          antialias_individual_view(except->as_individual_view(), mask);
      }
      std::vector<LogicalView*> to_invalidate;
      for (ViewExprs::const_iterator it = 
            conditions.begin(); it != conditions.end(); it++)
      {
        if (it->first == except)
          continue;
        if (it->second.get_valid_mask() * mask)
          continue;
        to_invalidate.push_back(it->first);
      }
      for (std::vector<LogicalView*>::const_iterator it = 
            to_invalidate.begin(); it != to_invalidate.end(); it++)
        invalidate(*it, expr, mask, expr_refs_to_remove, 
                   view_refs_to_remove, true/*antialiased*/);
    }

    //--------------------------------------------------------------------------
    bool TraceViewSet::dominates(LogicalView *view,
                     IndexSpaceExpression *expr, FieldMask &non_dominated) const
    //--------------------------------------------------------------------------
    {
      // If this is for an empty equivalence set then it doesn't matter
      if (expr->is_empty())
        return true;
      const size_t expr_volume = expr->get_volume();
      IndexSpaceExpression *const total_expr = expression;
#ifdef DEBUG_LEGION
      // This is a necessary but not sufficient condition for dominance
      // If we need to we can put in the full intersection test later
      assert(expr_volume <= total_expr->get_volume());
#endif
      if (expr_volume == total_expr->get_volume())
        expr = total_expr;
      RegionTreeForest *forest = context->runtime->forest;
      ViewExprs::const_iterator finder = conditions.find(view);
      if (finder == conditions.end())
      {
        // If we couldn't find it directly then we need to deal with aliasing
        if (view->is_collective_view())
        {
          CollectiveAntiAlias alias_analysis(view->as_collective_view());
          for (ViewExprs::const_iterator vit =
                conditions.begin(); vit != conditions.end(); vit++)
          {
            if (!vit->first->is_instance_view())
              continue;
            if (vit->second.get_valid_mask() * non_dominated)
              continue;
            InstanceView *inst_view = vit->first->as_instance_view();
            for (FieldMaskSet<IndexSpaceExpression>::const_iterator it =
                  vit->second.begin(); it != vit->second.end(); it++)
            {
              const FieldMask overlap = it->second & non_dominated;
              if (!overlap)
                continue;
              alias_analysis.traverse(inst_view, overlap, it->first);
            }
          }
          FieldMask dominated = non_dominated;
          FieldMaskSet<IndexSpaceExpression> empty_exprs;
          alias_analysis.visit_leaves(non_dominated, dominated,
                                      expr, forest, empty_exprs);
          if (!!dominated)
            non_dominated -= dominated;
        }
        else if (has_collective_views && view->is_instance_view())
        {
          IndividualView *individual_view = view->as_individual_view();
          for (ViewExprs::const_iterator vit =
                conditions.begin(); vit != conditions.end(); vit++)
          {
            if (!vit->first->is_collective_view())
              continue;
            if (vit->second.get_valid_mask() * non_dominated)
              continue;
            if (!individual_view->aliases(vit->first->as_collective_view()))
              continue;
            for (FieldMaskSet<IndexSpaceExpression>::const_iterator it =
                  vit->second.begin(); it != vit->second.end(); it++)
            {
              const FieldMask overlap = non_dominated & it->second;
              if (!overlap)
                continue;
              if ((it->first != total_expr) && (it->first != expr))
              {
                IndexSpaceExpression *intersection = 
                  forest->intersect_index_spaces(it->first, expr);
                const size_t volume = intersection->get_volume();
                if (volume == 0)
                  continue;
                // Can only dominate if we have enough points
                if (volume < expr->get_volume())
                  continue;
              }
              // If we get here we were dominated
              non_dominated -= overlap;
              if (!non_dominated)
                break;
            }
          }
        }
      } 
      else
      {
        if ((expr == total_expr) || (expr_volume == total_expr->get_volume()))
        {
          // Expression is for the whole view, so will only be dominated
          // by the expression for the full view
          FieldMaskSet<IndexSpaceExpression>::const_iterator expr_finder =
            finder->second.find(total_expr);
          if (expr_finder != finder->second.end())
          {
            non_dominated -= expr_finder->second;
            if (!non_dominated)
              return true;
          }
        }
        // There is at most one expression per field so just iterate and compare
        for (FieldMaskSet<IndexSpaceExpression>::const_iterator it =
              finder->second.begin(); it != finder->second.end(); it++)
        {
          const FieldMask overlap = non_dominated & it->second;
          if (!overlap)
            continue;
          if ((it->first != total_expr) && (it->first != expr))
          {
            IndexSpaceExpression *intersection = 
              forest->intersect_index_spaces(it->first, expr);
            const size_t volume = intersection->get_volume();
            if (volume == 0)
              continue;
            // Can only dominate if we have enough points
            if (volume < expr->get_volume())
              continue;
          }
          // If we get here we were dominated
          non_dominated -= overlap;
          if (!non_dominated)
            break;
        }
      }
      // If there are no fields left then we dominated
      return !non_dominated;
    }

    //--------------------------------------------------------------------------
    void TraceViewSet::dominates(LogicalView *view, 
                            IndexSpaceExpression *expr, FieldMask mask,
                            FieldMaskSet<IndexSpaceExpression> &non_dominated,
                            FieldMaskSet<IndexSpaceExpression> *dominated) const
    //--------------------------------------------------------------------------
    {
#ifdef DEBUG_LEGION
      assert(non_dominated.empty());
#endif
      // If this is for an empty equivalence set then it doesn't matter
      if (expr->is_empty())
      {
        if (dominated != NULL)
          dominated->insert(expr, mask);
        return;
      }
      const size_t expr_volume = expr->get_volume();
      IndexSpaceExpression *const total_expr = expression;
#ifdef DEBUG_LEGION
      // This is a necessary but not sufficient condition for dominance
      // If we need to we can put in the full intersection test later
      assert(expr_volume <= total_expr->get_volume());
#endif
      if (expr_volume == total_expr->get_volume())
        expr = total_expr;
      RegionTreeForest *forest = context->runtime->forest;
      ViewExprs::const_iterator finder = conditions.find(view);
      if (finder == conditions.end())
      {
        if (view->is_collective_view())
        {
          CollectiveAntiAlias alias_analysis(view->as_collective_view());
          for (ViewExprs::const_iterator vit =
                conditions.begin(); vit != conditions.end(); vit++)
          {
            if (!vit->first->is_instance_view())
              continue;
            if (vit->second.get_valid_mask() * mask)
              continue;
            InstanceView *inst_view = vit->first->as_instance_view();
            for (FieldMaskSet<IndexSpaceExpression>::const_iterator it =
                  vit->second.begin(); it != vit->second.end(); it++)
            {
              const FieldMask overlap = it->second & mask;
              if (!overlap)
                continue;
              alias_analysis.traverse(inst_view, overlap, it->first);
            }
          } 
          FieldMask dominated_mask = mask;
          alias_analysis.visit_leaves(mask, dominated_mask,
                                      non_dominated, expr, forest);
          // Group the expressions across fields so there is exactly
          // one non-dominated expression for each field
          if (!non_dominated.empty())
          {
            LegionList<FieldSet<IndexSpaceExpression*> > field_sets;
            non_dominated.compute_field_sets(FieldMask(), field_sets);
            non_dominated.clear();
            for (LegionList<FieldSet<IndexSpaceExpression*> >::const_iterator 
                  it = field_sets.begin(); it != field_sets.end(); it++)
            {
#ifdef DEBUG_LEGION
              assert(!it->elements.empty());
#endif
              IndexSpaceExpression *non_dominated_expr =
                (it->elements.size() == 1) ? *(it->elements.begin()) :
                forest->union_index_spaces(it->elements);
              non_dominated.insert(non_dominated_expr, it->set_mask);
            }
          }
          if (!!dominated_mask && (dominated != NULL))
            dominated->insert(expr, dominated_mask);
        }
        else if (has_collective_views && view->is_instance_view())
        {
          IndividualView *individual_view = view->as_individual_view();
          for (ViewExprs::const_iterator vit =
                conditions.begin(); vit != conditions.end(); vit++)
          {
            if (!vit->first->is_collective_view())
              continue;
            if (vit->second.get_valid_mask() * mask)
              continue;
            if (!individual_view->aliases(vit->first->as_collective_view()))
              continue;
            for (FieldMaskSet<IndexSpaceExpression>::const_iterator it =
                  vit->second.begin(); it != vit->second.end(); it++)
            {
              const FieldMask overlap = mask & it->second;
              if (!overlap)
                continue;
              if ((it->first != total_expr) && (it->first != expr))
              {
                IndexSpaceExpression *difference = 
                  forest->subtract_index_spaces(expr, it->first);
                if (!difference->is_empty())
                  non_dominated.insert(difference, overlap);
                else if (dominated != NULL)
                  dominated->insert(expr, overlap);
              }
              // If we get here we were dominated
              else if (dominated != NULL)
                dominated->insert(expr, overlap);
            }
          }
        }
        // If we get here then these fields are definitely not dominated
#ifdef DEBUG_LEGION
        assert(!!mask);
#endif
        non_dominated.insert(expr, mask);
      }
      else if (finder->second.get_valid_mask() * mask)
        non_dominated.insert(expr, mask);
      else
      {
        if ((expr == total_expr) || (expr_volume == total_expr->get_volume()))
        {
          // Expression is for the whole view, so will only be dominated
          // for the full view
          FieldMaskSet<IndexSpaceExpression>::const_iterator expr_finder =
            finder->second.find(total_expr);
          if (expr_finder != finder->second.end())
          {
            const FieldMask overlap = mask & expr_finder->second;
            if (!!overlap)
            {
              if (dominated != NULL)
                dominated->insert(expr, overlap); 
              mask -= overlap;
              if (!mask)
                return;
            }
          }
        }
        // There is at most one expression per field so just iterate and compare
        for (FieldMaskSet<IndexSpaceExpression>::const_iterator it =
              finder->second.begin(); it != finder->second.end(); it++)
        {
          const FieldMask overlap = mask & it->second;
          if (!overlap)
            continue;
          if ((it->first != total_expr) && (it->first != expr))
          {
            IndexSpaceExpression *intersection = 
              forest->intersect_index_spaces(it->first, expr);
            const size_t volume = intersection->get_volume();
            if (volume == 0)
              continue;
            // Can only dominate if we have enough points
            if (volume < expr->get_volume())
            {
              if (dominated != NULL)
                dominated->insert(intersection, overlap);
              IndexSpaceExpression *diff = 
                forest->subtract_index_spaces(expr, intersection);
              non_dominated.insert(diff, overlap);
            }
            else if (dominated != NULL)
              dominated->insert(expr, overlap);
          } // total expr dominates everything
          else if (dominated != NULL)
            dominated->insert(expr, overlap);
          mask -= overlap;
          if (!mask)
            return;
        }
        // If we get here then these fields are definitely not dominated
#ifdef DEBUG_LEGION
        assert(!!mask);
#endif
        non_dominated.insert(expr, mask);
      }
    }

    //--------------------------------------------------------------------------
    void TraceViewSet::filter_independent_fields(IndexSpaceExpression *expr,
                                                 FieldMask &mask) const
    //--------------------------------------------------------------------------
    {
      FieldMask independent = mask;
      RegionTreeForest *forest = context->runtime->forest;
      for (ViewExprs::const_iterator vit =
            conditions.begin(); vit != conditions.end(); vit++)
      {
        if (independent * vit->second.get_valid_mask())
          continue;
        for (FieldMaskSet<IndexSpaceExpression>::const_iterator it =
              vit->second.begin(); it != vit->second.end(); it++)
        {
          const FieldMask overlap = it->second & independent;
          if (!overlap)
            continue;
          IndexSpaceExpression *overlap_expr = 
            forest->intersect_index_spaces(it->first, expr);
          if (!overlap_expr->is_empty())
          {
            independent -= overlap;
            if (!independent)
              break;
          }
        }
        if (!independent)
          break;
      }
      if (!!independent)
        mask -= independent;
    }

    //--------------------------------------------------------------------------
    bool TraceViewSet::subsumed_by(const TraceViewSet &set, 
                    bool allow_independent, FailedPrecondition *condition) const
    //--------------------------------------------------------------------------
    {
      for (ViewExprs::const_iterator vit = 
            conditions.begin(); vit != conditions.end(); ++vit)
        for (FieldMaskSet<IndexSpaceExpression>::const_iterator it =
              vit->second.begin(); it != vit->second.end(); ++it)
        {
          if (allow_independent)
          {
            // If we're allowing independent views, that means the set
            // does not need to dominate the view as long as there are no
            // views in the set that overlap logically with the test view
            // This allows us to handle the read-only precondition case
            // where we have read-only views that show up in the preconditions
            // but do not appear logically anywhere in the postconditions
            FieldMaskSet<IndexSpaceExpression> non_dominated;
            set.dominates(vit->first, it->first, it->second, non_dominated);
            for (FieldMaskSet<IndexSpaceExpression>::const_iterator nit =
                  non_dominated.begin(); nit != non_dominated.end(); nit++)
            {
              // If all the fields are independent from anything that was
              // written in the postcondition then we know this is a
              // read-only precondition that does not need to be subsumed
              FieldMask mask = nit->second;
              set.filter_independent_fields(nit->first, mask);
              if (!mask)
                continue;
              if (condition != NULL)
              {
                condition->view = vit->first;
                condition->expr = nit->first;
                condition->mask = mask;
              }
              return false;
            }
          }
          else
          {
            FieldMask mask = it->second;
            if (!set.dominates(vit->first, it->first, mask))
            {
              if (condition != NULL)
              {
                condition->view = vit->first;
                condition->expr = it->first;
                condition->mask = mask;
              }
              return false;
            }
          }
        }

      return true;
    }

    //--------------------------------------------------------------------------
    bool TraceViewSet::independent_of(const TraceViewSet &set,
                                      FailedPrecondition *condition) const
    //--------------------------------------------------------------------------
    {
      if (conditions.size() > set.conditions.size())
        return set.independent_of(*this, condition);
      for (ViewExprs::const_iterator vit = 
            conditions.begin(); vit != conditions.end(); ++vit)
      {
        ViewExprs::const_iterator finder = set.conditions.find(vit->first);
        if (finder == set.conditions.end())
        {
          if (vit->first->is_collective_view())
          {
            CollectiveView *collective = vit->first->as_collective_view();
            for (ViewExprs::const_iterator sit = 
                  set.conditions.begin(); sit != set.conditions.end(); sit++)
            {
              if (!sit->first->is_instance_view())
                continue;
              if (vit->second.get_valid_mask() * sit->second.get_valid_mask())
                continue;
              if (!collective->aliases(sit->first->as_instance_view()))
                continue;
              if (has_overlapping_expressions(collective, vit->second, 
                                              sit->second, condition))
                return false;
            }
          }
          else if (set.has_collective_views && vit->first->is_instance_view())
          {
            IndividualView *view = vit->first->as_individual_view();
            for (ViewExprs::const_iterator sit =
                  set.conditions.begin(); sit != set.conditions.end(); sit++)
            {
              if (!sit->first->is_collective_view())
                continue;
              if (vit->second.get_valid_mask() * sit->second.get_valid_mask())
                continue;
              if (!view->aliases(sit->first->as_collective_view()))
                continue;
              if (has_overlapping_expressions(view, vit->second, 
                                              sit->second, condition))
                return false;
            }
          }
          continue;
        }
        if (vit->second.get_valid_mask() * finder->second.get_valid_mask())
          continue;
        if (has_overlapping_expressions(vit->first, vit->second, 
                                        finder->second, condition))
          return false;
      }
      return true;
    }

    //--------------------------------------------------------------------------
    bool TraceViewSet::has_overlapping_expressions(LogicalView *view,
        const FieldMaskSet<IndexSpaceExpression> &left_exprs,
        const FieldMaskSet<IndexSpaceExpression> &right_exprs,
        FailedPrecondition *condition) const
    //--------------------------------------------------------------------------
    {
      LegionMap<std::pair<IndexSpaceExpression*,IndexSpaceExpression*>,
                FieldMask> overlaps;
      unique_join_on_field_mask_sets(left_exprs, right_exprs, overlaps);
      RegionTreeForest *forest = context->runtime->forest;
      for (LegionMap<std::pair<IndexSpaceExpression*,IndexSpaceExpression*>,
                     FieldMask>::const_iterator it = 
            overlaps.begin(); it != overlaps.end(); it++)
      {
        IndexSpaceExpression *overlap = 
          forest->intersect_index_spaces(it->first.first, it->first.second);
        if (!overlap->is_empty())
        {
          if (condition != NULL)
          {
            condition->view = view;
            condition->expr = overlap;
            condition->mask = it->second;
          }
          return true;
        }
      }
      return false;
    }

    //--------------------------------------------------------------------------
    void TraceViewSet::record_first_failed(FailedPrecondition *condition) const
    //--------------------------------------------------------------------------
    {
      ViewExprs::const_iterator vit = conditions.begin();
      FieldMaskSet<IndexSpaceExpression>::const_iterator it =
        vit->second.begin();
      condition->view = vit->first;
      condition->expr = it->first;
      condition->mask = it->second;
    }

    //--------------------------------------------------------------------------
    void TraceViewSet::transpose_uniquely(
            LegionMap<IndexSpaceExpression*,FieldMaskSet<LogicalView> > &target,
            std::set<IndexSpaceExpression*> &unique_exprs) const
    //--------------------------------------------------------------------------
    {
#ifdef DEBUG_LEGION
      assert(target.empty());
#endif
      for (ViewExprs::const_iterator vit = 
            conditions.begin(); vit != conditions.end(); ++vit)
        for (FieldMaskSet<IndexSpaceExpression>::const_iterator it =
              vit->second.begin(); it != vit->second.end(); it++)
        {
          target[it->first].insert(vit->first, it->second);
          // Track the unique expressions
          if (unique_exprs.insert(it->first).second)
            it->first->add_base_expression_reference(TRACE_REF);
        }
      if (target.size() == 1)
        return;
      // Now for the hard part, we need to compare any expresions that overlap
      // and have overlapping fields so we can uniquify them, this reduces the
      // number of analyses in the precondition/anticondition cases, and is 
      // necessary for correctness in the postcondition case where we cannot
      // have multiple overwrites for the same fields and index expressions
      FieldMaskSet<IndexSpaceExpression> expr_fields;
      LegionMap<IndexSpaceExpression*,
                FieldMaskSet<LogicalView> > intermediate;
      intermediate.swap(target);
      for (LegionMap<IndexSpaceExpression*,
            FieldMaskSet<LogicalView> >::const_iterator it =
            intermediate.begin(); it != intermediate.end(); it++)
        expr_fields.insert(it->first, it->second.get_valid_mask());
      LegionList<FieldSet<IndexSpaceExpression*> > field_exprs;
      expr_fields.compute_field_sets(FieldMask(), field_exprs);
      for (LegionList<FieldSet<IndexSpaceExpression*> >::const_iterator
            eit = field_exprs.begin(); eit != field_exprs.end(); eit++)
      {
        if (eit->elements.size() == 1)
        {
          IndexSpaceExpression *expr = *(eit->elements.begin());
          FieldMaskSet<LogicalView> &src_views = intermediate[expr];
          FieldMaskSet<LogicalView> &dst_views = target[expr];
          // No chance of overlapping so just move everything over
          if (eit->set_mask != src_views.get_valid_mask())
          {
            // Move over the relevant expressions
            for (FieldMaskSet<LogicalView>::const_iterator it = 
                  src_views.begin(); it != src_views.end(); it++)
            {
              const FieldMask overlap = eit->set_mask & it->second;
              if (!overlap)
                continue;
              dst_views.insert(it->first, overlap);
            }
          }
          else if (!dst_views.empty())
          {
            for (FieldMaskSet<LogicalView>::const_iterator it = 
                  src_views.begin(); it != src_views.end(); it++)
              dst_views.insert(it->first, it->second);
          }
          else
            dst_views.swap(src_views);
          continue;
        }
        RegionTreeForest *forest = context->runtime->forest;
        // Do pair-wise intersection tests for overlapping of the expressions
        std::vector<IndexSpaceExpression*> disjoint_expressions;
        std::vector<std::vector<IndexSpaceExpression*> > disjoint_components;
        for (std::set<IndexSpaceExpression*>::const_iterator isit = 
              eit->elements.begin(); isit != eit->elements.end(); isit++)
        {
          IndexSpaceExpression *current = *isit;
          const size_t num_expressions = disjoint_expressions.size();
          for (unsigned idx = 0; idx < num_expressions; idx++)
          {
            IndexSpaceExpression *expr = disjoint_expressions[idx];
            // Compute the intersection
            IndexSpaceExpression *intersection =
              forest->intersect_index_spaces(expr, current);
            const size_t volume = intersection->get_volume();
            if (volume == 0)
              continue;
            if (volume == current->get_volume())
            {
              // this one dominates us, see if we need to split ourself off
              if (volume < expr->get_volume())
              {
                disjoint_expressions.push_back(intersection);
                disjoint_components.resize(disjoint_components.size() + 1);
                std::vector<IndexSpaceExpression*> &components =
                  disjoint_components.back();
                components.insert(components.end(),
                    disjoint_components[idx].begin(), 
                    disjoint_components[idx].end());
                components.push_back(*isit);
                disjoint_expressions[idx] =
                  forest->subtract_index_spaces(expr, intersection);
              }
              else // Congruent so we are done
                disjoint_components[idx].push_back(*isit);
              current = NULL;
              break;
            }
            else if (volume == expr->get_volume())
            {
              // We dominate the expression so add ourselves and compute diff
              disjoint_components[idx].push_back(*isit); 
              current = forest->subtract_index_spaces(current, intersection);
#ifdef DEBUG_LEGION
              assert(!current->is_empty());
#endif
            }
            else
            {
              // Split into the three parts and keep going
              disjoint_expressions.push_back(intersection);
              disjoint_components.resize(disjoint_components.size() + 1);
              std::vector<IndexSpaceExpression*> &components = 
                disjoint_components.back();
              components.insert(components.end(),
                  disjoint_components[idx].begin(), 
                  disjoint_components[idx].end());
              components.push_back(*isit);
              disjoint_expressions[idx] =
                forest->subtract_index_spaces(expr, intersection);
              current = forest->subtract_index_spaces(current, intersection);
#ifdef DEBUG_LEGION
              assert(!current->is_empty());
#endif
            }
          }
          if (current != NULL)
          {
            disjoint_expressions.push_back(current);
            disjoint_components.resize(disjoint_components.size() + 1);
            disjoint_components.back().push_back(*isit);
          }
        }
        // Now we have overlapping expressions and constituents for
        // each of what used to be the old equivalence sets, so we
        // can now build the actual output target
        for (unsigned idx = 0; idx < disjoint_expressions.size(); idx++)
        {
          FieldMaskSet<LogicalView> &dst_views =
            target[disjoint_expressions[idx]];
          for (std::vector<IndexSpaceExpression*>::const_iterator sit =
                disjoint_components[idx].begin(); sit !=
                disjoint_components[idx].end(); sit++)
          {
#ifdef DEBUG_LEGION
            assert(intermediate.find(*sit) != intermediate.end());
#endif
            const FieldMaskSet<LogicalView> &src_views = intermediate[*sit];
            for (FieldMaskSet<LogicalView>::const_iterator it =
                  src_views.begin(); it != src_views.end(); it++)
            {
              const FieldMask overlap = it->second & eit->set_mask;
              if (!overlap)
                continue;
              dst_views.insert(it->first, overlap);
            }
          }
        }
      }
    }

    //--------------------------------------------------------------------------
    void TraceViewSet::find_overlaps(TraceViewSet &target, 
                                     IndexSpaceExpression *expr, 
                                     const bool expr_covers, 
                                     const FieldMask &mask) const
    //--------------------------------------------------------------------------
    {
      if (expr_covers)
      {
        for (ViewExprs::const_iterator vit = 
              conditions.begin(); vit != conditions.end(); vit++)
        {
          if (!(vit->second.get_valid_mask() - mask))
          {
            // sending everything
            for (FieldMaskSet<IndexSpaceExpression>::const_iterator it =
                  vit->second.begin(); it != vit->second.end(); it++)
              target.insert(vit->first, it->first, it->second);
          }
          else
          {
            // filtering on fields
            for (FieldMaskSet<IndexSpaceExpression>::const_iterator it =
                  vit->second.begin(); it != vit->second.end(); it++)
            {
              const FieldMask overlap = mask & it->second;
              if (!overlap)
                continue;
              target.insert(vit->first, it->first, overlap);
            }
          }
        }
      }
      else
      {
        RegionTreeForest *forest = context->runtime->forest;
        for (ViewExprs::const_iterator vit = 
              conditions.begin(); vit != conditions.end(); vit++)
        {
          FieldMask view_overlap = vit->second.get_valid_mask() & mask;
          if (!view_overlap)
            continue;
          for (FieldMaskSet<IndexSpaceExpression>::const_iterator it =
                vit->second.begin(); it != vit->second.end(); it++)
          {
            const FieldMask overlap = it->second & view_overlap;
            if (!overlap)
              continue;
            IndexSpaceExpression *expr_overlap = 
              forest->intersect_index_spaces(it->first, expr); 
            const size_t volume = expr_overlap->get_volume();
            if (volume > 0)
            {
              if (volume == expr->get_volume())
                target.insert(vit->first, expr, overlap);
              else if (volume == it->first->get_volume())
                target.insert(vit->first, it->first, overlap);
              else
                target.insert(vit->first, expr_overlap, overlap);
            }
            view_overlap -= overlap;
            if (!view_overlap)
              break;
          }
        }
      }
    }

    //--------------------------------------------------------------------------
    bool TraceViewSet::empty(void) const
    //--------------------------------------------------------------------------
    {
      return conditions.empty();
    }

    //--------------------------------------------------------------------------
    void TraceViewSet::merge(TraceViewSet &target) const
    //--------------------------------------------------------------------------
    {
      for (ViewExprs::const_iterator vit = 
            conditions.begin(); vit != conditions.end(); ++vit)
        for (FieldMaskSet<IndexSpaceExpression>::const_iterator it =
              vit->second.begin(); it != vit->second.end(); it++)
          target.insert(vit->first, it->first, it->second);
    }

    //--------------------------------------------------------------------------
    void TraceViewSet::pack(Serializer &rez, AddressSpaceID target,
                            const bool pack_references) const
    //--------------------------------------------------------------------------
    {
      rez.serialize<size_t>(conditions.size());
      for (ViewExprs::const_iterator vit = 
            conditions.begin(); vit != conditions.end(); ++vit)
      {
        rez.serialize(vit->first->did);
        rez.serialize<size_t>(vit->second.size());
        for (FieldMaskSet<IndexSpaceExpression>::const_iterator it =
              vit->second.begin(); it != vit->second.end(); it++)
        {
          it->first->pack_expression(rez, target);
          rez.serialize(it->second);
        }
        if (pack_references)
          vit->first->pack_valid_ref();
      }
    }

    //--------------------------------------------------------------------------
    void TraceViewSet::unpack(Deserializer &derez, size_t num_views,
                         AddressSpaceID source, std::set<RtEvent> &ready_events)
    //--------------------------------------------------------------------------
    {
      RegionTreeForest *forest = context->runtime->forest;
      for (unsigned idx1 = 0; idx1 < num_views; idx1++)
      {
        DistributedID did;
        derez.deserialize(did);
        RtEvent ready;
        LogicalView *view =
          forest->runtime->find_or_request_logical_view(did, ready);
        size_t num_exprs;
        derez.deserialize(num_exprs);
        FieldMaskSet<IndexSpaceExpression> &exprs = conditions[view];
        for (unsigned idx2 = 0; idx2 < num_exprs; idx2++)
        {
          IndexSpaceExpression *expr = 
            IndexSpaceExpression::unpack_expression(derez, forest, source);
          FieldMask mask;
          derez.deserialize(mask);
          if (exprs.insert(expr, mask))
            expr->add_nested_expression_reference(owner_did);
        }
        if (ready.exists() && !ready.has_triggered())
          ready_events.insert(ready);
        if (LogicalView::is_collective_did(did))
          has_collective_views = true;
      }
    }

    //--------------------------------------------------------------------------
    void TraceViewSet::unpack_references(void) const
    //--------------------------------------------------------------------------
    {
      for (ViewExprs::const_iterator vit = 
            conditions.begin(); vit != conditions.end(); vit++)
      {
        vit->first->add_nested_valid_ref(owner_did);
        vit->first->unpack_valid_ref();
      }
    }

    //--------------------------------------------------------------------------
    void TraceViewSet::dump(void) const
    //--------------------------------------------------------------------------
    {
      RegionTreeForest *forest = context->runtime->forest;
      RegionNode *region = forest->get_tree(tree_id);
      for (ViewExprs::const_iterator vit = 
            conditions.begin(); vit != conditions.end(); ++vit)
      {
        LogicalView *view = vit->first;
        for (FieldMaskSet<IndexSpaceExpression>::const_iterator it =
              vit->second.begin(); it != vit->second.end(); ++it)
        {
          char *mask = region->column_source->to_string(it->second, context);
          const void *name = NULL; size_t name_size = 0;
          if (view->is_fill_view())
          {
            log_tracing.info() << "  "
                      << "Fill view: " << view
                      << ", Index expr: " << it->first->expr_id
                      << ", Name: " << (name_size > 0 ? (const char*)name : "")
                      << ", Fields: " << mask;
          }
          else if (view->is_collective_view())
          {
            log_tracing.info() << "  Collective "
                      << (view->is_reduction_kind() ? "Reduction " : "")
                      << "view: " << view
                      << ", Index expr: " << it->first->expr_id
                      << ", Name: " << (name_size > 0 ? (const char*)name : "")
                      << ", Fields: " << mask;
          }
          else
          {
            PhysicalManager *manager = 
              view->as_individual_view()->get_manager();
            log_tracing.info() << "  "
                      << (view->is_reduction_view() ? 
                          "Reduction" : "Materialized")
                      << " view: " << view << ", Inst: "
                      << std::hex << manager->get_instance().id << std::dec
                      << ", Index expr: " << it->first->expr_id
                      << ", Name: " << (name_size > 0 ? (const char*)name : "")
                      << ", Fields: " << mask;
          }
          free(mask);
        }
      }
    }

    //--------------------------------------------------------------------------
    void TraceViewSet::antialias_individual_view(IndividualView *view,
                                                 FieldMask mask)
    //--------------------------------------------------------------------------
    {
      if (!has_collective_views)
        return;
      // See if we can find it in which case we know that it doesn't alias
      // with anything else so there is nothing to split
      ViewExprs::const_iterator finder = conditions.find(view);
      if (finder != conditions.end())
      {
        mask -= finder->second.get_valid_mask();
        if (!mask)
          return;
      }
      FieldMaskSet<CollectiveView> to_refine;
      for (ViewExprs::const_iterator it = 
            conditions.begin(); it != conditions.end(); it++)
      {
        if (!it->first->is_collective_view())
          continue;
        const FieldMask overlap = mask & it->second.get_valid_mask();
        if (!overlap)
          continue;
        CollectiveView *collective = it->first->as_collective_view();
        if (!collective->aliases(view))
          continue;
        to_refine.insert(collective, overlap);  
        mask -= overlap;
        if (!mask)
          break;
      }
      Runtime *runtime = context->runtime;
      // We've got the names of any collective views that need to be
      // refined to not include this individual view, so go ahead and
      // ask the context to make that collective view for us
      std::vector<RtEvent> views_ready;
      std::map<CollectiveView*,PhysicalManager*> individual_results;
      std::map<CollectiveView*,InnerContext::CollectiveResult*> results;
      for (FieldMaskSet<CollectiveView>::const_iterator it = 
            to_refine.begin(); it != to_refine.end(); it++)
      {
        std::vector<DistributedID> dids = it->first->instances;
        std::vector<DistributedID>::iterator finder = 
          std::find(dids.begin(), dids.end(), view->manager->did);
#ifdef DEBUG_LEGION
        assert(finder != dids.end());
#endif
        dids.erase(finder);
        RtEvent ready;
        if (dids.size() > 1)
        {
          InnerContext::CollectiveResult *result =
            context->find_or_create_collective_view(tree_id, dids, ready);
          results[it->first] = result;
        }
        else
        {
          // Just making a single view at this point
          PhysicalManager *manager = 
            runtime->find_or_request_instance_manager(dids.back(), ready);
          individual_results[it->first] = manager;
        }
        if (ready.exists())
          views_ready.push_back(ready);
      }
      if (!views_ready.empty())
      {
        const RtEvent wait_on = Runtime::merge_events(views_ready);
        if (wait_on.exists() && !wait_on.has_triggered())
          wait_on.wait();
      }
      for (FieldMaskSet<CollectiveView>::const_iterator rit =
            to_refine.begin(); rit != to_refine.end(); rit++)
      {
        RtEvent ready;
        InstanceView *view = NULL;
        std::map<CollectiveView*,PhysicalManager*>::const_iterator
          individual_finder = individual_results.find(rit->first);
        if (individual_finder == individual_results.end())
        {
#ifdef DEBUG_LEGION
          assert(results.find(rit->first) != results.end());
#endif
          // Common case
          InnerContext::CollectiveResult *result = results[rit->first];
          // Then wait for the collective view to be registered
          if (result->ready_event.exists() && 
              !result->ready_event.has_triggered())
            result->ready_event.wait();
          view = static_cast<InstanceView*>(
              runtime->find_or_request_logical_view(
                result->collective_did, ready));
          if (result->remove_reference())
            delete result;
        }
        else // Unusual case of an downgrading to an individual view
          view = context->create_instance_top_view(individual_finder->second,
                                                   runtime->address_space);
        ViewExprs::iterator finder = conditions.find(rit->first);
        if (finder->second.get_valid_mask() == rit->second)
        {
          // Can just swap expressions over in this particular case
          conditions[view].swap(finder->second);
          // Remove the reference if we have one
          if (finder->first->remove_nested_valid_ref(owner_did))
            delete finder->first;
          conditions.erase(finder);
        }
        else
        {
          // Need to filter over specific expression in this case
          FieldMaskSet<IndexSpaceExpression> &to_add = conditions[view];
          std::vector<IndexSpaceExpression*> to_delete; 
          for (FieldMaskSet<IndexSpaceExpression>::iterator it =
                finder->second.begin(); it != finder->second.end(); it++)
          {
            const FieldMask overlap = rit->second & it->second;
            if (!overlap)
              continue;
            to_add.insert(it->first, overlap);
            it.filter(overlap);
            if (!it->second) // reference flows back
              to_delete.push_back(it->first);
            else
              it->first->add_nested_expression_reference(owner_did);
          }
          for (std::vector<IndexSpaceExpression*>::const_iterator it =
                to_delete.begin(); it != to_delete.end(); it++)
            finder->second.erase(*it);
          finder->second.tighten_valid_mask();
        }
        if (ready.exists() && !ready.has_triggered())
          ready.wait();
        view->add_nested_valid_ref(owner_did);
      }
    }

    //--------------------------------------------------------------------------
    void TraceViewSet::antialias_collective_view(CollectiveView *collective,
                  FieldMask mask, FieldMaskSet<InstanceView> &alternative_views)
    //--------------------------------------------------------------------------
    {
      ViewExprs::const_iterator collective_finder = conditions.find(collective);
      if (collective_finder != conditions.end())
      {
        // If we can already find it then it is already anti-aliased so
        // there's no need to do the rest of this work for those fields
        FieldMask overlap = mask & collective_finder->second.get_valid_mask();
        if (!!overlap)
        {
          alternative_views.insert(collective, overlap);
          mask -= overlap;
          if (!mask)
            return;
        }
      }
      ViewExprs to_add;
      CollectiveAntiAlias alias_analysis(collective);
      for (ViewExprs::iterator vit = conditions.begin(); 
            vit != conditions.end(); /*nothing*/)
      {
        if (!vit->first->is_instance_view())
        {
          vit++;
          continue;
        }
        const FieldMask view_overlap = mask & vit->second.get_valid_mask();
        if (!view_overlap)
        {
          vit++;
          continue;
        }
        if (vit->first->is_collective_view())
        {
          CollectiveView *current = vit->first->as_collective_view();
          // See how the instances overlap
          // First get the intersection
          std::vector<DistributedID> intersection;
          if (current->instances.size() < collective->instances.size())
          {
            for (std::vector<DistributedID>::const_iterator it =
                  current->instances.begin(); it !=
                  current->instances.end(); it++)
              if (std::binary_search(collective->instances.begin(),
                    collective->instances.end(), *it))
                intersection.push_back(*it);
          }
          else
          {
            for (std::vector<DistributedID>::const_iterator it =
                  collective->instances.begin(); it !=
                  collective->instances.end(); it++)
              if (std::binary_search(current->instances.begin(),
                    current->instances.end(), *it))
                intersection.push_back(*it);
          }
          // If they don't overlap at all then there's nothing to do
          if (intersection.empty())
          {
            vit++;
            continue;
          }
          // Don't care about expressions for this analysis
          // but we're reusing an exisint alias so we have to
          // conform to get the linker to work
          IndexSpaceExpression *null_expr = NULL;
          alias_analysis.traverse(current, view_overlap, null_expr);
          if (intersection.size() == current->instances.size())
          {
#ifdef DEBUG_LEGION
            assert(intersection.size() < collective->instances.size());
#endif
            vit++;
          }
          else
          {
            // Otherwise, if vit->first is not covered by the intersection
            // then we need to do two things
            // 1. Create a new instance for the difference and record
            //    any overlapping expressions for that in to_add
            std::vector<DistributedID> difference;
            for (std::vector<DistributedID>::const_iterator it =
                  current->instances.begin(); it != 
                  current->instances.end(); it++)
              if (!std::binary_search(collective->instances.begin(),
                    collective->instances.end(), *it))
                difference.push_back(*it);
            InstanceView *diff_view = find_instance_view(difference);
            if (to_add.find(diff_view) == to_add.end())
              diff_view->add_nested_valid_ref(owner_did);
            // 2. Make a new instance for the intersection, analyze it
            //    and record any overlapping expressions in to_add
            InstanceView *inter_view = 
              (intersection.size() == collective->instances.size()) ?
              collective : find_instance_view(intersection);
            if (to_add.find(inter_view) == to_add.end())
              inter_view->add_nested_valid_ref(owner_did);
            std::vector<IndexSpaceExpression*> to_delete;
            for (FieldMaskSet<IndexSpaceExpression>::iterator it =
                  vit->second.begin(); it != vit->second.end(); it++)
            {
              const FieldMask overlap = view_overlap & it->second;
              if (!overlap)
                continue;
              if (to_add[diff_view].insert(it->first, overlap))
                it->first->add_nested_expression_reference(owner_did);
              to_add[inter_view].insert(it->first, overlap);
              it.filter(overlap);
              if (!it->second) // reference flows back
                to_delete.push_back(it->first);
              else
                it->first->add_nested_expression_reference(owner_did);
            }
            if (to_delete.size() < vit->second.size())
            {
              for (std::vector<IndexSpaceExpression*>::const_iterator it =
                    to_delete.begin(); it != to_delete.end(); it++)
                vit->second.erase(*it);
              vit->second.tighten_valid_mask();
              vit++;
            }
            else
            {
              vit->second.clear();
              if (vit->first->remove_nested_valid_ref(owner_did))
                delete vit->first;
              ViewExprs::iterator to_delete = vit++;
              conditions.erase(to_delete);
            }
          }
        }
        else // just an individual view, so we can just traverse it
        {
          IndividualView *individual = vit->first->as_individual_view();
          // Check to see if it they alias
          if (std::binary_search(collective->instances.begin(),
                collective->instances.end(), individual->manager->did))
          {
            // Don't care about expressions for this analysis
            // but we're reusing an exisint alias so we have to
            // conform to get the linker to work
            IndexSpaceExpression *null_expr = NULL;
            alias_analysis.traverse(individual, view_overlap, null_expr);
          }
          vit++;
        }
      }
      // Now traverse the alias analysis and record the alternate views
      // and their index space expressions in to_add
      FieldMask allvalid_mask = mask;
      alias_analysis.visit_leaves(mask, allvalid_mask, 
                                  *this, alternative_views);
      if (!!allvalid_mask)
        alternative_views.insert(collective, allvalid_mask);
      if (!to_add.empty())
      {
        for (ViewExprs::iterator vit = to_add.begin(); 
              vit != to_add.end(); vit++)
        {
          ViewExprs::iterator finder = conditions.find(vit->first);
          if (finder != conditions.end())
          {
            // Remove duplicate view reference
            vit->first->remove_nested_valid_ref(owner_did);
            for (FieldMaskSet<IndexSpaceExpression>::const_iterator it =
                  vit->second.begin(); it != vit->second.end(); it++)
              // Remove duplicate references
              if (!finder->second.insert(it->first, it->second))
                it->first->remove_nested_expression_reference(owner_did);
          }
          else
          {
            // Already have a reference to the view so pass it here
            // Also have references on the expression so the swap is enough
            conditions[vit->first].swap(vit->second);
          }
        }
      }
    }

    //--------------------------------------------------------------------------
    InstanceView* TraceViewSet::find_instance_view(
                                        const std::vector<DistributedID> &dids)
    //--------------------------------------------------------------------------
    {
#ifdef DEBUG_LEGION
      assert(!dids.empty());
#endif
      if (dids.size() > 1)
      {
        RtEvent ready;
        InnerContext::CollectiveResult *result =
          context->find_or_create_collective_view(tree_id, dids, ready);
        if (ready.exists() && !ready.has_triggered())
          ready.wait();
        // Then wait for the collective view to be registered
        if (result->ready_event.exists() && 
            !result->ready_event.has_triggered())
          result->ready_event.wait();
        InstanceView *view = static_cast<InstanceView*>(
          context->runtime->find_or_request_logical_view(
            result->collective_did, ready));
        if (result->remove_reference())
          delete result;
        if (ready.exists() && !ready.has_triggered())
          ready.wait();
        return view;
      }
      else
      {
        RtEvent ready;
        PhysicalManager *manager =
          context->runtime->find_or_request_instance_manager(
              dids.back(), ready);
        if (ready.exists() && !ready.has_triggered())
          ready.wait();
        return context->create_instance_top_view(manager,
                        context->runtime->address_space);
      }
    }

    /////////////////////////////////////////////////////////////
    // TraceConditionSet
    /////////////////////////////////////////////////////////////

    //--------------------------------------------------------------------------
    TraceConditionSet::TraceConditionSet(PhysicalTrace *trace,
                   RegionTreeForest *f, unsigned parent_req_idx, 
                   IndexSpaceExpression *expr,
                   const FieldMask &mask, RegionTreeID tid)
      : EqSetTracker(set_lock), context(trace->logical_trace->context),
        forest(f), condition_expr(expr), condition_mask(mask), tree_id(tid),
        parent_req_index(parent_req_idx), precondition_views(NULL),
        anticondition_views(NULL), postcondition_views(NULL)
    //--------------------------------------------------------------------------
    {
      condition_expr->add_base_expression_reference(TRACE_REF);
    }

    //--------------------------------------------------------------------------
    TraceConditionSet::~TraceConditionSet(void)
    //--------------------------------------------------------------------------
    {
#ifdef DEBUG_LEGION
      assert(equivalence_sets.empty());
#endif
      for (LegionMap<IndexSpaceExpression*,
                     FieldMaskSet<LogicalView> >::const_iterator eit =
            preconditions.begin(); eit != preconditions.end(); eit++)
      {
        for (FieldMaskSet<LogicalView>::const_iterator it = 
              eit->second.begin(); it != eit->second.end(); it++)
          if (it->first->remove_base_valid_ref(TRACE_REF))
            delete it->first;
        if (eit->first->remove_base_expression_reference(TRACE_REF))
          delete eit->first;
      }
      for (LegionMap<IndexSpaceExpression*,
                     FieldMaskSet<LogicalView> >::const_iterator eit =
            anticonditions.begin(); eit != anticonditions.end(); eit++)
      {
        for (FieldMaskSet<LogicalView>::const_iterator it = 
              eit->second.begin(); it != eit->second.end(); it++)
          if (it->first->remove_base_valid_ref(TRACE_REF))
            delete it->first;
        if (eit->first->remove_base_expression_reference(TRACE_REF))
          delete eit->first;
      }
      for (LegionMap<IndexSpaceExpression*,
                     FieldMaskSet<LogicalView> >::const_iterator eit =
            postconditions.begin(); eit != postconditions.end(); eit++)
      {
        for (FieldMaskSet<LogicalView>::const_iterator it = 
              eit->second.begin(); it != eit->second.end(); it++)
          if (it->first->remove_base_valid_ref(TRACE_REF))
            delete it->first;
        if (eit->first->remove_base_expression_reference(TRACE_REF))
          delete eit->first;
      }
      for (std::set<IndexSpaceExpression*>::const_iterator it =
            unique_view_expressions.begin(); it != 
            unique_view_expressions.end(); it++) 
        if ((*it)->remove_base_expression_reference(TRACE_REF))
          delete (*it);
      if (condition_expr->remove_base_expression_reference(TRACE_REF))
        delete condition_expr;
      if (precondition_views != NULL)
        delete precondition_views;
      if (anticondition_views != NULL)
        delete anticondition_views;
      if (postcondition_views != NULL)
        delete postcondition_views;
    }

    //--------------------------------------------------------------------------
    void TraceConditionSet::invalidate_equivalence_sets(void)
    //--------------------------------------------------------------------------
    {
      FieldMaskSet<EquivalenceSet> to_remove;
      LegionMap<AddressSpaceID,FieldMaskSet<EqKDTree> > to_cancel;
      {
        AutoLock s_lock(set_lock);
        if (current_subscriptions.empty())
        {
#ifdef DEBUG_LEGION
          assert(equivalence_sets.empty());
#endif
          return;
        }
        // Copy and not remove since we need to see the acknowledgement
        // before we know when it is safe to remove our references
        to_remove.swap(equivalence_sets);
        to_cancel.swap(current_subscriptions);
      }
      cancel_subscriptions(context->runtime, to_cancel);
      for (FieldMaskSet<EquivalenceSet>::const_iterator it =
            to_remove.begin(); it != to_remove.end(); it++)
        if (it->first->remove_base_gc_ref(TRACE_REF))
          delete it->first;
    }

    //--------------------------------------------------------------------------
    void TraceConditionSet::capture(EquivalenceSet *set, const FieldMask &mask,
                                    std::vector<RtEvent> &ready_events)
    //--------------------------------------------------------------------------
    {
#ifdef DEBUG_LEGION
      assert(precondition_views == NULL);
      assert(anticondition_views == NULL);
      assert(postcondition_views == NULL);
#endif
      const RtEvent ready_event = 
        set->capture_trace_conditions(this, set->local_space,
            condition_expr, mask, RtUserEvent::NO_RT_USER_EVENT);
      if (ready_event.exists() && !ready_event.has_triggered())
        ready_events.push_back(ready_event);
    }

    //--------------------------------------------------------------------------
    void TraceConditionSet::receive_capture(TraceViewSet *pre, 
               TraceViewSet *anti, TraceViewSet *post, std::set<RtEvent> &ready)
    //--------------------------------------------------------------------------
    {
#ifdef DEBUG_LEGION
      assert(precondition_views == NULL);
      assert(anticondition_views == NULL);
      assert(postcondition_views == NULL);
#endif
      precondition_views = pre;
      anticondition_views = anti;
      postcondition_views = post;
      if (precondition_views != NULL)
      {
        precondition_views->transpose_uniquely(preconditions,
                                               unique_view_expressions);
        for (LegionMap<IndexSpaceExpression*,
                       FieldMaskSet<LogicalView> >::const_iterator 
              eit = preconditions.begin(); eit != preconditions.end(); eit++)
        {
          eit->first->add_base_expression_reference(TRACE_REF);
          for (FieldMaskSet<LogicalView>::const_iterator it = 
                eit->second.begin(); it != eit->second.end(); it++)
            it->first->add_base_valid_ref(TRACE_REF);
        }
      }
      if (anticondition_views != NULL)
      {
        anticondition_views->transpose_uniquely(anticonditions,
                                                unique_view_expressions);
        for (LegionMap<IndexSpaceExpression*,
                       FieldMaskSet<LogicalView> >::const_iterator 
              eit = anticonditions.begin(); eit != anticonditions.end(); eit++)
        {
          eit->first->add_base_expression_reference(TRACE_REF);
          for (FieldMaskSet<LogicalView>::const_iterator it = 
                eit->second.begin(); it != eit->second.end(); it++)
            it->first->add_base_valid_ref(TRACE_REF);
        }
      }
      if (postcondition_views != NULL)
      {
        postcondition_views->transpose_uniquely(postconditions,
                                                unique_view_expressions);
        for (LegionMap<IndexSpaceExpression*,
                       FieldMaskSet<LogicalView> >::const_iterator 
              eit = postconditions.begin(); eit != postconditions.end(); eit++)
        {
          eit->first->add_base_expression_reference(TRACE_REF);
          for (FieldMaskSet<LogicalView>::const_iterator it = 
                eit->second.begin(); it != eit->second.end(); it++)
            it->first->add_base_valid_ref(TRACE_REF);
        }
      }
    }

    //--------------------------------------------------------------------------
    bool TraceConditionSet::is_empty(void) const
    //--------------------------------------------------------------------------
    {
      if (precondition_views != NULL)
        return false;
      if (anticondition_views != NULL)
        return false;
      if (postcondition_views != NULL)
        return false;
      return true;
    }

    //--------------------------------------------------------------------------
    bool TraceConditionSet::is_idempotent(bool &not_subsumed,
                                       TraceViewSet::FailedPrecondition *failed)
    //--------------------------------------------------------------------------
    {
      bool idempotent = true;
      // Note that it is ok to have precondition views and no postcondition
      // views because that means that everything was read-only and therefore
      // still idempotent and replayable
      if ((precondition_views != NULL) && (postcondition_views != NULL) &&
          !precondition_views->subsumed_by(*postcondition_views, true, failed))
      {
        if ((failed != NULL) && (postcondition_views == NULL))
          precondition_views->record_first_failed(failed);
        idempotent = false;
        not_subsumed = true;
      }
      if (idempotent &&
          (postcondition_views != NULL) && (anticondition_views != NULL) &&
          !postcondition_views->independent_of(*anticondition_views, failed))
      {
        idempotent = false;
        not_subsumed = false;
      }
      // Clean up our view objects since we no longer need them
      if (precondition_views != NULL)
      {
        delete precondition_views;
        precondition_views = NULL;
      }
      if (anticondition_views != NULL)
      {
        delete anticondition_views;
        anticondition_views = NULL;
      }
      if (postcondition_views != NULL)
      {
        delete postcondition_views;
        postcondition_views = NULL;
      }
      return idempotent;
    }

    //--------------------------------------------------------------------------
    void TraceConditionSet::dump_preconditions(void) const
    //--------------------------------------------------------------------------
    {
      TraceViewSet dump_view_set(context, 0/*owner did*/,
                                 condition_expr, tree_id);
      for (ExprViews::const_iterator eit = 
            preconditions.begin(); eit != preconditions.end(); eit++)
        for (FieldMaskSet<LogicalView>::const_iterator it =
              eit->second.begin(); it != eit->second.end(); it++)
          dump_view_set.insert(it->first, eit->first, it->second);
      dump_view_set.dump();
    }

    //--------------------------------------------------------------------------
    void TraceConditionSet::dump_anticonditions(void) const
    //--------------------------------------------------------------------------
    {
      TraceViewSet dump_view_set(context, 0/*owner did*/,
                                 condition_expr, tree_id);
      for (ExprViews::const_iterator eit = 
            anticonditions.begin(); eit != anticonditions.end(); eit++)
        for (FieldMaskSet<LogicalView>::const_iterator it =
              eit->second.begin(); it != eit->second.end(); it++)
          dump_view_set.insert(it->first, eit->first, it->second);
      dump_view_set.dump();
    }

    //--------------------------------------------------------------------------
    void TraceConditionSet::dump_postconditions(void) const
    //--------------------------------------------------------------------------
    {
      TraceViewSet dump_view_set(context, 0/*owner did*/,
                                 condition_expr, tree_id);
      for (ExprViews::const_iterator eit = 
            postconditions.begin(); eit != postconditions.end(); eit++)
        for (FieldMaskSet<LogicalView>::const_iterator it =
              eit->second.begin(); it != eit->second.end(); it++)
          dump_view_set.insert(it->first, eit->first, it->second);
      dump_view_set.dump();
    }

    //--------------------------------------------------------------------------
    void TraceConditionSet::test_require(Operation *op, 
             std::set<RtEvent> &ready_events, std::set<RtEvent> &applied_events)
    //--------------------------------------------------------------------------
    {
      // We should not need the lock here because the trace should be 
      // blocking all other operations from running and changing the 
      // equivalence sets while we are here
      // First check to see if we need to recompute our equivalence sets
      const FieldMask invalid_mask = 
        condition_mask - equivalence_sets.get_valid_mask();
      if (!!invalid_mask)
      {
        const UniqueID opid = op->get_unique_op_id();
        const RtEvent ready = recompute_equivalence_sets(opid, invalid_mask);
        if (ready.exists() && !ready.has_triggered())
        {
          const RtUserEvent tested = Runtime::create_rt_user_event();
          const RtUserEvent applied = Runtime::create_rt_user_event();
          DeferTracePreconditionTestArgs args(this, op, tested, applied);
          forest->runtime->issue_runtime_meta_task(args, 
              LG_LATENCY_DEFERRED_PRIORITY, ready);
          ready_events.insert(tested);
          applied_events.insert(applied);
          return;
        }
      }
#ifdef DEBUG_LEGION
      assert(precondition_analyses.empty());
      assert(anticondition_analyses.empty());
#endif
      // Make analyses for the precondition and anticondition tests
      for (ExprViews::const_iterator eit = 
            preconditions.begin(); eit != preconditions.end(); eit++)
      {
        InvalidInstAnalysis *analysis = new InvalidInstAnalysis(forest->runtime,  
            op, precondition_analyses.size(), eit->first, eit->second);
        analysis->add_reference();
        precondition_analyses.push_back(analysis);
        std::set<RtEvent> deferral_events;
        for (FieldMaskSet<EquivalenceSet>::const_iterator it =
              equivalence_sets.begin(); it != equivalence_sets.end(); it++)
        {
          const FieldMask overlap = eit->second.get_valid_mask() & it->second;
          if (!overlap)
            continue;
          analysis->analyze(it->first, overlap, deferral_events,applied_events);
        }
        const RtEvent traversal_done = deferral_events.empty() ?
          RtEvent::NO_RT_EVENT : Runtime::merge_events(deferral_events);
        if (traversal_done.exists() || analysis->has_remote_sets())
        {
          const RtEvent ready = 
            analysis->perform_remote(traversal_done, applied_events);
          if (ready.exists() && !ready.has_triggered())
            ready_events.insert(ready);
        }
      }
      for (ExprViews::const_iterator eit =
            anticonditions.begin(); eit != anticonditions.end(); eit++)
      {
        AntivalidInstAnalysis *analysis = 
          new AntivalidInstAnalysis(forest->runtime, op, 
              anticondition_analyses.size(), eit->first, eit->second);
        analysis->add_reference();
        anticondition_analyses.push_back(analysis);
        std::set<RtEvent> deferral_events;
        for (FieldMaskSet<EquivalenceSet>::const_iterator it =
              equivalence_sets.begin(); it != equivalence_sets.end(); it++)
        {
          const FieldMask overlap = eit->second.get_valid_mask() & it->second;
          if (!overlap)
            continue;
          analysis->analyze(it->first, overlap, deferral_events,applied_events);
        }
        const RtEvent traversal_done = deferral_events.empty() ?
          RtEvent::NO_RT_EVENT : Runtime::merge_events(deferral_events);
        if (traversal_done.exists() || analysis->has_remote_sets())
        {
          const RtEvent ready = 
            analysis->perform_remote(traversal_done, applied_events);
          if (ready.exists() && !ready.has_triggered())
            ready_events.insert(ready);
        }
      }
    }

    //--------------------------------------------------------------------------
    /*static*/ void TraceConditionSet::handle_precondition_test(
                                                               const void *args)
    //--------------------------------------------------------------------------
    {
      const DeferTracePreconditionTestArgs *dargs = 
        (const DeferTracePreconditionTestArgs*)args;
      std::set<RtEvent> ready_events, applied_events;
      dargs->set->test_require(dargs->op, ready_events, applied_events);
      if (!ready_events.empty())
        Runtime::trigger_event(dargs->done_event, 
            Runtime::merge_events(ready_events));
      else
        Runtime::trigger_event(dargs->done_event);
      if (!applied_events.empty())
        Runtime::trigger_event(dargs->applied_event,
            Runtime::merge_events(applied_events));
      else
        Runtime::trigger_event(dargs->applied_event);
    }

    //--------------------------------------------------------------------------
    bool TraceConditionSet::check_require(void)
    //--------------------------------------------------------------------------
    {
      bool satisfied = true;
      for (std::vector<InvalidInstAnalysis*>::const_iterator it =
            precondition_analyses.begin(); it != 
            precondition_analyses.end(); it++)
      {
        if ((*it)->has_invalid())
          satisfied = false;
        if ((*it)->remove_reference())
          delete (*it);
      }
      precondition_analyses.clear();
      for (std::vector<AntivalidInstAnalysis*>::const_iterator it =
            anticondition_analyses.begin(); it != 
            anticondition_analyses.end(); it++)
      {
        if ((*it)->has_antivalid())
          satisfied = false;
        if ((*it)->remove_reference())
          delete (*it);
      }
      anticondition_analyses.clear();
      return satisfied;
    }

    //--------------------------------------------------------------------------
    void TraceConditionSet::ensure(Operation *op, 
                                   std::set<RtEvent> &applied_events)
    //--------------------------------------------------------------------------
    {
      // We should not need the lock here because the trace should be 
      // blocking all other operations from running and changing the 
      // equivalence sets while we are here
      // First check to see if we need to recompute our equivalence sets
      const FieldMask invalid_mask = 
        condition_mask - equivalence_sets.get_valid_mask();
      if (!!invalid_mask)
      {
        const UniqueID opid = op->get_unique_op_id();
        const RtEvent ready = recompute_equivalence_sets(opid, invalid_mask);
        if (ready.exists() && !ready.has_triggered())
        {
          const RtUserEvent applied= Runtime::create_rt_user_event();
          DeferTracePostconditionTestArgs args(this, op, applied);
          forest->runtime->issue_runtime_meta_task(args, 
              LG_LATENCY_DEFERRED_PRIORITY, ready);
          applied_events.insert(applied);
          return;
        }
      }
      // Perform an overwrite analysis for each of the postconditions
      unsigned index = 0;
      const TraceInfo trace_info(op);
      const RegionUsage usage(LEGION_READ_WRITE, LEGION_EXCLUSIVE, 0);
      for (ExprViews::const_iterator eit = 
            postconditions.begin(); eit != postconditions.end(); eit++, index++)
      {
        OverwriteAnalysis *analysis = new OverwriteAnalysis(forest->runtime,
            op, index, usage, eit->first, eit->second, 
            PhysicalTraceInfo(trace_info, index), ApEvent::NO_AP_EVENT);
        analysis->add_reference();
        std::set<RtEvent> deferral_events;
        for (FieldMaskSet<EquivalenceSet>::const_iterator it =
              equivalence_sets.begin(); it != equivalence_sets.end(); it++)
        {
          const FieldMask overlap = eit->second.get_valid_mask() & it->second;
          if (!overlap)
            continue;
          analysis->analyze(it->first, overlap, deferral_events,applied_events);
        }
        const RtEvent traversal_done = deferral_events.empty() ?
          RtEvent::NO_RT_EVENT : Runtime::merge_events(deferral_events);
        if (traversal_done.exists() || analysis->has_remote_sets())
          analysis->perform_remote(traversal_done, applied_events);
        if (analysis->remove_reference())
          delete analysis;
      }
    }

    //--------------------------------------------------------------------------
    /*static*/ void TraceConditionSet::handle_postcondition_test(
                                                               const void *args)
    //--------------------------------------------------------------------------
    {
      const DeferTracePostconditionTestArgs *dargs = 
        (const DeferTracePostconditionTestArgs*)args;
      std::set<RtEvent> ready_events;
      dargs->set->ensure(dargs->op, ready_events);
      if (!ready_events.empty())
        Runtime::trigger_event(dargs->done_event, 
            Runtime::merge_events(ready_events));
      else
        Runtime::trigger_event(dargs->done_event);
    }

    //--------------------------------------------------------------------------
    RtEvent TraceConditionSet::recompute_equivalence_sets(UniqueID opid,
                                                  const FieldMask &invalid_mask)
    //--------------------------------------------------------------------------
    {
#ifdef DEBUG_LEGION
      assert(!!invalid_mask);
#endif
      AddressSpaceID space = forest->runtime->address_space;
      // Create a user event and store it in the equivalence set ready structure
      const RtUserEvent compute_event = Runtime::create_rt_user_event();
      {
        AutoLock s_lock(set_lock);
#ifdef DEBUG_LEGION
        assert(equivalence_sets_ready == NULL);
#endif
        equivalence_sets_ready = new LegionMap<RtUserEvent,FieldMask>();
        equivalence_sets_ready->insert(
            std::make_pair(compute_event, invalid_mask));
      }
      std::vector<EqSetTracker*> targets(1, this);
      std::vector<AddressSpaceID> target_spaces(1, space);
      RtEvent ready = context->compute_equivalence_sets(parent_req_index,
          targets, target_spaces, space, condition_expr, invalid_mask);
      if (ready.exists() && !ready.has_triggered())
      {
        // Launch a meta-task to finalize this trace condition set
        LgFinalizeEqSetsArgs args(this, compute_event, opid,
            context, parent_req_index, condition_expr);
        return forest->runtime->issue_runtime_meta_task(args, 
                        LG_LATENCY_DEFERRED_PRIORITY, ready);
      }
      else
        finalize_equivalence_sets(compute_event, context, forest->runtime,
            parent_req_index, condition_expr, opid);
      return compute_event;
    }

    /////////////////////////////////////////////////////////////
    // PhysicalTemplate
    /////////////////////////////////////////////////////////////

    //--------------------------------------------------------------------------
    PhysicalTemplate::PhysicalTemplate(PhysicalTrace *t, ApEvent fence_event)
      : trace(t), total_replays(1), replayable(false, "uninitialized"),
        idempotent(false, "uninitialized"), fence_completion_id(0),
        replay_parallelism(t->runtime->max_replay_parallelism),
        has_virtual_mapping(false), has_no_consensus(false), last_fence(NULL)
    //--------------------------------------------------------------------------
    {
      recording.store(true);
      events.push_back(fence_event);
      event_map[fence_event] = fence_completion_id;
      finished_transitive_reduction.store(NULL);
      instructions.push_back(
         new AssignFenceCompletion(*this, fence_completion_id, TraceLocalID()));
    }

    //--------------------------------------------------------------------------
    PhysicalTemplate::~PhysicalTemplate(void)
    //--------------------------------------------------------------------------
    {
      {
        AutoLock tpl_lock(template_lock);
        for (std::vector<TraceConditionSet*>::const_iterator it =
              conditions.begin(); it != conditions.end(); it++)
        {
          (*it)->invalidate_equivalence_sets();
          if ((*it)->remove_reference())
            delete (*it);
        }
        for (std::vector<Instruction*>::iterator it = instructions.begin();
             it != instructions.end(); ++it)
          delete *it;
        // Relesae references to instances
        for (CachedMappings::iterator it = cached_mappings.begin();
            it != cached_mappings.end(); ++it)
        {
          for (std::deque<InstanceSet>::iterator pit =
              it->second.physical_instances.begin(); pit !=
              it->second.physical_instances.end(); pit++)
          {
            for (unsigned idx = 0; idx < pit->size(); idx++)
            {
              const InstanceRef &ref = (*pit)[idx];
              if (!ref.is_virtual_ref())
                ref.remove_valid_reference(MAPPING_ACQUIRE_REF);
            }
            pit->clear();
          }
        }
        cached_mappings.clear();
      }
      TransitiveReductionState *state = finished_transitive_reduction.load();
      if (state != NULL)
        delete state;
      for (std::map<DistributedID,IndividualView*>::const_iterator it =
            recorded_views.begin(); it != recorded_views.end(); it++)
        if (it->second->remove_base_valid_ref(TRACE_REF))
          delete it->second;
      for (std::set<IndexSpaceExpression*>::const_iterator it =
           recorded_expressions.begin(); it != recorded_expressions.end(); it++)
        if ((*it)->remove_base_expression_reference(TRACE_REF))
          delete (*it);
    }

    //--------------------------------------------------------------------------
    ApEvent PhysicalTemplate::get_completion_for_deletion(void) const
    //--------------------------------------------------------------------------
    {
      std::set<ApEvent> all_events;
      std::set<ApEvent> local_barriers;
      for (std::map<ApEvent,BarrierAdvance*>::const_iterator it = 
            managed_barriers.begin(); it != managed_barriers.end(); it++)
        local_barriers.insert(it->second->get_current_barrier());
      for (std::map<ApEvent, unsigned>::const_iterator it = event_map.begin();
           it != event_map.end(); ++it)
        // If this is one of our local barriers then don't use it
        if (local_barriers.find(it->first) == local_barriers.end())
          all_events.insert(it->first);
      return Runtime::merge_events(NULL, all_events);
    }

    //--------------------------------------------------------------------------
    void PhysicalTemplate::find_execution_fence_preconditions(
                                               std::set<ApEvent> &preconditions)
    //--------------------------------------------------------------------------
    {
      // No need for a lock here, the mapping fence protects us
#ifdef DEBUG_LEGION
      assert(!events.empty());
      assert(events.size() == instructions.size());
#endif
      // Scan backwards until we find the previous execution fence (if any)
      // Skip the most recent one as that is going to be our term event
      for (int idx = events.size() - 2; idx > 0; idx--)
      {
        preconditions.insert(events[idx]);
        if (instructions[idx] == last_fence)
          return;
      }
      preconditions.insert(events.front());
    }

    //--------------------------------------------------------------------------
    bool PhysicalTemplate::check_preconditions(TraceReplayOp *op,
                                              std::set<RtEvent> &applied_events)
    //--------------------------------------------------------------------------
    {
      std::set<RtEvent> ready_events;
      for (std::vector<TraceConditionSet*>::const_iterator it = 
            conditions.begin(); it != conditions.end(); it++)
        (*it)->test_require(op, ready_events, applied_events);
      if (!ready_events.empty())
      {
        const RtEvent wait_on = Runtime::merge_events(ready_events);
        if (wait_on.exists() && !wait_on.has_triggered())
          wait_on.wait();
      }
      bool result = true;
      for (std::vector<TraceConditionSet*>::const_iterator it = 
            conditions.begin(); it != conditions.end(); it++)
        if (!(*it)->check_require())
          result = false;
      return result;
    }

    //--------------------------------------------------------------------------
    void PhysicalTemplate::apply_postcondition(Operation *op,
                                              std::set<RtEvent> &applied_events)
    //--------------------------------------------------------------------------
    {
      for (std::vector<TraceConditionSet*>::const_iterator it = 
            conditions.begin(); it != conditions.end(); it++)
        (*it)->ensure(op, applied_events);
    }

    //--------------------------------------------------------------------------
    bool PhysicalTemplate::check_preconditions(ReplTraceReplayOp *op,
                                              std::set<RtEvent> &applied_events)
    //--------------------------------------------------------------------------
    {
      std::set<RtEvent> ready_events;
      for (std::vector<TraceConditionSet*>::const_iterator it = 
            conditions.begin(); it != conditions.end(); it++)
        (*it)->test_require(op, ready_events, applied_events);
      if (!ready_events.empty())
      {
        const RtEvent wait_on = Runtime::merge_events(ready_events);
        if (wait_on.exists() && !wait_on.has_triggered())
          wait_on.wait();
      }
      bool result = true;
      for (std::vector<TraceConditionSet*>::const_iterator it = 
            conditions.begin(); it != conditions.end(); it++)
        if (!(*it)->check_require())
          result = false;
      return result;
    } 

    //--------------------------------------------------------------------------
    PhysicalTemplate::DetailedBoolean PhysicalTemplate::check_replayable(
                   Operation *op, InnerContext *context, bool has_blocking_call)
    //--------------------------------------------------------------------------
    {
      if (has_blocking_call)
        return DetailedBoolean(false, "blocking call");

      if (has_virtual_mapping)
        return DetailedBoolean(false, "virtual mapping");

      if (has_no_consensus)
        return DetailedBoolean(false, "no recording consensus");

      return DetailedBoolean(true);
    }

    //--------------------------------------------------------------------------
    PhysicalTemplate::DetailedBoolean PhysicalTemplate::check_idempotent(
        Operation* op, InnerContext* context)
    //--------------------------------------------------------------------------
    {
      // First let's get the equivalence sets with data for these regions
      // We'll use the result to get guide the creation of the trace condition
      // sets. Note we're going to end up recomputing the equivalence sets
      // inside the trace condition sets but that is a small price to pay to
      // minimize the number of conditions that we need to do the capture
      // Next we need to compute the equivalence sets for all these regions
      FieldMaskSet<EquivalenceSet> current_sets;
      std::map<EquivalenceSet*,unsigned> parent_req_indexes;
      {
        std::set<RtEvent> eq_events;
        const ContextID ctx = context->get_physical_tree_context();
<<<<<<< HEAD
        LegionVector<VersionInfo> version_infos(trace_regions.size());
        std::map<RegionNode*,unsigned>::const_iterator req_it =
          trace_region_parent_req_indexes.begin();
        for (FieldMaskSet<RegionNode>::const_iterator it =
              trace_regions.begin(); it != trace_regions.end();
              it++, req_it++, index++)
        {
#ifdef DEBUG_LEGION
          // Make sure the parent_req_indexes zip with the trace_regions
          assert(req_it->first == it->first);
#endif
          it->first->perform_versioning_analysis(ctx, context,
            &version_infos[index], it->second, op, 0/*index*/,
            req_it->second, eq_events);
=======
        // Need to count how many version infos there are before we
        // start since we can't resize the vector once we start
        // compute the equivalence sets for any of them
        unsigned index = 0;
        for (LegionVector<FieldMaskSet<RegionNode> >::const_iterator it =
              trace_regions.begin(); it != trace_regions.end(); it++)
          index += it->size();
        LegionVector<VersionInfo> version_infos(index);
        index = 0;
        for (unsigned idx = 0; idx < trace_regions.size(); idx++)
        {
          for (FieldMaskSet<RegionNode>::const_iterator it = 
                trace_regions[idx].begin(); it !=
                trace_regions[idx].end(); it++)
          {
            it->first->perform_versioning_analysis(ctx, context,
                &version_infos[index++], it->second, op, 0/*index*/,
                idx, eq_events);
          }
>>>>>>> 411fb721
        }
        index = 0;
        if (!eq_events.empty())
        {
          const RtEvent wait_on = Runtime::merge_events(eq_events);
          if (wait_on.exists() && !wait_on.has_triggered())
            wait_on.wait();
        }
        // Transpose over to equivalence sets
        for (unsigned idx = 0; idx < trace_regions.size(); idx++)
        {
<<<<<<< HEAD
          const FieldMaskSet<EquivalenceSet> &region_sets =
              version_infos[idx].get_equivalence_sets();
          for (FieldMaskSet<EquivalenceSet>::const_iterator it =
                region_sets.begin(); it != region_sets.end(); it++)
=======
          for (FieldMaskSet<RegionNode>::const_iterator rit = 
                trace_regions[idx].begin(); rit !=
                trace_regions[idx].end(); rit++)
>>>>>>> 411fb721
          {
            const FieldMaskSet<EquivalenceSet> &region_sets = 
                version_infos[index++].get_equivalence_sets();
            for (FieldMaskSet<EquivalenceSet>::const_iterator it = 
                  region_sets.begin(); it != region_sets.end(); it++)
            {
              if (current_sets.insert(it->first, it->second))
                parent_req_indexes[it->first] = idx; 
#ifdef DEBUG_LEGION
              else
                assert(parent_req_indexes[it->first] == idx);
#endif
            }
            if (rit->first->remove_base_resource_ref(TRACE_REF))
              delete rit->first;
          }
        }
        trace_regions.clear();
      }
      // Make a trace condition set for each one of them
      // Note for control replication, we're just letting multiple shards
      // race to their equivalence sets, whichever one gets there first for
      // their fields will be the one to own the preconditions
      std::vector<RtEvent> ready_events;
      conditions.reserve(current_sets.size());
      RegionTreeForest *forest = trace->runtime->forest;
      std::map<EquivalenceSet*,unsigned>::const_iterator req_it =
        parent_req_indexes.begin();
      for (FieldMaskSet<EquivalenceSet>::const_iterator it =
            current_sets.begin(); it != current_sets.end(); it++, req_it++)
      {
#ifdef DEBUG_LEGION
        assert(req_it->first == it->first);
#endif
        TraceConditionSet *condition = new TraceConditionSet(trace, forest,
           req_it->second, it->first->set_expr, it->second, it->first->tree_id);
        condition->add_reference();
        // This looks redundant because it is a bit since we're just going
        // to compute the single equivalence set we already have here but
        // really what we're doing here is registering the condition with
        // the VersionManager that owns this equivalence set which is a
        // necessary thing for us to do
        const RtEvent ready = condition->recompute_equivalence_sets(
            op->get_unique_op_id(), it->second);
        if (ready.exists())
          ready_events.push_back(ready);
        condition->capture(it->first, it->second, ready_events);
        conditions.push_back(condition);
      }
      // Wait for the conditions to be ready and then test them for subsumption
      if (!ready_events.empty())
      {
        const RtEvent wait_on = Runtime::merge_events(ready_events);
        ready_events.clear();
        if (wait_on.exists() && !wait_on.has_triggered())
          wait_on.wait();
      }
      TraceViewSet::FailedPrecondition condition;
      // Need this lock in case we invalidate empty conditions
      AutoLock tpl_lock(template_lock);
      for (std::vector<TraceConditionSet*>::iterator it =
            conditions.begin(); it != conditions.end(); /*nothing*/)
      {
        if ((*it)->is_empty())
        {
          (*it)->invalidate_equivalence_sets();
          if ((*it)->remove_reference())
            delete (*it);
          it = conditions.erase(it);
          continue;
        }
        bool not_subsumed = true;
        if (!(*it)->is_idempotent(not_subsumed, &condition))
        {
          if (trace->runtime->dump_physical_traces)
          {
            if (not_subsumed)
              return DetailedBoolean(
                  false, "precondition not subsumed: " +
                         condition.to_string(trace->logical_trace->context));
            else
              return DetailedBoolean(
                  false, "postcondition anti dependent: " +
                         condition.to_string(trace->logical_trace->context));
          }
          else
          {
            if (not_subsumed)
              return DetailedBoolean(
                  false, "precondition not subsumed by postcondition");
            else
              return DetailedBoolean(
                  false, "postcondition anti dependent");
          }
        }
        it++;
      }
      return DetailedBoolean(true);
    }

    //--------------------------------------------------------------------------
    void PhysicalTemplate::register_operation(MemoizableOp *memoizable)
    //--------------------------------------------------------------------------
    {
#ifdef DEBUG_LEGION
      assert(memoizable != NULL);
#endif
      const TraceLocalID tid = memoizable->get_trace_local_id();
      AutoLock tpl_lock(template_lock);
      std::map<TraceLocalID,MemoizableOp*> &ops = operations.back();
#ifdef DEBUG_LEGION
      assert(ops.find(tid) == ops.end());
#endif
      ops[tid] = memoizable;
    }

    //--------------------------------------------------------------------------
    void PhysicalTemplate::execute_slice(unsigned slice_idx,
                                         bool recurrent_replay)
    //--------------------------------------------------------------------------
    {
#ifdef DEBUG_LEGION
      assert(slice_idx < slices.size());
#endif
      // should be able to read front() even while new maps for operations 
      // are begin appended to the back of 'operations'
      std::map<TraceLocalID,MemoizableOp*> &ops = operations.front();
      std::vector<Instruction*> &instructions = slices[slice_idx];
      for (std::vector<Instruction*>::const_iterator it = instructions.begin();
           it != instructions.end(); ++it)
        (*it)->execute(events, user_events, ops, recurrent_replay);
    }

    //--------------------------------------------------------------------------
    void PhysicalTemplate::issue_summary_operations(
          InnerContext* context, Operation *invalidator, Provenance *provenance)
    //--------------------------------------------------------------------------
    {
      TraceSummaryOp *op = trace->runtime->get_available_summary_op();
      op->initialize_summary(context, this, invalidator, provenance);
#ifdef LEGION_SPY
      LegionSpy::log_summary_op_creator(op->get_unique_op_id(),
                                        invalidator->get_unique_op_id());
#endif
      op->execute_dependence_analysis();
    }

    //--------------------------------------------------------------------------
    void PhysicalTemplate::finalize(InnerContext *context, Operation *op,
                                    bool has_blocking_call)
    //--------------------------------------------------------------------------
    {
      recording = false;
      replayable = check_replayable(op, context, has_blocking_call);
      if (!replayable) {
        return;
      }
      idempotent = check_idempotent(op, context);
      optimize(op, false/*do transitive reduction inline*/);
      // TODO (rohany): Should we dump traces before and after the transitive
      //  reduction, or just do it once the transitive reduction is done?
      if (trace->runtime->dump_physical_traces) {
        dump_template();
      }
      std::fill(events.begin(), events.end(), ApEvent::NO_AP_EVENT);
      event_map.clear();
      // Defer performing the transitive reduction because it might
      // be expensive (see comment above). Note you can only kick off
      // the transitive reduction in the background once all the other
      // optimizations are done so that they don't race on mutating
      // the instruction and event data structures
      if (!trace->runtime->no_trace_optimization &&
          !trace->runtime->no_transitive_reduction)
      {
        TransitiveReductionState *state = 
          new TransitiveReductionState(Runtime::create_rt_user_event());
        transitive_reduction_done = state->done;
        TransitiveReductionArgs args(this, state);
        trace->runtime->issue_runtime_meta_task(args, LG_LOW_PRIORITY);
      }
      // Can dump now if we're not deferring the transitive reduction
      else if (trace->runtime->dump_physical_traces)
        dump_template();
    }

    //--------------------------------------------------------------------------
    void PhysicalTemplate::optimize(Operation *op, bool do_transitive_reduction)
    //--------------------------------------------------------------------------
    {
#ifdef DEBUG_LEGION
      assert(instructions.size() == events.size());
#endif
      std::vector<RtEvent> frontier_events;
      find_all_last_instance_user_events(frontier_events);
      std::vector<unsigned> gen;
      // Fence elision can only be performed if the template is idempotent.
      if (!trace->perform_fence_elision || !idempotent)
      {
        compute_frontiers(frontier_events);
        gen.resize(events.size(), 0/*fence instruction*/);
        for (unsigned idx = 0; idx < instructions.size(); ++idx)
          gen[idx] = idx;
      }
      else
        elide_fences(gen, frontier_events);
      // Check to see if the indirection fields for any across copies are
      // mutated during the execution of the trace. If they aren't then we
      // know that we don't need to recompute preimages on back-to-back replays
      // Do this here so we can also use the 'sync_compute_frontiers' barrier
      // to know that all these analyses are done as well
      if (!across_copies.empty())
      {
        for (std::vector<IssueAcross*>::const_iterator it =
              across_copies.begin(); it != across_copies.end(); it++)
        {
          std::map<unsigned,InstUsers>::iterator finder =
            src_indirect_insts.find((*it)->lhs);
          if ((finder != src_indirect_insts.end()) &&
              are_read_only_users(finder->second))
            (*it)->executor->record_trace_immutable_indirection(true/*src*/);
          finder = dst_indirect_insts.find((*it)->lhs);
          if ((finder != dst_indirect_insts.end()) &&
              are_read_only_users(finder->second))
            (*it)->executor->record_trace_immutable_indirection(false/*dst*/);
        }
        across_copies.clear();
      }
      // Sync the frontier computation so we know that all our frontier data
      // structures such as 'local_frontiers' and 'remote_frontiers' are ready
      sync_compute_frontiers(op, frontier_events);
      if (!trace->runtime->no_trace_optimization)
      {
        propagate_merges(gen);
        if (do_transitive_reduction)
        {
          TransitiveReductionState state(RtUserEvent::NO_RT_USER_EVENT);
          transitive_reduction(&state, false/*deferred*/);
        }
        propagate_copies(&gen);
        eliminate_dead_code(gen);
      }
      prepare_parallel_replay(gen);
      push_complete_replays();
      // After elide fences we can clear these views
      op_insts.clear();
      copy_insts.clear();
      mutated_insts.clear();
      src_indirect_insts.clear();
      dst_indirect_insts.clear();
      instance_last_users.clear();
      // We don't need the expression or view references anymore
      for (std::map<DistributedID,IndividualView*>::const_iterator it =
            recorded_views.begin(); it != recorded_views.end(); it++)
        if (it->second->remove_base_valid_ref(TRACE_REF))
          delete it->second;
      recorded_views.clear();
      for (std::set<IndexSpaceExpression*>::const_iterator it =
           recorded_expressions.begin(); it != recorded_expressions.end(); it++)
        if ((*it)->remove_base_expression_reference(TRACE_REF))
          delete (*it);
      recorded_expressions.clear();
    }

    //--------------------------------------------------------------------------
    void PhysicalTemplate::find_all_last_instance_user_events(
                                          std::vector<RtEvent> &frontier_events)
    //--------------------------------------------------------------------------
    {
      for (std::map<TraceLocalID,InstUsers>::const_iterator it =
            op_insts.begin(); it != op_insts.end(); it++)
        find_last_instance_events(it->second, frontier_events);
      for (std::map<unsigned,InstUsers>::const_iterator it =
            copy_insts.begin(); it != copy_insts.end(); it++)
        find_last_instance_events(it->second, frontier_events);
      for (std::map<unsigned,InstUsers>::const_iterator it =
            src_indirect_insts.begin(); it != src_indirect_insts.end(); it++)
        find_last_instance_events(it->second, frontier_events);
      for (std::map<unsigned,InstUsers>::const_iterator it =
            dst_indirect_insts.begin(); it != dst_indirect_insts.end(); it++)
        find_last_instance_events(it->second, frontier_events);
    }

    //--------------------------------------------------------------------------
    void PhysicalTemplate::find_last_instance_events(const InstUsers &users,
                                          std::vector<RtEvent> &frontier_events)
    //--------------------------------------------------------------------------
    {
      for (InstUsers::const_iterator uit =
            users.begin(); uit != users.end(); uit++)
      {
        std::deque<LastUserResult> &results =
          instance_last_users[uit->instance];
        // Scan through all the queries we've done so far for this instance
        // and see if we've already done one for these parameters
        bool found = false;
        for (std::deque<LastUserResult>::const_iterator it =
              results.begin(); it != results.end(); it++)
        {
          if (!it->user.matches(*uit))
            continue;
          found = true;
          break;
        }
        if (!found)
        {
          results.emplace_back(LastUserResult(*uit));
          LastUserResult &result = results.back();
          std::map<DistributedID,IndividualView*>::const_iterator finder =
            recorded_views.find(uit->instance.view_did);
          RtEvent ready;
          PhysicalManager *manager = 
            trace->runtime->find_or_request_instance_manager(
                                uit->instance.inst_did, ready);
#ifdef DEBUG_LEGION
          assert(finder != recorded_views.end());
#endif
          if (ready.exists() && !ready.has_triggered())
            ready.wait();
          const RegionUsage usage(LEGION_READ_WRITE, LEGION_EXCLUSIVE, 0);
          finder->second->find_last_users(manager, result.events, usage,
              uit->mask, uit->expr, frontier_events);
        }
      }
    }

    //--------------------------------------------------------------------------
    void PhysicalTemplate::compute_frontiers(
                                          std::vector<RtEvent> &frontier_events)
    //--------------------------------------------------------------------------
    {
      // We need to wait for all the last user instance events to be ready
      if (!frontier_events.empty())
      {
        const RtEvent wait_on = Runtime::merge_events(frontier_events);
        frontier_events.clear();
        if (wait_on.exists() && !wait_on.has_triggered())
          wait_on.wait();
      }
      // Now we can convert all the results to frontiers
      std::map<ApEvent,unsigned> frontier_map;
      for (std::map<UniqueInst,std::deque<LastUserResult> >::iterator lit =
           instance_last_users.begin(); lit != instance_last_users.end(); lit++)
      {
        for (std::deque<LastUserResult>::iterator uit =
              lit->second.begin(); uit != lit->second.end(); uit++)
        {
          // For each event convert it into a frontier
          for (std::set<ApEvent>::const_iterator it =
                uit->events.begin(); it != uit->events.end(); it++)
          {
            std::map<ApEvent,unsigned>::const_iterator finder =
              frontier_map.find(*it);
            if (finder == frontier_map.end())
            {
              unsigned index = find_frontier_event(*it, frontier_events);
              uit->frontiers.push_back(index);
              frontier_map[*it] = index;
            }
            else
              uit->frontiers.push_back(finder->second);
          }
        }
      }
    }

    //--------------------------------------------------------------------------
    unsigned PhysicalTemplate::find_frontier_event(ApEvent event,
                                             std::vector<RtEvent> &ready_events)
    //--------------------------------------------------------------------------
    {
      // Check to see if it is an event we know about
      std::map<ApEvent,unsigned>::const_iterator finder = event_map.find(event);
      // If it's not an event we recognize we can just return the start event
      if (finder == event_map.end())
        return 0;
#ifdef DEBUG_LEGION
      assert(frontiers.find(finder->second) == frontiers.end());
#endif
      // Make a new frontier event
      const unsigned next_event_id = events.size();
      frontiers[finder->second] = next_event_id;
      events.resize(next_event_id + 1);
      return next_event_id;
    }

    //--------------------------------------------------------------------------
    void PhysicalTemplate::elide_fences(std::vector<unsigned> &gen,
                                        std::vector<RtEvent> &ready_events) 
    //--------------------------------------------------------------------------
    {
      // Reserve some events for merges to be added during fence elision
      unsigned num_merges = 0;
      for (std::vector<Instruction*>::iterator it = instructions.begin();
           it != instructions.end(); ++it)
        switch ((*it)->get_kind())
        {
          case ISSUE_COPY:
            {
              unsigned precondition_idx =
                (*it)->as_issue_copy()->precondition_idx;
              InstructionKind generator_kind =
                instructions[precondition_idx]->get_kind();
              num_merges += generator_kind != MERGE_EVENT;
              break;
            }
          case ISSUE_FILL:
            {
              unsigned precondition_idx =
                (*it)->as_issue_fill()->precondition_idx;
              InstructionKind generator_kind =
                instructions[precondition_idx]->get_kind();
              num_merges += generator_kind != MERGE_EVENT;
              break;
            }
          case ISSUE_ACROSS:
            {
              IssueAcross *across = (*it)->as_issue_across();
              if (across->collective_precondition == 0)
              {
                InstructionKind generator_kind = 
                  instructions[across->copy_precondition]->get_kind();
                num_merges += (generator_kind != MERGE_EVENT) ? 1 : 0;
              }
              else
              {
                InstructionKind generator_kind = 
                  instructions[across->collective_precondition]->get_kind();
                num_merges += (generator_kind != MERGE_EVENT) ? 1 : 0;
              }
              if (across->src_indirect_precondition != 0)
              {
                InstructionKind generator_kind = 
                  instructions[across->src_indirect_precondition]->get_kind();
                num_merges += (generator_kind != MERGE_EVENT) ? 1 : 0;
              }
              if (across->dst_indirect_precondition != 0)
              {
                InstructionKind generator_kind = 
                  instructions[across->dst_indirect_precondition]->get_kind();
                num_merges += (generator_kind != MERGE_EVENT) ? 1 : 0;
              }
              break;
            }
          case COMPLETE_REPLAY:
            {
              CompleteReplay *complete = (*it)->as_complete_replay();
              InstructionKind generator_kind =
                instructions[complete->pre]->get_kind();
              num_merges += (generator_kind != MERGE_EVENT) ? 1 : 0;
              generator_kind = instructions[complete->post]->get_kind(); 
              num_merges += (generator_kind != MERGE_EVENT) ? 1 : 0;
              break;
            }
          default:
            {
              break;
            }
        }

      unsigned merge_starts = events.size();
      events.resize(events.size() + num_merges);

      compute_frontiers(ready_events);

      // We are now going to break the invariant that
      // the generator of events[idx] is instructions[idx].
      // After fence elision, the generator of events[idx] is
      // instructions[gen[idx]].
      gen.resize(events.size(), 0/*fence instruction*/);
      std::vector<Instruction*> new_instructions;

      for (unsigned idx = 0; idx < instructions.size(); ++idx)
      {
        Instruction *inst = instructions[idx];
        InstructionKind kind = inst->get_kind();
        switch (kind)
        {
          case COMPLETE_REPLAY:
            {
              CompleteReplay *replay = inst->as_complete_replay();
              std::map<TraceLocalID, InstUsers>::iterator finder =
                op_insts.find(replay->owner);
              if (finder == op_insts.end()) break;
              std::set<unsigned> users;
              find_all_last_users(finder->second, users);
              rewrite_preconditions(replay->pre, users, instructions, 
                  new_instructions, gen, merge_starts);
              rewrite_preconditions(replay->post, users, instructions, 
                  new_instructions, gen, merge_starts);
              break;
            }
          case ISSUE_COPY:
            {
              IssueCopy *copy = inst->as_issue_copy();
              std::map<unsigned, InstUsers>::iterator finder =
                copy_insts.find(copy->lhs);
#ifdef DEBUG_LEGION
              assert(finder != copy_insts.end());
#endif
              std::set<unsigned> users;
              find_all_last_users(finder->second, users);
              rewrite_preconditions(copy->precondition_idx, users,
                  instructions, new_instructions, gen, merge_starts);
              break;
            }
          case ISSUE_FILL:
            {
              IssueFill *fill = inst->as_issue_fill();
              std::map<unsigned, InstUsers>::iterator finder =
                copy_insts.find(fill->lhs);
#ifdef DEBUG_LEGION
              assert(finder != copy_insts.end());
#endif
              std::set<unsigned> users;
              find_all_last_users(finder->second, users);
              rewrite_preconditions(fill->precondition_idx, users,
                  instructions, new_instructions, gen, merge_starts);
              break;
            }
          case ISSUE_ACROSS:
            {
              IssueAcross *across = inst->as_issue_across();
              std::map<unsigned, InstUsers>::iterator finder =
                copy_insts.find(across->lhs);
#ifdef DEBUG_LEGION
              assert(finder != copy_insts.end());
#endif
              std::set<unsigned> users;
              find_all_last_users(finder->second, users);
              // This is super subtle: for indirections that are
              // working collectively together on a set of indirect
              // source or destination instances, we actually have
              // a fan-in event construction. The indirect->copy_precondition
              // contains the result of that fan-in tree which is not
              // what we want to update here. We instead want to update
              // the set of preconditions to that collective fan-in for this
              // part of the indirect which feed into the collective event
              // tree construction. The local fan-in event is stored at
              // indirect->collective_precondition so use that instead for this
              if (across->collective_precondition == 0)
                rewrite_preconditions(across->copy_precondition, users,
                    instructions, new_instructions, gen, merge_starts);
              else
                rewrite_preconditions(across->collective_precondition, users,
                    instructions, new_instructions, gen, merge_starts);
              // Also do the rewrites for any indirection preconditions
              if (across->src_indirect_precondition != 0)
              {
                users.clear();
                finder = src_indirect_insts.find(across->lhs);
#ifdef DEBUG_LEGION
                assert(finder != src_indirect_insts.end());
#endif
                find_all_last_users(finder->second, users);
                rewrite_preconditions(across->src_indirect_precondition, users,
                    instructions, new_instructions, gen, merge_starts);
              }
              if (across->dst_indirect_precondition != 0)
              {
                users.clear();
                finder = dst_indirect_insts.find(across->lhs);
#ifdef DEBUG_LEGION
                assert(finder != dst_indirect_insts.end());
#endif
                find_all_last_users(finder->second, users);
                rewrite_preconditions(across->dst_indirect_precondition, users,
                    instructions, new_instructions, gen, merge_starts);
              }
              break;
            }
          default:
            {
              break;
            }
        }
        gen[idx] = new_instructions.size();
        new_instructions.push_back(inst);
      }
      instructions.swap(new_instructions);
      new_instructions.clear();
    }

    //--------------------------------------------------------------------------
    void PhysicalTemplate::rewrite_preconditions(
                              unsigned &precondition, std::set<unsigned> &users,
                              const std::vector<Instruction*> &instructions,
                              std::vector<Instruction*> &new_instructions,
                              std::vector<unsigned> &gen,
                              unsigned &merge_starts)
    //--------------------------------------------------------------------------
    {
      if (users.empty())
        return;
      Instruction *generator_inst = instructions[precondition];
      if (generator_inst->get_kind() == MERGE_EVENT)
      {
        MergeEvent *merge = generator_inst->as_merge_event();
        merge->rhs.insert(users.begin(), users.end());
      }
      else
      {
        unsigned merging_event_idx = merge_starts++;
        gen[merging_event_idx] = new_instructions.size();
        if (precondition != fence_completion_id)
          users.insert(precondition);
        new_instructions.push_back(
            new MergeEvent(*this, merging_event_idx, users,
                           generator_inst->owner));
        precondition = merging_event_idx;
      }
    }

    //--------------------------------------------------------------------------
    void PhysicalTemplate::propagate_merges(std::vector<unsigned> &gen)
    //--------------------------------------------------------------------------
    {
      std::vector<bool> used(instructions.size(), false);

      for (unsigned idx = 0; idx < instructions.size(); ++idx)
      {
        Instruction *inst = instructions[idx];
        InstructionKind kind = inst->get_kind();
        used[idx] = kind != MERGE_EVENT;
        switch (kind)
        {
          case MERGE_EVENT:
            {
              MergeEvent *merge = inst->as_merge_event();
              std::set<unsigned> new_rhs;
              bool changed = false;
              for (std::set<unsigned>::iterator it = merge->rhs.begin();
                   it != merge->rhs.end(); ++it)
              {
                Instruction *generator = instructions[gen[*it]];
                if (generator ->get_kind() == MERGE_EVENT)
                {
                  MergeEvent *to_splice = generator->as_merge_event();
                  new_rhs.insert(to_splice->rhs.begin(), to_splice->rhs.end());
                  changed = true;
                }
                else
                  new_rhs.insert(*it);
              }
              if (changed)
                merge->rhs.swap(new_rhs);
              break;
            }
          case TRIGGER_EVENT:
            {
              TriggerEvent *trigger = inst->as_trigger_event();
              used[gen[trigger->rhs]] = true;
              break;
            }
          case BARRIER_ARRIVAL:
            {
              BarrierArrival *arrival = inst->as_barrier_arrival();
              used[gen[arrival->rhs]] = true;
              break;
            }
          case ISSUE_COPY:
            {
              IssueCopy *copy = inst->as_issue_copy();
              used[gen[copy->precondition_idx]] = true;
              break;
            }
          case ISSUE_ACROSS:
            {
              IssueAcross *across = inst->as_issue_across();
              used[gen[across->copy_precondition]] = true;
              if (across->collective_precondition != 0)
                used[gen[across->collective_precondition]] = true;
              if (across->src_indirect_precondition != 0)
                used[gen[across->src_indirect_precondition]] = true;
              if (across->dst_indirect_precondition != 0)
                used[gen[across->dst_indirect_precondition]] = true;
              break;
            }
          case ISSUE_FILL:
            {
              IssueFill *fill = inst->as_issue_fill();
              used[gen[fill->precondition_idx]] = true;
              break;
            }
          case COMPLETE_REPLAY:
            {
              CompleteReplay *complete = inst->as_complete_replay();
              used[gen[complete->pre]] = true;
              used[gen[complete->post]] = true;
              break;
            }
          case GET_TERM_EVENT:
          case REPLAY_MAPPING:
          case CREATE_AP_USER_EVENT:
          case SET_OP_SYNC_EVENT:
          case ASSIGN_FENCE_COMPLETION:
          case BARRIER_ADVANCE:
            {
              break;
            }
          default:
            {
              // unreachable
              assert(false);
            }
        }
      }
      record_used_frontiers(used, gen); 

      std::vector<unsigned> inv_gen(instructions.size(), -1U);
      for (unsigned idx = 0; idx < gen.size(); ++idx)
      {
        unsigned g = gen[idx];
#ifdef DEBUG_LEGION
        assert(inv_gen[g] == -1U || g == fence_completion_id);
#endif
        if (g != -1U && g < instructions.size() && inv_gen[g] == -1U)
          inv_gen[g] = idx;
      }
      std::vector<Instruction*> to_delete;
      std::vector<unsigned> new_gen(gen.size(), -1U);
      initialize_generators(new_gen);
      std::vector<Instruction*> new_instructions;
      for (unsigned idx = 0; idx < instructions.size(); ++idx)
        if (used[idx])
        {
          Instruction *inst = instructions[idx];
          // Fence elision-style operations can only be performed if the
          // trace is idempotent.
          if (trace->perform_fence_elision && idempotent)
          {
            if (inst->get_kind() == MERGE_EVENT)
            {
              MergeEvent *merge = inst->as_merge_event();
              if (merge->rhs.size() > 1)
                merge->rhs.erase(fence_completion_id);
            }
          }
          unsigned e = inv_gen[idx];
#ifdef DEBUG_LEGION
          assert(e == -1U || (e < new_gen.size() && new_gen[e] == -1U));
#endif
          if (e != -1U)
            new_gen[e] = new_instructions.size();
          new_instructions.push_back(inst);
        }
        else
          to_delete.push_back(instructions[idx]);
      instructions.swap(new_instructions);
      gen.swap(new_gen);
      for (unsigned idx = 0; idx < to_delete.size(); ++idx)
        delete to_delete[idx];
    }

    //--------------------------------------------------------------------------
    void PhysicalTemplate::record_used_frontiers(std::vector<bool> &used,
                                         const std::vector<unsigned> &gen) const
    //--------------------------------------------------------------------------
    {
      for (std::map<unsigned,unsigned>::const_iterator it =
            frontiers.begin(); it != frontiers.end(); it++)
        used[gen[it->first]] = true;
    }

    //--------------------------------------------------------------------------
    void PhysicalTemplate::sync_compute_frontiers(Operation *op,
                                    const std::vector<RtEvent> &frontier_events)
    //--------------------------------------------------------------------------
    {
#ifdef DEBUG_LEGION
      assert(frontier_events.empty());
#endif
    }

    //--------------------------------------------------------------------------
    void PhysicalTemplate::initialize_generators(std::vector<unsigned> &new_gen)
    //--------------------------------------------------------------------------
    {
      for (std::map<unsigned, unsigned>::iterator it = 
            frontiers.begin(); it != frontiers.end(); ++it)
        new_gen[it->second] = 0;
    }

    //--------------------------------------------------------------------------
    void PhysicalTemplate::initialize_eliminate_dead_code_frontiers(
                      const std::vector<unsigned> &gen, std::vector<bool> &used)
    //--------------------------------------------------------------------------
    {
      for (std::map<unsigned, unsigned>::iterator it = frontiers.begin();
          it != frontiers.end(); ++it)
      {
        unsigned g = gen[it->first];
        if (g != -1U && g < instructions.size())
          used[g] = true;
      }
      // Don't eliminate the last fence instruction
      if (last_fence != NULL)
        used[gen[last_fence->lhs]] = true;
    }

    //--------------------------------------------------------------------------
    void PhysicalTemplate::prepare_parallel_replay(
                                               const std::vector<unsigned> &gen)
    //--------------------------------------------------------------------------
    {
      slices.resize(replay_parallelism);
      std::map<TraceLocalID, unsigned> slice_indices_by_owner;
      std::vector<unsigned> slice_indices_by_inst;
      slice_indices_by_inst.resize(instructions.size());

#ifdef DEBUG_LEGION
      for (unsigned idx = 1; idx < instructions.size(); ++idx)
        slice_indices_by_inst[idx] = -1U;
#endif
      bool round_robin_for_tasks = false;

      std::set<Processor> distinct_targets;
      for (CachedMappings::iterator it = cached_mappings.begin(); it !=
           cached_mappings.end(); ++it)
        distinct_targets.insert(it->second.target_procs[0]);
      round_robin_for_tasks = distinct_targets.size() < replay_parallelism;

      unsigned next_slice_id = 0;
      for (std::map<TraceLocalID,std::pair<unsigned,unsigned> >::const_iterator
            it = memo_entries.begin(); it != memo_entries.end(); ++it)
      {
        unsigned slice_index = -1U;
        if (!round_robin_for_tasks && 
            (it->second.second == Operation::TASK_OP_KIND) &&
            (it->first.index_point.get_dim() > 0))
        {
          CachedMappings::iterator finder = cached_mappings.find(it->first);
#ifdef DEBUG_LEGION
          assert(finder != cached_mappings.end());
          assert(finder->second.target_procs.size() > 0);
#endif
          slice_index =
            finder->second.target_procs[0].id % replay_parallelism;
        }
        else
        {
#ifdef DEBUG_LEGION
          assert(slice_indices_by_owner.find(it->first) ==
              slice_indices_by_owner.end());
#endif
          slice_index = next_slice_id;
          next_slice_id = (next_slice_id + 1) % replay_parallelism;
        }

#ifdef DEBUG_LEGION
        assert(slice_index != -1U);
#endif
        slice_indices_by_owner[it->first] = slice_index;
      }
      // Make sure that event creations and triggers are in the same slice
      std::map<unsigned/*user event*/,unsigned/*slice*/> user_event_slices;
      // Keep track of these so that we don't end up leaking them
      std::vector<Instruction*> crossing_instructions;
      std::map<unsigned,std::pair<unsigned,unsigned> > crossing_counts;
      for (unsigned idx = 1; idx < instructions.size(); ++idx)
      {
        Instruction *inst = instructions[idx];
        const TraceLocalID &owner = inst->owner;
        std::map<TraceLocalID, unsigned>::iterator finder =
          slice_indices_by_owner.find(owner);
        unsigned slice_index = -1U;
        const InstructionKind kind = inst->get_kind();
        if (finder != slice_indices_by_owner.end())
          slice_index = finder->second;
        else if (kind == TRIGGER_EVENT)
        {
          // Find the slice where the event creation was assigned
          // and make sure that we end up on the same slice
          TriggerEvent *trigger = inst->as_trigger_event(); 
          std::map<unsigned,unsigned>::iterator finder = 
            user_event_slices.find(trigger->lhs);
#ifdef DEBUG_LEGION
          assert(finder != user_event_slices.end());
#endif
          slice_index = finder->second;
          user_event_slices.erase(finder);
        }
        else
        {
          slice_index = next_slice_id;
          next_slice_id = (next_slice_id + 1) % replay_parallelism;
          if (kind == CREATE_AP_USER_EVENT)
          {
            // Save which slice this is on so the later trigger will
            // get recorded on the same slice
            CreateApUserEvent *create = inst->as_create_ap_user_event();
#ifdef DEBUG_LEGION
            assert(user_event_slices.find(create->lhs) ==
                    user_event_slices.end());
#endif
            user_event_slices[create->lhs] = slice_index;
          }
        }
        slices[slice_index].push_back(inst);
        slice_indices_by_inst[idx] = slice_index;

        if (inst->get_kind() == MERGE_EVENT)
        {
          MergeEvent *merge = inst->as_merge_event();
          unsigned crossing_found = false;
          std::set<unsigned> new_rhs;
          for (std::set<unsigned>::iterator it = merge->rhs.begin();
               it != merge->rhs.end(); ++it)
          {
            unsigned rh = *it;
            // Don't need to worry about crossing events for the fence
            // initialization as we know it's always set before any 
            // slices executes (rh == 0)
            if ((rh == 0) || (gen[rh] == 0))
              new_rhs.insert(rh);
            else
            {
#ifdef DEBUG_LEGION
              assert(gen[rh] != -1U);
#endif
              unsigned generator_slice = slice_indices_by_inst[gen[rh]];
#ifdef DEBUG_LEGION
              assert(generator_slice != -1U);
#endif
              if (generator_slice != slice_index)
              {
                crossing_found = true;
                std::map<unsigned, std::pair<unsigned,unsigned> >::iterator
                  finder = crossing_counts.find(rh);
                if (finder != crossing_counts.end())
                {
                  new_rhs.insert(finder->second.first);
                  finder->second.second += 1;
                }
                else
                {
                  unsigned new_crossing_event = events.size();
                  events.resize(events.size() + 1);
                  crossing_counts[rh] = 
                    std::pair<unsigned,unsigned>(new_crossing_event,1/*count*/);
                  new_rhs.insert(new_crossing_event);
                  TriggerEvent *crossing = new TriggerEvent(*this,
                      new_crossing_event, rh, instructions[gen[rh]]->owner);
                  slices[generator_slice].push_back(crossing);
                  crossing_instructions.push_back(crossing);
                }
              }
              else
                new_rhs.insert(rh);
            }
          }

          if (crossing_found)
            merge->rhs.swap(new_rhs);
        }
        else
        {
          switch (inst->get_kind())
          {
            case TRIGGER_EVENT:
              {
                parallelize_replay_event(inst->as_trigger_event()->rhs,
                    slice_index, gen, slice_indices_by_inst,
                    crossing_counts, crossing_instructions);
                break;
              }
            case BARRIER_ARRIVAL:
              {
                parallelize_replay_event(inst->as_barrier_arrival()->rhs,
                    slice_index, gen, slice_indices_by_inst,
                    crossing_counts, crossing_instructions);
                break;
              }
            case ISSUE_COPY:
              {
                parallelize_replay_event(
                    inst->as_issue_copy()->precondition_idx,
                    slice_index, gen, slice_indices_by_inst,
                    crossing_counts, crossing_instructions);
                break;
              }
            case ISSUE_FILL:
              {
                parallelize_replay_event(
                    inst->as_issue_fill()->precondition_idx,
                    slice_index, gen, slice_indices_by_inst,
                    crossing_counts, crossing_instructions);
                break;
              }
            case ISSUE_ACROSS:
              {
                IssueAcross *across = inst->as_issue_across();
                parallelize_replay_event(across->copy_precondition,
                    slice_index, gen, slice_indices_by_inst,
                    crossing_counts, crossing_instructions);
                if (across->collective_precondition != 0)
                  parallelize_replay_event(across->collective_precondition,
                      slice_index, gen, slice_indices_by_inst,
                      crossing_counts, crossing_instructions);
                if (across->src_indirect_precondition != 0)
                  parallelize_replay_event(across->src_indirect_precondition,
                      slice_index, gen, slice_indices_by_inst,
                      crossing_counts, crossing_instructions);
                if (across->dst_indirect_precondition != 0)
                  parallelize_replay_event(across->dst_indirect_precondition,
                      slice_index, gen, slice_indices_by_inst,
                      crossing_counts, crossing_instructions);
                break;
              }
            case COMPLETE_REPLAY:
              {
                parallelize_replay_event(inst->as_complete_replay()->pre,
                    slice_index, gen, slice_indices_by_inst,
                    crossing_counts, crossing_instructions);
                parallelize_replay_event(inst->as_complete_replay()->post,
                    slice_index, gen, slice_indices_by_inst,
                    crossing_counts, crossing_instructions);
                break;
              }
            default:
              {
                break;
              }
          }
        }
      }
#ifdef DEBUG_LEGION
      assert(user_event_slices.empty());
#endif
      // Update the crossing events and their counts
      if (!crossing_counts.empty())
      {
        for (std::map<unsigned,std::pair<unsigned,unsigned> >::const_iterator
              it = crossing_counts.begin(); it != crossing_counts.end(); it++)
          crossing_events.insert(it->second);
      }
      // Append any new crossing instructions to the list of instructions
      // so that they will still be deleted when the template is
      if (!crossing_instructions.empty())
        instructions.insert(instructions.end(),
            crossing_instructions.begin(), crossing_instructions.end());
    }

    //--------------------------------------------------------------------------
    void PhysicalTemplate::parallelize_replay_event(unsigned &event_to_check,
              unsigned slice_index, const std::vector<unsigned> &gen,
              const std::vector<unsigned> &slice_indices_by_inst,
              std::map<unsigned,std::pair<unsigned,unsigned> > &crossing_counts,
              std::vector<Instruction*> &crossing_instructions)
    //--------------------------------------------------------------------------
    {
      // If this is the zero event, then don't even bother, we know the 
      // fence event is set before all the slices replay anyway
      if (event_to_check == 0)
        return;
      unsigned g = gen[event_to_check];
#ifdef DEBUG_LEGION
      assert(g != -1U && g < instructions.size());
#endif
      unsigned generator_slice = slice_indices_by_inst[g];
#ifdef DEBUG_LEGION
      assert(generator_slice != -1U);
#endif
      if (generator_slice != slice_index)
      {
        std::map<unsigned, std::pair<unsigned,unsigned> >::iterator
          finder = crossing_counts.find(event_to_check);
        if (finder != crossing_counts.end())
        {
          event_to_check = finder->second.first;
          finder->second.second += 1;
        }
        else
        {
          unsigned new_crossing_event = events.size();
          events.resize(events.size() + 1);
          crossing_counts[event_to_check] =
            std::pair<unsigned,unsigned>(new_crossing_event, 1/*count*/);
          TriggerEvent *crossing = new TriggerEvent(*this,
              new_crossing_event, event_to_check, instructions[g]->owner); 
          event_to_check = new_crossing_event;
          slices[generator_slice].push_back(crossing);
          crossing_instructions.push_back(crossing);
        }
      }
    }

    //--------------------------------------------------------------------------
    void PhysicalTemplate::initialize_transitive_reduction_frontiers(
       std::vector<unsigned> &topo_order, std::vector<unsigned> &inv_topo_order)
    //--------------------------------------------------------------------------
    {
      for (std::map<unsigned, unsigned>::iterator it = 
            frontiers.begin(); it != frontiers.end(); ++it)
      {
        inv_topo_order[it->second] = topo_order.size();
        topo_order.push_back(it->second);
      }
    }

    //--------------------------------------------------------------------------
    void PhysicalTemplate::transitive_reduction(
                                 TransitiveReductionState *state, bool deferred)
    //--------------------------------------------------------------------------
    {
      // Transitive reduction inspired by Klaus Simon,
      // "An improved algorithm for transitive closure on acyclic digraphs"

      // The transitive reduction can be a really long computation and we
      // don't want it monopolizing an entire processor while it's running
      // so we time-slice as background tasks until it is done. We pick the
      // somewhat arbitrary timeslice of 2ms since that's around the right
      // order of magnitude for other meta-tasks on most machines while still
      // being large enough to warm-up caches and make forward progress
      constexpr long long TIMEOUT = 2000; // in microseconds
      unsigned long long running_time = 0;
      unsigned long long previous_time = 
        Realm::Clock::current_time_in_microseconds();
      std::vector<unsigned> &topo_order = state->topo_order;
      std::vector<unsigned> &inv_topo_order = state->inv_topo_order;
      std::vector<std::vector<unsigned> > &incoming = state->incoming;
      std::vector<std::vector<unsigned> > &outgoing = state->outgoing;
      if (state->stage == 0)
      {
        topo_order.reserve(instructions.size());
        inv_topo_order.resize(events.size(), -1U);
        incoming.resize(events.size());
        outgoing.resize(events.size());

        initialize_transitive_reduction_frontiers(topo_order, inv_topo_order);
        state->stage++;
      }

      // First, build a DAG and find nodes with no incoming edges
      if (state->stage == 1)
      {  
        std::map<TraceLocalID, GetTermEvent*> &term_insts = state->term_insts;
        std::map<TraceLocalID, ReplayMapping*> &replay_insts = 
          state->replay_insts;
        for (unsigned idx = state->iteration; idx < instructions.size(); ++idx)
        {
          // Check for timeout
          if (deferred)
          {
            unsigned long long current_time = 
              Realm::Clock::current_time_in_microseconds();
            running_time += (current_time - previous_time);
            if (TIMEOUT <= running_time)
            {
              // Hit the timeout so launch a continuation
              state->iteration = idx;
              TransitiveReductionArgs args(this, state); 
              trace->runtime->issue_runtime_meta_task(args, LG_LOW_PRIORITY);
              return;
            }
            else
              previous_time = current_time;
          }
          Instruction *inst = instructions[idx];
          switch (inst->get_kind())
          {
            // Pass these instructions as their events will be added later
            case GET_TERM_EVENT :
              {
                GetTermEvent *term = inst->as_get_term_event();
                term_insts[term->owner] = term; 
                break;
              }
            case REPLAY_MAPPING:
              {
                ReplayMapping *replay = inst->as_replay_mapping();
                replay_insts[inst->owner] = replay;
                break;
              }
            case CREATE_AP_USER_EVENT :
              {
                break;
              }
            case TRIGGER_EVENT :
              {
                TriggerEvent *trigger = inst->as_trigger_event();
                incoming[trigger->lhs].push_back(trigger->rhs);
                outgoing[trigger->rhs].push_back(trigger->lhs);
                break;
              }
            case BARRIER_ARRIVAL:
              {
                BarrierArrival *arrival = inst->as_barrier_arrival();
                incoming[arrival->lhs].push_back(arrival->rhs);
                outgoing[arrival->rhs].push_back(arrival->lhs);
                break;
              }
            case MERGE_EVENT :
              {
                MergeEvent *merge = inst->as_merge_event();
                for (std::set<unsigned>::iterator it = merge->rhs.begin();
                     it != merge->rhs.end(); ++it)
                {
                  incoming[merge->lhs].push_back(*it);
                  outgoing[*it].push_back(merge->lhs);
                }
                break;
              }
            case ISSUE_COPY :
              {
                IssueCopy *copy = inst->as_issue_copy();
                incoming[copy->lhs].push_back(copy->precondition_idx);
                outgoing[copy->precondition_idx].push_back(copy->lhs);
                break;
              }
            case ISSUE_FILL :
              {
                IssueFill *fill = inst->as_issue_fill();
                incoming[fill->lhs].push_back(fill->precondition_idx);
                outgoing[fill->precondition_idx].push_back(fill->lhs);
                break;
              }
            case ISSUE_ACROSS:
              {
                IssueAcross *across = inst->as_issue_across();
                incoming[across->lhs].push_back(across->copy_precondition);
                outgoing[across->copy_precondition].push_back(across->lhs);
                if (across->collective_precondition != 0)
                {
                  incoming[across->lhs].push_back(
                      across->collective_precondition);
                  outgoing[across->collective_precondition].push_back(
                      across->lhs);
                }
                if (across->src_indirect_precondition != 0)
                {
                  incoming[across->lhs].push_back(
                      across->src_indirect_precondition);
                  outgoing[across->src_indirect_precondition].push_back(
                      across->lhs);
                }
                if (across->dst_indirect_precondition != 0)
                {
                  incoming[across->lhs].push_back(
                      across->dst_indirect_precondition);
                  outgoing[across->dst_indirect_precondition].push_back(
                      across->lhs);
                }
                break;
              }
            case SET_OP_SYNC_EVENT :
              {
                SetOpSyncEvent *sync = inst->as_set_op_sync_event();
                inv_topo_order[sync->lhs] = topo_order.size();
                topo_order.push_back(sync->lhs);
                break;
              }
            case BARRIER_ADVANCE:
              {
                BarrierAdvance *advance = inst->as_barrier_advance();
                inv_topo_order[advance->lhs] = topo_order.size();
                topo_order.push_back(advance->lhs);
                break;
              }
            case ASSIGN_FENCE_COMPLETION :
              {
                inv_topo_order[fence_completion_id] = topo_order.size();
                topo_order.push_back(fence_completion_id);
                break;
              }
            case COMPLETE_REPLAY :
              {
                CompleteReplay *replay = inst->as_complete_replay();
                // Check to see if we can find a replay instruction to match 
                std::map<TraceLocalID,ReplayMapping*>::iterator replay_finder =
                  replay_insts.find(replay->owner);
                if (replay_finder != replay_insts.end())
                {
                  incoming[replay_finder->second->lhs].push_back(replay->pre);
                  outgoing[replay->pre].push_back(replay_finder->second->lhs);
                  replay_insts.erase(replay_finder);
                }
                // Lastly check to see if we can find a term inst to match
                std::map<TraceLocalID,GetTermEvent*>::iterator term_finder =
                  term_insts.find(replay->owner);
                if (term_finder != term_insts.end())
                {
                  if (replay->post != 0)
                  {
                    incoming[term_finder->second->lhs].push_back(replay->post);
                    outgoing[replay->post].push_back(term_finder->second->lhs);
                    term_insts.erase(term_finder);
                  }
                  else if (replay->pre != 0)
                  {
                    incoming[term_finder->second->lhs].push_back(replay->pre);
                    outgoing[replay->pre].push_back(term_finder->second->lhs);
                    term_insts.erase(term_finder);
                  }
                }
                break;
              }
            default:
              {
                assert(false);
                break;
              }
          }
        }
#ifdef DEBUG_LEGION
        // should have seen a complete replay instruction for every replay mapping
        assert(replay_insts.empty());
#endif
        if (!term_insts.empty())
        {
          // Any term instructions that don't match with a complete replay
          // need to be recorded as sources for the BFS
          for (std::map<TraceLocalID,GetTermEvent*>::const_iterator it =
                term_insts.begin(); it != term_insts.end(); it++)
          {
            inv_topo_order[it->second->lhs] = topo_order.size();
            topo_order.push_back(it->second->lhs);
          }
        }
        state->stage++;
        state->iteration = 0;
        term_insts.clear();
        replay_insts.clear();
      }

      // Second, do a toposort on nodes via BFS
      if (state->stage == 2)
      {
        std::vector<unsigned> &remaining_edges = state->remaining_edges;
        if (remaining_edges.empty())
        {
          remaining_edges.resize(incoming.size());
          for (unsigned idx = 0; idx < incoming.size(); ++idx)
            remaining_edges[idx] = incoming[idx].size();
        }

        unsigned idx = state->iteration;
        while (idx < topo_order.size())
        {
          // Check for timeout
          if (deferred)
          {
            unsigned long long current_time = 
              Realm::Clock::current_time_in_microseconds();
            running_time += (current_time - previous_time);
            if (TIMEOUT <= running_time)
            {
              // Hit the timeout so launch a continuation
              state->iteration = idx;
              TransitiveReductionArgs args(this, state); 
              trace->runtime->issue_runtime_meta_task(args, LG_LOW_PRIORITY); 
              return;
            }
            else
              previous_time = current_time;
          }
          unsigned node = topo_order[idx];
#ifdef DEBUG_LEGION
          assert(remaining_edges[node] == 0);
#endif
          const std::vector<unsigned> &out = outgoing[node];
          for (unsigned oidx = 0; oidx < out.size(); ++oidx)
          {
            unsigned next = out[oidx];
            if (--remaining_edges[next] == 0)
            {
              inv_topo_order[next] = topo_order.size();
              topo_order.push_back(next);
            }
          }
          ++idx;
        }
#ifdef DEBUG_LEGION
        for (unsigned idx = 0; idx < incoming.size(); idx++)
          assert(remaining_edges[idx] == 0);
#endif
        state->stage++;
        state->iteration = 0;
        remaining_edges.clear();
      }

      // Third, construct a chain decomposition
      if (state->stage == 3)
      {
        std::vector<unsigned> &chain_indices = state->chain_indices;
        if (chain_indices.empty())
        {
          chain_indices.resize(topo_order.size(), -1U);
          state->pos = chain_indices.size() - 1;
        }

        int pos = state->pos;
        unsigned num_chains = state->num_chains;
        while (true)
        {
          // Check for timeout
          if (deferred)
          {
            unsigned long long current_time = 
              Realm::Clock::current_time_in_microseconds();
            running_time += (current_time - previous_time);
            if (TIMEOUT <= running_time)
            {
              // Hit the timeout so launch a continuation
              state->pos = pos;
              state->num_chains = num_chains;
              TransitiveReductionArgs args(this, state); 
              trace->runtime->issue_runtime_meta_task(args, LG_LOW_PRIORITY); 
              return;
            }
            else
              previous_time = current_time;
          }
          while (pos >= 0 && chain_indices[pos] != -1U)
            --pos;
          if (pos < 0) break;
          unsigned curr = topo_order[pos];
          while (incoming[curr].size() > 0)
          {
            chain_indices[inv_topo_order[curr]] = num_chains;
            const std::vector<unsigned> &in = incoming[curr];
            bool found = false;
            for (unsigned iidx = 0; iidx < in.size(); ++iidx)
            {
              unsigned next = in[iidx];
              if (chain_indices[inv_topo_order[next]] == -1U)
              {
                found = true;
                curr = next;
                chain_indices[inv_topo_order[curr]] = num_chains;
                break;
              }
            }
            if (!found) break;
          }
          chain_indices[inv_topo_order[curr]] = num_chains;
          ++num_chains;
        }
        state->stage++;
        state->num_chains = num_chains;
      }

      // Fourth, find the frontiers of chains that are connected to each node
      if (state->stage == 4)
      {
        const unsigned num_chains = state->num_chains;
        const std::vector<unsigned> &chain_indices = state->chain_indices;
        std::vector<std::vector<int> > &all_chain_frontiers = 
          state->all_chain_frontiers;
        if (all_chain_frontiers.empty())
          all_chain_frontiers.resize(topo_order.size());
        std::vector<std::vector<unsigned> > &incoming_reduced = 
          state->incoming_reduced;
        if (incoming_reduced.empty())
          incoming_reduced.resize(topo_order.size());
        for (unsigned idx = state->iteration; idx < topo_order.size(); idx++)
        {
          // Check for timeout
          if (deferred)
          {
            unsigned long long current_time = 
              Realm::Clock::current_time_in_microseconds();
            running_time += (current_time - previous_time);
            if (TIMEOUT <= running_time)
            {
              // Hit the timeout so launch a continuation
              state->iteration = idx;
              TransitiveReductionArgs args(this, state); 
              trace->runtime->issue_runtime_meta_task(args, LG_LOW_PRIORITY); 
              return;
            }
            else
              previous_time = current_time;
          }
          std::vector<int> chain_frontiers(num_chains, -1);
          const std::vector<unsigned> &in = incoming[topo_order[idx]];
          std::vector<unsigned> &in_reduced = incoming_reduced[idx];
          for (unsigned iidx = 0; iidx < in.size(); ++iidx)
          {
            int rank = inv_topo_order[in[iidx]];
#ifdef DEBUG_LEGION
            assert((unsigned)rank < idx);
#endif
            const std::vector<int> &pred_chain_frontiers =
              all_chain_frontiers[rank];
            for (unsigned k = 0; k < num_chains; ++k)
              chain_frontiers[k] =
                std::max(chain_frontiers[k], pred_chain_frontiers[k]);
          }
          for (unsigned iidx = 0; iidx < in.size(); ++iidx)
          {
            int rank = inv_topo_order[in[iidx]];
            unsigned chain_idx = chain_indices[rank];
            if (chain_frontiers[chain_idx] < rank)
            {
              in_reduced.push_back(in[iidx]);
              chain_frontiers[chain_idx] = rank;
            }
          }
#ifdef DEBUG_LEGION
          assert(in.size() == 0 || in_reduced.size() > 0);
#endif
          all_chain_frontiers[idx].swap(chain_frontiers);
        }
        state->stage++;
        state->iteration = 0;
        all_chain_frontiers.clear();
      }

      // Lastly, suppress transitive dependences using chains
      if (deferred)
      {
        const RtUserEvent to_trigger = state->done;
        finished_transitive_reduction.store(state);
        Runtime::trigger_event(to_trigger);
      }
      else
        finalize_transitive_reduction(state->inv_topo_order, 
                                      state->incoming_reduced);
    }

    //--------------------------------------------------------------------------
    void PhysicalTemplate::finalize_transitive_reduction(
                    const std::vector<unsigned> &inv_topo_order,
                    const std::vector<std::vector<unsigned> > &incoming_reduced)
    //--------------------------------------------------------------------------
    {
      for (unsigned idx = 0; idx < instructions.size(); ++idx)
        if (instructions[idx]->get_kind() == MERGE_EVENT)
        {
          MergeEvent *merge = instructions[idx]->as_merge_event();
          unsigned order = inv_topo_order[merge->lhs];
#ifdef DEBUG_LEGION
          assert(order != -1U);
#endif
          const std::vector<unsigned> &in_reduced = incoming_reduced[order];
          if (in_reduced.size() == merge->rhs.size())
          {
#ifdef DEBUG_LEGION
            for (unsigned iidx = 0; iidx < in_reduced.size(); ++iidx)
              assert(merge->rhs.find(in_reduced[iidx]) != merge->rhs.end());
#endif
            continue;
          }
#ifdef DEBUG_LEGION
          std::set<unsigned> new_rhs;
          for (unsigned iidx = 0; iidx < in_reduced.size(); ++iidx)
          {
            assert(merge->rhs.find(in_reduced[iidx]) != merge->rhs.end());
            new_rhs.insert(in_reduced[iidx]);
          }
#else
          std::set<unsigned> new_rhs(in_reduced.begin(), in_reduced.end());
#endif
          // Remove any references to crossing events which are no longer needed
          if (!crossing_events.empty())
          {
            for (std::set<unsigned>::const_iterator it =
                  merge->rhs.begin(); it != merge->rhs.end(); it++)
            {
              std::map<unsigned,unsigned>::iterator finder =
                crossing_events.find(*it);
              if ((finder != crossing_events.end()) &&
                  (new_rhs.find(*it) == new_rhs.end()))
              {
#ifdef DEBUG_LEGION
                assert(finder->second > 0);
#endif
                finder->second--;
              }
            }
          }
          merge->rhs.swap(new_rhs);
        }
      // Remove any crossing instructions from the slices that are no
      // longer needed because the transitive reduction eliminated the
      // need for the edge
      for (std::map<unsigned,unsigned>::iterator it =
            crossing_events.begin(); it != crossing_events.end(); /*nothing*/)
      {
        if (it->second == 0)
        {
          // No more references to this crossing instruction so remove it
          bool found = false;
          for (std::vector<std::vector<Instruction*> >::iterator sit =
                slices.begin(); sit != slices.end(); sit++)
          {
            for (std::vector<Instruction*>::iterator iit =
                  sit->begin(); iit != sit->end(); iit++)
            {
              TriggerEvent *trigger = (*iit)->as_trigger_event();
              if (trigger == NULL)
                continue;
              if (trigger->lhs == it->first)
              {
                sit->erase(iit);
                found = true;
                break;
              }
            }
            if (found)
              break;
          }
          std::map<unsigned,unsigned>::iterator to_delete = it++;
          crossing_events.erase(to_delete);
        }
        else
          it++;
      }
    }

    //--------------------------------------------------------------------------
    void PhysicalTemplate::propagate_copies(std::vector<unsigned> *gen)
    //--------------------------------------------------------------------------
    {
      std::map<unsigned,unsigned> substitutions;
      std::vector<Instruction*> new_instructions;
      new_instructions.reserve(instructions.size());
      std::set<Instruction*> to_prune;
      for (unsigned idx = 0; idx < instructions.size(); ++idx)
      {
        Instruction *inst = instructions[idx];
        if (instructions[idx]->get_kind() == MERGE_EVENT)
        {
          MergeEvent *merge = instructions[idx]->as_merge_event();
#ifdef DEBUG_LEGION
          assert(merge->rhs.size() > 0);
#endif
          if (merge->rhs.size() == 1)
          {
            substitutions[merge->lhs] = *merge->rhs.begin();
#ifdef DEBUG_LEGION
            assert(merge->lhs != substitutions[merge->lhs]);
#endif
            if (gen == NULL)
              to_prune.insert(inst);
            else
              delete inst;
          }
          else
            new_instructions.push_back(inst);
        }
        else
          new_instructions.push_back(inst);
      }

      if (instructions.size() == new_instructions.size()) return;

      // Rewrite the frontiers first
      rewrite_frontiers(substitutions); 

      // Then rewrite the instructions
      instructions.swap(new_instructions);

      std::vector<unsigned> new_gen((gen == NULL) ? 0 : gen->size(), -1U);
      if (gen != NULL)
        initialize_generators(new_gen);

      for (unsigned idx = 0; idx < instructions.size(); ++idx)
      {
        Instruction *inst = instructions[idx];
        int lhs = -1;
        switch (inst->get_kind())
        {
          case GET_TERM_EVENT:
            {
              GetTermEvent *term = inst->as_get_term_event();
              lhs = term->lhs;
              break;
            }
          case REPLAY_MAPPING:
            {
              ReplayMapping *replay = inst->as_replay_mapping();
              lhs = replay->lhs;
              break;
            }
          case CREATE_AP_USER_EVENT:
            {
              CreateApUserEvent *create = inst->as_create_ap_user_event();
              lhs = create->lhs;
              break;
            }
          case TRIGGER_EVENT:
            {
              TriggerEvent *trigger = inst->as_trigger_event();
              std::map<unsigned,unsigned>::const_iterator finder =
                substitutions.find(trigger->rhs);
              if (finder != substitutions.end())
                trigger->rhs = finder->second;
              break;
            }
          case BARRIER_ARRIVAL:
            {
              BarrierArrival *arrival = inst->as_barrier_arrival();
              std::map<unsigned,unsigned>::const_iterator finder =
                substitutions.find(arrival->rhs);
              if (finder != substitutions.end())
                arrival->rhs = finder->second;
              lhs = arrival->lhs;
              break;
            }
          case MERGE_EVENT:
            {
              MergeEvent *merge = inst->as_merge_event();
              std::set<unsigned> new_rhs;
              for (std::set<unsigned>::iterator it = merge->rhs.begin();
                   it != merge->rhs.end(); ++it)
              {
                std::map<unsigned,unsigned>::const_iterator finder =
                  substitutions.find(*it);
                if (finder != substitutions.end())
                  new_rhs.insert(finder->second);
                else
                  new_rhs.insert(*it);
              }
              merge->rhs.swap(new_rhs);
              lhs = merge->lhs;
              break;
            }
          case ISSUE_COPY:
            {
              IssueCopy *copy = inst->as_issue_copy();
              std::map<unsigned,unsigned>::const_iterator finder =
                substitutions.find(copy->precondition_idx);
              if (finder != substitutions.end())
                copy->precondition_idx = finder->second;
              lhs = copy->lhs;
              break;
            }
          case ISSUE_FILL:
            {
              IssueFill *fill = inst->as_issue_fill();
              std::map<unsigned,unsigned>::const_iterator finder =
                substitutions.find(fill->precondition_idx);
              if (finder != substitutions.end())
                fill->precondition_idx = finder->second;
              lhs = fill->lhs;
              break;
            }
          case ISSUE_ACROSS:
            {
              IssueAcross *across = inst->as_issue_across();
              std::map<unsigned,unsigned>::const_iterator finder =
                substitutions.find(across->copy_precondition);
              if (finder != substitutions.end())
                across->copy_precondition = finder->second;
              if (across->collective_precondition != 0)
              {
                finder = substitutions.find(across->collective_precondition);
                if (finder != substitutions.end())
                  across->collective_precondition = finder->second;
              }
              if (across->src_indirect_precondition != 0)
              {
                finder = substitutions.find(across->src_indirect_precondition);
                if (finder != substitutions.end())
                  across->src_indirect_precondition = finder->second;
              }
              if (across->dst_indirect_precondition != 0)
              {
                finder = substitutions.find(across->dst_indirect_precondition);
                if (finder != substitutions.end())
                  across->dst_indirect_precondition = finder->second;
              }
              lhs = across->lhs;
              break;
            }
          case SET_OP_SYNC_EVENT:
            {
              SetOpSyncEvent *sync = inst->as_set_op_sync_event();
              lhs = sync->lhs;
              break;
            }
          case BARRIER_ADVANCE:
            {
              BarrierAdvance *advance = inst->as_barrier_advance();
              lhs = advance->lhs;
              break;
            }
          case ASSIGN_FENCE_COMPLETION:
            {
              lhs = fence_completion_id;
              break;
            }
          case COMPLETE_REPLAY:
            {
              CompleteReplay *replay = inst->as_complete_replay();
              std::map<unsigned,unsigned>::const_iterator finder =
                substitutions.find(replay->pre);
              if (finder != substitutions.end())
                replay->pre = finder->second;
              finder = substitutions.find(replay->post);
              if (finder != substitutions.end())
                replay->post = finder->second;
              break;
            }
          default:
            {
              break;
            }
        }
        if ((lhs != -1) && (gen != NULL))
          new_gen[lhs] = idx;
      }
      if (gen != NULL)
        gen->swap(new_gen);
      if (!to_prune.empty())
      {
#ifdef DEBUG_LEGION
        assert(!slices.empty());
#endif
        // Remove these instructions from any slices and then delete them
        for (unsigned idx = 0; idx < slices.size(); idx++)
        {
          std::vector<Instruction*> &slice = slices[idx];
          for (std::vector<Instruction*>::iterator it =
                slice.begin(); it != slice.end(); /*nothing*/)
          {
            std::set<Instruction*>::iterator finder =
              to_prune.find(*it);
            if (finder != to_prune.end())
            {
              it = slice.erase(it);
              delete *finder;
              to_prune.erase(finder);
              if (to_prune.empty())
                break;
            }
            else
              it++;
          }
          if (to_prune.empty())
            break;
        }
#ifdef DEBUG_LEGION
        assert(to_prune.empty());
#endif
      }
    }

    //--------------------------------------------------------------------------
    void PhysicalTemplate::rewrite_frontiers(
                                     std::map<unsigned,unsigned> &substitutions)
    //--------------------------------------------------------------------------
    {
      std::vector<std::pair<unsigned,unsigned> > to_add;
      for (std::map<unsigned,unsigned>::iterator it =
            frontiers.begin(); it != frontiers.end(); /*nothing*/)
      {
        std::map<unsigned,unsigned>::const_iterator finder =
          substitutions.find(it->first);
        if (finder != substitutions.end())
        {
          to_add.emplace_back(std::make_pair(finder->second,it->second));
          std::map<unsigned,unsigned>::iterator to_delete = it++;
          frontiers.erase(to_delete);
        }
        else
          it++;
      }
      for (std::vector<std::pair<unsigned,unsigned> >::const_iterator it =
            to_add.begin(); it != to_add.end(); it++)
      {
        std::map<unsigned,unsigned>::const_iterator finder =
          frontiers.find(it->first);
        if (finder != frontiers.end())
        {
          // Handle the case where we recorded two different frontiers
          // but they are now being merged together from the same source
          // and we can therefore substitute the first one for the second
#ifdef DEBUG_LEGION
          assert(substitutions.find(it->second) == substitutions.end());
#endif
          substitutions[it->second] = finder->second;
        }
        else
          frontiers.insert(*it);
      }
    }

    //--------------------------------------------------------------------------
    void PhysicalTemplate::eliminate_dead_code(std::vector<unsigned> &gen)
    //--------------------------------------------------------------------------
    {
      std::vector<bool> used(instructions.size(), false);
      for (unsigned idx = 0; idx < instructions.size(); ++idx)
      {
        Instruction *inst = instructions[idx];
        InstructionKind kind = inst->get_kind();
        // We only eliminate two kinds of instructions currently:
        // GetTermEvent and SetOpSyncEvent
        used[idx] = (kind != SET_OP_SYNC_EVENT) && (kind != GET_TERM_EVENT);
        switch (kind)
        {
          case MERGE_EVENT:
            {
              MergeEvent *merge = inst->as_merge_event();
              for (std::set<unsigned>::iterator it = merge->rhs.begin();
                   it != merge->rhs.end(); ++it)
              {
#ifdef DEBUG_LEGION
                assert(gen[*it] != -1U);
#endif
                used[gen[*it]] = true;
              }
              break;
            }
          case TRIGGER_EVENT:
            {
              TriggerEvent *trigger = inst->as_trigger_event();
#ifdef DEBUG_LEGION
              assert(gen[trigger->rhs] != -1U);
#endif
              used[gen[trigger->rhs]] = true;
              break;
            }
          case ISSUE_COPY:
            {
              IssueCopy *copy = inst->as_issue_copy();
#ifdef DEBUG_LEGION
              assert(gen[copy->precondition_idx] != -1U);
#endif
              used[gen[copy->precondition_idx]] = true;
              break;
            }
          case ISSUE_FILL:
            {
              IssueFill *fill = inst->as_issue_fill();
#ifdef DEBUG_LEGION
              assert(gen[fill->precondition_idx] != -1U);
#endif
              used[gen[fill->precondition_idx]] = true;
              break;
            }
          case ISSUE_ACROSS:
            {
              IssueAcross *across = inst->as_issue_across();
#ifdef DEBUG_LEGION
              assert(gen[across->copy_precondition] != -1U);
#endif
              used[gen[across->copy_precondition]] = true;
              if (across->collective_precondition != 0)
              {
#ifdef DEBUG_LEGION
                assert(gen[across->collective_precondition] != -1U);
#endif
                used[gen[across->collective_precondition]] = true;
              }
              if (across->src_indirect_precondition!= 0)
              {
#ifdef DEBUG_LEGION
                assert(gen[across->src_indirect_precondition] != -1U);
#endif
                used[gen[across->src_indirect_precondition]] = true;
              }
              if (across->dst_indirect_precondition!= 0)
              {
#ifdef DEBUG_LEGION
                assert(gen[across->dst_indirect_precondition] != -1U);
#endif
                used[gen[across->dst_indirect_precondition]] = true;
              }
              break;
            }
          case COMPLETE_REPLAY:
            {
              CompleteReplay *complete = inst->as_complete_replay();
#ifdef DEBUG_LEGION
              assert(gen[complete->pre] != -1U);
              assert(gen[complete->post] != -1U);
#endif
              used[gen[complete->pre]] = true;
              used[gen[complete->post]] = true;
              break;
            }
          case BARRIER_ARRIVAL:
            {
              BarrierArrival *arrival = inst->as_barrier_arrival();
#ifdef DEBUG_LEGION
              assert(gen[arrival->rhs] != -1U);
#endif
              used[gen[arrival->rhs]] = true;
              break;
            }
          case GET_TERM_EVENT:
          case REPLAY_MAPPING:
          case CREATE_AP_USER_EVENT:
          case SET_OP_SYNC_EVENT:
          case ASSIGN_FENCE_COMPLETION:
          case BARRIER_ADVANCE:
            {
              break;
            }
          default:
            {
              // unreachable
              assert(false);
            }
        }
      }
      initialize_eliminate_dead_code_frontiers(gen, used);

      std::vector<unsigned> inv_gen(instructions.size(), -1U);
      for (unsigned idx = 0; idx < gen.size(); ++idx)
      {
        unsigned g = gen[idx];
        if (g != -1U && g < instructions.size() && inv_gen[g] == -1U)
          inv_gen[g] = idx;
      }

      std::vector<Instruction*> new_instructions;
      std::vector<Instruction*> to_delete;
      std::vector<unsigned> new_gen(gen.size(), -1U);
      initialize_generators(new_gen);
      for (unsigned idx = 0; idx < instructions.size(); ++idx)
      {
        if (used[idx])
        {
          unsigned e = inv_gen[idx];
#ifdef DEBUG_LEGION
          assert(e == -1U || (e < new_gen.size() && new_gen[e] == -1U));
#endif
          if (e != -1U)
            new_gen[e] = new_instructions.size();
          new_instructions.push_back(instructions[idx]);
        }
        else
          to_delete.push_back(instructions[idx]);
      }

      instructions.swap(new_instructions);
      gen.swap(new_gen);
      for (unsigned idx = 0; idx < to_delete.size(); ++idx)
        delete to_delete[idx];
    }

    //--------------------------------------------------------------------------
    void PhysicalTemplate::push_complete_replays(void)
    //--------------------------------------------------------------------------
    {
      for (unsigned idx = 0; idx < slices.size(); ++idx)
      {
        std::vector<Instruction*> &instructions = slices[idx];
        std::vector<Instruction*> new_instructions;
        new_instructions.reserve(instructions.size());
        std::vector<Instruction*> complete_replays;
        for (unsigned iidx = 0; iidx < instructions.size(); ++iidx)
        {
          Instruction *inst = instructions[iidx];
          if (inst->get_kind() == COMPLETE_REPLAY)
            complete_replays.push_back(inst);
          else
            new_instructions.push_back(inst);
        }
        new_instructions.insert(new_instructions.end(),
                                complete_replays.begin(),
                                complete_replays.end());
        instructions.swap(new_instructions);
      }
    }

    //--------------------------------------------------------------------------
    void PhysicalTemplate::dump_template(void)
    //--------------------------------------------------------------------------
    {
      InnerContext *ctx = trace->logical_trace->context;
      log_tracing.info() << "#### Replayable:" << replayable << ", Idempotent:"
        << idempotent << " " << this << " Trace "
        << trace->logical_trace->tid << " for " << ctx->get_task_name()
        << " (UID " << ctx->get_unique_id() << ") ####";
      for (unsigned sidx = 0; sidx < replay_parallelism; ++sidx)
      {
        log_tracing.info() << "[Slice " << sidx << "]";
        dump_instructions(slices[sidx]);
      }
      for (std::map<unsigned, unsigned>::iterator it = frontiers.begin();
           it != frontiers.end(); ++it)
        log_tracing.info() << "  events[" << it->second << "] = events["
                           << it->first << "]";
      dump_sharded_template();

      log_tracing.info() << "[Precondition]";
      for (std::vector<TraceConditionSet*>::const_iterator it =
            conditions.begin(); it != conditions.end(); it++)
        (*it)->dump_preconditions();

      log_tracing.info() << "[Anticondition]";
      for (std::vector<TraceConditionSet*>::const_iterator it =
            conditions.begin(); it != conditions.end(); it++)
        (*it)->dump_anticonditions();

      log_tracing.info() << "[Postcondition]";
      for (std::vector<TraceConditionSet*>::const_iterator it =
            conditions.begin(); it != conditions.end(); it++)
        (*it)->dump_postconditions();
    }

    //--------------------------------------------------------------------------
    void PhysicalTemplate::dump_instructions(
                                  const std::vector<Instruction*> &instructions)
    //--------------------------------------------------------------------------
    {
      for (std::vector<Instruction*>::const_iterator it = instructions.begin();
           it != instructions.end(); ++it)
        log_tracing.info() << "  " << (*it)->to_string(memo_entries);
    }

    //--------------------------------------------------------------------------
    void PhysicalTemplate::pack_recorder(Serializer &rez,
                                         std::set<RtEvent> &applied_events)
    //--------------------------------------------------------------------------
    {
      rez.serialize(trace->runtime->address_space);
      rez.serialize(this);
      RtUserEvent remote_applied = Runtime::create_rt_user_event();
      rez.serialize(remote_applied);
      applied_events.insert(remote_applied);
    }

    //--------------------------------------------------------------------------
    void PhysicalTemplate::record_premap_output(MemoizableOp *memo,
                                         const Mapper::PremapTaskOutput &output,
                                         std::set<RtEvent> &applied_events)
    //--------------------------------------------------------------------------
    {
      const TraceLocalID op_key = memo->get_trace_local_id();
      AutoLock t_lock(template_lock);
#ifdef DEBUG_LEGION
      assert(is_recording());
      assert(!output.reduction_futures.empty());
      assert(cached_premappings.find(op_key) == cached_premappings.end());
#endif
      CachedPremapping &premapping = cached_premappings[op_key];
      premapping.future_locations = output.reduction_futures;
    }

    //--------------------------------------------------------------------------
    void PhysicalTemplate::get_premap_output(IndexTask *task,
                                          std::vector<Memory> &future_locations)
    //--------------------------------------------------------------------------
    {
      TraceLocalID op_key = task->get_trace_local_id();
      AutoLock t_lock(template_lock, 1, false/*exclusive*/);
#ifdef DEBUG_LEGION
      assert(is_replaying());
#endif
      CachedPremappings::const_iterator finder = 
        cached_premappings.find(op_key);
#ifdef DEBUG_LEGION
      assert(finder != cached_premappings.end());
#endif
      future_locations = finder->second.future_locations;
    }

    //--------------------------------------------------------------------------
    void PhysicalTemplate::record_mapper_output(const TraceLocalID &tlid,
                                            const Mapper::MapTaskOutput &output,
                              const std::deque<InstanceSet> &physical_instances,
                                              std::set<RtEvent> &applied_events)
    //--------------------------------------------------------------------------
    {
      AutoLock t_lock(template_lock);
#ifdef DEBUG_LEGION
      assert(is_recording());
      assert(cached_mappings.find(tlid) == cached_mappings.end());
#endif
      CachedMapping &mapping = cached_mappings[tlid];
      // If you change the things recorded from output here then
      // you also need to change RemoteTraceRecorder::record_mapper_output
      mapping.target_procs = output.target_procs;
      mapping.chosen_variant = output.chosen_variant;
      mapping.task_priority = output.task_priority;
      mapping.postmap_task = output.postmap_task;
      mapping.future_locations = output.future_locations;
      mapping.physical_instances = physical_instances;
      for (std::deque<InstanceSet>::iterator it =
           mapping.physical_instances.begin(); it !=
           mapping.physical_instances.end(); ++it)
      {
        for (unsigned idx = 0; idx < it->size(); idx++)
        {
          const InstanceRef &ref = (*it)[idx];
          if (ref.is_virtual_ref())
            has_virtual_mapping = true;
          else
            ref.add_valid_reference(MAPPING_ACQUIRE_REF);
        }
      }
    }

    //--------------------------------------------------------------------------
    void PhysicalTemplate::get_mapper_output(SingleTask *task,
                                             VariantID &chosen_variant,
                                             TaskPriority &task_priority,
                                             bool &postmap_task,
                              std::vector<Processor> &target_procs,
                              std::vector<Memory> &future_locations,
                              std::deque<InstanceSet> &physical_instances) const
    //--------------------------------------------------------------------------
    {
      TraceLocalID op_key = task->get_trace_local_id();
      AutoLock t_lock(template_lock, 1, false/*exclusive*/);
#ifdef DEBUG_LEGION
      assert(is_replaying());
#endif
      CachedMappings::const_iterator finder = cached_mappings.find(op_key);
#ifdef DEBUG_LEGION
      assert(finder != cached_mappings.end());
#endif
      chosen_variant = finder->second.chosen_variant;
      task_priority = finder->second.task_priority;
      postmap_task = finder->second.postmap_task;
      target_procs = finder->second.target_procs;
      future_locations = finder->second.future_locations;
      physical_instances = finder->second.physical_instances;
    }

    //--------------------------------------------------------------------------
    void PhysicalTemplate::get_allreduce_mapping(AllReduceOp *allreduce,
                      std::vector<Memory> &target_memories, size_t &future_size)
    //--------------------------------------------------------------------------
    {
      TraceLocalID op_key = allreduce->get_trace_local_id();
      AutoLock t_lock(template_lock, 1, false/*exclusive*/);
#ifdef DEBUG_LEGION
      assert(is_replaying());
#endif
      std::map<TraceLocalID,CachedAllreduce>::const_iterator finder =
        cached_allreduces.find(op_key);
#ifdef DEBUG_LEGION
      assert(finder != cached_allreduces.end());
#endif
      target_memories = finder->second.target_memories;
      future_size = finder->second.future_size;
    }

    //--------------------------------------------------------------------------
    void PhysicalTemplate::record_completion_event(ApEvent lhs,
                                     unsigned op_kind, const TraceLocalID &tlid)
    //--------------------------------------------------------------------------
    {
      const bool fence = (op_kind == Operation::FENCE_OP_KIND);
      AutoLock tpl_lock(template_lock);
#ifdef DEBUG_LEGION
      assert(is_recording());
#endif
      unsigned lhs_ = convert_event(lhs);
      record_memo_entry(tlid, lhs_, op_kind);
      insert_instruction(new GetTermEvent(*this, lhs_, tlid, fence));
    }

    //--------------------------------------------------------------------------
    void PhysicalTemplate::record_replay_mapping(ApEvent lhs,
                 unsigned op_kind, const TraceLocalID &tlid, bool register_memo)
    //--------------------------------------------------------------------------
    {
      AutoLock tpl_lock(template_lock);
#ifdef DEBUG_LEGION
      assert(is_recording());
#endif
      unsigned lhs_ = convert_event(lhs);
      if (register_memo)
        record_memo_entry(tlid, lhs_, op_kind);
      insert_instruction(new ReplayMapping(*this, lhs_, tlid));
    }

    //--------------------------------------------------------------------------
    void PhysicalTemplate::request_term_event(ApUserEvent &term_event)
    //--------------------------------------------------------------------------
    {
#ifdef DEBUG_LEGION
      assert(!term_event.exists() || term_event.has_triggered_faultignorant());
#endif
      term_event = Runtime::create_ap_user_event(NULL);
    }

    //--------------------------------------------------------------------------
    void PhysicalTemplate::record_create_ap_user_event(
                                     ApUserEvent &lhs, const TraceLocalID &tlid)
    //--------------------------------------------------------------------------
    {
      // Make the event here so it is on our local node
      // Note this is important for control replications where the
      // convert_event method will check this property
      lhs = Runtime::create_ap_user_event(NULL);
      AutoLock tpl_lock(template_lock);
#ifdef DEBUG_LEGION
      assert(is_recording());
#endif

      unsigned lhs_ = convert_event(lhs);
      user_events[lhs_] = lhs;
      insert_instruction(new CreateApUserEvent(*this, lhs_, tlid));
    }

    //--------------------------------------------------------------------------
    void PhysicalTemplate::record_trigger_event(ApUserEvent lhs, ApEvent rhs,
                                                const TraceLocalID &tlid)
    //--------------------------------------------------------------------------
    {
#ifdef DEBUG_LEGION
      assert(lhs.exists());
#endif
      AutoLock tpl_lock(template_lock);
#ifdef DEBUG_LEGION
      assert(is_recording());
#endif
      // Do this first in case it gets pre-empted
      const unsigned rhs_ = 
        rhs.exists() ? find_event(rhs, tpl_lock) : fence_completion_id;
#ifdef DEBUG_LEGION
      // Make sure we're always recording user events on the same shard
      // where the create user event is recorded
      unsigned lhs_ = UINT_MAX;
      for (std::map<unsigned,ApUserEvent>::const_iterator it =
            user_events.begin(); it != user_events.end(); it++)
      {
        if (it->second != lhs)
          continue;
        lhs_ = it->first;
        break;
      }
      assert(lhs_ != UINT_MAX);
#else
      unsigned lhs_ = find_event(lhs, tpl_lock);
#endif
      events.push_back(ApEvent());
      insert_instruction(new TriggerEvent(*this, lhs_, rhs_, tlid));
    }

    //--------------------------------------------------------------------------
    void PhysicalTemplate::record_merge_events(ApEvent &lhs, ApEvent rhs_,
                                               const TraceLocalID &tlid)
    //--------------------------------------------------------------------------
    {
      std::vector<ApEvent> rhs(1, rhs_);
      record_merge_events(lhs, rhs, tlid);
    }

    //--------------------------------------------------------------------------
    void PhysicalTemplate::record_merge_events(ApEvent &lhs, ApEvent e1,
                                           ApEvent e2, const TraceLocalID &tlid)
    //--------------------------------------------------------------------------
    {
      std::vector<ApEvent> rhs(2);
      rhs[0] = e1;
      rhs[1] = e2;
      record_merge_events(lhs, rhs, tlid);
    }

    //--------------------------------------------------------------------------
    void PhysicalTemplate::record_merge_events(ApEvent &lhs, ApEvent e1,
                                               ApEvent e2, ApEvent e3,
                                               const TraceLocalID &tlid)
    //--------------------------------------------------------------------------
    {
      std::vector<ApEvent> rhs(3);
      rhs[0] = e1;
      rhs[1] = e2;
      rhs[2] = e3;
      record_merge_events(lhs, rhs, tlid);
    }

    //--------------------------------------------------------------------------
    void PhysicalTemplate::record_merge_events(ApEvent &lhs,
                                               const std::set<ApEvent>& rhs,
                                               const TraceLocalID &tlid)
    //--------------------------------------------------------------------------
    {
      AutoLock tpl_lock(template_lock);
#ifdef DEBUG_LEGION
      assert(is_recording());
#endif

      std::set<unsigned> rhs_;
      for (std::set<ApEvent>::const_iterator it = rhs.begin(); it != rhs.end();
           it++)
      {
        std::map<ApEvent,unsigned>::const_iterator finder = event_map.find(*it);
        if (finder != event_map.end())
          rhs_.insert(finder->second);
      }
      if (rhs_.size() == 0)
        rhs_.insert(fence_completion_id);

#ifndef LEGION_DISABLE_EVENT_PRUNING
      if (!lhs.exists() || (rhs.find(lhs) != rhs.end()))
      {
        ApUserEvent rename = Runtime::create_ap_user_event(NULL);
        Runtime::trigger_event(NULL, rename, lhs);
        lhs = rename;
      }
#endif

      insert_instruction(new MergeEvent(*this, convert_event(lhs), rhs_, tlid));
    }

    //--------------------------------------------------------------------------
    void PhysicalTemplate::record_merge_events(ApEvent &lhs,
                                               const std::vector<ApEvent>& rhs,
                                               const TraceLocalID &tlid)
    //--------------------------------------------------------------------------
    {
      AutoLock tpl_lock(template_lock);
#ifdef DEBUG_LEGION
      assert(is_recording());
#endif

      std::set<unsigned> rhs_;
      for (std::vector<ApEvent>::const_iterator it =
            rhs.begin(); it != rhs.end(); it++)
      {
        std::map<ApEvent,unsigned>::const_iterator finder = event_map.find(*it);
        if (finder != event_map.end())
          rhs_.insert(finder->second);
      }
      if (rhs_.size() == 0)
        rhs_.insert(fence_completion_id);

#ifndef LEGION_DISABLE_EVENT_PRUNING
      if (!lhs.exists())
      {
        Realm::UserEvent rename(Realm::UserEvent::create_user_event());
        rename.trigger();
        lhs = ApEvent(rename);
      }
      else
      {
        // Check for reuse
        for (unsigned idx = 0; idx < rhs.size(); idx++)
        {
          if (lhs != rhs[idx])
            continue;
          Realm::UserEvent rename(Realm::UserEvent::create_user_event());
          rename.trigger(lhs);
          lhs = ApEvent(rename);
          break;
        }
      }
#endif

      insert_instruction(new MergeEvent(*this, convert_event(lhs), rhs_, tlid));
    }

    //--------------------------------------------------------------------------
    void PhysicalTemplate::record_merge_events(PredEvent &lhs, PredEvent e1,
                                         PredEvent e2, const TraceLocalID &tlid)
    //--------------------------------------------------------------------------
    {
      // need support for predicated execution with tracing
      assert(false);
    }

    //--------------------------------------------------------------------------
    void PhysicalTemplate::record_collective_barrier(ApBarrier bar, 
              ApEvent pre, const std::pair<size_t,size_t> &key, size_t arrivals)
    //--------------------------------------------------------------------------
    {
      // should only be called on sharded physical templates
      assert(false);
    }

    //--------------------------------------------------------------------------
    ShardID PhysicalTemplate::record_managed_barrier(ApBarrier bar,
                                                     size_t total_arrivals)
    //--------------------------------------------------------------------------
    {
      AutoLock tpl_lock(template_lock);
#ifdef DEBUG_LEGION
      assert(bar.exists());
      assert(is_recording());
      assert(event_map.find(bar) == event_map.end());
      assert(managed_barriers.find(bar) == managed_barriers.end());
      const unsigned lhs = convert_event(bar, false/*check*/);
#else
      const unsigned lhs = convert_event(bar);
#endif
      BarrierAdvance *advance =
        new BarrierAdvance(*this, bar, lhs, total_arrivals, true/*owner*/);
      insert_instruction(advance);
      // Save this as one of the barriers that we're managing
      managed_barriers[bar] = advance;
      return 0; // No bothering with shards here
    }

    //--------------------------------------------------------------------------
    void PhysicalTemplate::record_barrier_arrival(ApBarrier bar, ApEvent pre,
        size_t arrivals, std::set<RtEvent> &applied_events, ShardID owner_shard)
    //--------------------------------------------------------------------------
    {
#ifdef DEBUG_LEGION
      // Should only be seeing things from ourself here
      assert(owner_shard == 0);
#endif
      AutoLock tpl_lock(template_lock);
#ifdef DEBUG_LEGION
      assert(bar.exists());
      assert(is_recording());
#endif
      const unsigned rhs = 
        pre.exists() ? find_event(pre, tpl_lock) : fence_completion_id;
      const unsigned lhs = events.size();
      events.push_back(ApEvent());
      BarrierArrival *arrival =
          new BarrierArrival(*this, bar, lhs, rhs, arrivals, true/*managed*/);
      insert_instruction(arrival);
      managed_arrivals[bar].push_back(arrival);
    }

    //--------------------------------------------------------------------------
    void PhysicalTemplate::record_issue_copy(const TraceLocalID &tlid, 
                                 ApEvent &lhs, IndexSpaceExpression *expr,
                                 const std::vector<CopySrcDstField>& src_fields,
                                 const std::vector<CopySrcDstField>& dst_fields,
                                 const std::vector<Reservation> &reservations,
#ifdef LEGION_SPY
                                             RegionTreeID src_tree_id,
                                             RegionTreeID dst_tree_id,
#endif
                                             ApEvent precondition,
                                             PredEvent pred_guard,
                                             LgEvent src_unique,
                                             LgEvent dst_unique,
                                             int priority,
                                             CollectiveKind collective)
    //--------------------------------------------------------------------------
    {
      if (!lhs.exists())
      {
        Realm::UserEvent rename(Realm::UserEvent::create_user_event());
        rename.trigger();
        lhs = ApEvent(rename);
      } 

      AutoLock tpl_lock(template_lock);
#ifdef DEBUG_LEGION
      assert(is_recording());
#endif
      // Do this first in case it gets preempted
      const unsigned rhs_ = find_event(precondition, tpl_lock);
      unsigned lhs_ = convert_event(lhs);
      insert_instruction(new IssueCopy(
            *this, lhs_, expr, tlid,
            src_fields, dst_fields, reservations,
#ifdef LEGION_SPY
            src_tree_id, dst_tree_id,
#endif
            rhs_, src_unique, dst_unique, priority, collective)); 
    }

    //--------------------------------------------------------------------------
    void PhysicalTemplate::record_issue_fill(const TraceLocalID &tlid, 
                                             ApEvent &lhs,
                                             IndexSpaceExpression *expr,
                                 const std::vector<CopySrcDstField> &fields,
                                             const void *fill_value, 
                                             size_t fill_size,
#ifdef LEGION_SPY
                                             UniqueID fill_uid,
                                             FieldSpace handle,
                                             RegionTreeID tree_id,
#endif
                                             ApEvent precondition,
                                             PredEvent pred_guard,
                                             LgEvent unique_event,
                                             int priority,
                                             CollectiveKind collective)
    //--------------------------------------------------------------------------
    {
      if (!lhs.exists())
      {
        ApUserEvent rename = Runtime::create_ap_user_event(NULL);
        Runtime::trigger_event(NULL, rename);
        lhs = rename;
      }

      AutoLock tpl_lock(template_lock);
#ifdef DEBUG_LEGION
      assert(is_recording());
#endif
      // Do this first in case it gets preempted
      const unsigned rhs_ = find_event(precondition, tpl_lock);
      unsigned lhs_ = convert_event(lhs);
      insert_instruction(new IssueFill(*this, lhs_, expr, tlid,
                                       fields, fill_value, fill_size, 
#ifdef LEGION_SPY
                                       fill_uid, handle, tree_id,
#endif
                                       rhs_, unique_event,
                                       priority, collective));
    }

    //--------------------------------------------------------------------------
    void PhysicalTemplate::record_issue_across(const TraceLocalID &tlid, 
                                              ApEvent &lhs,
                                              ApEvent collective_precondition,
                                              ApEvent copy_precondition,
                                              ApEvent src_indirect_precondition,
                                              ApEvent dst_indirect_precondition,
                                              CopyAcrossExecutor *executor)
    //--------------------------------------------------------------------------
    {
      if (!lhs.exists())
      {
        ApUserEvent rename = Runtime::create_ap_user_event(NULL);
        Runtime::trigger_event(NULL, rename);
        lhs = rename;
      }

      AutoLock tpl_lock(template_lock);
#ifdef DEBUG_LEGION
      assert(is_recording());
#endif
      unsigned copy_pre = find_event(copy_precondition, tpl_lock);
      unsigned collective_pre = 0, src_indirect_pre = 0, dst_indirect_pre = 0;
      if (collective_precondition.exists())
        collective_pre = find_event(collective_precondition, tpl_lock);
      if (src_indirect_precondition.exists())
        src_indirect_pre = find_event(src_indirect_precondition, tpl_lock);
      if (dst_indirect_precondition.exists())
        dst_indirect_pre = find_event(dst_indirect_precondition, tpl_lock);
      unsigned lhs_ = convert_event(lhs);
      IssueAcross *across = new IssueAcross(*this, lhs_,copy_pre,collective_pre,
       src_indirect_pre, dst_indirect_pre, tlid, executor);
      across_copies.push_back(across);
      insert_instruction(across);
    }

    //--------------------------------------------------------------------------
    void PhysicalTemplate::record_op_inst(const TraceLocalID &tlid,
                                          unsigned parent_req_index,
                                          const UniqueInst &inst,
                                          RegionNode *node,
                                          const RegionUsage &usage,
                                          const FieldMask &user_mask,
                                          bool update_validity,
                                          std::set<RtEvent> &applied)
    //--------------------------------------------------------------------------
    {
      AutoLock tpl_lock(template_lock);
      if (trace_regions.size() <= parent_req_index)
        trace_regions.resize(parent_req_index + 1);
      if (trace_regions[parent_req_index].insert(node, user_mask))
        node->add_base_resource_ref(TRACE_REF);
      if (update_validity)
        record_instance_user(op_insts[tlid], inst, usage, 
                             node->row_source, user_mask, applied);
    }

    //--------------------------------------------------------------------------
    void PhysicalTemplate::record_instance_user(InstUsers &users,
                                                const UniqueInst &instance,
                                                const RegionUsage &usage,
                                                IndexSpaceExpression *expr,
                                                const FieldMask &mask,
                                                std::set<RtEvent> &applied)
    //--------------------------------------------------------------------------
    {
      if (!IS_READ_ONLY(usage))
        record_mutated_instance(instance, expr, mask, applied);
      for (InstUsers::iterator it = users.begin(); it != users.end(); it++)
      {
        if (!it->matches(instance, usage, expr))
          continue;
        it->mask |= mask;
        return;
      }
      users.emplace_back(InstanceUser(instance, usage, expr, mask));
      if (recorded_views.find(instance.view_did) == recorded_views.end())
      {
        RtEvent ready;
        IndividualView *view = static_cast<IndividualView*>(
            trace->runtime->find_or_request_logical_view(
                                instance.view_did, ready));
        recorded_views[instance.view_did] = view;
        if (ready.exists() && !ready.has_triggered())
          ready.wait();
        view->add_base_valid_ref(TRACE_REF);
      }
      if (recorded_expressions.insert(expr).second)
        expr->add_base_expression_reference(TRACE_REF);
    }

    //--------------------------------------------------------------------------
    void PhysicalTemplate::record_mutated_instance(const UniqueInst &inst,
                              IndexSpaceExpression *expr, const FieldMask &mask,
                              std::set<RtEvent> &applied_events)
    //--------------------------------------------------------------------------
    {
      FieldMaskSet<IndexSpaceExpression> &insts = mutated_insts[inst];
      if (insts.empty() &&
          (recorded_views.find(inst.view_did) == recorded_views.end()))
      {
        RtEvent ready;
        IndividualView *view = static_cast<IndividualView*>(
            trace->runtime->find_or_request_logical_view(inst.view_did, ready));
        recorded_views[inst.view_did] = view;
        if (ready.exists() && !ready.has_triggered())
          ready.wait();
        view->add_base_valid_ref(TRACE_REF);
      }
      if (insts.insert(expr,mask) && recorded_expressions.insert(expr).second)
        expr->add_base_expression_reference(TRACE_REF);
    }

    //--------------------------------------------------------------------------
    void PhysicalTemplate::record_fill_inst(ApEvent lhs,
                                 IndexSpaceExpression *expr,
                                 const UniqueInst &inst,
                                 const FieldMask &fill_mask,
                                 std::set<RtEvent> &applied_events,
                                 const bool reduction_initialization)
    //--------------------------------------------------------------------------
    {
      AutoLock tpl_lock(template_lock);
#ifdef DEBUG_LEGION
      assert(is_recording());
#endif
      const unsigned lhs_ = find_event(lhs, tpl_lock);
      const RegionUsage usage(LEGION_WRITE_ONLY, LEGION_EXCLUSIVE, 0);
      record_instance_user(copy_insts[lhs_], inst, usage, expr, 
                           fill_mask, applied_events);
    }

    //--------------------------------------------------------------------------
    void PhysicalTemplate::record_copy_insts(ApEvent lhs, 
                         const TraceLocalID &tlid,
                         unsigned src_idx, unsigned dst_idx,
                         IndexSpaceExpression *expr,
                         const UniqueInst &src_inst, const UniqueInst &dst_inst,
                         const FieldMask &src_mask, const FieldMask &dst_mask,
                         PrivilegeMode src_mode, PrivilegeMode dst_mode,
                         ReductionOpID redop, std::set<RtEvent> &applied_events)
    //--------------------------------------------------------------------------
    {
      AutoLock tpl_lock(template_lock);
#ifdef DEBUG_LEGION
      assert(is_recording());
#endif
      const unsigned lhs_ = find_event(lhs, tpl_lock);
      const RegionUsage src_usage(src_mode, LEGION_EXCLUSIVE, 0);
      const RegionUsage dst_usage(dst_mode, LEGION_EXCLUSIVE, redop);
      record_instance_user(copy_insts[lhs_], src_inst, src_usage,
                           expr, src_mask, applied_events);
      record_instance_user(copy_insts[lhs_], dst_inst, dst_usage,
                           expr, dst_mask, applied_events);
    }

    //--------------------------------------------------------------------------
    void PhysicalTemplate::record_across_insts(ApEvent lhs, 
                                 const TraceLocalID &tlid,
                                 unsigned src_idx, unsigned dst_idx,
                                 IndexSpaceExpression *expr,
                                 const AcrossInsts &src_insts,
                                 const AcrossInsts &dst_insts,
                                 PrivilegeMode src_mode, PrivilegeMode dst_mode,
                                 bool src_indirect, bool dst_indirect,
                                 std::set<RtEvent> &applied_events)
    //--------------------------------------------------------------------------
    {
      AutoLock tpl_lock(template_lock);
#ifdef DEBUG_LEGION
      assert(is_recording());
#endif
      const unsigned lhs_ = find_event(lhs, tpl_lock);
      const RegionUsage src_usage(src_mode, LEGION_EXCLUSIVE, 0);
      for (AcrossInsts::const_iterator it =
            src_insts.begin(); it != src_insts.end(); it++)
        record_instance_user(src_indirect ? 
            src_indirect_insts[lhs_] : copy_insts[lhs_],
            it->first, src_usage, expr, it->second, applied_events);
      const RegionUsage dst_usage(dst_mode, LEGION_EXCLUSIVE, 0);
      for (AcrossInsts::const_iterator it =
            dst_insts.begin(); it != dst_insts.end(); it++)
        record_instance_user(dst_indirect ?
            dst_indirect_insts[lhs_] : copy_insts[lhs_],
            it->first, dst_usage, expr, it->second, applied_events);
    }

    //--------------------------------------------------------------------------
    void PhysicalTemplate::record_indirect_insts(ApEvent indirect_done,
                            ApEvent all_done, IndexSpaceExpression *expr,
                            const AcrossInsts &insts,
                            std::set<RtEvent> &applied, PrivilegeMode privilege)
    //--------------------------------------------------------------------------
    {
      AutoLock tpl_lock(template_lock);
#ifdef DEBUG_LEGION
      assert(is_recording());
#endif
      const unsigned indirect = find_event(indirect_done, tpl_lock);
      const RegionUsage usage(privilege, LEGION_EXCLUSIVE, 0);
      for (AcrossInsts::const_iterator it = 
            insts.begin(); it != insts.end(); it++)
        record_instance_user(copy_insts[indirect], it->first, 
                             usage, expr, it->second, applied);
    }

    //--------------------------------------------------------------------------
    void PhysicalTemplate::record_set_op_sync_event(ApEvent &lhs, 
                                                    const TraceLocalID &tlid)
    //--------------------------------------------------------------------------
    {
      // Always make a fresh event here for these
      ApUserEvent rename = Runtime::create_ap_user_event(NULL);
      Runtime::trigger_event(NULL, rename, lhs);
      lhs = rename;
      AutoLock tpl_lock(template_lock);
#ifdef DEBUG_LEGION
      assert(is_recording());
#endif

      insert_instruction(new SetOpSyncEvent(*this, convert_event(lhs), tlid));
    }

    //--------------------------------------------------------------------------
    void PhysicalTemplate::record_complete_replay(const TraceLocalID &tlid,
                   ApEvent pre, ApEvent post, std::set<RtEvent> &applied_events)
    //--------------------------------------------------------------------------
    {
      AutoLock tpl_lock(template_lock);
#ifdef DEBUG_LEGION
      assert(is_recording());
#endif
      // Do this first in case it gets preempted
      const unsigned pre_ = pre.exists() ? find_event(pre, tpl_lock) : 0;
      const unsigned post_ = post.exists() ? find_event(post, tpl_lock) : 0;
      events.push_back(ApEvent());
      insert_instruction(new CompleteReplay(*this, tlid, pre_, post_));
    }

    //--------------------------------------------------------------------------
    void PhysicalTemplate::record_reservations(const TraceLocalID &tlid,
                                const std::map<Reservation,bool> &reservations,
                                std::set<RtEvent> &applied_events)
    //--------------------------------------------------------------------------
    {
      AutoLock tpl_lock(template_lock);
#ifdef DEBUG_LEGION
      assert(is_recording());
      assert(cached_reservations.find(tlid) == cached_reservations.end());
#endif
      cached_reservations[tlid] = reservations;
    }

    //--------------------------------------------------------------------------
    void PhysicalTemplate::record_future_allreduce(const TraceLocalID &tlid,
        const std::vector<Memory> &target_memories, size_t future_size)
    //--------------------------------------------------------------------------
    {
      AutoLock tpl_lock(template_lock);
#ifdef DEBUG_LEGION
      assert(is_recording());
      assert(cached_allreduces.find(tlid) == cached_allreduces.end());
#endif
      CachedAllreduce &allreduce = cached_allreduces[tlid];
      allreduce.target_memories = target_memories;
      allreduce.future_size = future_size;
    }

    //--------------------------------------------------------------------------
    void PhysicalTemplate::get_task_reservations(SingleTask *task,
                                 std::map<Reservation,bool> &reservations) const
    //--------------------------------------------------------------------------
    {
      const TraceLocalID key = task->get_trace_local_id();
      AutoLock t_lock(template_lock, 1, false/*exclusive*/);
#ifdef DEBUG_LEGION
      assert(is_replaying());
#endif
      std::map<TraceLocalID,std::map<Reservation,bool> >::const_iterator
        finder = cached_reservations.find(key);
#ifdef DEBUG_LEGION
      assert(finder != cached_reservations.end());
#endif
      reservations = finder->second;
    }

    //--------------------------------------------------------------------------
    void PhysicalTemplate::record_owner_shard(unsigned tid, ShardID owner)
    //--------------------------------------------------------------------------
    {
      // Only called on sharded physical template
      assert(false);
    }

    //--------------------------------------------------------------------------
    void PhysicalTemplate::record_local_space(unsigned tid, IndexSpace sp)
    //--------------------------------------------------------------------------
    {
      // Only called on sharded physical template
      assert(false);
    }

    //--------------------------------------------------------------------------
    void PhysicalTemplate::record_sharding_function(unsigned tid, 
                                                    ShardingFunction *function)
    //--------------------------------------------------------------------------
    {
      // Only called on sharded physical template
      assert(false);
    }

    //--------------------------------------------------------------------------
    ShardID PhysicalTemplate::find_owner_shard(unsigned tid)
    //--------------------------------------------------------------------------
    {
      // Only called on sharded physical template
      assert(false);
      return 0;
    }

    //--------------------------------------------------------------------------
    IndexSpace PhysicalTemplate::find_local_space(unsigned tid)
    //--------------------------------------------------------------------------
    {
      // Only called on sharded physical template
      assert(false);
      return IndexSpace::NO_SPACE;
    }

    //--------------------------------------------------------------------------
    ShardingFunction* PhysicalTemplate::find_sharding_function(unsigned tid)
    //--------------------------------------------------------------------------
    {
      // Only called on sharded physical template
      assert(false);
      return NULL;
    } 

    //--------------------------------------------------------------------------
    void PhysicalTemplate::initialize_replay(ApEvent completion, 
                                             bool recurrent, bool need_lock)
    //--------------------------------------------------------------------------
    {
      if (need_lock)
      {
        AutoLock t_lock(template_lock);
        initialize_replay(completion, recurrent, false/*need lock*/);
        return;
      }
      operations.emplace_back(std::map<TraceLocalID,MemoizableOp*>());
      pending_replays.emplace_back(std::make_pair(completion, recurrent));
    }

    //--------------------------------------------------------------------------
    void PhysicalTemplate::perform_replay(Runtime *runtime, 
                                          std::set<RtEvent> &replayed_events)
    //--------------------------------------------------------------------------
    {
      RtEvent replay_precondition;
      if (total_replays++ == Realm::Barrier::MAX_PHASES)
      {
        replay_precondition = refresh_managed_barriers();
        // Reset it back to one after updating our barriers
        total_replays = 1;
      }
      ApEvent completion;
      bool recurrent;
      {
        AutoLock t_lock(template_lock);
#ifdef DEBUG_LEGION
        assert(!pending_replays.empty());
#endif
        completion = pending_replays.front().first;
        recurrent = pending_replays.front().second;
        pending_replays.pop_front();
      }
      // Check to see if we have a finished transitive reduction result
      TransitiveReductionState *state = finished_transitive_reduction.load();
      if (state != NULL)
      {
        finished_transitive_reduction.store(NULL);
        finalize_transitive_reduction(state->inv_topo_order, 
                                      state->incoming_reduced);
        delete state;
        // We also need to rerun the propagate copies analysis to
        // remove any mergers which contain only a single input
        propagate_copies(NULL/*don't need the gen out*/);
        if (runtime->dump_physical_traces)
          dump_template();
      }

      if (recurrent)
      {
        if (last_fence == NULL)
          fence_completion = ApEvent::NO_AP_EVENT;
        else
          fence_completion = completion;
        for (std::map<unsigned, unsigned>::iterator it = frontiers.begin();
            it != frontiers.end(); ++it)
          events[it->second] = events[it->first];
      }
      else
      {
        fence_completion = completion;
        for (std::map<unsigned, unsigned>::iterator it = frontiers.begin();
            it != frontiers.end(); ++it)
          events[it->second] = completion;
      }

      events[fence_completion_id] = fence_completion;

      for (std::map<unsigned, unsigned>::iterator it =
            crossing_events.begin(); it != crossing_events.end(); ++it)
      {
        ApUserEvent ev = Runtime::create_ap_user_event(NULL);
        events[it->first] = ev;
        user_events[it->first] = ev;
      }

      const std::vector<Processor> &replay_targets = 
        trace->get_replay_targets();
      for (unsigned idx = 0; idx < replay_parallelism; ++idx)
      {
        ReplaySliceArgs args(this, idx, recurrent);
        const RtEvent done = runtime->replay_on_cpus ?
          runtime->issue_application_processor_task(args, LG_LOW_PRIORITY,
            replay_targets[idx % replay_targets.size()], replay_precondition) :
          runtime->issue_runtime_meta_task(args, LG_THROUGHPUT_WORK_PRIORITY,
            replay_precondition, replay_targets[idx % replay_targets.size()]);
        replayed_events.insert(done);
      }
    }

    //--------------------------------------------------------------------------
    RtEvent PhysicalTemplate::refresh_managed_barriers(void)
    //--------------------------------------------------------------------------
    {
      std::map<ShardID,std::map<ApEvent,ApBarrier> > notifications;
      for (std::map<ApEvent,BarrierAdvance*>::const_iterator it =
            managed_barriers.begin(); it != managed_barriers.end(); it++)
        it->second->refresh_barrier(it->first, notifications);
      if (!notifications.empty())
      {
#ifdef DEBUG_LEGION
        assert(notifications.size() == 1);
#endif
        std::map<ShardID,std::map<ApEvent,ApBarrier> >::const_iterator local =
          notifications.begin();
#ifdef DEBUG_LEGION
        assert(local->first == 0);
        assert(local->second.size() == managed_arrivals.size());
#endif
        for (std::map<ApEvent,ApBarrier>::const_iterator it =
              local->second.begin(); it != local->second.end(); it++)
        {
          std::map<ApEvent,std::vector<BarrierArrival*> >::iterator finder =
            managed_arrivals.find(it->first);
#ifdef DEBUG_LEGION
          assert(finder != managed_arrivals.end());
#endif
          for (unsigned idx = 0; idx < finder->second.size(); idx++)
            finder->second[idx]->set_managed_barrier(it->second);
        }
      }
      return RtEvent::NO_RT_EVENT;
    }

    //--------------------------------------------------------------------------
    void PhysicalTemplate::finish_replay(std::set<ApEvent> &postconditions)
    //--------------------------------------------------------------------------
    {
      for (std::map<unsigned,unsigned>::const_iterator it =
            frontiers.begin(); it != frontiers.end(); it++)
        postconditions.insert(events[it->first]);
      if (last_fence != NULL)
        postconditions.insert(events[last_fence->lhs]);
      // Now we can remove the operations as well
      AutoLock t_lock(template_lock);
#ifdef DEBUG_LEGION
      assert(!operations.empty());
#endif
      operations.pop_front();
    }

    //--------------------------------------------------------------------------
    bool PhysicalTemplate::defer_template_deletion(ApEvent &pending_deletion,
                                              std::set<RtEvent> &applied_events)
    //--------------------------------------------------------------------------
    {
      pending_deletion = get_completion_for_deletion();
      if (!pending_deletion.exists() && 
          transitive_reduction_done.has_triggered())
        return false;
      RtEvent precondition = Runtime::protect_event(pending_deletion);
      if (transitive_reduction_done.exists() && 
          !transitive_reduction_done.has_triggered())
      {
        if (precondition.exists())
          precondition = 
            Runtime::merge_events(precondition, transitive_reduction_done);
        else
          precondition = transitive_reduction_done;
      }
      if (precondition.exists() && !precondition.has_triggered())
      {
        DeleteTemplateArgs args(this);
        applied_events.insert(trace->runtime->issue_runtime_meta_task(args,
                                            LG_LOW_PRIORITY, precondition));
        return true;
      }
      else
        return false;
    }

    //--------------------------------------------------------------------------
    /*static*/ void PhysicalTemplate::handle_replay_slice(const void *args)
    //--------------------------------------------------------------------------
    {
      const ReplaySliceArgs *pargs = (const ReplaySliceArgs*)args;
      pargs->tpl->execute_slice(pargs->slice_index, pargs->recurrent_replay);
    }

    //--------------------------------------------------------------------------
    /*static*/ void PhysicalTemplate::handle_transitive_reduction(
                                                               const void *args)
    //--------------------------------------------------------------------------
    {
      const TransitiveReductionArgs *targs =
        (const TransitiveReductionArgs*)args;
      targs->tpl->transitive_reduction(targs->state, true/*deferred*/); 
    }

    //--------------------------------------------------------------------------
    /*static*/ void PhysicalTemplate::handle_delete_template(const void *args)
    //--------------------------------------------------------------------------
    {
      const DeleteTemplateArgs *pargs = (const DeleteTemplateArgs*)args;
      delete pargs->tpl;
    }

    //--------------------------------------------------------------------------
    void PhysicalTemplate::record_memo_entry(const TraceLocalID &tlid,
                                             unsigned entry, unsigned op_kind)
    //--------------------------------------------------------------------------
    {
#ifdef DEBUG_LEGION
      assert(memo_entries.find(tlid) == memo_entries.end());
#endif
      memo_entries[tlid] = std::pair<unsigned,unsigned>(entry, op_kind);
    }

    //--------------------------------------------------------------------------
#ifdef DEBUG_LEGION
    unsigned PhysicalTemplate::convert_event(const ApEvent &event, bool check)
#else
    inline unsigned PhysicalTemplate::convert_event(const ApEvent &event)
#endif
    //--------------------------------------------------------------------------
    {
      unsigned event_ = events.size();
      events.push_back(event);
#ifdef DEBUG_LEGION
      assert(event_map.find(event) == event_map.end());
#endif
      event_map[event] = event_;
      return event_;
    }

    //--------------------------------------------------------------------------
    inline unsigned PhysicalTemplate::find_event(const ApEvent &event, 
                                                 AutoLock &tpl_lock)
    //--------------------------------------------------------------------------
    {
      std::map<ApEvent,unsigned>::const_iterator finder = event_map.find(event);
#ifdef DEBUG_LEGION
      assert(finder != event_map.end());
      assert(finder->second != NO_INDEX);
#endif
      return finder->second;
    }

    //--------------------------------------------------------------------------
    inline void PhysicalTemplate::insert_instruction(Instruction *inst)
    //--------------------------------------------------------------------------
    {
#ifdef DEBUG_LEGION
      assert(instructions.size() + 1 == events.size());
#endif
      instructions.push_back(inst);
    }

    //--------------------------------------------------------------------------
    void PhysicalTemplate::find_all_last_users(const InstUsers &inst_users,
                                               std::set<unsigned> &users) const
    //--------------------------------------------------------------------------
    {
      for (InstUsers::const_iterator uit =
            inst_users.begin(); uit != inst_users.end(); uit++)
      {
        std::map<UniqueInst,std::deque<LastUserResult> >::const_iterator
          finder = instance_last_users.find(uit->instance);
#ifdef DEBUG_LEGION
        assert(finder != instance_last_users.end());
#endif
        for (std::deque<LastUserResult>::const_iterator it =
              finder->second.begin(); it != finder->second.end(); it++)
        {
          if (!it->user.matches(*uit))
            continue;
#ifdef DEBUG_LEGION
          assert(it->events.size() == it->frontiers.size());
#endif
          users.insert(it->frontiers.begin(), it->frontiers.end());
          break;
        }
      }
    }

    //--------------------------------------------------------------------------
    bool PhysicalTemplate::are_read_only_users(InstUsers &inst_users)
    //--------------------------------------------------------------------------
    {
      RegionTreeForest *forest = trace->runtime->forest;
      for (InstUsers::const_iterator vit = 
            inst_users.begin(); vit != inst_users.end(); vit++)
      {
        // Scan through the other users and look for anything overlapping
        LegionMap<UniqueInst,
                  FieldMaskSet<IndexSpaceExpression> >::const_iterator
          finder = mutated_insts.find(vit->instance);
        if (finder == mutated_insts.end())
          continue;
        if (vit->mask * finder->second.get_valid_mask())
          continue;
        for (FieldMaskSet<IndexSpaceExpression>::const_iterator it =
              finder->second.begin(); it != finder->second.end(); it++)
        {
          if (vit->mask * it->second)
            continue;
          IndexSpaceExpression *intersect = 
            forest->intersect_index_spaces(vit->expr, it->first);
          if (intersect->is_empty())
            continue;
          // Not immutable
          return false;
        }
      }
      return true;
    }

    /////////////////////////////////////////////////////////////
    // ShardedPhysicalTemplate
    /////////////////////////////////////////////////////////////

    //--------------------------------------------------------------------------
    ShardedPhysicalTemplate::ShardedPhysicalTemplate(PhysicalTrace *trace,
                                    ApEvent fence_event, ReplicateContext *ctx)
      : PhysicalTemplate(trace, fence_event), repl_ctx(ctx),
        local_shard(repl_ctx->owner_shard->shard_id), 
        total_shards(repl_ctx->shard_manager->total_shards),
        template_index(repl_ctx->register_trace_template(this)),
        refreshed_barriers(0), next_deferral_precondition(0), 
        recurrent_replays(0), updated_frontiers(0)
    //--------------------------------------------------------------------------
    {
      repl_ctx->add_base_resource_ref(TRACE_REF);
    }

    //--------------------------------------------------------------------------
    ShardedPhysicalTemplate::~ShardedPhysicalTemplate(void)
    //--------------------------------------------------------------------------
    {
      for (std::map<unsigned,ApBarrier>::iterator it = 
            local_frontiers.begin(); it != local_frontiers.end(); it++)
        it->second.destroy_barrier();
      // Unregister ourselves from the context and then remove our reference
      repl_ctx->unregister_trace_template(template_index);
      if (repl_ctx->remove_base_resource_ref(TRACE_REF))
        delete repl_ctx;
    } 

    //--------------------------------------------------------------------------
    void ShardedPhysicalTemplate::record_merge_events(ApEvent &lhs,
                         const std::set<ApEvent> &rhs, const TraceLocalID &tlid)
    //--------------------------------------------------------------------------
    {
      AutoLock tpl_lock(template_lock);
#ifdef DEBUG_LEGION
      assert(is_recording());
#endif
      std::set<unsigned> rhs_;
      std::set<RtEvent> wait_for;
      std::vector<ApEvent> pending_events;
      std::map<ApEvent,RtUserEvent> request_events;
      for (std::set<ApEvent>::const_iterator it =
            rhs.begin(); it != rhs.end(); it++)
      {
        if (!it->exists())
          continue;
        std::map<ApEvent,unsigned>::const_iterator finder = event_map.find(*it);
        if (finder == event_map.end())
        {
          // We're going to need to check this event later
          pending_events.push_back(*it);
          // See if anyone else has requested this event yet 
          std::map<ApEvent,RtEvent>::const_iterator request_finder = 
            pending_event_requests.find(*it);
          if (request_finder == pending_event_requests.end())
          {
            const RtUserEvent request_event = Runtime::create_rt_user_event();
            pending_event_requests[*it] = request_event;
            wait_for.insert(request_event);
            request_events[*it] = request_event;
          }
          else
            wait_for.insert(request_finder->second);
        }
        else if (finder->second != NO_INDEX)
          rhs_.insert(finder->second);
      }
      // If we have anything to wait for we need to do that
      if (!wait_for.empty())
      {
        tpl_lock.release();
        // Send any request messages first
        if (!request_events.empty())
        {
          for (std::map<ApEvent,RtUserEvent>::const_iterator it = 
                request_events.begin(); it != request_events.end(); it++)
            request_remote_shard_event(it->first, it->second);
        }
        // Do the wait
        const RtEvent wait_on = Runtime::merge_events(wait_for);
        if (wait_on.exists() && !wait_on.has_triggered())
          wait_on.wait();
        tpl_lock.reacquire();
        // All our pending events should be here now
        for (std::vector<ApEvent>::const_iterator it = 
              pending_events.begin(); it != pending_events.end(); it++)
        {
          std::map<ApEvent,unsigned>::const_iterator finder =
            event_map.find(*it);
#ifdef DEBUG_LEGION
          assert(finder != event_map.end());
#endif
          if (finder->second != NO_INDEX)
            rhs_.insert(finder->second);
        }
      }
      if (rhs_.size() == 0)
        rhs_.insert(fence_completion_id);
      
      // If the lhs event wasn't made on this node then we need to rename it
      // because we need all events to go back to a node where we know that
      // we have a shard that can answer queries about it
      const AddressSpaceID event_space = find_event_space(lhs);
      if (event_space != repl_ctx->runtime->address_space)
      {
        ApUserEvent rename = Runtime::create_ap_user_event(NULL);
        Runtime::trigger_event(NULL, rename, lhs);
        lhs = rename;
      }
#ifndef LEGION_DISABLE_EVENT_PRUNING
      else if (!lhs.exists() || (rhs.find(lhs) != rhs.end()))
      {
        ApUserEvent rename = Runtime::create_ap_user_event(NULL);
        Runtime::trigger_event(NULL, rename, lhs);
        lhs = rename;
      }
#endif
      insert_instruction(
          new MergeEvent(*this, convert_event(lhs), rhs_, tlid));
    }

    //--------------------------------------------------------------------------
    void ShardedPhysicalTemplate::record_merge_events(ApEvent &lhs,
                      const std::vector<ApEvent> &rhs, const TraceLocalID &tlid)
    //--------------------------------------------------------------------------
    {
      AutoLock tpl_lock(template_lock);
#ifdef DEBUG_LEGION
      assert(is_recording());
#endif
      std::set<unsigned> rhs_;
      std::set<RtEvent> wait_for;
      std::vector<ApEvent> pending_events;
      std::map<ApEvent,RtUserEvent> request_events;
      for (std::vector<ApEvent>::const_iterator it =
            rhs.begin(); it != rhs.end(); it++)
      {
        if (!it->exists())
          continue;
        std::map<ApEvent,unsigned>::const_iterator finder = event_map.find(*it);
        if (finder == event_map.end())
        {
          // We're going to need to check this event later
          pending_events.push_back(*it);
          // See if anyone else has requested this event yet 
          std::map<ApEvent,RtEvent>::const_iterator request_finder = 
            pending_event_requests.find(*it);
          if (request_finder == pending_event_requests.end())
          {
            const RtUserEvent request_event = Runtime::create_rt_user_event();
            pending_event_requests[*it] = request_event;
            wait_for.insert(request_event);
            request_events[*it] = request_event;
          }
          else
            wait_for.insert(request_finder->second);
        }
        else if (finder->second != NO_INDEX)
          rhs_.insert(finder->second);
      }
      // If we have anything to wait for we need to do that
      if (!wait_for.empty())
      {
        tpl_lock.release();
        // Send any request messages first
        if (!request_events.empty())
        {
          for (std::map<ApEvent,RtUserEvent>::const_iterator it = 
                request_events.begin(); it != request_events.end(); it++)
            request_remote_shard_event(it->first, it->second);
        }
        // Do the wait
        const RtEvent wait_on = Runtime::merge_events(wait_for);
        if (wait_on.exists() && !wait_on.has_triggered())
          wait_on.wait();
        tpl_lock.reacquire();
        // All our pending events should be here now
        for (std::vector<ApEvent>::const_iterator it = 
              pending_events.begin(); it != pending_events.end(); it++)
        {
          std::map<ApEvent,unsigned>::const_iterator finder =
            event_map.find(*it);
#ifdef DEBUG_LEGION
          assert(finder != event_map.end());
#endif
          if (finder->second != NO_INDEX)
            rhs_.insert(finder->second);
        }
      }
      if (rhs_.size() == 0)
        rhs_.insert(fence_completion_id);
      
      // If the lhs event wasn't made on this node then we need to rename it
      // because we need all events to go back to a node where we know that
      // we have a shard that can answer queries about it
      const AddressSpaceID event_space = find_event_space(lhs);
      if (event_space != repl_ctx->runtime->address_space)
      {
        ApUserEvent rename = Runtime::create_ap_user_event(NULL);
        Runtime::trigger_event(NULL, rename, lhs);
        lhs = rename;
      }
#ifndef LEGION_DISABLE_EVENT_PRUNING
      else if (!lhs.exists())
      {
        ApUserEvent rename = Runtime::create_ap_user_event(NULL);
        Runtime::trigger_event(NULL, rename);
        lhs = rename;
      }
      else
      {
        for (unsigned idx = 0; idx < rhs.size(); idx++)
        {
          if (lhs != rhs[idx])
            continue;
          ApUserEvent rename = Runtime::create_ap_user_event(NULL);
          Runtime::trigger_event(NULL, rename, lhs);
          lhs = rename;
          break;
        }
      }
#endif
      insert_instruction(
          new MergeEvent(*this, convert_event(lhs), rhs_, tlid));
    }

#ifdef DEBUG_LEGION
    //--------------------------------------------------------------------------
    unsigned ShardedPhysicalTemplate::convert_event(const ApEvent &event, 
                                                    bool check)
    //--------------------------------------------------------------------------
    {
      // We should only be recording events made on our node
      assert(!check || 
          (find_event_space(event) == repl_ctx->runtime->address_space));
      return PhysicalTemplate::convert_event(event, check);
    }
#endif

    //--------------------------------------------------------------------------
    unsigned ShardedPhysicalTemplate::find_event(const ApEvent &event,
                                                 AutoLock &tpl_lock)
    //--------------------------------------------------------------------------
    {
      std::map<ApEvent,unsigned>::const_iterator finder = event_map.find(event);
      // If we've already got it then we're done
      if (finder != event_map.end())
      {
#ifdef DEBUG_LEGION
        assert(finder->second != NO_INDEX);
#endif
        return finder->second;
      }
      // If we don't have it then we need to request it
      // See if someone else already sent the request
      RtEvent wait_for;
      RtUserEvent request_event;
      std::map<ApEvent,RtEvent>::const_iterator request_finder = 
        pending_event_requests.find(event);
      if (request_finder == pending_event_requests.end())
      {
        // We're the first ones so send the request
        request_event = Runtime::create_rt_user_event();
        wait_for = request_event;
        pending_event_requests[event] = wait_for;
      }
      else
        wait_for = request_finder->second;
      // Can't be holding the lock while we wait
      tpl_lock.release();
      // Send the request if necessary
      if (request_event.exists())
        request_remote_shard_event(event, request_event);
      if (wait_for.exists())
        wait_for.wait();
      tpl_lock.reacquire();
      // Once we get here then there better be an answer
      finder = event_map.find(event);
#ifdef DEBUG_LEGION
      assert(finder != event_map.end());
      assert(finder->second != NO_INDEX);
#endif
      return finder->second;
    }

    //--------------------------------------------------------------------------
    void ShardedPhysicalTemplate::record_collective_barrier(ApBarrier bar,
              ApEvent pre, const std::pair<size_t,size_t> &key, size_t arrivals)
    //--------------------------------------------------------------------------
    {
#ifdef DEBUG_LEGION
      assert(bar.exists());
#endif
      AutoLock tpl_lock(template_lock);
#ifdef DEBUG_LEGION
      assert(is_recording());
#endif
      const unsigned pre_ = pre.exists() ? find_event(pre, tpl_lock) : 0;
#ifdef DEBUG_LEGION
      const unsigned bar_ = convert_event(bar, false/*check*/);
#else
      const unsigned bar_ = convert_event(bar);
#endif
      BarrierArrival *arrival =
        new BarrierArrival(*this, bar, bar_, pre_, arrivals, false/*managed*/);
      insert_instruction(arrival);
#ifdef DEBUG_LEGION
      assert(collective_barriers.find(key) == collective_barriers.end());
#endif
      // Save this collective barrier
      collective_barriers[key] = arrival;
    }

    //--------------------------------------------------------------------------
    ShardID ShardedPhysicalTemplate::record_managed_barrier(ApBarrier bar,
                                                          size_t total_arrivals)
    //--------------------------------------------------------------------------
    {
      PhysicalTemplate::record_managed_barrier(bar, total_arrivals);
      return local_shard;
    }

    //--------------------------------------------------------------------------
    void ShardedPhysicalTemplate::record_barrier_arrival(ApBarrier bar,
        ApEvent pre, size_t arrival_count, std::set<RtEvent> &applied,
        ShardID owner_shard)
    //--------------------------------------------------------------------------
    {
      AutoLock tpl_lock(template_lock);
#ifdef DEBUG_LEGION
      assert(bar.exists());
      assert(is_recording());
#endif
      // Find the pre event first
      unsigned rhs = find_event(pre, tpl_lock);
      events.push_back(ApEvent());
      BarrierArrival *arrival = new BarrierArrival(*this, bar,
          events.size() - 1, rhs, arrival_count, true/*managed*/);
      insert_instruction(arrival);
      if (owner_shard != local_shard)
      {
        // Check to see if we've already made a barrier arrival instruction
        // for this barrier or not
        std::map<ApEvent,std::vector<BarrierArrival*> >::iterator finder =
          managed_arrivals.find(bar);
        if (finder == managed_arrivals.end())
        {
          // Need to request a subscription to this barrier on the owner shard
          // We need to tell the owner shard that we are going to 
          // subscribe to its updates for this barrier
          RtEvent subscribed = Runtime::create_rt_user_event();
          ShardManager *manager = repl_ctx->shard_manager;
          Serializer rez;
          rez.serialize(manager->did);
          rez.serialize(owner_shard);
          rez.serialize(template_index);
          rez.serialize(REMOTE_BARRIER_SUBSCRIBE);
          rez.serialize(bar);
          rez.serialize(local_shard);
          rez.serialize(subscribed);
          manager->send_trace_update(owner_shard, rez);
          applied.insert(subscribed); 
          managed_arrivals[bar].push_back(arrival);
        }
        else
          finder->second.push_back(arrival);
      }
      else
        managed_arrivals[bar].push_back(arrival);
    }

    //--------------------------------------------------------------------------
    void ShardedPhysicalTemplate::record_issue_copy(const TraceLocalID &tlid, 
                                 ApEvent &lhs, IndexSpaceExpression *expr,
                                 const std::vector<CopySrcDstField>& src_fields,
                                 const std::vector<CopySrcDstField>& dst_fields,
                                 const std::vector<Reservation>& reservations,
#ifdef LEGION_SPY
                                 RegionTreeID src_tree_id,
                                 RegionTreeID dst_tree_id,
#endif
                                 ApEvent precondition, PredEvent pred_guard,
                                 LgEvent src_unique, LgEvent dst_unique, 
                                 int priority, CollectiveKind collective)
    //--------------------------------------------------------------------------
    {
      // Make sure the lhs event is local to our shard
      if (lhs.exists())
      {
        const AddressSpaceID event_space = find_event_space(lhs);
        if (event_space != repl_ctx->runtime->address_space)
        {
          ApUserEvent rename = Runtime::create_ap_user_event(NULL);
          Runtime::trigger_event(NULL, rename, lhs);
          lhs = rename;
        }
      }
      // Then do the base call
      PhysicalTemplate::record_issue_copy(tlid, lhs, expr, src_fields,
                                          dst_fields, reservations,
#ifdef LEGION_SPY
                                          src_tree_id, dst_tree_id,
#endif
                                          precondition, pred_guard,
                                          src_unique, dst_unique,
                                          priority, collective); 
    } 
    
    //--------------------------------------------------------------------------
    void ShardedPhysicalTemplate::record_issue_fill(const TraceLocalID &tlid,
                                 ApEvent &lhs, IndexSpaceExpression *expr,
                                 const std::vector<CopySrcDstField> &fields,
                                 const void *fill_value, size_t fill_size,
#ifdef LEGION_SPY
                                 UniqueID fill_uid, FieldSpace handle,
                                 RegionTreeID tree_id,
#endif
                                 ApEvent precondition, PredEvent pred_guard,
                                 LgEvent unique_event, int priority,
                                 CollectiveKind collective)
    //--------------------------------------------------------------------------
    {
      // Make sure the lhs event is local to our shard
      if (lhs.exists())
      {
        const AddressSpaceID event_space = find_event_space(lhs);
        if (event_space != repl_ctx->runtime->address_space)
        {
          ApUserEvent rename = Runtime::create_ap_user_event(NULL);
          Runtime::trigger_event(NULL, rename, lhs);
          lhs = rename;
        }
      }
      // Then do the base call
      PhysicalTemplate::record_issue_fill(tlid, lhs, expr, fields,
                                          fill_value, fill_size,
#ifdef LEGION_SPY
                                          fill_uid, handle, tree_id,
#endif
                                          precondition, pred_guard, 
                                          unique_event, priority, collective);
    }

    //--------------------------------------------------------------------------
    void ShardedPhysicalTemplate::record_issue_across(const TraceLocalID &tlid, 
                                             ApEvent &lhs,
                                             ApEvent collective_precondition,
                                             ApEvent copy_precondition,
                                             ApEvent src_indirect_precondition,
                                             ApEvent dst_indirect_precondition,
                                             CopyAcrossExecutor *executor)
    //--------------------------------------------------------------------------
    {
      // Make sure the lhs event is local to our shard
      if (lhs.exists())
      {
        const AddressSpaceID event_space = find_event_space(lhs);
        if (event_space != repl_ctx->runtime->address_space)
        {
          ApUserEvent rename = Runtime::create_ap_user_event(NULL);
          Runtime::trigger_event(NULL, rename, lhs);
          lhs = rename;
        }
      }
      // Then do the base call
      PhysicalTemplate::record_issue_across(tlid, lhs, collective_precondition,
                                            copy_precondition,
                                            src_indirect_precondition,
                                            dst_indirect_precondition,
                                            executor);
    }

    //--------------------------------------------------------------------------
    ApBarrier ShardedPhysicalTemplate::find_trace_shard_event(ApEvent event,
                                                           ShardID remote_shard)
    //--------------------------------------------------------------------------
    {
      AutoLock tpl_lock(template_lock);
      // Check to see if we made this event
      std::map<ApEvent,unsigned>::const_iterator finder = event_map.find(event);
      // If we didn't make this event then we don't do anything
      if (finder == event_map.end() || (finder->second == NO_INDEX))
        return ApBarrier::NO_AP_BARRIER;
      // If we did make it then see if we have a remote barrier for it yet
      std::map<ApEvent,BarrierAdvance*>::const_iterator barrier_finder = 
        managed_barriers.find(event);
      if (barrier_finder == managed_barriers.end())
      {
        // Make a new barrier and record it in the events
        ApBarrier barrier(Realm::Barrier::create_barrier(1/*arrival count*/));
        // The first generation of each barrier should be triggered when
        // it is recorded in a barrier arrival instruction
        Runtime::phase_barrier_arrive(barrier, 1/*count*/);
        // Record this in the instruction stream
#ifdef DEBUG_LEGION
        const unsigned lhs = convert_event(barrier, false/*check*/);
#else
        const unsigned lhs = convert_event(barrier);
#endif
        // First record the barrier advance for this new barrier
        BarrierAdvance *advance = new BarrierAdvance(*this, barrier,
                            lhs, 1/*arrival count*/, true/*owner*/);
        insert_instruction(advance);
        managed_barriers[event] = advance;
        // Next make the arrival instruction for this barrier
        events.push_back(ApEvent());
        BarrierArrival *arrival = new BarrierArrival(*this, barrier,
            events.size() - 1, finder->second, 1/*count*/, true/*managed*/);
        insert_instruction(arrival);
        managed_arrivals[event].push_back(arrival);
        // Record our local shard too
        advance->record_subscribed_shard(local_shard);
        return advance->record_subscribed_shard(remote_shard);
      }
      else
        return barrier_finder->second->record_subscribed_shard(remote_shard);
    }

    //--------------------------------------------------------------------------
    void ShardedPhysicalTemplate::record_trace_shard_event(
                                               ApEvent event, ApBarrier barrier)
    //--------------------------------------------------------------------------
    {
      AutoLock tpl_lock(template_lock);
#ifdef DEBUG_LEGION
      assert(event.exists());
      assert(event_map.find(event) == event_map.end());
#endif
      if (barrier.exists())
      {
#ifdef DEBUG_LEGION
        assert(local_advances.find(event) == local_advances.end());
        const unsigned index = convert_event(event, false/*check*/);
#else
        const unsigned index = convert_event(event);
#endif
        BarrierAdvance *advance =
          new BarrierAdvance(*this, barrier, index, 1/*count*/, false/*owner*/);
        insert_instruction(advance); 
        local_advances[event] = advance;
        // Don't remove it, just set it to NO_EVENT so we can tell the names
        // of the remote events that we got from other shards
        // See get_completion_for_deletion for where we use this
        std::map<ApEvent,RtEvent>::iterator finder = 
          pending_event_requests.find(event);
#ifdef DEBUG_LEGION
        assert(finder != pending_event_requests.end());
#endif
        finder->second = RtEvent::NO_RT_EVENT;
      }
      else // no barrier means it's not part of the trace
      {
        event_map[event] = NO_INDEX;
        // In this case we can remove it since we're not tracing it      
#ifdef DEBUG_LEGION
        std::map<ApEvent,RtEvent>::iterator finder = 
          pending_event_requests.find(event);
        assert(finder != pending_event_requests.end());
        pending_event_requests.erase(finder);
#else
        pending_event_requests.erase(event);
#endif
      }
    }

    //--------------------------------------------------------------------------
    ApBarrier ShardedPhysicalTemplate::find_trace_shard_frontier(ApEvent event,
                                                           ShardID remote_shard)
    //--------------------------------------------------------------------------
    {
      AutoLock tpl_lock(template_lock);
      // Check to see if we made this event
      std::map<ApEvent,unsigned>::const_iterator finder = event_map.find(event);
      // If we didn't make this event then we don't do anything
      if (finder == event_map.end() || (finder->second == NO_INDEX))
        return ApBarrier::NO_AP_BARRIER;
      std::map<unsigned,ApBarrier>::const_iterator barrier_finder =
        local_frontiers.find(finder->second);
      if (barrier_finder == local_frontiers.end())
      {
        // Make a barrier and record it 
        const ApBarrier result(
            Realm::Barrier::create_barrier(1/*arrival count*/));
        barrier_finder = local_frontiers.insert(
            std::make_pair(finder->second, result)).first;
      }
      // Record that this shard depends on this event
      local_subscriptions[finder->second].insert(remote_shard);
      return barrier_finder->second;
    }

    //--------------------------------------------------------------------------
    void ShardedPhysicalTemplate::record_trace_shard_frontier(
                                           unsigned frontier, ApBarrier barrier)
    //--------------------------------------------------------------------------
    {
      AutoLock tpl_lock(template_lock);
      remote_frontiers.emplace_back(std::make_pair(barrier, frontier));
    }

    //--------------------------------------------------------------------------
    void ShardedPhysicalTemplate::handle_trace_update(Deserializer &derez,
                                                      AddressSpaceID source)
    //--------------------------------------------------------------------------
    {
      Runtime *runtime = repl_ctx->runtime;
      UpdateKind kind;
      derez.deserialize(kind);
      RtUserEvent done;
      std::set<RtEvent> applied;
      switch (kind)
      {
        case UPDATE_MUTATED_INST:
          {
            derez.deserialize(done);
            UniqueInst inst;
            inst.deserialize(derez);
            PendingRemoteExpression pending;
            RtEvent expr_ready;
            IndexSpaceExpression *user_expr = 
              IndexSpaceExpression::unpack_expression(derez, runtime->forest, 
                                    source, pending, expr_ready);
            if (expr_ready.exists())
            {
              DeferTraceUpdateArgs args(this, kind, done, inst, derez, pending);
              runtime->issue_runtime_meta_task(args,
                  LG_LATENCY_MESSAGE_PRIORITY, expr_ready);
              return;
            }
            else if (handle_update_mutated_inst(inst, user_expr, 
                                                derez, applied, done))
              return;
            break;
          }
        case READ_ONLY_USERS_REQUEST:
          {
            ShardID source_shard;
            derez.deserialize(source_shard);
#ifdef DEBUG_LEGION
            assert(source_shard != repl_ctx->owner_shard->shard_id);
#endif
            size_t num_users;
            derez.deserialize(num_users);
            InstUsers inst_users(num_users);
            RegionTreeForest *forest = trace->runtime->forest;
            for (unsigned vidx = 0; vidx < num_users; vidx++)
            {
              InstanceUser &user = inst_users[vidx];
              user.instance.deserialize(derez);
              user.expr = 
                 IndexSpaceExpression::unpack_expression(derez, forest, source);
              derez.deserialize(user.mask);
            }
            std::atomic<bool> *result;
            derez.deserialize(result);
            derez.deserialize(done);
            ShardManager *manager = repl_ctx->shard_manager;
            if (!PhysicalTemplate::are_read_only_users(inst_users))
            {
              Serializer rez;
              rez.serialize(manager->did);
              rez.serialize(source_shard);
              rez.serialize(template_index);
              rez.serialize(READ_ONLY_USERS_RESPONSE);
              rez.serialize(result);
              rez.serialize(done);
              manager->send_trace_update(source_shard, rez);
              // Make sure we don't double trigger
              done = RtUserEvent::NO_RT_USER_EVENT;
            }
            // Otherwise we can just fall through and trigger the event
            break;
          }
        case READ_ONLY_USERS_RESPONSE:
          {
            std::atomic<bool> *result;
            derez.deserialize(result);
            result->store(false);
            RtUserEvent done;
            derez.deserialize(done);
            Runtime::trigger_event(done);
            break;
          }
        case TEMPLATE_BARRIER_REFRESH:
          {
            size_t num_barriers;
            derez.deserialize(num_barriers);
            AutoLock tpl_lock(template_lock);
            if (update_advances_ready.exists())
            {
              for (unsigned idx = 0; idx < num_barriers; idx++)
              {
                ApEvent key;
                derez.deserialize(key);
                ApBarrier bar;
                derez.deserialize(bar);
                std::map<ApEvent,BarrierAdvance*>::const_iterator finder = 
                  local_advances.find(key);
                if (finder == local_advances.end())
                {
                  std::map<ApEvent,
                    std::vector<BarrierArrival*> >::const_iterator finder2 =
                    managed_arrivals.find(key);
#ifdef DEBUG_LEGION
                  assert(finder2 != managed_arrivals.end());
#endif
                  for (std::vector<BarrierArrival*>::const_iterator it =
                        finder2->second.begin(); it !=
                        finder2->second.end(); it++)
                    (*it)->set_managed_barrier(bar);
                }
                else
                  finder->second->remote_refresh_barrier(bar);
              }
              refreshed_barriers += num_barriers;
              const size_t expected = 
                local_advances.size() + managed_arrivals.size();
#ifdef DEBUG_LEGION
              assert(refreshed_barriers <= expected);
#endif
              // See if the wait has already been done by the local shard
              // If so, trigger it, otherwise do nothing so it can come
              // along and see that everything is done
              if (refreshed_barriers == expected)
              {
                done = update_advances_ready;
                // We're done so reset everything for the next refresh
                update_advances_ready = RtUserEvent::NO_RT_USER_EVENT;
                refreshed_barriers = 0;
              }
            }
            else
            {
              // Buffer these for later until we know it is safe to apply them
              for (unsigned idx = 0; idx < num_barriers; idx++)
              {
                ApEvent key;
                derez.deserialize(key);
#ifdef DEBUG_LEGION
                assert(pending_refresh_barriers.find(key) ==
                        pending_refresh_barriers.end());
#endif
                derez.deserialize(pending_refresh_barriers[key]); 
              }
            }
            break;
          }
        case FRONTIER_BARRIER_REFRESH:
          {
            size_t num_barriers;
            derez.deserialize(num_barriers);
            AutoLock tpl_lock(template_lock);
            if (update_frontiers_ready.exists())
            {
              // Unpack these barriers and refresh the frontiers
              for (unsigned idx = 0; idx < num_barriers; idx++)
              {
                ApBarrier oldbar, newbar;
                derez.deserialize(oldbar);
                derez.deserialize(newbar);
#ifdef DEBUG_LEGION
                bool found = false;
#endif
                for (std::vector<std::pair<ApBarrier,unsigned> >::iterator it =
                      remote_frontiers.begin(); it != 
                      remote_frontiers.end(); it++) 
                {
                  if (it->first != oldbar)
                    continue;
                  it->first = newbar;
#ifdef DEBUG_LEGION
                  found = true;
#endif
                  break;
                }
#ifdef DEBUG_LEGION
                assert(found);
#endif
              }
              updated_frontiers += num_barriers;
#ifdef DEBUG_LEGION
              assert(updated_frontiers <= remote_frontiers.size());
#endif
              if (updated_frontiers == remote_frontiers.size())
              {
                done = update_frontiers_ready;
                // We're done so reset everything for the next stage
                update_frontiers_ready = RtUserEvent::NO_RT_USER_EVENT;
                updated_frontiers = 0;
              }
            }
            else
            {
              // Buffer these barriers for later until it is safe
              for (unsigned idx = 0; idx < num_barriers; idx++)
              {
                ApBarrier oldbar;
                derez.deserialize(oldbar);
#ifdef DEBUG_LEGION
                assert(pending_refresh_frontiers.find(oldbar) ==
                        pending_refresh_frontiers.end());
#endif
                derez.deserialize(pending_refresh_frontiers[oldbar]);
              }
            }
            break;
          }
        case REMOTE_BARRIER_SUBSCRIBE:
          {
            ApBarrier bar;
            derez.deserialize(bar);
            ShardID remote_shard;
            derez.deserialize(remote_shard);
            derez.deserialize(done);

            AutoLock tpl_lock(template_lock);
            std::map<ApEvent,BarrierAdvance*>::const_iterator finder =
              managed_barriers.find(bar);
#ifdef DEBUG_LEGION
            assert(finder != managed_barriers.end());
#endif
            finder->second->record_subscribed_shard(remote_shard);
            break;
          }
        default:
          assert(false);
      }
      if (done.exists())
      {
        if (!applied.empty())
          Runtime::trigger_event(done, Runtime::merge_events(applied));
        else
          Runtime::trigger_event(done);
      }
    }

    //--------------------------------------------------------------------------
    ShardedPhysicalTemplate::DeferTraceUpdateArgs::DeferTraceUpdateArgs(
     ShardedPhysicalTemplate *t, UpdateKind k, RtUserEvent d, 
     Deserializer &derez, const UniqueInst &i, RtUserEvent u)
      : LgTaskArgs<DeferTraceUpdateArgs>(implicit_provenance), target(t), 
        kind(k), done(d), inst(i), expr(NULL),
        buffer_size(derez.get_remaining_bytes()), buffer(malloc(buffer_size)),
        deferral_event(u)
    //--------------------------------------------------------------------------
    {
      memcpy(buffer, derez.get_current_pointer(), buffer_size);
      derez.advance_pointer(buffer_size);
    }

    //--------------------------------------------------------------------------
    ShardedPhysicalTemplate::DeferTraceUpdateArgs::DeferTraceUpdateArgs(
     ShardedPhysicalTemplate *t, UpdateKind k,RtUserEvent d,const UniqueInst &i,
     Deserializer &derez, IndexSpaceExpression *x, RtUserEvent u)
      : LgTaskArgs<DeferTraceUpdateArgs>(implicit_provenance), target(t),
        kind(k), done(d), inst(i), expr(x),
        buffer_size(derez.get_remaining_bytes()), buffer(malloc(buffer_size)),
        deferral_event(u)
    //--------------------------------------------------------------------------
    {
      memcpy(buffer, derez.get_current_pointer(), buffer_size);
      derez.advance_pointer(buffer_size);
      expr->add_base_expression_reference(META_TASK_REF);
    }

    //--------------------------------------------------------------------------
    ShardedPhysicalTemplate::DeferTraceUpdateArgs::DeferTraceUpdateArgs(
     ShardedPhysicalTemplate *t, UpdateKind k,RtUserEvent d,const UniqueInst &i,
     Deserializer &derez, const PendingRemoteExpression &pend)
      : LgTaskArgs<DeferTraceUpdateArgs>(implicit_provenance), target(t), 
        kind(k), done(d), inst(i), expr(NULL),
        pending(pend), buffer_size(derez.get_remaining_bytes()), 
        buffer(malloc(buffer_size))
    //--------------------------------------------------------------------------
    {
      memcpy(buffer, derez.get_current_pointer(), buffer_size);
      derez.advance_pointer(buffer_size);
    }

    //--------------------------------------------------------------------------
    ShardedPhysicalTemplate::DeferTraceUpdateArgs::DeferTraceUpdateArgs(
        const DeferTraceUpdateArgs &rhs, RtUserEvent d, IndexSpaceExpression *e)
      : LgTaskArgs<DeferTraceUpdateArgs>(rhs.provenance), target(rhs.target),
        kind(rhs.kind), done(rhs.done), inst(rhs.inst), expr(e), 
        pending(rhs.pending), buffer_size(rhs.buffer_size), buffer(rhs.buffer),
        deferral_event(d)
    //--------------------------------------------------------------------------
    {
      // Expression reference rolls over unless its new and we need a reference
      if (rhs.expr != expr)
        expr->add_base_expression_reference(META_TASK_REF);
    }

    //--------------------------------------------------------------------------
    /*static*/ void ShardedPhysicalTemplate::handle_deferred_trace_update(
                                             const void *args, Runtime *runtime)
    //--------------------------------------------------------------------------
    {
      const DeferTraceUpdateArgs *dargs = (const DeferTraceUpdateArgs*)args;
      std::set<RtEvent> applied;
      Deserializer derez(dargs->buffer, dargs->buffer_size);
      switch (dargs->kind)
      {
        case UPDATE_MUTATED_INST:
          {
            if (dargs->expr != NULL)
            {
              if (dargs->target->handle_update_mutated_inst(dargs->inst,
                        dargs->expr, derez, applied, dargs->done, dargs))
                return;
            }
            else
            {
              IndexSpaceExpression *expr = 
                runtime->forest->find_remote_expression(dargs->pending);
              if (dargs->target->handle_update_mutated_inst(dargs->inst,
                              expr, derez, applied, dargs->done, dargs))
                return;
            }
            break;
          }
        default:
          assert(false); // should never get here
      }
#ifdef DEBUG_LEGION
      assert(dargs->done.exists());
#endif
      if (!applied.empty())
        Runtime::trigger_event(dargs->done, Runtime::merge_events(applied));
      else
        Runtime::trigger_event(dargs->done);
      if (dargs->deferral_event.exists())
        Runtime::trigger_event(dargs->deferral_event);
      if ((dargs->expr != NULL) && 
          dargs->expr->remove_base_expression_reference(META_TASK_REF))
        delete dargs->expr;
      free(dargs->buffer);
    }

    //--------------------------------------------------------------------------
    bool ShardedPhysicalTemplate::handle_update_mutated_inst(
                                              const UniqueInst &inst,
                                              IndexSpaceExpression *user_expr, 
                                              Deserializer &derez, 
                                              std::set<RtEvent> &applied,
                                              RtUserEvent done,
                                              const DeferTraceUpdateArgs *dargs)
    //--------------------------------------------------------------------------
    {
      AutoTryLock tpl_lock(template_lock);
      if (!tpl_lock.has_lock())
      {
        RtUserEvent deferral;
        if (dargs != NULL)
          deferral = dargs->deferral_event;
        RtEvent pre;
        if (!deferral.exists())
        {
          deferral = Runtime::create_rt_user_event();
          pre = chain_deferral_events(deferral);
        }
        else
          pre = tpl_lock.try_next();
        if (dargs == NULL)
        {
          DeferTraceUpdateArgs args(this, UPDATE_MUTATED_INST, done, inst,
                                    derez, user_expr, deferral);
          repl_ctx->runtime->issue_runtime_meta_task(args, 
                  LG_LATENCY_MESSAGE_PRIORITY, pre);
        }
        else
        {
          DeferTraceUpdateArgs args(*dargs, deferral, user_expr);
          repl_ctx->runtime->issue_runtime_meta_task(args, 
                  LG_LATENCY_MESSAGE_PRIORITY, pre);
#ifdef DEBUG_LEGION
          // Keep the deserializer happy since we didn't use it
          derez.advance_pointer(derez.get_remaining_bytes());
#endif
        }
        return true;
      }
      FieldMask user_mask;
      derez.deserialize(user_mask);
      PhysicalTemplate::record_mutated_instance(inst, user_expr,
                                                user_mask, applied);
      return false;
    }

    //--------------------------------------------------------------------------
    void ShardedPhysicalTemplate::request_remote_shard_event(ApEvent event,
                                                         RtUserEvent done_event)
    //--------------------------------------------------------------------------
    {
#ifdef DEBUG_LEGION
      assert(event.exists());
#endif
      const AddressSpaceID event_space = find_event_space(event);
      repl_ctx->shard_manager->send_trace_event_request(this, 
          repl_ctx->owner_shard->shard_id, repl_ctx->runtime->address_space, 
          template_index, event, event_space, done_event);
    }

    //--------------------------------------------------------------------------
    /*static*/ AddressSpaceID ShardedPhysicalTemplate::find_event_space(
                                                                  ApEvent event)
    //--------------------------------------------------------------------------
    {
      if (!event.exists())
        return 0;
      // TODO: Remove hack include at top of file when we fix this 
      const Realm::ID id(event.id);
      if (id.is_barrier())
        return id.barrier_creator_node();
#ifdef DEBUG_LEGION
      assert(id.is_event());
#endif
      return id.event_creator_node();
    }

    //--------------------------------------------------------------------------
    PhysicalTemplate::DetailedBoolean ShardedPhysicalTemplate::check_replayable(
                   Operation *op, InnerContext *context, bool has_blocking_call)
    //--------------------------------------------------------------------------
    {
#ifdef DEBUG_LEGION
      assert(op != NULL);
      ReplTraceOp *repl_op = dynamic_cast<ReplTraceOp*>(op);
      assert(repl_op != NULL);
#else
      ReplTraceOp *repl_op = static_cast<ReplTraceOp*>(op);
#endif
      // We need everyone else to be done capturing their traces
      // before we can do our own replayable check
      repl_op->sync_for_replayable_check();
      // Do the base call first to determine if our local shard is replayable
      const DetailedBoolean result =
       PhysicalTemplate::check_replayable(op, context, has_blocking_call);
      if (result)
      {
        // Now we can do the exchange
        if (repl_op->exchange_replayable(repl_ctx, true/*replayable*/))
          return result;
        else
          return DetailedBoolean(false, "Remote shard not replyable");
      }
      else
      {
        // Still need to do the exchange
        repl_op->exchange_replayable(repl_ctx, false/*replayable*/);
        return result;
      }
    }

    //--------------------------------------------------------------------------
    PhysicalTemplate::DetailedBoolean ShardedPhysicalTemplate::check_idempotent(
        Operation *op, InnerContext *context)
    //--------------------------------------------------------------------------
    {
#ifdef DEBUG_LEGION
      assert(op != NULL);
      ReplTraceOp *repl_op = dynamic_cast<ReplTraceOp*>(op);
      assert(repl_op != NULL);
#else
      ReplTraceOp *repl_op = static_cast<ReplTraceOp*>(op);
#endif
      // We need everyone else to be done capturing their traces
      // before we can do our own idempotence check
      repl_op->sync_for_idempotent_check();
      // Do the base call first to determine if our local shard is replayable
      const DetailedBoolean result =
          PhysicalTemplate::check_idempotent(op, context);
      if (result)
      {
        // Now we can do the exchange
        if (repl_op->exchange_idempotent(repl_ctx, true/*replayable*/))
          return result;
        else
          return DetailedBoolean(false, "Remote shard not replyable");
      }
      else
      {
        // Still need to do the exchange
        repl_op->exchange_idempotent(repl_ctx, false/*replayable*/);
        return result;
      }
    }


    //--------------------------------------------------------------------------
    void ShardedPhysicalTemplate::initialize_replay(
                       ApEvent fence_completion, bool recurrent, bool need_lock)
    //--------------------------------------------------------------------------
    {
      if (need_lock)
      {
        AutoLock t_lock(template_lock);
        initialize_replay(fence_completion, recurrent, false/*need lock*/);
        return;
      }
      PhysicalTemplate::initialize_replay(fence_completion, recurrent, false);
      pending_collectives.emplace_back(
          std::map<std::pair<size_t,size_t>,ApBarrier>());
    }

    //--------------------------------------------------------------------------
    void ShardedPhysicalTemplate::perform_replay(Runtime *runtime,
                                             std::set<RtEvent> &replayed_events)
    //--------------------------------------------------------------------------
    {
      ApEvent completion; bool recurrent;
      std::map<std::pair<size_t,size_t>,ApBarrier> collective_updates;
      {
        AutoLock t_lock(template_lock);
#ifdef DEBUG_LEGION
        assert(!pending_replays.empty());
        assert(!pending_collectives.empty());
#endif
        const std::pair<ApEvent,bool> &pending = pending_replays.front();
        completion = pending.first;
        recurrent = pending.second;
        collective_updates.swap(pending_collectives.front());
        pending_collectives.pop_front();
      }
      // Now update all of our barrier information
      if (recurrent)
      {
        // If we've run out of generations update the local barriers and
        // send out the updates to everyone
        if (recurrent_replays == Realm::Barrier::MAX_PHASES)
        {
          std::map<ShardID,std::map<ApBarrier/*old**/,ApBarrier/*new*/> >
            notifications;
          // Update our barriers and record which updates to send out
          for (std::map<unsigned,ApBarrier>::iterator it = 
                local_frontiers.begin(); it != local_frontiers.end(); it++)
          {
            const ApBarrier new_barrier(
                Realm::Barrier::create_barrier(1/*arrival count*/));
#ifdef DEBUG_LEGION
            assert(local_subscriptions.find(it->first) !=
                    local_subscriptions.end());
#endif
            const std::set<ShardID> &shards = local_subscriptions[it->first];
            for (std::set<ShardID>::const_iterator sit = 
                  shards.begin(); sit != shards.end(); sit++)
              notifications[*sit][it->second] = new_barrier;
            // destroy the old barrier and replace it with the new one
            it->second.destroy_barrier();
            it->second = new_barrier;
          }
          // Send out the notifications to all the remote shards
          ShardManager *manager = repl_ctx->shard_manager;
          for (std::map<ShardID,std::map<ApBarrier,ApBarrier> >::const_iterator
                nit = notifications.begin(); nit != notifications.end(); nit++)
          {
            Serializer rez;
            rez.serialize(manager->did);
            rez.serialize(nit->first);
            rez.serialize(template_index);
            rez.serialize(FRONTIER_BARRIER_REFRESH);
            rez.serialize<size_t>(nit->second.size());
            for (std::map<ApBarrier,ApBarrier>::const_iterator it = 
                  nit->second.begin(); it != nit->second.end(); it++)
            {
              rez.serialize(it->first);
              rez.serialize(it->second);
            }
            manager->send_trace_update(nit->first, rez);
          }
          // Now we wait to see that we get all of our remote barriers updated
          RtEvent remote_frontiers_ready;
          {
            AutoLock tpl_lock(template_lock);
#ifdef DEBUG_LEGION
            assert(!update_frontiers_ready.exists());
#endif
            // Apply any pending refresh frontiers
            if (!pending_refresh_frontiers.empty())
            {
              for (std::map<ApBarrier,ApBarrier>::const_iterator pit =
                    pending_refresh_frontiers.begin(); pit != 
                    pending_refresh_frontiers.end(); pit++)
              {
#ifdef DEBUG_LEGION
                bool found = false;
#endif
                for (std::vector<std::pair<ApBarrier,unsigned> >::iterator it =
                      remote_frontiers.begin(); it !=
                      remote_frontiers.end(); it++)
                {
                  if (it->first != pit->first)
                    continue;
                  it->first = pit->second;
#ifdef DEBUG_LEGION
                  found = true;
#endif
                  break;
                }
#ifdef DEBUG_LEGION
                assert(found);
#endif
              }
              updated_frontiers += pending_refresh_frontiers.size();
#ifdef DEBUG_LEGION
              assert(updated_frontiers <= remote_frontiers.size());
#endif
              pending_refresh_frontiers.clear();
            }
            if (updated_frontiers < remote_frontiers.size())
            {
              update_frontiers_ready = Runtime::create_rt_user_event();
              remote_frontiers_ready = update_frontiers_ready;
            }
            else // Reset this back to zero for the next round
              updated_frontiers = 0;
          }
          // Wait for the remote frontiers to be updated
          if (remote_frontiers_ready.exists() &&
              !remote_frontiers_ready.has_triggered())
            remote_frontiers_ready.wait();
          // Reset this back to zero after barrier updates
          recurrent_replays = 0;
        }
        // Now we can do the normal update of events based on our barriers
        // Don't advance on last generation to avoid setting barriers back to 0
        const bool advance_barriers =
          ((++recurrent_replays) < Realm::Barrier::MAX_PHASES);
        for (std::map<unsigned,ApBarrier>::iterator it = 
              local_frontiers.begin(); it != local_frontiers.end(); it++)
        {
          Runtime::phase_barrier_arrive(it->second, 1/*count*/, 
                                        events[it->first]);
          if (advance_barriers)
            Runtime::advance_barrier(it->second);
        }
        for (std::vector<std::pair<ApBarrier,unsigned> >::iterator it = 
              remote_frontiers.begin(); it != remote_frontiers.end(); it++)
        {
          events[it->second] = it->first;
          if (advance_barriers)
            Runtime::advance_barrier(it->first);
        }
      }
      else
      {
        for (std::vector<std::pair<ApBarrier,unsigned> >::const_iterator it =
              remote_frontiers.begin(); it != remote_frontiers.end(); it++)
          events[it->second] = completion;
      }
      if (!collective_updates.empty())
      {
        for (std::map<std::pair<size_t,size_t>,ApBarrier>::const_iterator it =
              collective_updates.begin(); it != collective_updates.end(); it++)
        {
          // This data structure should be read-only at this point
          // so we shouldn't need the lock to access it
          std::map<std::pair<size_t,size_t>,BarrierArrival*>::const_iterator
            finder = collective_barriers.find(it->first);
#ifdef DEBUG_LEGION
          assert(finder != collective_barriers.end());
#endif
          finder->second->set_managed_barrier(it->second);
        }
      }
      // Now call the base version of this
      PhysicalTemplate::perform_replay(runtime, replayed_events); 
    }

    //--------------------------------------------------------------------------
    RtEvent ShardedPhysicalTemplate::refresh_managed_barriers(void)
    //--------------------------------------------------------------------------
    {
      std::map<ShardID,std::map<ApEvent,ApBarrier> > notifications;
      // Need to update all our barriers since we're out of generations
      for (std::map<ApEvent,BarrierAdvance*>::const_iterator it = 
            managed_barriers.begin(); it != managed_barriers.end(); it++)
        it->second->refresh_barrier(it->first, notifications);
      // Send out the notifications to all the shards
      ShardManager *manager = repl_ctx->shard_manager;
      size_t local_refreshed = 0;
      for (std::map<ShardID,std::map<ApEvent,ApBarrier> >::const_iterator
            nit = notifications.begin(); nit != notifications.end(); nit++)
      {
        if (nit->first != local_shard)
        {
          Serializer rez;
          rez.serialize(manager->did);
          rez.serialize(nit->first);
          rez.serialize(template_index);
          rez.serialize(TEMPLATE_BARRIER_REFRESH);
          rez.serialize<size_t>(nit->second.size());
          for (std::map<ApEvent,ApBarrier>::const_iterator it = 
                nit->second.begin(); it != nit->second.end(); it++)
          {
            rez.serialize(it->first);
            rez.serialize(it->second);
          }
          manager->send_trace_update(nit->first, rez);
        }
        else
        {
          local_refreshed = nit->second.size();
          for (std::map<ApEvent,ApBarrier>::const_iterator it =
                nit->second.begin(); it != nit->second.end(); it++)
          {
            std::map<ApEvent,std::vector<BarrierArrival*> >::iterator finder =
              managed_arrivals.find(it->first);
#ifdef DEBUG_LEGION
            assert(finder != managed_arrivals.end());
#endif
            for (unsigned idx = 0; idx < finder->second.size(); idx++)
              finder->second[idx]->set_managed_barrier(it->second);
          }
        }
      }
      // Then wait for all our advances to be updated from other shards
      RtEvent replay_precondition;
      {
        AutoLock tpl_lock(template_lock);
#ifdef DEBUG_LEGION
        assert(!update_advances_ready.exists());
#endif
        if (local_refreshed > 0)
          refreshed_barriers += local_refreshed;
        if (!pending_refresh_barriers.empty())
        {
          for (std::map<ApEvent,ApBarrier>::const_iterator it = 
                pending_refresh_barriers.begin(); it != 
                pending_refresh_barriers.end(); it++)
          {
            std::map<ApEvent,BarrierAdvance*>::const_iterator finder = 
              local_advances.find(it->first);
            if (finder == local_advances.end())
            {
              std::map<ApEvent,std::vector<BarrierArrival*> >::const_iterator 
                finder2 = managed_arrivals.find(it->first);
#ifdef DEBUG_LEGION
              assert(finder2 != managed_arrivals.end());
#endif
              for (unsigned idx = 0; idx < finder2->second.size(); idx++)
                finder2->second[idx]->set_managed_barrier(it->second);
            }
            else
              finder->second->remote_refresh_barrier(it->second);
          }
          refreshed_barriers += pending_refresh_barriers.size();

          pending_refresh_barriers.clear();
        }
        const size_t expected = 
          local_advances.size() + managed_arrivals.size();
#ifdef DEBUG_LEGION
        assert(refreshed_barriers <= expected);
#endif
        if (refreshed_barriers < expected)
        {
          update_advances_ready = Runtime::create_rt_user_event();
          replay_precondition = update_advances_ready;
        }
        else // Reset this back to zero for the next round
          refreshed_barriers = 0;
      }
      return replay_precondition;
    }

    //--------------------------------------------------------------------------
    void ShardedPhysicalTemplate::finish_replay(
                                              std::set<ApEvent> &postconditions)
    //--------------------------------------------------------------------------
    {
      for (std::map<unsigned,unsigned>::const_iterator it =
            frontiers.begin(); it != frontiers.end(); it++)
        postconditions.insert(events[it->first]);
      // Also need to do any local frontiers that we have here as well
      for (std::map<unsigned,ApBarrier>::const_iterator it = 
            local_frontiers.begin(); it != local_frontiers.end(); it++)
        postconditions.insert(events[it->first]);
      if (last_fence != NULL)
        postconditions.insert(events[last_fence->lhs]);
      // Now we can remove the operations as well
      AutoLock t_lock(template_lock);
#ifdef DEBUG_LEGION
      assert(!operations.empty());
#endif
      operations.pop_front(); 
    }

    //--------------------------------------------------------------------------
    ApEvent ShardedPhysicalTemplate::get_completion_for_deletion(void) const
    //--------------------------------------------------------------------------
    {
      // Skip the any events that are from remote shards since we  
      std::set<ApEvent> all_events;
      std::set<ApEvent> local_barriers;
      for (std::map<ApEvent,BarrierAdvance*>::const_iterator it = 
            managed_barriers.begin(); it != managed_barriers.end(); it++)
        local_barriers.insert(it->second->get_current_barrier());
      for (std::map<ApEvent, unsigned>::const_iterator it = event_map.begin();
           it != event_map.end(); ++it)
      {
        // If this is a remote event or one of our barriers then don't use it
        if ((local_barriers.find(it->first) == local_barriers.end()) &&
            (pending_event_requests.find(it->first) == 
              pending_event_requests.end()))
          all_events.insert(it->first);
      }
      return Runtime::merge_events(NULL, all_events);
    }

    //--------------------------------------------------------------------------
    void ShardedPhysicalTemplate::record_mutated_instance(
                                                const UniqueInst &inst,
                                                IndexSpaceExpression *user_expr,
                                                const FieldMask &user_mask,
                                                std::set<RtEvent> &applied)
    //--------------------------------------------------------------------------
    {
      const ShardID target_shard = find_inst_owner(inst); 
      // Check to see if we're on the right shard, if not send the message
      if (target_shard != repl_ctx->owner_shard->shard_id)
      {
        RtUserEvent done = Runtime::create_rt_user_event();
        ShardManager *manager = repl_ctx->shard_manager;
        Serializer rez;
        rez.serialize(manager->did);
        rez.serialize(target_shard);
        rez.serialize(template_index);
        rez.serialize(UPDATE_MUTATED_INST);
        rez.serialize(done);
        inst.serialize(rez);
        user_expr->pack_expression(rez, manager->get_shard_space(target_shard));
        rez.serialize(user_mask);
        manager->send_trace_update(target_shard, rez);
        applied.insert(done);
      }
      else
        PhysicalTemplate::record_mutated_instance(inst, user_expr, 
                                                  user_mask, applied);
    }

    //--------------------------------------------------------------------------
    ShardID ShardedPhysicalTemplate::find_inst_owner(const UniqueInst &inst)
    //--------------------------------------------------------------------------
    {
      // Figure out where the owner for this instance is and then send it to 
      // the appropriate shard trace. The algorithm we use for determining
      // the right shard trace is to send a instance to a shard trace on the 
      // node that owns the instance. If there is no shard on that node we 
      // round-robin views based on their owner node mod the number of nodes
      // where there are shards. Once on the correct node, then we pick the
      // shard corresponding to their instance ID mod the number of shards on
      // that node. This algorithm guarantees that all the related instances
      // end up on the same shard for analysis to determine if the trace is
      // replayable or not.
      const AddressSpaceID inst_owner = inst.get_analysis_space();
      std::vector<ShardID> owner_shards;
      find_owner_shards(inst_owner, owner_shards);
#ifdef DEBUG_LEGION
      assert(!owner_shards.empty());
#endif
      // Round-robin based on the distributed IDs for the views in the
      // case where there are multiple shards, this should relatively
      // balance things out
      if (owner_shards.size() > 1)
        return owner_shards[inst.view_did % owner_shards.size()];
      else // If there's only one shard then there is only one choice
        return owner_shards.front();
    }

    //--------------------------------------------------------------------------
    void ShardedPhysicalTemplate::find_owner_shards(AddressSpaceID owner,
                                                   std::vector<ShardID> &shards)
    //--------------------------------------------------------------------------
    {
      // See if we already computed it or not
      std::map<AddressSpaceID,std::vector<ShardID> >::const_iterator finder = 
        did_shard_owners.find(owner);
      if (finder != did_shard_owners.end())
      {
        shards = finder->second;
        return;
      }
      // If we haven't computed it yet, then we need to do that now
      const ShardMapping &shard_spaces = repl_ctx->shard_manager->get_mapping();
      for (unsigned idx = 0; idx < shard_spaces.size(); idx++)
        if (shard_spaces[idx] == owner)
          shards.push_back(idx);
      // If we didn't find any then take the owner mod the number of total
      // spaces and then send it to the shards on that space
      if (shards.empty())
      {
        std::set<AddressSpaceID> unique_spaces;
        for (unsigned idx = 0; idx < shard_spaces.size(); idx++)
          unique_spaces.insert(shard_spaces[idx]);
        const unsigned count = owner % unique_spaces.size();
        std::set<AddressSpaceID>::const_iterator target_space = 
          unique_spaces.begin();
        for (unsigned idx = 0; idx < count; idx++)
          target_space++;
        for (unsigned idx = 0; idx < shard_spaces.size(); idx++)
          if (shard_spaces[idx] == *target_space)
            shards.push_back(idx);
      }
#ifdef DEBUG_LEGION
      assert(!shards.empty());
#endif
      // Save the result so we don't have to do this again for this space
      did_shard_owners[owner] = shards;
    }

    //--------------------------------------------------------------------------
    void ShardedPhysicalTemplate::record_owner_shard(unsigned tid,ShardID owner)
    //--------------------------------------------------------------------------
    {
      AutoLock tpl_lock(template_lock);
#ifdef DEBUG_LEGION
      assert(owner_shards.find(tid) == owner_shards.end());
#endif
      owner_shards[tid] = owner;
    }

    //--------------------------------------------------------------------------
    void ShardedPhysicalTemplate::record_local_space(unsigned tid,IndexSpace sp)
    //--------------------------------------------------------------------------
    {
      AutoLock tpl_lock(template_lock);
#ifdef DEBUG_LEGION
      assert(local_spaces.find(tid) == local_spaces.end());
#endif
      local_spaces[tid] = sp;
    }

    //--------------------------------------------------------------------------
    void ShardedPhysicalTemplate::record_sharding_function(unsigned tid,
                                                     ShardingFunction *function)
    //--------------------------------------------------------------------------
    {
      AutoLock tpl_lock(template_lock);
#ifdef DEBUG_LEGION
      assert(sharding_functions.find(tid) == sharding_functions.end());
#endif
      sharding_functions[tid] = function;
    }

    //--------------------------------------------------------------------------
    void ShardedPhysicalTemplate::issue_summary_operations(
          InnerContext *context, Operation *invalidator, Provenance *provenance)
    //--------------------------------------------------------------------------
    {
#ifdef DEBUG_LEGION
      ReplicateContext *repl_ctx = dynamic_cast<ReplicateContext*>(context);
      assert(repl_ctx != NULL);
#else
      ReplicateContext *repl_ctx = static_cast<ReplicateContext*>(context); 
#endif
      ReplTraceSummaryOp *op = trace->runtime->get_available_repl_summary_op();
      op->initialize_summary(repl_ctx, this, invalidator, provenance);
#ifdef LEGION_SPY
      LegionSpy::log_summary_op_creator(op->get_unique_op_id(),
                                        invalidator->get_unique_op_id());
#endif
      op->execute_dependence_analysis();
    }

    //--------------------------------------------------------------------------
    void ShardedPhysicalTemplate::dump_sharded_template(void)
    //--------------------------------------------------------------------------
    {
      for (std::vector<std::pair<ApBarrier,unsigned> >::const_iterator it =
            remote_frontiers.begin(); it != remote_frontiers.end(); it++)
        log_tracing.info() << "events[" << it->second
                           << "] = Runtime::barrier_advance("
                           << std::hex << it->first.id << std::dec << ")";
      for (std::map<unsigned,ApBarrier>::const_iterator it =
            local_frontiers.begin(); it != local_frontiers.end(); it++)
        log_tracing.info() << "Runtime::phase_barrier_arrive(" 
                           << std::hex << it->second.id << std::dec
                           << ", events[" << it->first << "])";
    }

    //--------------------------------------------------------------------------
    ShardID ShardedPhysicalTemplate::find_owner_shard(unsigned tid)
    //--------------------------------------------------------------------------
    {
      AutoLock tpl_lock(template_lock);
#ifdef DEBUG_LEGION
      std::map<unsigned,ShardID>::const_iterator finder = 
        owner_shards.find(tid);
      assert(finder != owner_shards.end());
      return finder->second;
#else
      return owner_shards[tid];
#endif
    }

    //--------------------------------------------------------------------------
    IndexSpace ShardedPhysicalTemplate::find_local_space(unsigned tid)
    //--------------------------------------------------------------------------
    {
      AutoLock tpl_lock(template_lock);
#ifdef DEBUG_LEGION
      std::map<unsigned,IndexSpace>::const_iterator finder = 
        local_spaces.find(tid);
      assert(finder != local_spaces.end());
      return finder->second;
#else
      return local_spaces[tid];
#endif
    }

    //--------------------------------------------------------------------------
    ShardingFunction* ShardedPhysicalTemplate::find_sharding_function(
                                                                   unsigned tid)
    //--------------------------------------------------------------------------
    {
      AutoLock tpl_lock(template_lock);
#ifdef DEBUG_LEGION
      std::map<unsigned,ShardingFunction*>::const_iterator finder = 
        sharding_functions.find(tid);
      assert(finder != sharding_functions.end());
      return finder->second;
#else
      return sharding_functions[tid];
#endif
    }

    //--------------------------------------------------------------------------
    void ShardedPhysicalTemplate::prepare_collective_barrier_replay(
                          const std::pair<size_t,size_t> &key, ApBarrier newbar)
    //--------------------------------------------------------------------------
    {
      AutoLock t_lock(template_lock);
#ifdef DEBUG_LEGION
      assert(!pending_collectives.empty());
#endif
      // Save the barrier until it's safe to update the instruction
      pending_collectives.back()[key] = newbar;
    }

    //--------------------------------------------------------------------------
    unsigned ShardedPhysicalTemplate::find_frontier_event(ApEvent event,
                                             std::vector<RtEvent> &ready_events)
    //--------------------------------------------------------------------------
    {
      // Check to see which shard should own this event
      std::map<ApEvent,unsigned>::const_iterator finder = event_map.find(event);
      if (finder != event_map.end())
      {
        if (finder->second == NO_INDEX)
          return 0; // start fence event
        else
          return PhysicalTemplate::find_frontier_event(event, ready_events);
      }
      const AddressSpaceID event_space = find_event_space(event);
      // Allocate a slot for this event though we might not use it 
      const unsigned next_event_id = events.size(); 
      const RtUserEvent done_event = Runtime::create_rt_user_event();
      repl_ctx->shard_manager->send_trace_frontier_request(this,
          repl_ctx->owner_shard->shard_id, repl_ctx->runtime->address_space,
          template_index, event, event_space, next_event_id, done_event);
      events.resize(next_event_id + 1);
      ready_events.push_back(done_event);
      return next_event_id;
    }

    //--------------------------------------------------------------------------
    bool ShardedPhysicalTemplate::are_read_only_users(InstUsers &inst_users)
    //--------------------------------------------------------------------------
    {
      std::map<ShardID,InstUsers> shard_inst_users;
      for (InstUsers::iterator vit = 
            inst_users.begin(); vit != inst_users.end(); vit++)
      {
        const ShardID owner_shard = find_inst_owner(vit->instance); 
        shard_inst_users[owner_shard].push_back(*vit);
      }
      std::atomic<bool> result(true);
      std::vector<RtEvent> done_events;
      ShardManager *manager = repl_ctx->shard_manager;
      const ShardID local_shard = repl_ctx->owner_shard->shard_id;
      for (std::map<ShardID,InstUsers>::iterator sit = 
            shard_inst_users.begin(); sit != shard_inst_users.end(); sit++)
      {
        if (sit->first != local_shard)
        {
          const RtUserEvent done = Runtime::create_rt_user_event();
          const AddressSpaceID target = manager->get_shard_space(sit->first);
          Serializer rez;
          rez.serialize(manager->did);
          rez.serialize(sit->first);
          rez.serialize(template_index);
          rez.serialize(READ_ONLY_USERS_REQUEST);
          rez.serialize(local_shard);
          rez.serialize<size_t>(sit->second.size());
          for (InstUsers::const_iterator vit = 
                sit->second.begin(); vit != sit->second.end(); vit++)
          {
            vit->instance.serialize(rez);
            vit->expr->pack_expression(rez, target);
            rez.serialize(vit->mask);
          }
          rez.serialize(&result);
          rez.serialize(done);
          manager->send_trace_update(sit->first, rez);
          done_events.push_back(done);
        }
        else if (!PhysicalTemplate::are_read_only_users(sit->second))
        {
          // Still need to wait for anyone else to write to result if 
          // they end up finding out that they are not read-only
          result.store(false);
          break;
        }
      }
      if (!done_events.empty())
      {
        const RtEvent wait_on = Runtime::merge_events(done_events);
        if (wait_on.exists() && !wait_on.has_triggered())
          wait_on.wait();
      }
      return result.load();
    }

    //--------------------------------------------------------------------------
    void ShardedPhysicalTemplate::sync_compute_frontiers(Operation *op,
                                    const std::vector<RtEvent> &frontier_events)
    //--------------------------------------------------------------------------
    {
#ifdef DEBUG_LEGION
      assert(op != NULL);
      ReplTraceOp *repl_op = dynamic_cast<ReplTraceOp*>(op);
#else
      ReplTraceOp *repl_op = static_cast<ReplTraceOp*>(op);
#endif
      if (!frontier_events.empty())
        repl_op->sync_compute_frontiers(Runtime::merge_events(frontier_events));
      else
        repl_op->sync_compute_frontiers(RtEvent::NO_RT_EVENT);
      // Check for any empty remote frontiers which were not actually
      // contained in the trace and therefore need to be pruned out of
      // any event mergers
      std::vector<unsigned> to_filter;
      for (std::vector<std::pair<ApBarrier,unsigned> >::iterator it =
            remote_frontiers.begin(); it != remote_frontiers.end(); /*nothing*/)
      {
        if (!it->first.exists())
        {
          to_filter.push_back(it->second);
          it = remote_frontiers.erase(it);
        }
        else
          it++;
      }
      if (!to_filter.empty())
      {
        for (std::vector<Instruction*>::const_iterator it = 
              instructions.begin(); it != instructions.end(); it++)
        {
          if ((*it)->get_kind() != MERGE_EVENT)
            continue;
          MergeEvent *merge = (*it)->as_merge_event();
          for (unsigned idx = 0; idx < to_filter.size(); idx++)
          {
            std::set<unsigned>::iterator finder =
              merge->rhs.find(to_filter[idx]);
            if (finder == merge->rhs.end())
              continue;
            // Found one, filter it out from the set
            merge->rhs.erase(finder);
            // Handle a weird case where we pruned them all out
            // Go back to the case of just pointing at the completion event
            if (merge->rhs.empty())
              merge->rhs.insert(0/*fence completion id*/);
          }
        }
      }
    }

    //--------------------------------------------------------------------------
    void ShardedPhysicalTemplate::initialize_generators(
                                                 std::vector<unsigned> &new_gen)
    //--------------------------------------------------------------------------
    {
      PhysicalTemplate::initialize_generators(new_gen);
      for (std::vector<std::pair<ApBarrier,unsigned> >::const_iterator it =
            remote_frontiers.begin(); it != remote_frontiers.end(); it++)
        new_gen[it->second] = 0;
    }

    //--------------------------------------------------------------------------
    void ShardedPhysicalTemplate::initialize_eliminate_dead_code_frontiers(
                      const std::vector<unsigned> &gen, std::vector<bool> &used)
    //--------------------------------------------------------------------------
    {
      PhysicalTemplate::initialize_eliminate_dead_code_frontiers(gen, used);
      for (std::map<unsigned,ApBarrier>::const_iterator it =
            local_frontiers.begin(); it != local_frontiers.end(); it++)
      {
        unsigned g = gen[it->first];
        if (g != -1U && g < instructions.size())
          used[g] = true;
      } 
    }

    //--------------------------------------------------------------------------
    void ShardedPhysicalTemplate::initialize_transitive_reduction_frontiers(
       std::vector<unsigned> &topo_order, std::vector<unsigned> &inv_topo_order)
    //--------------------------------------------------------------------------
    {
      PhysicalTemplate::initialize_transitive_reduction_frontiers(topo_order,
                                                              inv_topo_order);
      for (std::vector<std::pair<ApBarrier,unsigned> >::const_iterator it = 
            remote_frontiers.begin(); it != remote_frontiers.end(); it++)
      {
        inv_topo_order[it->second] = topo_order.size();
        topo_order.push_back(it->second);
      }
    }

    //--------------------------------------------------------------------------
    void ShardedPhysicalTemplate::record_used_frontiers(std::vector<bool> &used,
                                         const std::vector<unsigned> &gen) const
    //--------------------------------------------------------------------------
    {
      PhysicalTemplate::record_used_frontiers(used, gen);  
      for (std::map<unsigned,ApBarrier>::const_iterator it =
            local_frontiers.begin(); it != local_frontiers.end(); it++)
        used[gen[it->first]] = true;
    }

    //--------------------------------------------------------------------------
    void ShardedPhysicalTemplate::rewrite_frontiers(
                                     std::map<unsigned,unsigned> &substitutions)
    //--------------------------------------------------------------------------
    {
      PhysicalTemplate::rewrite_frontiers(substitutions);
      std::vector<std::pair<unsigned,ApBarrier> > to_add;
      for (std::map<unsigned,ApBarrier>::iterator it =
            local_frontiers.begin(); it != local_frontiers.end(); /*nothing*/)
      {
        std::map<unsigned,unsigned>::const_iterator finder =
          substitutions.find(it->first);
        if (finder != substitutions.end())
        {
          to_add.emplace_back(std::make_pair(finder->second,it->second));
          // Also need to update the local subscriptions data structure
          std::map<unsigned,std::set<ShardID> >::iterator subscription_finder =
            local_subscriptions.find(it->first);
#ifdef DEBUG_LEGION
          assert(subscription_finder != local_subscriptions.end());
#endif
          std::map<unsigned,std::set<ShardID> >::iterator local_finder =
            local_subscriptions.find(finder->second);
          if (local_finder != local_subscriptions.end())
            local_finder->second.insert(subscription_finder->second.begin(),
                                        subscription_finder->second.end());
          else
            local_subscriptions[finder->second].swap(
                                        subscription_finder->second);
          local_subscriptions.erase(subscription_finder);
          std::map<unsigned,ApBarrier>::iterator to_delete = it++;
          local_frontiers.erase(to_delete);
        }
        else
          it++;
      }
      for (std::vector<std::pair<unsigned,ApBarrier> >::const_iterator it =
            to_add.begin(); it != to_add.end(); it++)
        local_frontiers.insert(*it);
    }

    /////////////////////////////////////////////////////////////
    // Instruction
    /////////////////////////////////////////////////////////////

    //--------------------------------------------------------------------------
    Instruction::Instruction(PhysicalTemplate& tpl, const TraceLocalID &o)
      : owner(o)
    //--------------------------------------------------------------------------
    {
    }

    /////////////////////////////////////////////////////////////
    // GetTermEvent
    /////////////////////////////////////////////////////////////

    //--------------------------------------------------------------------------
    GetTermEvent::GetTermEvent(PhysicalTemplate& tpl, unsigned l,
                               const TraceLocalID& r, bool fence)
      : Instruction(tpl, r), lhs(l)
    //--------------------------------------------------------------------------
    {
#ifdef DEBUG_LEGION
      assert(lhs < tpl.events.size());
#endif
      if (fence)
        tpl.update_last_fence(this);
    }

    //--------------------------------------------------------------------------
    void GetTermEvent::execute(std::vector<ApEvent> &events,
                               std::map<unsigned,ApUserEvent> &user_events,
                               std::map<TraceLocalID,MemoizableOp*> &operations,
                               const bool recurrent_replay)
    //--------------------------------------------------------------------------
    {
#ifdef DEBUG_LEGION
      assert(operations.find(owner) != operations.end());
      assert(operations.find(owner)->second != NULL);
#endif
      events[lhs] = operations[owner]->get_completion_event();
    }

    //--------------------------------------------------------------------------
    std::string GetTermEvent::to_string(const MemoEntries &memo_entries)
    //--------------------------------------------------------------------------
    {
      std::stringstream ss;
      MemoEntries::const_iterator finder = memo_entries.find(owner);
#ifdef DEBUG_LEGION
      assert(finder != memo_entries.end());
#endif
      ss << "events[" << lhs << "] = operations[" << owner
         << "].get_completion_event()    (op kind: "
         << Operation::op_names[finder->second.second]
         << ")";
      return ss.str();
    }

    /////////////////////////////////////////////////////////////
    // ReplayMapping
    /////////////////////////////////////////////////////////////

    //--------------------------------------------------------------------------
    ReplayMapping::ReplayMapping(PhysicalTemplate& tpl, unsigned l,
                                 const TraceLocalID& r)
      : Instruction(tpl, r), lhs(l)
    //--------------------------------------------------------------------------
    {
#ifdef DEBUG_LEGION
      assert(lhs < tpl.events.size());
#endif
    }

    //--------------------------------------------------------------------------
    void ReplayMapping::execute(std::vector<ApEvent> &events,
                              std::map<unsigned,ApUserEvent> &user_events,
                              std::map<TraceLocalID,MemoizableOp*> &operations,
                              const bool recurrent_replay)
    //--------------------------------------------------------------------------
    {
#ifdef DEBUG_LEGION
      assert(operations.find(owner) != operations.end());
      assert(operations.find(owner)->second != NULL);
#endif
      events[lhs] = operations[owner]->replay_mapping();
    }

    //--------------------------------------------------------------------------
    std::string ReplayMapping::to_string(const MemoEntries &memo_entries)
    //--------------------------------------------------------------------------
    {
      std::stringstream ss;
      MemoEntries::const_iterator finder = memo_entries.find(owner);
#ifdef DEBUG_LEGION
      assert(finder != memo_entries.end());
#endif
      ss << "events[" << lhs << "] = operations[" << owner
         << "].replay_mapping()    (op kind: "
         << Operation::op_names[finder->second.second]
         << ")";
      return ss.str();
    }

    /////////////////////////////////////////////////////////////
    // CreateApUserEvent
    /////////////////////////////////////////////////////////////

    //--------------------------------------------------------------------------
    CreateApUserEvent::CreateApUserEvent(PhysicalTemplate& tpl, unsigned l,
                                         const TraceLocalID &o)
      : Instruction(tpl, o), lhs(l)
    //--------------------------------------------------------------------------
    {
#ifdef DEBUG_LEGION
      assert(lhs < tpl.events.size());
      assert(tpl.user_events.find(lhs) != tpl.user_events.end());
#endif
    }

    //--------------------------------------------------------------------------
    void CreateApUserEvent::execute(std::vector<ApEvent> &events,
                               std::map<unsigned,ApUserEvent> &user_events,
                               std::map<TraceLocalID,MemoizableOp*> &operations,
                               const bool recurrent_replay)
    //--------------------------------------------------------------------------
    {
#ifdef DEBUG_LEGION
      assert(user_events.find(lhs) != user_events.end());
#endif
      ApUserEvent ev = Runtime::create_ap_user_event(NULL);
      events[lhs] = ev;
      user_events[lhs] = ev;
    }

    //--------------------------------------------------------------------------
    std::string CreateApUserEvent::to_string(const MemoEntries &memo_entries)
    //--------------------------------------------------------------------------
    {
      std::stringstream ss;
      ss << "events[" << lhs << "] = Runtime::create_ap_user_event()    "
         << "(owner: " << owner << ")";
      return ss.str();
    }

    /////////////////////////////////////////////////////////////
    // TriggerEvent
    /////////////////////////////////////////////////////////////

    //--------------------------------------------------------------------------
    TriggerEvent::TriggerEvent(PhysicalTemplate& tpl, unsigned l, unsigned r,
                               const TraceLocalID &o)
      : Instruction(tpl, o), lhs(l), rhs(r)
    //--------------------------------------------------------------------------
    {
#ifdef DEBUG_LEGION
      assert(lhs < tpl.events.size());
      assert(rhs < tpl.events.size());
#endif
    }

    //--------------------------------------------------------------------------
    void TriggerEvent::execute(std::vector<ApEvent> &events,
                               std::map<unsigned,ApUserEvent> &user_events,
                               std::map<TraceLocalID,MemoizableOp*> &operations,
                               const bool recurrent_replay)
    //--------------------------------------------------------------------------
    {
#ifdef DEBUG_LEGION
      assert(events[lhs].exists());
      assert(user_events[lhs].exists());
      assert(events[lhs].id == user_events[lhs].id);
#endif
      Runtime::trigger_event(NULL, user_events[lhs], events[rhs]);
    }

    //--------------------------------------------------------------------------
    std::string TriggerEvent::to_string(const MemoEntries &memo_entries)
    //--------------------------------------------------------------------------
    {
      std::stringstream ss;
      ss << "Runtime::trigger_event(events[" << lhs
         << "], events[" << rhs << "])    (owner: " << owner << ")";
      return ss.str();
    }

    /////////////////////////////////////////////////////////////
    // MergeEvent
    /////////////////////////////////////////////////////////////

    //--------------------------------------------------------------------------
    MergeEvent::MergeEvent(PhysicalTemplate& tpl, unsigned l,
                           const std::set<unsigned>& r, const TraceLocalID &o)
      : Instruction(tpl, o), lhs(l), rhs(r)
    //--------------------------------------------------------------------------
    {
#ifdef DEBUG_LEGION
      assert(lhs < tpl.events.size());
      assert(rhs.size() > 0);
      for (std::set<unsigned>::iterator it = rhs.begin(); it != rhs.end();
           ++it)
        assert(*it < tpl.events.size());
#endif
    }

    //--------------------------------------------------------------------------
    void MergeEvent::execute(std::vector<ApEvent> &events,
                             std::map<unsigned,ApUserEvent> &user_events,
                             std::map<TraceLocalID,MemoizableOp*> &operations,
                             const bool recurrent_replay)
    //--------------------------------------------------------------------------
    {
      std::vector<ApEvent> to_merge;
      to_merge.reserve(rhs.size());
      for (std::set<unsigned>::const_iterator it =
            rhs.begin(); it != rhs.end(); it++)
      {
#ifdef DEBUG_LEGION
        assert(*it < events.size());
#endif
        to_merge.push_back(events[*it]);
      }
      ApEvent result = Runtime::merge_events(NULL, to_merge);
      events[lhs] = result;
    }

    //--------------------------------------------------------------------------
    std::string MergeEvent::to_string(const MemoEntries &memo_entries)
    //--------------------------------------------------------------------------
    {
      std::stringstream ss;
      ss << "events[" << lhs << "] = Runtime::merge_events(";
      unsigned count = 0;
      for (std::set<unsigned>::iterator it = rhs.begin(); it != rhs.end();
           ++it)
      {
        if (count++ != 0) ss << ",";
        ss << "events[" << *it << "]";
      }
      ss << ")    (owner: " << owner << ")";
      return ss.str();
    }

    /////////////////////////////////////////////////////////////
    // AssignFenceCompletion
    /////////////////////////////////////////////////////////////

    //--------------------------------------------------------------------------
    AssignFenceCompletion::AssignFenceCompletion(
                       PhysicalTemplate& t, unsigned l, const TraceLocalID &o)
      : Instruction(t, o), tpl(t), lhs(l)
    //--------------------------------------------------------------------------
    {
#ifdef DEBUG_LEGION
      assert(lhs < tpl.events.size());
#endif
    }

    //--------------------------------------------------------------------------
    void AssignFenceCompletion::execute(std::vector<ApEvent> &events,
                               std::map<unsigned,ApUserEvent> &user_events,
                               std::map<TraceLocalID,MemoizableOp*> &operations,
                               const bool recurrent_replay)
    //--------------------------------------------------------------------------
    {
      events[lhs] = tpl.get_fence_completion();
    }

    //--------------------------------------------------------------------------
    std::string AssignFenceCompletion::to_string(
                                                const MemoEntries &memo_entries)
    //--------------------------------------------------------------------------
    {
      std::stringstream ss;
      ss << "events[" << lhs << "] = fence_completion";
      return ss.str();
    }

    /////////////////////////////////////////////////////////////
    // IssueCopy
    /////////////////////////////////////////////////////////////

    //--------------------------------------------------------------------------
    IssueCopy::IssueCopy(PhysicalTemplate& tpl,
                         unsigned l, IndexSpaceExpression *e,
                         const TraceLocalID& key,
                         const std::vector<CopySrcDstField>& s,
                         const std::vector<CopySrcDstField>& d,
                         const std::vector<Reservation>& r,
#ifdef LEGION_SPY
                         RegionTreeID src_tid, RegionTreeID dst_tid,
#endif
                         unsigned pi, LgEvent src_uni, LgEvent dst_uni,
                         int pr, CollectiveKind collect)
      : Instruction(tpl, key), lhs(l), expr(e), src_fields(s), dst_fields(d), 
        reservations(r),
#ifdef LEGION_SPY
        src_tree_id(src_tid), dst_tree_id(dst_tid),
#endif
        precondition_idx(pi), src_unique(src_uni),
        dst_unique(dst_uni), priority(pr), collective(collect)
    //--------------------------------------------------------------------------
    {
#ifdef DEBUG_LEGION
      assert(lhs < tpl.events.size());
      assert(src_fields.size() > 0);
      assert(dst_fields.size() > 0);
      assert(precondition_idx < tpl.events.size());
      assert(expr != NULL);
#endif
      expr->add_base_expression_reference(TRACE_REF);
    }

    //--------------------------------------------------------------------------
    IssueCopy::~IssueCopy(void)
    //--------------------------------------------------------------------------
    {
      if (expr->remove_base_expression_reference(TRACE_REF))
        delete expr;
    }

    //--------------------------------------------------------------------------
    void IssueCopy::execute(std::vector<ApEvent> &events,
                            std::map<unsigned,ApUserEvent> &user_events,
                            std::map<TraceLocalID,MemoizableOp*> &operations,
                            const bool recurrent_replay)
    //--------------------------------------------------------------------------
    {
#ifdef DEBUG_LEGION
      assert(operations.find(owner) != operations.end());
      assert(operations.find(owner)->second != NULL);
#endif
      MemoizableOp *op = operations[owner];
      ApEvent precondition = events[precondition_idx];
      const PhysicalTraceInfo trace_info(op, -1U);
      events[lhs] = expr->issue_copy(op, trace_info, dst_fields, 
                                     src_fields, reservations,
#ifdef LEGION_SPY
                                     src_tree_id, dst_tree_id,
#endif
                                     precondition, PredEvent::NO_PRED_EVENT,
                                     src_unique, dst_unique,
                                     collective, priority, true/*replay*/);
    }

    //--------------------------------------------------------------------------
    std::string IssueCopy::to_string(const MemoEntries &memo_entries)
    //--------------------------------------------------------------------------
    {
      std::stringstream ss;
      ss << "events[" << lhs << "] = copy(operations[" << owner << "], "
         << "Index expr: " << expr->expr_id << ", {";
      for (unsigned idx = 0; idx < src_fields.size(); ++idx)
      {
        ss << "(" << std::hex << src_fields[idx].inst.id
           << "," << std::dec << src_fields[idx].subfield_offset
           << "," << src_fields[idx].size
           << "," << src_fields[idx].field_id
           << "," << src_fields[idx].serdez_id << ")";
        if (idx != src_fields.size() - 1) ss << ",";
      }
      ss << "}, {";
      for (unsigned idx = 0; idx < dst_fields.size(); ++idx)
      {
        ss << "(" << std::hex << dst_fields[idx].inst.id
           << "," << std::dec << dst_fields[idx].subfield_offset
           << "," << dst_fields[idx].size
           << "," << dst_fields[idx].field_id
           << "," << dst_fields[idx].serdez_id << ")";
        if (idx != dst_fields.size() - 1) ss << ",";
      }
      ss << "}, events[" << precondition_idx << "]";
      ss << ")";

      return ss.str();
    }

    /////////////////////////////////////////////////////////////
    // IssueAcross
    /////////////////////////////////////////////////////////////

    //--------------------------------------------------------------------------
    IssueAcross::IssueAcross(PhysicalTemplate& tpl, unsigned l, unsigned copy,
                             unsigned collective, unsigned src_indirect,
                             unsigned dst_indirect, const TraceLocalID& key,
                             CopyAcrossExecutor *exec)
      : Instruction(tpl, key), lhs(l), copy_precondition(copy), 
        collective_precondition(collective), 
        src_indirect_precondition(src_indirect),
        dst_indirect_precondition(dst_indirect), executor(exec)
    //--------------------------------------------------------------------------
    {
#ifdef DEBUG_LEGION
      assert(lhs < tpl.events.size());
#endif
      executor->add_reference();
    }

    //--------------------------------------------------------------------------
    IssueAcross::~IssueAcross(void)
    //--------------------------------------------------------------------------
    {
      if (executor->remove_reference())
        delete executor;
    }

    //--------------------------------------------------------------------------
    void IssueAcross::execute(std::vector<ApEvent> &events,
                              std::map<unsigned,ApUserEvent> &user_events,
                              std::map<TraceLocalID,MemoizableOp*> &operations,
                              const bool recurrent_replay)
    //--------------------------------------------------------------------------
    {
#ifdef DEBUG_LEGION
      assert(operations.find(owner) != operations.end());
      assert(operations.find(owner)->second != NULL);
#endif
      MemoizableOp *op = operations[owner];
      ApEvent copy_pre = events[copy_precondition];
      ApEvent src_indirect_pre = events[src_indirect_precondition];
      ApEvent dst_indirect_pre = events[dst_indirect_precondition];
      const PhysicalTraceInfo trace_info(op, -1U);
      events[lhs] = executor->execute(op, PredEvent::NO_PRED_EVENT,
                                      copy_pre, src_indirect_pre,
                                      dst_indirect_pre, trace_info,
                                      true/*replay*/, recurrent_replay);
    }

    //--------------------------------------------------------------------------
    std::string IssueAcross::to_string(const MemoEntries &memo_entires)
    //--------------------------------------------------------------------------
    {
      std::stringstream ss;
      ss << "events[" << lhs << "] = indirect(operations[" << owner << "], "
         << "Copy Across Executor: " << executor << ", {";
      ss << ", TODO: indirections";
      ss << "}, events[" << copy_precondition << "]";
      ss << ", events[" << collective_precondition << "]";
      ss << ", events[" << src_indirect_precondition << "]";
      ss << ", events[" << dst_indirect_precondition << "]";
      ss << ")";
      return ss.str();
    }

    /////////////////////////////////////////////////////////////
    // IssueFill
    /////////////////////////////////////////////////////////////

    //--------------------------------------------------------------------------
    IssueFill::IssueFill(PhysicalTemplate& tpl, unsigned l, 
                         IndexSpaceExpression *e, const TraceLocalID &key,
                         const std::vector<CopySrcDstField> &f,
                         const void *value, size_t size, 
#ifdef LEGION_SPY
                         UniqueID uid, FieldSpace h, RegionTreeID tid,
#endif
                         unsigned pi, LgEvent unique, int pr,
                         CollectiveKind collect)
      : Instruction(tpl, key), lhs(l), expr(e), fields(f), fill_size(size),
#ifdef LEGION_SPY
        fill_uid(uid), handle(h), tree_id(tid),
#endif
        precondition_idx(pi), unique_event(unique), priority(pr),
        collective(collect)
    //--------------------------------------------------------------------------
    {
#ifdef DEBUG_LEGION
      assert(lhs < tpl.events.size());
      assert(fields.size() > 0);
      assert(precondition_idx < tpl.events.size());
#endif
      expr->add_base_expression_reference(TRACE_REF);
      fill_value = malloc(fill_size);
      memcpy(fill_value, value, fill_size);
    }

    //--------------------------------------------------------------------------
    IssueFill::~IssueFill(void)
    //--------------------------------------------------------------------------
    {
      if (expr->remove_base_expression_reference(TRACE_REF))
        delete expr;
      free(fill_value);
    }

    //--------------------------------------------------------------------------
    void IssueFill::execute(std::vector<ApEvent> &events,
                            std::map<unsigned,ApUserEvent> &user_events,
                            std::map<TraceLocalID,MemoizableOp*> &operations,
                            const bool recurrent_replay)
    //--------------------------------------------------------------------------
    {
#ifdef DEBUG_LEGION
      assert(operations.find(owner) != operations.end());
      assert(operations.find(owner)->second != NULL);
#endif
      MemoizableOp *op = operations[owner];
      ApEvent precondition = events[precondition_idx];
      const PhysicalTraceInfo trace_info(op, -1U);
      events[lhs] = expr->issue_fill(op, trace_info, fields, 
                                     fill_value, fill_size,
#ifdef LEGION_SPY
                                     fill_uid, handle, tree_id,
#endif
                                     precondition, PredEvent::NO_PRED_EVENT,
                                     unique_event, collective, priority,
                                     true/*replay*/);
    }

    //--------------------------------------------------------------------------
    std::string IssueFill::to_string(const MemoEntries &memo_entries)
    //--------------------------------------------------------------------------
    {
      std::stringstream ss;
      ss << "events[" << lhs << "] = fill(Index expr: " << expr->expr_id
         << ", {";
      for (unsigned idx = 0; idx < fields.size(); ++idx)
      {
        ss << "(" << std::hex << fields[idx].inst.id
           << "," << std::dec << fields[idx].subfield_offset
           << "," << fields[idx].size
           << "," << fields[idx].field_id
           << "," << fields[idx].serdez_id << ")";
        if (idx != fields.size() - 1) ss << ",";
      }
      ss << "}, events[" << precondition_idx << "])    (owner: "
         << owner << ")";
      return ss.str();
    }

    /////////////////////////////////////////////////////////////
    // SetOpSyncEvent
    /////////////////////////////////////////////////////////////

    //--------------------------------------------------------------------------
    SetOpSyncEvent::SetOpSyncEvent(PhysicalTemplate& tpl, unsigned l,
                                       const TraceLocalID& r)
      : Instruction(tpl, r), lhs(l)
    //--------------------------------------------------------------------------
    {
#ifdef DEBUG_LEGION
      assert(lhs < tpl.events.size());
#endif
    }

    //--------------------------------------------------------------------------
    void SetOpSyncEvent::execute(std::vector<ApEvent> &events,
                               std::map<unsigned,ApUserEvent> &user_events,
                               std::map<TraceLocalID,MemoizableOp*> &operations,
                               const bool recurrent_replay)
    //--------------------------------------------------------------------------
    {
#ifdef DEBUG_LEGION
      assert(operations.find(owner) != operations.end());
      assert(operations.find(owner)->second != NULL);
#endif
      MemoizableOp *memoizable = operations[owner];
#ifdef DEBUG_LEGION
      assert(memoizable != NULL);
#endif
      TraceInfo info(memoizable);
      ApEvent sync_condition = memoizable->compute_sync_precondition(info);
      events[lhs] = sync_condition;
    }

    //--------------------------------------------------------------------------
    std::string SetOpSyncEvent::to_string(const MemoEntries &memo_entries)
    //--------------------------------------------------------------------------
    {
      std::stringstream ss;
      MemoEntries::const_iterator finder = memo_entries.find(owner);
#ifdef DEBUG_LEGION
      assert(finder != memo_entries.end());
#endif
      ss << "events[" << lhs << "] = operations[" << owner
         << "].compute_sync_precondition()    (op kind: "
         << Operation::op_names[finder->second.second]
         << ")";
      return ss.str();
    }

    /////////////////////////////////////////////////////////////
    // CompleteReplay
    /////////////////////////////////////////////////////////////

    //--------------------------------------------------------------------------
    CompleteReplay::CompleteReplay(PhysicalTemplate& tpl, const TraceLocalID& l,
                                   unsigned pr, unsigned po)
      : Instruction(tpl, l), pre(pr), post(po)
    //--------------------------------------------------------------------------
    {
#ifdef DEBUG_LEGION
      assert(pre < tpl.events.size());
      assert(post < tpl.events.size());
#endif
    }

    //--------------------------------------------------------------------------
    void CompleteReplay::execute(std::vector<ApEvent> &events,
                               std::map<unsigned,ApUserEvent> &user_events,
                               std::map<TraceLocalID,MemoizableOp*> &operations,
                               const bool recurrent_replay)
    //--------------------------------------------------------------------------
    {
#ifdef DEBUG_LEGION
      assert(operations.find(owner) != operations.end());
      assert(operations.find(owner)->second != NULL);
#endif
      MemoizableOp *memoizable = operations[owner];
#ifdef DEBUG_LEGION
      assert(memoizable != NULL);
#endif
      memoizable->complete_replay(events[pre], events[post]);
    }

    //--------------------------------------------------------------------------
    std::string CompleteReplay::to_string(const MemoEntries &memo_entries)
    //--------------------------------------------------------------------------
    {
      std::stringstream ss;
      MemoEntries::const_iterator finder = memo_entries.find(owner);
#ifdef DEBUG_LEGION
      assert(finder != memo_entries.end());
#endif
      ss << "operations[" << owner
         << "].complete_replay(events[" << pre
         << "], events[ " << post << "])    (op kind: "
         << Operation::op_names[finder->second.second]
         << ")";
      return ss.str();
    }

    /////////////////////////////////////////////////////////////
    // BarrierArrival
    /////////////////////////////////////////////////////////////

    //--------------------------------------------------------------------------
    BarrierArrival::BarrierArrival(PhysicalTemplate &tpl, ApBarrier bar,
                     unsigned _lhs, unsigned _rhs, size_t arrivals, bool manage)
      : Instruction(tpl, TraceLocalID(0,DomainPoint())), barrier(bar), 
        lhs(_lhs), rhs(_rhs), total_arrivals(arrivals), managed(manage)
    //--------------------------------------------------------------------------
    {
#ifdef DEBUG_LEGION
      assert(lhs < tpl.events.size());
#endif
      if (managed)
        Runtime::advance_barrier(barrier);
    } 

    //--------------------------------------------------------------------------
    void BarrierArrival::execute(std::vector<ApEvent> &events,
                               std::map<unsigned,ApUserEvent> &user_events,
                               std::map<TraceLocalID,MemoizableOp*> &operations,
                               const bool recurrent_replay)
    //--------------------------------------------------------------------------
    {
#ifdef DEBUG_LEGION
      assert(lhs < events.size());
#endif
      Runtime::phase_barrier_arrive(barrier, total_arrivals, events[rhs]);
      events[lhs] = barrier;
      if (managed)
        Runtime::advance_barrier(barrier);
    }

    //--------------------------------------------------------------------------
    std::string BarrierArrival::to_string(const MemoEntries &memo_entries)
    //--------------------------------------------------------------------------
    {
      std::stringstream ss; 
      ss << "events[" << lhs << "] = Runtime::phase_barrier_arrive("
         << std::hex << barrier.id << std::dec << ", events["; 
      ss << rhs << "], managed : " << (managed ? "yes" : "no") << ")";
      return ss.str();
    }

    //--------------------------------------------------------------------------
    void BarrierArrival::set_collective_barrier(ApBarrier newbar)
    //--------------------------------------------------------------------------
    {
#ifdef DEBUG_LEGION
      assert(!managed);
#endif
      barrier = newbar;
    }

    //--------------------------------------------------------------------------
    void BarrierArrival::set_managed_barrier(ApBarrier newbar)
    //--------------------------------------------------------------------------
    {
#ifdef DEBUG_LEGION
      assert(managed);
#endif
      barrier = newbar;
    }

    /////////////////////////////////////////////////////////////
    // BarrierAdvance
    /////////////////////////////////////////////////////////////

    //--------------------------------------------------------------------------
    BarrierAdvance::BarrierAdvance(PhysicalTemplate &tpl, ApBarrier bar, 
                                  unsigned _lhs, size_t arrival_count, bool own) 
      : Instruction(tpl, TraceLocalID(0,DomainPoint())), barrier(bar), 
        lhs(_lhs), total_arrivals(arrival_count), owner(own)
    //--------------------------------------------------------------------------
    {
#ifdef DEBUG_LEGION
      assert(lhs < tpl.events.size());
#endif
      if (owner)
        Runtime::advance_barrier(barrier);
    }

    //--------------------------------------------------------------------------
    BarrierAdvance::~BarrierAdvance(void)
    //--------------------------------------------------------------------------
    {
      // Destroy our barrier if we're managing it
      if (owner)
        barrier.destroy_barrier();
    }

    //--------------------------------------------------------------------------
    void BarrierAdvance::execute(std::vector<ApEvent> &events,
                               std::map<unsigned,ApUserEvent> &user_events,
                               std::map<TraceLocalID,MemoizableOp*> &operations,
                               const bool recurrent_replay)
    //--------------------------------------------------------------------------
    {
#ifdef DEBUG_LEGION
      assert(lhs < events.size());
#endif
      events[lhs] = barrier;
      Runtime::advance_barrier(barrier);
    }

    //--------------------------------------------------------------------------
    std::string BarrierAdvance::to_string(const MemoEntries &memo_entries)
    //--------------------------------------------------------------------------
    {
      std::stringstream ss;
      ss << "events[" << lhs << "] = Runtime::barrier_advance("
         << std::hex << barrier.id << std::dec << ")";
      return ss.str();
    }

    //--------------------------------------------------------------------------
    ApBarrier BarrierAdvance::record_subscribed_shard(ShardID remote_shard)
    //--------------------------------------------------------------------------
    {
#ifdef DEBUG_LEGION
      assert(owner);
#endif
      subscribed_shards.push_back(remote_shard);
      return barrier;
    }

    //--------------------------------------------------------------------------
    void BarrierAdvance::refresh_barrier(ApEvent key, 
                  std::map<ShardID,std::map<ApEvent,ApBarrier> > &notifications)
    //--------------------------------------------------------------------------
    {
#ifdef DEBUG_LEGION
      assert(owner);
#endif
      // Destroy the old barrier
      barrier.destroy_barrier();
      // Make the new barrier
      barrier = ApBarrier(Realm::Barrier::create_barrier(total_arrivals));
      for (std::vector<ShardID>::const_iterator it = 
            subscribed_shards.begin(); it != subscribed_shards.end(); it++)
        notifications[*it][key] = barrier;
    }

    //--------------------------------------------------------------------------
    void BarrierAdvance::remote_refresh_barrier(ApBarrier newbar)
    //--------------------------------------------------------------------------
    {
#ifdef DEBUG_LEGION
      assert(!owner);
      assert(subscribed_shards.empty()); 
#endif
      barrier = newbar;
    }

  }; // namespace Internal 
}; // namespace Legion
<|MERGE_RESOLUTION|>--- conflicted
+++ resolved
@@ -4201,22 +4201,6 @@
       {
         std::set<RtEvent> eq_events;
         const ContextID ctx = context->get_physical_tree_context();
-<<<<<<< HEAD
-        LegionVector<VersionInfo> version_infos(trace_regions.size());
-        std::map<RegionNode*,unsigned>::const_iterator req_it =
-          trace_region_parent_req_indexes.begin();
-        for (FieldMaskSet<RegionNode>::const_iterator it =
-              trace_regions.begin(); it != trace_regions.end();
-              it++, req_it++, index++)
-        {
-#ifdef DEBUG_LEGION
-          // Make sure the parent_req_indexes zip with the trace_regions
-          assert(req_it->first == it->first);
-#endif
-          it->first->perform_versioning_analysis(ctx, context,
-            &version_infos[index], it->second, op, 0/*index*/,
-            req_it->second, eq_events);
-=======
         // Need to count how many version infos there are before we
         // start since we can't resize the vector once we start
         // compute the equivalence sets for any of them
@@ -4236,7 +4220,6 @@
                 &version_infos[index++], it->second, op, 0/*index*/,
                 idx, eq_events);
           }
->>>>>>> 411fb721
         }
         index = 0;
         if (!eq_events.empty())
@@ -4248,16 +4231,9 @@
         // Transpose over to equivalence sets
         for (unsigned idx = 0; idx < trace_regions.size(); idx++)
         {
-<<<<<<< HEAD
-          const FieldMaskSet<EquivalenceSet> &region_sets =
-              version_infos[idx].get_equivalence_sets();
-          for (FieldMaskSet<EquivalenceSet>::const_iterator it =
-                region_sets.begin(); it != region_sets.end(); it++)
-=======
           for (FieldMaskSet<RegionNode>::const_iterator rit = 
                 trace_regions[idx].begin(); rit !=
                 trace_regions[idx].end(); rit++)
->>>>>>> 411fb721
           {
             const FieldMaskSet<EquivalenceSet> &region_sets = 
                 version_infos[index++].get_equivalence_sets();
