--- conflicted
+++ resolved
@@ -6038,7 +6038,6 @@
     }
 
     //--------------------------------------------------------------------------
-<<<<<<< HEAD
     ShardID PhysicalTemplate::record_managed_barrier(ApBarrier bar,
                                                      size_t total_arrivals)
     //--------------------------------------------------------------------------
@@ -6088,12 +6087,8 @@
     }
 
     //--------------------------------------------------------------------------
-    void PhysicalTemplate::record_issue_copy(Memoizable *memo, ApEvent &lhs,
-                                             IndexSpaceExpression *expr,
-=======
     void PhysicalTemplate::record_issue_copy(const TraceLocalID &tlid, 
                                  ApEvent &lhs, IndexSpaceExpression *expr,
->>>>>>> 3847f0c7
                                  const std::vector<CopySrcDstField>& src_fields,
                                  const std::vector<CopySrcDstField>& dst_fields,
                                  const std::vector<Reservation> &reservations,
@@ -7153,7 +7148,6 @@
     }
 
     //--------------------------------------------------------------------------
-<<<<<<< HEAD
     ShardID ShardedPhysicalTemplate::record_managed_barrier(ApBarrier bar,
                                                           size_t total_arrivals)
     //--------------------------------------------------------------------------
@@ -7227,10 +7221,7 @@
     }
 
     //--------------------------------------------------------------------------
-    void ShardedPhysicalTemplate::record_issue_copy(Memoizable *memo, 
-=======
     void ShardedPhysicalTemplate::record_issue_copy(const TraceLocalID &tlid, 
->>>>>>> 3847f0c7
                                  ApEvent &lhs, IndexSpaceExpression *expr,
                                  const std::vector<CopySrcDstField>& src_fields,
                                  const std::vector<CopySrcDstField>& dst_fields,
