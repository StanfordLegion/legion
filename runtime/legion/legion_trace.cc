--- conflicted
+++ resolved
@@ -1904,13 +1904,10 @@
 
     //--------------------------------------------------------------------------
     PhysicalTrace::PhysicalTrace(Runtime *rt, LegionTrace *lt)
-<<<<<<< HEAD
-      : runtime(rt), logical_trace(lt), 
+      : runtime(rt), logical_trace(lt),
         repl_ctx(dynamic_cast<ReplicateContext*>(lt->ctx)),
-=======
-      : runtime(rt), logical_trace(lt), previous_replay(NULL),
->>>>>>> 0f54431e
-        current_template(NULL), nonreplayable_count(0), new_template_count(0),
+        previous_replay(NULL), current_template(NULL), nonreplayable_count(0),
+        new_template_count(0),
         previous_template_completion(ApEvent::NO_AP_EVENT),
         execution_fence_event(ApEvent::NO_AP_EVENT),
         intermediate_execution_fence(false)
@@ -1931,12 +1928,9 @@
 
     //--------------------------------------------------------------------------
     PhysicalTrace::PhysicalTrace(const PhysicalTrace &rhs)
-<<<<<<< HEAD
       : runtime(NULL), logical_trace(NULL), repl_ctx(NULL), 
-=======
-      : runtime(NULL), logical_trace(NULL), previous_replay(NULL),
->>>>>>> 0f54431e
-        current_template(NULL), nonreplayable_count(0), new_template_count(0),
+        previous_replay(NULL), current_template(NULL), nonreplayable_count(0),
+        new_template_count(0),
         previous_template_completion(ApEvent::NO_AP_EVENT),
         execution_fence_event(ApEvent::NO_AP_EVENT)
     //--------------------------------------------------------------------------
