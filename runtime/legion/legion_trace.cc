/* Copyright 2022 Stanford University, NVIDIA Corporation
 *
 * Licensed under the Apache License, Version 2.0 (the "License");
 * you may not use this file except in compliance with the License.
 * You may obtain a copy of the License at
 *
 *     http://www.apache.org/licenses/LICENSE-2.0
 *
 * Unless required by applicable law or agreed to in writing, software
 * distributed under the License is distributed on an "AS IS" BASIS,
 * WITHOUT WARRANTIES OR CONDITIONS OF ANY KIND, either express or implied.
 * See the License for the specific language governing permissions and
 * limitations under the License.
 */


#include "legion.h"
#include "legion/legion_ops.h"
#include "legion/legion_spy.h"
#include "legion/legion_trace.h"
#include "legion/legion_tasks.h"
#include "legion/legion_instances.h"
#include "legion/legion_views.h"
#include "legion/legion_context.h"
#include "legion/legion_replication.h"

#include "realm/id.h" // TODO: remove this hackiness

namespace Legion {
  namespace Internal {

    LEGION_EXTERN_LOGGER_DECLARATIONS

    /////////////////////////////////////////////////////////////
    // Utility functions
    /////////////////////////////////////////////////////////////

    std::ostream& operator<<(std::ostream &out, const TraceLocalID &key)
    {
      out << "(" << key.context_index << ",";
      if (key.index_point.dim > 1) out << "(";
      for (int dim = 0; dim < key.index_point.dim; ++dim)
      {
        if (dim > 0) out << ",";
        out << key.index_point[dim];
      }
      if (key.index_point.dim > 1) out << ")";
      out << ")";
      return out;
    }

    std::ostream& operator<<(std::ostream &out,
                             const PhysicalTemplate::Replayable &r)
    {
      if (r.replayable)
        out << "Replayable";
      else
      {
        out << "Non-replayable (" << r.message << ")";
      }
      return out;
    }

    /////////////////////////////////////////////////////////////
    // LegionTrace 
    /////////////////////////////////////////////////////////////

    //--------------------------------------------------------------------------
    LegionTrace::LegionTrace(InnerContext *c, TraceID t, 
                             bool logical_only, Provenance *p)
      : ctx(c), tid(t), begin_provenance(p), end_provenance(NULL),
        blocking_call_observed(false), 
        has_intermediate_ops(false), fixed(false)
    //--------------------------------------------------------------------------
    {
      state.store(LOGICAL_ONLY);
      physical_trace = logical_only ? NULL : 
        new PhysicalTrace(c->owner_task->runtime, this);
      if (begin_provenance != NULL)
        begin_provenance->add_reference();
    }

    //--------------------------------------------------------------------------
    LegionTrace::~LegionTrace(void)
    //--------------------------------------------------------------------------
    {
      if (physical_trace != NULL)
        delete physical_trace;
      if ((begin_provenance != NULL) && begin_provenance->remove_reference())
        delete begin_provenance;
      if ((end_provenance != NULL) && end_provenance->remove_reference())
        delete end_provenance;
    }

    //--------------------------------------------------------------------------
    void LegionTrace::fix_trace(Provenance *provenance)
    //--------------------------------------------------------------------------
    {
#ifdef DEBUG_LEGION
      assert(!fixed);
      assert(end_provenance == NULL);
#endif
      fixed = true;
      end_provenance = provenance;
      if (end_provenance != NULL)
        end_provenance->add_reference();
    }

    //--------------------------------------------------------------------------
    void LegionTrace::replay_aliased_children(
                             std::vector<RegionTreePath> &privilege_paths) const
    //--------------------------------------------------------------------------
    {
      unsigned index = operations.size() - 1;
      std::map<unsigned,LegionVector<AliasChildren> >::const_iterator
        finder = aliased_children.find(index);
      if (finder == aliased_children.end())
        return;
      for (LegionVector<AliasChildren>::const_iterator it = 
            finder->second.begin(); it != finder->second.end(); it++)
      {
#ifdef DEBUG_LEGION
        assert(it->req_index < privilege_paths.size());
#endif
        privilege_paths[it->req_index].record_aliased_children(it->depth,
                                                               it->mask);
      }
    }

    //--------------------------------------------------------------------------
    void LegionTrace::end_trace_execution(FenceOp *op)
    //--------------------------------------------------------------------------
    {
      if (is_replaying())
      {
        // Remove mapping fences on the frontiers which haven't been removed yet
        for (std::set<std::pair<Operation*,GenerationID> >::const_iterator it =
              frontiers.begin(); it != frontiers.end(); it++)
          it->first->remove_mapping_reference(it->second);
        frontiers.clear();
#ifdef LEGION_SPY
        current_uids.clear();
#endif
        operations.clear();
        if (physical_trace != NULL)
          physical_trace->reset_last_memoized();
        return;
      }

      // Register for this fence on every one of the operations in
      // the trace and then clear out the operations data structure
      for (std::set<std::pair<Operation*,GenerationID> >::iterator it =
            frontiers.begin(); it != frontiers.end(); ++it)
      {
        const std::pair<Operation*,GenerationID> &target = *it;
#ifdef DEBUG_LEGION
        assert(!target.first->is_internal_op());
#endif
        op->register_dependence(target.first, target.second);
#ifdef LEGION_SPY
        for (unsigned req_idx = 0; req_idx < num_regions[target]; req_idx++)
        {
          LegionSpy::log_mapping_dependence(
              op->get_context()->get_unique_id(), current_uids[target], req_idx,
              op->get_unique_op_id(), 0, LEGION_TRUE_DEPENDENCE);
        }
#endif
        // Remove any mapping references that we hold
        target.first->remove_mapping_reference(target.second);
      }
      operations.clear();
      if (physical_trace != NULL)
        physical_trace->reset_last_memoized();
      frontiers.clear();
#ifdef LEGION_SPY
      current_uids.clear();
      num_regions.clear();
#endif
    }

#ifdef LEGION_SPY
    //--------------------------------------------------------------------------
    UniqueID LegionTrace::get_current_uid_by_index(unsigned op_idx) const
    //--------------------------------------------------------------------------
    {
      assert(op_idx < operations.size());
      const std::pair<Operation*,GenerationID> &key = operations[op_idx];
      std::map<std::pair<Operation*,GenerationID>,UniqueID>::const_iterator
        finder = current_uids.find(key);
      assert(finder != current_uids.end());
      return finder->second;
    }
#endif

    //--------------------------------------------------------------------------
    void LegionTrace::invalidate_trace_cache(Operation *invalidator)
    //--------------------------------------------------------------------------
    {
      if (physical_trace == NULL)
        return;
      PhysicalTemplate *current_template = 
        physical_trace->get_current_template();
      if (current_template == NULL)
        return;
      bool execution_fence = false;
      if (invalidator->invalidates_physical_trace_template(execution_fence))
      {
        // Check to see if this is an execution fence or not
        if (execution_fence)
        {
          // If it is an execution fence we need to record the previous
          // templates completion event as a precondition for the fence
#ifdef DEBUG_LEGION
          FenceOp *fence_op = dynamic_cast<FenceOp*>(invalidator);
          assert(fence_op != NULL);
#else
          FenceOp *fence_op = static_cast<FenceOp*>(invalidator);
#endif
          // Record that we had an intermediate execution fence between replays
          // Update the execution event for the trace to be this fence event
          physical_trace->record_intermediate_execution_fence(fence_op);
        }
        else
        {
          physical_trace->clear_cached_template();
          current_template->issue_summary_operations(ctx, invalidator, 
                                                     end_provenance);
          has_intermediate_ops = false;
        }
      }
      else
        has_intermediate_ops = true;
    }

    /////////////////////////////////////////////////////////////
    // StaticTrace
    /////////////////////////////////////////////////////////////

    //--------------------------------------------------------------------------
    StaticTrace::StaticTrace(TraceID t, InnerContext *c, bool logical_only,
                             Provenance *p, const std::set<RegionTreeID> *trees)
      : LegionTrace(c, t, logical_only, p)
    //--------------------------------------------------------------------------
    {
      if (trees != NULL)
        application_trees.insert(trees->begin(), trees->end());
    }
    
    //--------------------------------------------------------------------------
    StaticTrace::StaticTrace(const StaticTrace &rhs)
      : LegionTrace(NULL, 0, true, NULL)
    //--------------------------------------------------------------------------
    {
      // should never be called
      assert(false);
    }

    //--------------------------------------------------------------------------
    StaticTrace::~StaticTrace(void)
    //--------------------------------------------------------------------------
    {
      // Remove our mapping references and then clear the operations
      for (std::vector<std::pair<Operation*,GenerationID> >::const_iterator it =
            operations.begin(); it != operations.end(); it++)
        it->first->remove_mapping_reference(it->second);
      operations.clear();
    }

    //--------------------------------------------------------------------------
    StaticTrace& StaticTrace::operator=(const StaticTrace &rhs)
    //--------------------------------------------------------------------------
    {
      // should never be called
      assert(false);
      return *this;
    }

    //--------------------------------------------------------------------------
    bool StaticTrace::handles_region_tree(RegionTreeID tid) const
    //--------------------------------------------------------------------------
    {
      if (application_trees.empty())
        return true;
      return (application_trees.find(tid) != application_trees.end());
    }

    //--------------------------------------------------------------------------
    bool StaticTrace::initialize_op_tracing(Operation *op,
                               const std::vector<StaticDependence> *dependences,
                               const LogicalTraceInfo *trace_info)
    //--------------------------------------------------------------------------
    {
      // If we've already recorded all these, there's no need to do it again
      if (fixed)
        return false;
      // Internal operations get to skip this
      if (op->is_internal_op())
        return false;
      // All other operations have to add something to the list
      if (dependences == NULL)
        static_dependences.resize(static_dependences.size() + 1);
      else // Add it to the list of static dependences
        static_dependences.push_back(*dependences);
      return false;
    }

    //--------------------------------------------------------------------------
    size_t StaticTrace::register_operation(Operation *op, GenerationID gen)
    //--------------------------------------------------------------------------
    {
      std::pair<Operation*,GenerationID> key(op,gen);
      const size_t index = operations.size();
      if (!op->is_internal_op())
      {
        frontiers.insert(key);
        const LegionVector<DependenceRecord> &deps = 
          translate_dependence_records(op, index); 
        operations.push_back(key);
#ifdef LEGION_SPY
        current_uids[key] = op->get_unique_op_id();
        num_regions[key] = op->get_region_count();
#endif
        // Add a mapping reference since people will be 
        // registering dependences
        op->add_mapping_reference(gen);  
        // Then compute all the dependences on this operation from
        // our previous recording of the trace
        for (LegionVector<DependenceRecord>::const_iterator it = 
              deps.begin(); it != deps.end(); it++)
        {
#ifdef DEBUG_LEGION
          assert((it->operation_idx >= 0) &&
                 ((size_t)it->operation_idx < operations.size()));
#endif
          const std::pair<Operation*,GenerationID> &target = 
                                                operations[it->operation_idx];
          std::set<std::pair<Operation*,GenerationID> >::iterator finder =
            frontiers.find(target);
          if (finder != frontiers.end())
          {
            finder->first->remove_mapping_reference(finder->second);
            frontiers.erase(finder);
          }

          if ((it->prev_idx == -1) || (it->next_idx == -1))
          {
            op->register_dependence(target.first, target.second);
#ifdef LEGION_SPY
            LegionSpy::log_mapping_dependence(
               op->get_context()->get_unique_id(),
               get_current_uid_by_index(it->operation_idx),
               (it->prev_idx == -1) ? 0 : it->prev_idx,
               op->get_unique_op_id(), 
               (it->next_idx == -1) ? 0 : it->next_idx, LEGION_TRUE_DEPENDENCE);
#endif
          }
          else
          {
            op->register_region_dependence(it->next_idx, target.first,
                                           target.second, it->prev_idx,
                                           it->dtype, it->validates,
                                           it->dependent_mask);
#ifdef LEGION_SPY
            LegionSpy::log_mapping_dependence(
                op->get_context()->get_unique_id(),
                get_current_uid_by_index(it->operation_idx), it->prev_idx,
                op->get_unique_op_id(), it->next_idx, it->dtype);
#endif
          }
        }
      }
      else
      {
        // We already added our creator to the list of operations
        // so the set of dependences is index-1
#ifdef DEBUG_LEGION
        assert(index > 0);
#endif
        const LegionVector<DependenceRecord> &deps = 
          translate_dependence_records(operations[index-1].first, index-1);
        // Special case for internal operations
        // Internal operations need to register transitive dependences
        // on all the other operations with which it interferes.
        // We can get this from the set of operations on which the
        // operation we are currently performing dependence analysis
        // has dependences.
        InternalOp *internal_op = static_cast<InternalOp*>(op);
#ifdef DEBUG_LEGION
        assert(internal_op == dynamic_cast<InternalOp*>(op));
#endif
        int internal_index = internal_op->get_internal_index();
        for (LegionVector<DependenceRecord>::const_iterator it = 
              deps.begin(); it != deps.end(); it++)
        {
          // We only record dependences for this internal operation on
          // the indexes for which this internal operation is being done
          if (internal_index != it->next_idx)
            continue;
#ifdef DEBUG_LEGION
          assert((it->operation_idx >= 0) &&
                 ((size_t)it->operation_idx < operations.size()));
#endif
          const std::pair<Operation*,GenerationID> &target = 
                                                operations[it->operation_idx];
          // If this is the case we can do the normal registration
          if ((it->prev_idx == -1) || (it->next_idx == -1))
          {
            internal_op->register_dependence(target.first, target.second); 
#ifdef LEGION_SPY
            LegionSpy::log_mapping_dependence(
               op->get_context()->get_unique_id(),
               get_current_uid_by_index(it->operation_idx),
               (it->prev_idx == -1) ? 0 : it->prev_idx,
               op->get_unique_op_id(), 
               (it->next_idx == -1) ? 0 : it->next_idx, LEGION_TRUE_DEPENDENCE);
#endif
          }
          else
          {
            internal_op->record_trace_dependence(target.first, target.second,
                                               it->prev_idx, it->next_idx,
                                               it->dtype, it->dependent_mask);
#ifdef LEGION_SPY
            LegionSpy::log_mapping_dependence(
                internal_op->get_context()->get_unique_id(),
                get_current_uid_by_index(it->operation_idx), it->prev_idx,
                internal_op->get_unique_op_id(), 0, it->dtype);
#endif
          }
        }
      }
      return index;
    }

    //--------------------------------------------------------------------------
    void StaticTrace::record_dependence(
                                     Operation *target, GenerationID target_gen,
                                     Operation *source, GenerationID source_gen)
    //--------------------------------------------------------------------------
    {
      // should never be called
      assert(false);
    }
    
    //--------------------------------------------------------------------------
    void StaticTrace::record_region_dependence(
                                    Operation *target, GenerationID target_gen,
                                    Operation *source, GenerationID source_gen,
                                    unsigned target_idx, unsigned source_idx,
                                    DependenceType dtype, bool validates,
                                    const FieldMask &dependent_mask)
    //--------------------------------------------------------------------------
    {
      // should never be called
      assert(false);
    }

    //--------------------------------------------------------------------------
    void StaticTrace::record_no_dependence(
                                    Operation *target, GenerationID target_gen,
                                    Operation *source, GenerationID source_gen,
                                    unsigned target_idx, unsigned source_idx,
                                    const FieldMask &dependent_mask)
    //--------------------------------------------------------------------------
    {
      // should never be called
      assert(false);
    }

    //--------------------------------------------------------------------------
    void StaticTrace::record_aliased_children(unsigned req_index,unsigned depth,
                                              const FieldMask &aliase_mask)
    //--------------------------------------------------------------------------
    {
      // should never be called
      assert(false);
    }

    //--------------------------------------------------------------------------
    void StaticTrace::end_trace_capture(void)
    //--------------------------------------------------------------------------
    {
      // Remove mapping fences on the frontiers which haven't been removed yet
      for (std::set<std::pair<Operation*,GenerationID> >::const_iterator it =
            frontiers.begin(); it != frontiers.end(); it++)
        it->first->remove_mapping_reference(it->second);
      operations.clear();
      frontiers.clear();
      if (physical_trace != NULL)
        physical_trace->reset_last_memoized();
#ifdef LEGION_SPY
      current_uids.clear();
      num_regions.clear();
#endif
    }

#ifdef LEGION_SPY
    //--------------------------------------------------------------------------
    void StaticTrace::perform_logging(
                               UniqueID prev_fence_uid, UniqueID curr_fence_uid)
    //--------------------------------------------------------------------------
    {
      // TODO: Implement this if someone wants to memoize static traces
      assert(false);
    }
#endif

    //--------------------------------------------------------------------------
    const LegionVector<LegionTrace::DependenceRecord>& 
        StaticTrace::translate_dependence_records(Operation *op, unsigned index)
    //--------------------------------------------------------------------------
    {
      // If we already translated it then we are done
      if (index < translated_deps.size())
        return translated_deps[index];
      const unsigned start_idx = translated_deps.size();
      translated_deps.resize(index+1);
      RegionTreeForest *forest = ctx->runtime->forest;
      for (unsigned op_idx = start_idx; op_idx <= index; op_idx++)
      {
        const std::vector<StaticDependence> &static_deps = 
          static_dependences[op_idx];
        LegionVector<DependenceRecord> &translation = 
          translated_deps[op_idx];
        for (std::vector<StaticDependence>::const_iterator it = 
              static_deps.begin(); it != static_deps.end(); it++)
        {
          // Convert the previous offset into an absoluate offset    
          // If the previous offset is larger than the index then 
          // this dependence doesn't matter
          if (it->previous_offset > index)
            continue;
          // Compute the field mask by getting the parent region requirement
          unsigned parent_index = op->find_parent_index(it->current_req_index);
          FieldSpace field_space =  
            ctx->find_logical_region(parent_index).get_field_space();
          const FieldMask dependence_mask = 
            forest->get_node(field_space)->get_field_mask(it->dependent_fields);
          translation.push_back(DependenceRecord(index - it->previous_offset, 
                it->previous_req_index, it->current_req_index, it->validates, 
                it->dependence_type, dependence_mask));
        }
      }
      return translated_deps[index];
    }

    /////////////////////////////////////////////////////////////
    // DynamicTrace 
    /////////////////////////////////////////////////////////////

    //--------------------------------------------------------------------------
    DynamicTrace::DynamicTrace(TraceID t, InnerContext *c, bool logical_only,
                               Provenance *p)
      : LegionTrace(c, t, logical_only, p), tracing(true)
    //--------------------------------------------------------------------------
    {
    }

    //--------------------------------------------------------------------------
    DynamicTrace::DynamicTrace(const DynamicTrace &rhs)
      : LegionTrace(NULL, 0, true, NULL)
    //--------------------------------------------------------------------------
    {
      // should never be called
      assert(false);
    }

    //--------------------------------------------------------------------------
    DynamicTrace::~DynamicTrace(void)
    //--------------------------------------------------------------------------
    {
    }

    //--------------------------------------------------------------------------
    DynamicTrace& DynamicTrace::operator=(const DynamicTrace &rhs)
    //--------------------------------------------------------------------------
    {
      // should never be called
      assert(false);
      return *this;
    } 

    //--------------------------------------------------------------------------
    void DynamicTrace::end_trace_capture(void)
    //--------------------------------------------------------------------------
    {
#ifdef DEBUG_LEGION
      assert(tracing);
#endif
      // We don't record mapping dependences when tracing so we don't need
      // to remove them when we are here
      operations.clear();
      if (physical_trace != NULL)
        physical_trace->reset_last_memoized();
      op_map.clear();
      internal_dependences.clear();
      tracing = false;
#ifdef LEGION_SPY
      current_uids.clear();
      num_regions.clear();
#endif
    } 

    //--------------------------------------------------------------------------
    bool DynamicTrace::handles_region_tree(RegionTreeID tid) const
    //--------------------------------------------------------------------------
    {
      // Always handles all of them
      return true;
    }

    //--------------------------------------------------------------------------
    bool DynamicTrace::initialize_op_tracing(Operation *op,
                               const std::vector<StaticDependence> *dependences,
                               const LogicalTraceInfo *trace_info)
    //--------------------------------------------------------------------------
    {
      if (trace_info != NULL) // happens for internal operations
        return !trace_info->already_traced;
      else
        return !is_fixed();
    }

    //--------------------------------------------------------------------------
    size_t DynamicTrace::register_operation(Operation *op, GenerationID gen)
    //--------------------------------------------------------------------------
    {
      std::pair<Operation*,GenerationID> key(op,gen);
      const size_t index = operations.size();
      if (has_physical_trace() &&
          !op->is_internal_op() && op->get_memoizable() == NULL)
        REPORT_LEGION_ERROR(ERROR_PHYSICAL_TRACING_UNSUPPORTED_OP,
            "Invalid memoization request. Operation of type %s (UID %lld) "
            "at index %zd in trace %d requested memoization, but physical "
            "tracing does not support this operation type yet.",
            Operation::get_string_rep(op->get_operation_kind()),
            op->get_unique_op_id(), index, tid);

      // Only need to save this in the map if we are not done tracing
      if (tracing)
      {
        // This is the normal case
        if (!op->is_internal_op())
        {
          operations.push_back(key);
          op_map[key] = index;
          // Add a new vector for storing dependences onto the back
          dependences.push_back(LegionVector<DependenceRecord>());
          // Record meta-data about the trace for verifying that
          // it is being replayed correctly
          op_info.push_back(OperationInfo(op));
        }
        else // Otherwise, track internal operations separately
        {
          std::pair<InternalOp*,GenerationID> 
            local_key(static_cast<InternalOp*>(op),gen);
          internal_dependences[local_key] = LegionVector<DependenceRecord>();
        }
      }
      else
      {
        if (!op->is_internal_op())
        {
          frontiers.insert(key);
          // Check for exceeding the trace size
          if (index >= dependences.size())
            REPORT_LEGION_ERROR(ERROR_TRACE_VIOLATION_RECORDED,
                          "Trace violation! Recorded %zd operations in trace "
                          "%d in task %s (UID %lld) but %zd operations have "
                          "now been issued!", dependences.size(), tid,
                          ctx->get_task_name(), ctx->get_unique_id(), index+1)
          // Check to see if the meta-data alignes
          const OperationInfo &info = op_info[index];
          // Check that they are the same kind of operation
          if (info.kind != op->get_operation_kind())
            REPORT_LEGION_ERROR(ERROR_TRACE_VIOLATION_OPERATION,
                          "Trace violation! Operation at index %zd of trace %d "
                          "in task %s (UID %lld) was recorded as having type "
                          "%s but instead has type %s in replay.",
                          index, tid, ctx->get_task_name(),ctx->get_unique_id(),
                          Operation::get_string_rep(info.kind),
                          Operation::get_string_rep(op->get_operation_kind()))
          // Check that they have the same number of region requirements
          if (info.count != op->get_region_count())
            REPORT_LEGION_ERROR(ERROR_TRACE_VIOLATION_OPERATION,
                          "Trace violation! Operation at index %zd of trace %d "
                          "in task %s (UID %lld) was recorded as having %d "
                          "regions, but instead has %zd regions in replay.",
                          index, tid, ctx->get_task_name(),
                          ctx->get_unique_id(), info.count,
                          op->get_region_count())
          // If we make it here, everything is good
          const LegionVector<DependenceRecord> &deps = dependences[index];
          operations.push_back(key);
#ifdef LEGION_SPY
          current_uids[key] = op->get_unique_op_id();
          num_regions[key] = op->get_region_count();
#endif
          // Add a mapping reference since people will be 
          // registering dependences
          op->add_mapping_reference(gen);  
          // Then compute all the dependences on this operation from
          // our previous recording of the trace
          for (LegionVector<DependenceRecord>::const_iterator it = 
                deps.begin(); it != deps.end(); it++)
          {
            // Skip any no-dependences since they are still no-deps here
            if (it->dtype == LEGION_NO_DEPENDENCE)
              continue;
#ifdef DEBUG_LEGION
            assert((it->operation_idx >= 0) &&
                   ((size_t)it->operation_idx < operations.size()));
#endif
            const std::pair<Operation*,GenerationID> &target = 
                                                  operations[it->operation_idx];
            std::set<std::pair<Operation*,GenerationID> >::iterator finder =
              frontiers.find(target);
            if (finder != frontiers.end())
            {
              finder->first->remove_mapping_reference(finder->second);
              frontiers.erase(finder);
            }

            if ((it->prev_idx == -1) || (it->next_idx == -1))
            {
              op->register_dependence(target.first, target.second); 
#ifdef LEGION_SPY
              LegionSpy::log_mapping_dependence(
               op->get_context()->get_unique_id(),
               get_current_uid_by_index(it->operation_idx),
               (it->prev_idx == -1) ? 0 : it->prev_idx,
               op->get_unique_op_id(), 
               (it->next_idx == -1) ? 0 : it->next_idx, LEGION_TRUE_DEPENDENCE);
#endif
            }
            else
            {
              op->register_region_dependence(it->next_idx, target.first,
                                             target.second, it->prev_idx,
                                             it->dtype, it->validates,
                                             it->dependent_mask);
#ifdef LEGION_SPY
              LegionSpy::log_mapping_dependence(
                  op->get_context()->get_unique_id(),
                  get_current_uid_by_index(it->operation_idx), it->prev_idx,
                  op->get_unique_op_id(), it->next_idx, it->dtype);
#endif
            }
          }
        }
        else
        {
          // We already added our creator to the list of operations
          // so the set of dependences is index-1
#ifdef DEBUG_LEGION
          assert(index > 0);
#endif
          const LegionVector<DependenceRecord> &deps = dependences[index-1];
          // Special case for internal operations
          // Internal operations need to register transitive dependences
          // on all the other operations with which it interferes.
          // We can get this from the set of operations on which the
          // operation we are currently performing dependence analysis
          // has dependences.
          InternalOp *internal_op = static_cast<InternalOp*>(op);
#ifdef DEBUG_LEGION
          assert(internal_op == dynamic_cast<InternalOp*>(op));
#endif
          int internal_index = internal_op->get_internal_index();
          for (LegionVector<DependenceRecord>::const_iterator it = 
                deps.begin(); it != deps.end(); it++)
          {
            // We only record dependences for this internal operation on
            // the indexes for which this internal operation is being done
            if (internal_index != it->next_idx)
              continue;
#ifdef DEBUG_LEGION
            assert((it->operation_idx >= 0) &&
                   ((size_t)it->operation_idx < operations.size()));
#endif
            const std::pair<Operation*,GenerationID> &target = 
                                                  operations[it->operation_idx];

            // If this is the case we can do the normal registration
            if ((it->prev_idx == -1) || (it->next_idx == -1))
            {
              internal_op->register_dependence(target.first, target.second); 
#ifdef LEGION_SPY
              LegionSpy::log_mapping_dependence(
               op->get_context()->get_unique_id(),
               get_current_uid_by_index(it->operation_idx),
               (it->prev_idx == -1) ? 0 : it->prev_idx,
               op->get_unique_op_id(), 
               (it->next_idx == -1) ? 0 : it->next_idx, LEGION_TRUE_DEPENDENCE);
#endif
            }
            else
            {
              // Promote no-dependence cases to full dependences here
              internal_op->record_trace_dependence(target.first, target.second,
                                                   it->prev_idx, it->next_idx,
                                                   LEGION_TRUE_DEPENDENCE, 
                                                   it->dependent_mask);
#ifdef LEGION_SPY
              LegionSpy::log_mapping_dependence(
                  internal_op->get_context()->get_unique_id(),
                  get_current_uid_by_index(it->operation_idx), it->prev_idx,
                  internal_op->get_unique_op_id(), 0, it->dtype);
#endif
            }
          }
        }
      }
      return index;
    }

    //--------------------------------------------------------------------------
    void DynamicTrace::record_dependence(Operation *target,GenerationID tar_gen,
                                         Operation *source,GenerationID src_gen)
    //--------------------------------------------------------------------------
    {
#ifdef DEBUG_LEGION
      assert(tracing);
      if (!source->is_internal_op())
      {
        assert(operations.back().first == source);
        assert(operations.back().second == src_gen);
      }
#endif
      std::pair<Operation*,GenerationID> target_key(target, tar_gen);
      std::map<std::pair<Operation*,GenerationID>,unsigned>::const_iterator
        finder = op_map.find(target_key);
      // We only need to record it if it falls within our trace
      if (finder != op_map.end())
      {
        // Two cases here
        if (!source->is_internal_op())
        {
          // Normal case
          insert_dependence(DependenceRecord(finder->second));
        }
        else
        {
          // Otherwise this is an internal op so record it special
          // Don't record dependences on our creator
          if (target_key != operations.back())
          {
            std::pair<InternalOp*,GenerationID> 
              src_key(static_cast<InternalOp*>(source), src_gen);
#ifdef DEBUG_LEGION
            assert(internal_dependences.find(src_key) != 
                   internal_dependences.end());
#endif
            insert_dependence(src_key, DependenceRecord(finder->second));
          }
        }
      }
      else if (target->is_internal_op())
      {
        // They shouldn't both be internal operations, if they are, then
        // they should be going through the other path that tracks
        // dependences based on specific region requirements
#ifdef DEBUG_LEGION
        assert(!source->is_internal_op());
#endif
        // First check to see if the internal op is one of ours
        std::pair<InternalOp*,GenerationID> 
          local_key(static_cast<InternalOp*>(target),tar_gen);
        std::map<std::pair<InternalOp*,GenerationID>,
                LegionVector<DependenceRecord>>::const_iterator
          internal_finder = internal_dependences.find(local_key);
        if (internal_finder != internal_dependences.end())
        {
          const LegionVector<DependenceRecord> &internal_deps = 
                                                        internal_finder->second;
          for (LegionVector<DependenceRecord>::const_iterator it = 
                internal_deps.begin(); it != internal_deps.end(); it++)
            insert_dependence(DependenceRecord(it->operation_idx)); 
        }
      }
    }

    //--------------------------------------------------------------------------
    void DynamicTrace::record_region_dependence(Operation *target, 
                                                GenerationID tar_gen,
                                                Operation *source, 
                                                GenerationID src_gen,
                                                unsigned target_idx, 
                                                unsigned source_idx,
                                                DependenceType dtype,
                                                bool validates,
                                                const FieldMask &dep_mask)
    //--------------------------------------------------------------------------
    {
#ifdef DEBUG_LEGION
      assert(tracing);
      if (!source->is_internal_op())
      {
        assert(operations.back().first == source);
        assert(operations.back().second == src_gen);
      }
#endif
      std::pair<Operation*,GenerationID> target_key(target, tar_gen);
      std::map<std::pair<Operation*,GenerationID>,unsigned>::const_iterator
        finder = op_map.find(target_key);
      // We only need to record it if it falls within our trace
      if (finder != op_map.end())
      {
        // Two cases here, 
        if (!source->is_internal_op())
        {
          // Normal case
          insert_dependence(
              DependenceRecord(finder->second, target_idx, source_idx,
                   validates, dtype, dep_mask));
        }
        else
        {
          // Otherwise this is a internal op so record it special
          // Don't record dependences on our creator
          if (target_key != operations.back())
          { 
            std::pair<InternalOp*,GenerationID> 
              src_key(static_cast<InternalOp*>(source), src_gen);
#ifdef DEBUG_LEGION
            assert(internal_dependences.find(src_key) != 
                   internal_dependences.end());
#endif
            insert_dependence(src_key, 
                DependenceRecord(finder->second, target_idx, source_idx,
                     validates, dtype, dep_mask));
          }
        }
      }
      else if (target->is_internal_op())
      {
        // First check to see if the internal op is one of ours
        std::pair<InternalOp*,GenerationID> 
          local_key(static_cast<InternalOp*>(target), tar_gen);
        std::map<std::pair<InternalOp*,GenerationID>,
                 LegionVector<DependenceRecord>>::const_iterator
          internal_finder = internal_dependences.find(local_key);
        if (internal_finder != internal_dependences.end())
        {
          // It is one of ours, so two cases
          if (!source->is_internal_op())
          {
            // Iterate over the internal operation dependences and 
            // translate them to our dependences
            for (LegionVector<DependenceRecord>::const_iterator
                  it = internal_finder->second.begin(); 
                  it != internal_finder->second.end(); it++)
            {
              FieldMask overlap = it->dependent_mask & dep_mask;
              if (!overlap)
                continue;
              insert_dependence(
                  DependenceRecord(it->operation_idx, it->prev_idx,
                     source_idx, it->validates, it->dtype, overlap));
            }
          }
          else
          {
            // Iterate over the internal operation dependences
            // and translate them to our dependences
            std::pair<InternalOp*,GenerationID> 
              src_key(static_cast<InternalOp*>(source), src_gen);
#ifdef DEBUG_LEGION
            assert(internal_dependences.find(src_key) != 
                   internal_dependences.end());
#endif
            for (LegionVector<DependenceRecord>::const_iterator
                  it = internal_finder->second.begin(); 
                  it != internal_finder->second.end(); it++)
            {
              FieldMask overlap = it->dependent_mask & dep_mask;
              if (!overlap)
                continue;
              insert_dependence(src_key, 
                  DependenceRecord(it->operation_idx, it->prev_idx,
                    source_idx, it->validates, it->dtype, overlap));
            }
          }
        }
      }
    }

    //--------------------------------------------------------------------------
    void DynamicTrace::record_no_dependence(Operation *target, 
                                            GenerationID tar_gen,
                                            Operation *source, 
                                            GenerationID src_gen,
                                            unsigned target_idx, 
                                            unsigned source_idx,
                                            const FieldMask &dep_mask)
    //--------------------------------------------------------------------------
    {
#ifdef DEBUG_LEGION
      assert(tracing);
      assert(!target->is_internal_op());
      assert(!source->is_internal_op());
#endif
      std::pair<Operation*,GenerationID> target_key(target, tar_gen);
      std::map<std::pair<Operation*,GenerationID>,unsigned>::const_iterator
        finder = op_map.find(target_key);
      // We only need to record it if it falls within our trace
      if (finder != op_map.end())
      {
        insert_dependence(DependenceRecord(finder->second, target_idx, 
                  source_idx, false, LEGION_NO_DEPENDENCE, dep_mask));
      }
    }

    //--------------------------------------------------------------------------
    void DynamicTrace::record_aliased_children(unsigned req_index,
                                          unsigned depth, const FieldMask &mask)
    //--------------------------------------------------------------------------
    {
      unsigned index = operations.size() - 1;
      aliased_children[index].push_back(AliasChildren(req_index, depth, mask));
    } 

#ifdef LEGION_SPY
    //--------------------------------------------------------------------------
    void DynamicTrace::perform_logging(
                               UniqueID prev_fence_uid, UniqueID curr_fence_uid)
    //--------------------------------------------------------------------------
    {
      UniqueID context_uid = ctx->get_unique_id();
      for (unsigned idx = 0; idx < operations.size(); ++idx)
      {
        const UniqueID uid = get_current_uid_by_index(idx);
        const LegionVector<DependenceRecord> &deps = dependences[idx];
        for (LegionVector<DependenceRecord>::const_iterator it =
             deps.begin(); it != deps.end(); it++)
        {
          if ((it->prev_idx == -1) || (it->next_idx == -1))
          {
            LegionSpy::log_mapping_dependence(
               context_uid, get_current_uid_by_index(it->operation_idx),
               (it->prev_idx == -1) ? 0 : it->prev_idx,
               uid,
               (it->next_idx == -1) ? 0 : it->next_idx, LEGION_TRUE_DEPENDENCE);
          }
          else
          {
            LegionSpy::log_mapping_dependence(
                context_uid, get_current_uid_by_index(it->operation_idx),
                it->prev_idx, uid, it->next_idx, it->dtype);
          }
        }
        LegionSpy::log_mapping_dependence(
            context_uid, prev_fence_uid, 0, uid, 0, LEGION_TRUE_DEPENDENCE);
        LegionSpy::log_mapping_dependence(
            context_uid, uid, 0, curr_fence_uid, 0, LEGION_TRUE_DEPENDENCE);
      }
    }
#endif

    //--------------------------------------------------------------------------
    void DynamicTrace::insert_dependence(const DependenceRecord &record)
    //--------------------------------------------------------------------------
    {
#ifdef DEBUG_LEGION
      assert(!dependences.empty());
#endif
      LegionVector<DependenceRecord> &deps = dependences.back();
      // Try to merge it with an existing dependence
      for (unsigned idx = 0; idx < deps.size(); idx++)
        if (deps[idx].merge(record))
          return;
      // If we make it here, we couldn't merge it so just add it
      deps.push_back(record);
    }

    //--------------------------------------------------------------------------
    void DynamicTrace::insert_dependence(
                                 const std::pair<InternalOp*,GenerationID> &key,
                                 const DependenceRecord &record)
    //--------------------------------------------------------------------------
    {
      LegionVector<DependenceRecord> &deps = internal_dependences[key];
      // Try to merge it with an existing dependence
      for (unsigned idx = 0; idx < deps.size(); idx++)
        if (deps[idx].merge(record))
          return;
      // If we make it here, we couldn't merge it so just add it
      deps.push_back(record);
    }

    /////////////////////////////////////////////////////////////
    // TraceOp 
    /////////////////////////////////////////////////////////////

    //--------------------------------------------------------------------------
    TraceOp::TraceOp(Runtime *rt)
      : FenceOp(rt)
    //--------------------------------------------------------------------------
    {
    }

    //--------------------------------------------------------------------------
    TraceOp::TraceOp(const TraceOp &rhs)
      : FenceOp(NULL)
    //--------------------------------------------------------------------------
    {
      // should never be called
      assert(false);
    }

    //--------------------------------------------------------------------------
    TraceOp::~TraceOp(void)
    //--------------------------------------------------------------------------
    {
    }

    //--------------------------------------------------------------------------
    TraceOp& TraceOp::operator=(const TraceOp &rhs)
    //--------------------------------------------------------------------------
    {
      // should never be called
      assert(false);
      return *this;
    }

    /////////////////////////////////////////////////////////////
    // TraceCaptureOp 
    /////////////////////////////////////////////////////////////

    //--------------------------------------------------------------------------
    TraceCaptureOp::TraceCaptureOp(Runtime *rt)
      : TraceOp(rt)
    //--------------------------------------------------------------------------
    {
    }

    //--------------------------------------------------------------------------
    TraceCaptureOp::TraceCaptureOp(const TraceCaptureOp &rhs)
      : TraceOp(NULL)
    //--------------------------------------------------------------------------
    {
      // should never be called
      assert(false);
    }

    //--------------------------------------------------------------------------
    TraceCaptureOp::~TraceCaptureOp(void)
    //--------------------------------------------------------------------------
    {
    }

    //--------------------------------------------------------------------------
    TraceCaptureOp& TraceCaptureOp::operator=(const TraceCaptureOp &rhs)
    //--------------------------------------------------------------------------
    {
      // should never be called
      assert(false);
      return *this;
    }

    //--------------------------------------------------------------------------
    void TraceCaptureOp::initialize_capture(InnerContext *ctx, bool has_block,
                                  bool remove_trace_ref, Provenance *provenance)
    //--------------------------------------------------------------------------
    {
      initialize(ctx, EXECUTION_FENCE, false/*need future*/, provenance);
#ifdef DEBUG_LEGION
      assert(trace != NULL);
#endif
      tracing = false;
      current_template = NULL;
      has_blocking_call = has_block;
      is_recording = false;
      remove_trace_reference = remove_trace_ref;
    }

    //--------------------------------------------------------------------------
    void TraceCaptureOp::activate(void)
    //--------------------------------------------------------------------------
    {
      TraceOp::activate();
    }

    //--------------------------------------------------------------------------
    void TraceCaptureOp::deactivate(bool freeop)
    //--------------------------------------------------------------------------
    {
      TraceOp::deactivate(false/*free*/);
      if (freeop)
        runtime->free_capture_op(this);
    }

    //--------------------------------------------------------------------------
    const char* TraceCaptureOp::get_logging_name(void) const
    //--------------------------------------------------------------------------
    {
      return op_names[TRACE_CAPTURE_OP_KIND];
    }

    //--------------------------------------------------------------------------
    Operation::OpKind TraceCaptureOp::get_operation_kind(void) const
    //--------------------------------------------------------------------------
    {
      return TRACE_CAPTURE_OP_KIND;
    }

    //--------------------------------------------------------------------------
    void TraceCaptureOp::trigger_dependence_analysis(void)
    //--------------------------------------------------------------------------
    {
      // Indicate that we are done capturing this trace
      trace->end_trace_capture();
      // Register this fence with all previous users in the parent's context
      FenceOp::trigger_dependence_analysis();
      parent_ctx->record_previous_trace(trace);
      if (trace->is_recording())
      {
        PhysicalTrace *physical_trace = trace->get_physical_trace();
#ifdef DEBUG_LEGION
        assert(physical_trace != NULL);
#endif
        physical_trace->record_previous_template_completion(
            get_completion_event());
        current_template = physical_trace->get_current_template();
        physical_trace->clear_cached_template();
        // Save this since we can't read it later in the mapping stage
        is_recording = true;
      }
    }

    //--------------------------------------------------------------------------
    void TraceCaptureOp::trigger_mapping(void)
    //--------------------------------------------------------------------------
    {
      // Now finish capturing the physical trace
      if (is_recording)
      {
        PhysicalTrace *physical_trace = trace->get_physical_trace();
#ifdef DEBUG_LEGION
        assert(physical_trace != NULL);
        assert(current_template != NULL);
        assert(current_template->is_recording());
#endif
        current_template->finalize(parent_ctx, unique_op_id, has_blocking_call);
        if (!current_template->is_replayable())
        {
          physical_trace->record_failed_capture(current_template);
          ApEvent pending_deletion;
          if (!current_template->defer_template_deletion(pending_deletion,
                                                  map_applied_conditions))
            delete current_template;
          if (pending_deletion.exists())
            execution_preconditions.insert(pending_deletion);
        }
        else
        {
          ApEvent pending_deletion = physical_trace->record_replayable_capture(
                                      current_template, map_applied_conditions);
          if (pending_deletion.exists())
            execution_preconditions.insert(pending_deletion);
        }
        // Reset the local trace
        trace->initialize_tracing_state();
      }
      if (remove_trace_reference && trace->remove_reference())
        delete trace;
      FenceOp::trigger_mapping();
    }

    /////////////////////////////////////////////////////////////
    // TraceCompleteOp 
    /////////////////////////////////////////////////////////////

    //--------------------------------------------------------------------------
    TraceCompleteOp::TraceCompleteOp(Runtime *rt)
      : TraceOp(rt)
    //--------------------------------------------------------------------------
    {
    }

    //--------------------------------------------------------------------------
    TraceCompleteOp::TraceCompleteOp(const TraceCompleteOp &rhs)
      : TraceOp(NULL)
    //--------------------------------------------------------------------------
    {
      // should never be called
      assert(false);
    }

    //--------------------------------------------------------------------------
    TraceCompleteOp::~TraceCompleteOp(void)
    //--------------------------------------------------------------------------
    {
    }

    //--------------------------------------------------------------------------
    TraceCompleteOp& TraceCompleteOp::operator=(const TraceCompleteOp &rhs)
    //--------------------------------------------------------------------------
    {
      // should never be called
      assert(false);
      return *this;
    }

    //--------------------------------------------------------------------------
    void TraceCompleteOp::initialize_complete(InnerContext *ctx, bool has_block,
                                              Provenance *provenance)
    //--------------------------------------------------------------------------
    {
      initialize(ctx, EXECUTION_FENCE, false/*need future*/, provenance);
#ifdef DEBUG_LEGION
      assert(trace != NULL);
#endif
      tracing = false;
      current_template = NULL;
      replayed = false;
      has_blocking_call = has_block;
      is_recording = false;
    }

    //--------------------------------------------------------------------------
    void TraceCompleteOp::activate(void)
    //--------------------------------------------------------------------------
    {
      TraceOp::activate();
    }

    //--------------------------------------------------------------------------
    void TraceCompleteOp::deactivate(bool freeop)
    //--------------------------------------------------------------------------
    {
      TraceOp::deactivate(false/*free*/);
      if (freeop)
        runtime->free_trace_op(this);
    }

    //--------------------------------------------------------------------------
    const char* TraceCompleteOp::get_logging_name(void) const
    //--------------------------------------------------------------------------
    {
      return op_names[TRACE_COMPLETE_OP_KIND];
    }

    //--------------------------------------------------------------------------
    Operation::OpKind TraceCompleteOp::get_operation_kind(void) const
    //--------------------------------------------------------------------------
    {
      return TRACE_COMPLETE_OP_KIND; 
    }

    //--------------------------------------------------------------------------
    void TraceCompleteOp::trigger_dependence_analysis(void)
    //--------------------------------------------------------------------------
    {
#ifdef LEGION_SPY
      if (trace->is_replaying())
      {
        PhysicalTrace *physical_trace = trace->get_physical_trace();
#ifdef DEBUG_LEGION
        assert(physical_trace != NULL);
#endif
        trace->perform_logging(
         physical_trace->get_current_template()->get_fence_uid(), unique_op_id);
      }
#endif
      trace->end_trace_execution(this);
      parent_ctx->record_previous_trace(trace);

      if (trace->is_replaying())
      {
        if (has_blocking_call)
          REPORT_LEGION_ERROR(ERROR_INVALID_PHYSICAL_TRACING,
            "Physical tracing violation! Trace %d in task %s (UID %lld) "
            "encountered a blocking API call that was unseen when it was "
            "recorded. It is required that traces do not change their "
            "behavior.", trace->get_trace_id(),
            parent_ctx->get_task_name(), parent_ctx->get_unique_id())
        PhysicalTrace *physical_trace = trace->get_physical_trace();
#ifdef DEBUG_LEGION
        assert(physical_trace != NULL);
#endif 
        current_template = physical_trace->get_current_template();
#ifdef DEBUG_LEGION
        assert(current_template != NULL);
#endif
        parent_ctx->update_current_fence(this, true, true);
        // This is where we make sure that replays are done in order
        // We need to do this because we're not registering this as
        // a fence with the context
        physical_trace->chain_replays(this);
        physical_trace->record_previous_template_completion(
                                      get_completion_event());
        trace->initialize_tracing_state();
        replayed = true;
        return;
      }
      else if (trace->is_recording())
      {
        PhysicalTrace *physical_trace = trace->get_physical_trace();
#ifdef DEBUG_LEGION
        assert(physical_trace != NULL);
#endif
        physical_trace->record_previous_template_completion(
                                      get_completion_event());
        current_template = physical_trace->get_current_template();
        physical_trace->clear_cached_template();
        // Save this for later since we can't read it safely in mapping stage
        is_recording = true;
      }
      FenceOp::trigger_dependence_analysis();
    }

    //--------------------------------------------------------------------------
    void TraceCompleteOp::trigger_ready(void)
    //--------------------------------------------------------------------------
    {
      if (replayed)
      {
        // Having all our mapping dependences satisfied means that the previous 
        // replay of this template is done so we can start ours now
        std::set<RtEvent> replayed_events;
        current_template->perform_replay(runtime, replayed_events);
        if (!replayed_events.empty())
        {
          enqueue_ready_operation(Runtime::merge_events(replayed_events));
          return;
        }
      }
      enqueue_ready_operation();
    }

    //--------------------------------------------------------------------------
    void TraceCompleteOp::trigger_mapping(void)
    //--------------------------------------------------------------------------
    {
      // Now finish capturing the physical trace
      if (is_recording)
      {
#ifdef DEBUG_LEGION
        assert(current_template != NULL);
        assert(trace->get_physical_trace() != NULL);
        assert(current_template->is_recording());
#endif
        current_template->finalize(parent_ctx, unique_op_id, has_blocking_call);
        PhysicalTrace *physical_trace = trace->get_physical_trace();
        if (!current_template->is_replayable())
        {
          physical_trace->record_failed_capture(current_template);
          ApEvent pending_deletion;
          if (!current_template->defer_template_deletion(pending_deletion,
                                                  map_applied_conditions))
            delete current_template;
          if (pending_deletion.exists())
            execution_preconditions.insert(pending_deletion);
        }
        else
        {
          ApEvent pending_deletion = physical_trace->record_replayable_capture(
                                      current_template, map_applied_conditions);
          if (pending_deletion.exists())
            execution_preconditions.insert(pending_deletion);
        }
        trace->initialize_tracing_state();
      }
      else if (replayed)
      {
#ifdef DEBUG_LEGION
        assert(current_template != NULL);
#endif
        std::set<ApEvent> template_postconditions;
        current_template->finish_replay(template_postconditions);
        complete_mapping();
        record_completion_effects(template_postconditions);
        complete_execution();
        return;
      }
      FenceOp::trigger_mapping();
    }

    /////////////////////////////////////////////////////////////
    // TraceReplayOp
    /////////////////////////////////////////////////////////////

    //--------------------------------------------------------------------------
    TraceReplayOp::TraceReplayOp(Runtime *rt)
      : TraceOp(rt)
    //--------------------------------------------------------------------------
    {
    }

    //--------------------------------------------------------------------------
    TraceReplayOp::TraceReplayOp(const TraceReplayOp &rhs)
      : TraceOp(NULL)
    //--------------------------------------------------------------------------
    {
      // should never be called
      assert(false);
    }

    //--------------------------------------------------------------------------
    TraceReplayOp::~TraceReplayOp(void)
    //--------------------------------------------------------------------------
    {
    }

    //--------------------------------------------------------------------------
    TraceReplayOp& TraceReplayOp::operator=(const TraceReplayOp &rhs)
    //--------------------------------------------------------------------------
    {
      // should never be called
      assert(false);
      return *this;
    }

    //--------------------------------------------------------------------------
    void TraceReplayOp::initialize_replay(InnerContext *ctx, LegionTrace *tr,
                                          Provenance *provenance)
    //--------------------------------------------------------------------------
    {
      initialize(ctx, EXECUTION_FENCE, false/*need future*/, provenance);
      trace = tr;
    }

    //--------------------------------------------------------------------------
    void TraceReplayOp::activate(void)
    //--------------------------------------------------------------------------
    {
      TraceOp::activate();
    }

    //--------------------------------------------------------------------------
    void TraceReplayOp::deactivate(bool freeop)
    //--------------------------------------------------------------------------
    {
      TraceOp::deactivate(false/*free*/);
      if (freeop)
        runtime->free_replay_op(this);
    }

    //--------------------------------------------------------------------------
    const char* TraceReplayOp::get_logging_name(void) const
    //--------------------------------------------------------------------------
    {
      return op_names[TRACE_REPLAY_OP_KIND];
    }

    //--------------------------------------------------------------------------
    Operation::OpKind TraceReplayOp::get_operation_kind(void) const
    //--------------------------------------------------------------------------
    {
      return TRACE_REPLAY_OP_KIND;
    }

    //--------------------------------------------------------------------------
    void TraceReplayOp::trigger_dependence_analysis(void)
    //--------------------------------------------------------------------------
    {
      PhysicalTrace *physical_trace = trace->get_physical_trace();
#ifdef DEBUG_LEGION
      assert(physical_trace != NULL);
#endif
      bool recurrent = true;
      bool fence_registered = false;
      bool is_recording = trace->is_recording();
      if ((physical_trace->get_current_template() == NULL) || is_recording)
      {
        recurrent = false;
        {
          // Wait for the previous recordings to be done before checking
          // template preconditions, otherwise no template would exist.
          RtEvent mapped_event = parent_ctx->get_current_mapping_fence_event();
          if (mapped_event.exists())
            mapped_event.wait();
        }
#ifdef DEBUG_LEGION
        assert(!(trace->is_recording() || trace->is_replaying()));
#endif

        if (physical_trace->get_current_template() == NULL)
          physical_trace->check_template_preconditions(this,
                                    map_applied_conditions);
#ifdef DEBUG_LEGION
        assert(physical_trace->get_current_template() == NULL ||
               !physical_trace->get_current_template()->is_recording());
#endif
        parent_ctx->perform_fence_analysis(this, execution_preconditions,
                                           true/*mapping*/, true/*execution*/);
        physical_trace->set_current_execution_fence_event(
            get_completion_event());
        fence_registered = true;
      }

      const bool replaying = (physical_trace->get_current_template() != NULL);
      // Tell the parent context about the physical trace replay result
      parent_ctx->record_physical_trace_replay(mapped_event, replaying);
      if (replaying)
      {
        // If we're recurrent, then check to see if we had any intermeidate
        // ops for which we still need to perform the fence analysis
        // If there were no intermediate dependences then we can just
        // record a dependence on the previous fence
        const ApEvent fence_completion = (recurrent &&
          !trace->has_intermediate_operations()) ?
            physical_trace->get_previous_template_completion()
                    : get_completion_event();
        if (recurrent && trace->has_intermediate_operations())
        {
          parent_ctx->perform_fence_analysis(this, execution_preconditions,
                                       true/*mapping*/, true/*execution*/);
          trace->reset_intermediate_operations();
        }
        if (!fence_registered)
          execution_preconditions.insert(
              parent_ctx->get_current_execution_fence_event());
        physical_trace->initialize_template(fence_completion, recurrent);
        trace->set_state_replay();
#ifdef LEGION_SPY
        physical_trace->get_current_template()->set_fence_uid(unique_op_id);
#endif
      }
      else if (!fence_registered)
      {
        parent_ctx->perform_fence_analysis(this, execution_preconditions,
                                           true/*mapping*/, true/*execution*/);
        physical_trace->set_current_execution_fence_event(
            get_completion_event());
      }

      // Now update the parent context with this fence before we can complete
      // the dependence analysis and possibly be deactivated
      parent_ctx->update_current_fence(this, true, true);
    }

    //--------------------------------------------------------------------------
    void TraceReplayOp::pack_remote_operation(Serializer &rez, 
                 AddressSpaceID target, std::set<RtEvent> &applied_events) const
    //--------------------------------------------------------------------------
    {
      pack_local_remote_operation(rez);
    }

    /////////////////////////////////////////////////////////////
    // TraceBeginOp
    /////////////////////////////////////////////////////////////

    //--------------------------------------------------------------------------
    TraceBeginOp::TraceBeginOp(Runtime *rt)
      : TraceOp(rt)
    //--------------------------------------------------------------------------
    {
    }

    //--------------------------------------------------------------------------
    TraceBeginOp::TraceBeginOp(const TraceBeginOp &rhs)
      : TraceOp(NULL)
    //--------------------------------------------------------------------------
    {
      // should never be called
      assert(false);
    }

    //--------------------------------------------------------------------------
    TraceBeginOp::~TraceBeginOp(void)
    //--------------------------------------------------------------------------
    {
    }

    //--------------------------------------------------------------------------
    TraceBeginOp& TraceBeginOp::operator=(const TraceBeginOp &rhs)
    //--------------------------------------------------------------------------
    {
      // should never be called
      assert(false);
      return *this;
    }

    //--------------------------------------------------------------------------
    void TraceBeginOp::initialize_begin(InnerContext *ctx, LegionTrace *tr,
                                        Provenance *provenance)
    //--------------------------------------------------------------------------
    {
      initialize(ctx, MAPPING_FENCE, false/*need future*/, provenance);
      trace = tr;
      tracing = false;
    }

    //--------------------------------------------------------------------------
    void TraceBeginOp::activate(void)
    //--------------------------------------------------------------------------
    {
      TraceOp::activate();
    }

    //--------------------------------------------------------------------------
    void TraceBeginOp::deactivate(bool freeop)
    //--------------------------------------------------------------------------
    {
      TraceOp::deactivate(false/*free*/);
      if (freeop)
        runtime->free_begin_op(this);
    }

    //--------------------------------------------------------------------------
    const char* TraceBeginOp::get_logging_name(void) const
    //--------------------------------------------------------------------------
    {
      return op_names[TRACE_BEGIN_OP_KIND];
    }

    //--------------------------------------------------------------------------
    Operation::OpKind TraceBeginOp::get_operation_kind(void) const
    //--------------------------------------------------------------------------
    {
      return TRACE_BEGIN_OP_KIND;
    }

    /////////////////////////////////////////////////////////////
    // TraceSummaryOp
    /////////////////////////////////////////////////////////////

    //--------------------------------------------------------------------------
    TraceSummaryOp::TraceSummaryOp(Runtime *rt)
      : TraceOp(rt)
    //--------------------------------------------------------------------------
    {
    }

    //--------------------------------------------------------------------------
    TraceSummaryOp::TraceSummaryOp(const TraceSummaryOp &rhs)
      : TraceOp(NULL)
    //--------------------------------------------------------------------------
    {
      // should never be called
      assert(false);
    }

    //--------------------------------------------------------------------------
    TraceSummaryOp::~TraceSummaryOp(void)
    //--------------------------------------------------------------------------
    {
    }

    //--------------------------------------------------------------------------
    TraceSummaryOp& TraceSummaryOp::operator=(const TraceSummaryOp &rhs)
    //--------------------------------------------------------------------------
    {
      // should never be called
      assert(false);
      return *this;
    }

    //--------------------------------------------------------------------------
    void TraceSummaryOp::initialize_summary(InnerContext *ctx,
                                            PhysicalTemplate *tpl,
                                            Operation *invalidator,
                                            Provenance *provenance)
    //--------------------------------------------------------------------------
    {
      initialize_operation(ctx, false/*track*/, 0/*regions*/, provenance);
      fence_kind = MAPPING_FENCE;
      if (runtime->legion_spy_enabled)
        LegionSpy::log_fence_operation(parent_ctx->get_unique_id(),
                                       unique_op_id, context_index);
      context_index = invalidator->get_ctx_index();
      current_template = tpl;
      // The summary could have been marked as being traced,
      // so here we forcibly clear them out.
      trace = NULL;
      tracing = false;
    }

    //--------------------------------------------------------------------------
    void TraceSummaryOp::activate(void)
    //--------------------------------------------------------------------------
    {
      TraceOp::activate();
      current_template = NULL;
    }

    //--------------------------------------------------------------------------
    void TraceSummaryOp::deactivate(bool freeop)
    //--------------------------------------------------------------------------
    {
      TraceOp::deactivate(false/*free*/);
      if (freeop)
        runtime->free_summary_op(this);
    }

    //--------------------------------------------------------------------------
    const char* TraceSummaryOp::get_logging_name(void) const
    //--------------------------------------------------------------------------
    {
      return op_names[TRACE_SUMMARY_OP_KIND];
    }

    //--------------------------------------------------------------------------
    Operation::OpKind TraceSummaryOp::get_operation_kind(void) const
    //--------------------------------------------------------------------------
    {
      return TRACE_SUMMARY_OP_KIND;
    }

    //--------------------------------------------------------------------------
    void TraceSummaryOp::trigger_dependence_analysis(void)
    //--------------------------------------------------------------------------
    {
      perform_fence_analysis(true/*register fence also*/);
    }

    //--------------------------------------------------------------------------
    void TraceSummaryOp::trigger_ready(void)
    //--------------------------------------------------------------------------
    {
      enqueue_ready_operation();
    }

    //--------------------------------------------------------------------------
    void TraceSummaryOp::trigger_mapping(void)
    //--------------------------------------------------------------------------
    {
#ifdef DEBUG_LEGION
      assert(current_template->is_replayable());
#endif
      current_template->apply_postcondition(this, map_applied_conditions);
      FenceOp::trigger_mapping();
    }

    //--------------------------------------------------------------------------
    void TraceSummaryOp::pack_remote_operation(Serializer &rez,
                 AddressSpaceID target, std::set<RtEvent> &applied_events) const
    //--------------------------------------------------------------------------
    {
      pack_local_remote_operation(rez);
    }

    /////////////////////////////////////////////////////////////
    // PhysicalTrace
    /////////////////////////////////////////////////////////////

    //--------------------------------------------------------------------------
    PhysicalTrace::PhysicalTrace(Runtime *rt, LegionTrace *lt)
      : runtime(rt), logical_trace(lt), perform_fence_elision(
          !(runtime->no_trace_optimization || runtime->no_fence_elision)),
        repl_ctx(dynamic_cast<ReplicateContext*>(lt->ctx)),
        previous_replay(NULL), current_template(NULL), nonreplayable_count(0),
        new_template_count(0), last_memoized(0),
        previous_template_completion(ApEvent::NO_AP_EVENT),
        execution_fence_event(ApEvent::NO_AP_EVENT),
        intermediate_execution_fence(false)
    //--------------------------------------------------------------------------
    {
      if (runtime->replay_on_cpus)
      {
        Machine::ProcessorQuery local_procs(runtime->machine);
        local_procs.local_address_space();
        for (Machine::ProcessorQuery::iterator it =
             local_procs.begin(); it != local_procs.end(); it++)
          if (it->kind() == Processor::LOC_PROC)
            replay_targets.push_back(*it);
      }
      else
        replay_targets.push_back(runtime->utility_group);
    }

    //--------------------------------------------------------------------------
    PhysicalTrace::~PhysicalTrace()
    //--------------------------------------------------------------------------
    {
      for (std::vector<PhysicalTemplate*>::iterator it =
           templates.begin(); it != templates.end(); ++it)
        delete (*it);
      templates.clear();
    }

    //--------------------------------------------------------------------------
    ApEvent PhysicalTrace::record_replayable_capture(PhysicalTemplate *tpl,
                                      std::set<RtEvent> &map_applied_conditions)
    //--------------------------------------------------------------------------
    {
      ApEvent pending_deletion;
      // See if we're going to exceed the maximum number of templates
      if (templates.size() == logical_trace->ctx->get_max_trace_templates())
      {
#ifdef DEBUG_LEGION
        assert(!templates.empty());
#endif
        PhysicalTemplate *to_delete = templates.front();
        if (!to_delete->defer_template_deletion(pending_deletion, 
                                                map_applied_conditions))
          delete to_delete;
        // Remove the least recently used (first) one from the vector
        // shift it to the back first though, should be fast
        if (templates.size() > 1)
          std::rotate(templates.begin(),templates.begin()+1,templates.end());
        templates.pop_back();
      }
      templates.push_back(tpl);
      if (++new_template_count > LEGION_NEW_TEMPLATE_WARNING_COUNT)
      {
        InnerContext *ctx = logical_trace->ctx;
        REPORT_LEGION_WARNING(LEGION_WARNING_NEW_TEMPLATE_COUNT_EXCEEDED,
            "WARNING: The runtime has created %d new replayable templates "
            "for trace %u in task %s (UID %lld) without replaying any "
            "existing templates. This may mean that your mapper is not "
            "making mapper decisions conducive to replaying templates. Please "
            "check that your mapper is making decisions that align with prior "
            "templates. If you believe that this number of templates is "
            "reasonable please adjust the settings for "
            "LEGION_NEW_TEMPLATE_WARNING_COUNT in legion_config.h.",
            LEGION_NEW_TEMPLATE_WARNING_COUNT, logical_trace->get_trace_id(),
            ctx->get_task_name(), ctx->get_unique_id())
        new_template_count = 0;
      }
      // Reset the nonreplayable count when we find a replayable template
      nonreplayable_count = 0;
      current_template = NULL;
      return pending_deletion;
    }

    //--------------------------------------------------------------------------
    void PhysicalTrace::record_failed_capture(PhysicalTemplate *tpl)
    //--------------------------------------------------------------------------
    {
      if (++nonreplayable_count > LEGION_NON_REPLAYABLE_WARNING)
      {
        const std::string &message = tpl->get_replayable_message();
        const char *message_buffer = message.c_str();
        InnerContext *ctx = logical_trace->ctx;
        REPORT_LEGION_WARNING(LEGION_WARNING_NON_REPLAYABLE_COUNT_EXCEEDED,
            "WARNING: The runtime has failed to memoize the trace more than "
            "%u times, due to the absence of a replayable template. It is "
            "highly likely that trace %u in task %s (UID %lld) will not be "
            "memoized for the rest of execution. The most recent template was "
            "not replayable for the following reason: %s. Please change the "
            "mapper to stop making memoization requests.",
            LEGION_NON_REPLAYABLE_WARNING, logical_trace->get_trace_id(),
            ctx->get_task_name(), ctx->get_unique_id(), message_buffer)
        nonreplayable_count = 0;
      }
      current_template = NULL;
    }

    //--------------------------------------------------------------------------
    bool PhysicalTrace::check_memoize_consensus(size_t index)
    //--------------------------------------------------------------------------
    {
      if (index == last_memoized)
      {
        last_memoized = index + 1;
        return true;
      }
      else
        return false;
    }

    //--------------------------------------------------------------------------
    void PhysicalTrace::reset_last_memoized(void)
    //--------------------------------------------------------------------------
    {
      last_memoized = 0;
    }

    //--------------------------------------------------------------------------
    void PhysicalTrace::check_template_preconditions(TraceReplayOp *op,
                                              std::set<RtEvent> &applied_events)
    //--------------------------------------------------------------------------
    {
      current_template = NULL;
      // Scan backwards since more recently used templates are likely
      // to be the ones that best match what we are executing
      for (int idx = templates.size() - 1; idx >= 0; idx--)
      {
        PhysicalTemplate *tpl = templates[idx];
        if (tpl->check_preconditions(op, applied_events))
        {
#ifdef DEBUG_LEGION
          assert(tpl->is_replayable());
#endif
          // Reset the nonreplayable count when a replayable template satisfies
          // the precondition
          nonreplayable_count = 0;
          // Also reset the new template count as we found a replay
          new_template_count = 0;
          current_template = tpl;
          // Move the template to the end of the vector as most-recently used
          if (idx < int(templates.size() - 1))
            std::rotate(templates.begin()+idx, 
                        templates.begin()+idx+1, templates.end());
          return;
        }
      }
    }

    //--------------------------------------------------------------------------
    bool PhysicalTrace::find_viable_templates(ReplTraceReplayOp *op,
                                             std::set<RtEvent> &applied_events,
                                             unsigned templates_to_find,
                                             std::vector<int> &viable_templates)
    //--------------------------------------------------------------------------
    {
#ifdef DEBUG_LEGION
      assert(templates_to_find > 0);
#endif
      for (int index = viable_templates.empty() ? templates.size() - 1 : 
            viable_templates.back() - 1; index >= 0; index--)
      {
        PhysicalTemplate *tpl = templates[index];
        if (tpl->check_preconditions(op, applied_events))
        {
          // A good tmplate so add it to the list
          viable_templates.push_back(index);
          // If we've found all our templates then we're done
          if (--templates_to_find == 0)
            return (index == 0); // whether we are done
        }
      }
      return true; // Iterated over all the templates
    }

    //--------------------------------------------------------------------------
    void PhysicalTrace::select_template(unsigned index)
    //--------------------------------------------------------------------------
    {
#ifdef DEBUG_LEGION
      assert(index < templates.size());
      assert(templates[index]->is_replayable());
#endif
      // Reset the nonreplayable count when a replayable template satisfies
      // the precondition
      nonreplayable_count = 0;
      // Also reset the new template count as we found a replay
      new_template_count = 0;
      current_template = templates[index]; 
      // Move this one to the back of the line since we all agreed to replay it
      // This way the most recently used on is the one at the end of the vector
      if (index < (templates.size() - 1))
        std::rotate(templates.begin()+index, 
                    templates.begin()+index+1, templates.end());
    }

    //--------------------------------------------------------------------------
    PhysicalTemplate* PhysicalTrace::start_new_template(
                                              TaskTreeCoordinates &&coordinates)
    //--------------------------------------------------------------------------
    {
      // If we have a replicated context then we are making sharded templates
      if (repl_ctx != NULL)
        current_template = new ShardedPhysicalTemplate(this, 
            execution_fence_event, std::move(coordinates), repl_ctx);
      else
        current_template = new PhysicalTemplate(this, execution_fence_event,
                                                std::move(coordinates));
      return current_template;
    }

    //--------------------------------------------------------------------------
    void PhysicalTrace::record_intermediate_execution_fence(FenceOp *fence)
    //--------------------------------------------------------------------------
    {
      if (!intermediate_execution_fence)
        fence->record_execution_precondition(previous_template_completion);
      previous_template_completion = fence->get_completion_event();
      intermediate_execution_fence = true;
    }

    //--------------------------------------------------------------------------
    void PhysicalTrace::chain_replays(FenceOp *replay_op)
    //--------------------------------------------------------------------------
    {
      if (previous_replay != NULL)
      {
#ifdef LEGION_SPY
        // Can't prune when doing legion spy
        replay_op->register_dependence(previous_replay, previous_replay_gen);
#else
        if (replay_op->register_dependence(previous_replay,previous_replay_gen))
          previous_replay = NULL;
#endif
      }
      previous_replay = replay_op;
      previous_replay_gen = replay_op->get_generation();
    }

    //--------------------------------------------------------------------------
    void PhysicalTrace::initialize_template(
                                       ApEvent fence_completion, bool recurrent)
    //--------------------------------------------------------------------------
    {
#ifdef DEBUG_LEGION
      assert(current_template != NULL);
#endif
      // If we had an intermeidate execution fence between replays then
      // we should no longer be considered recurrent when we replay the trace
      // We're also not going to be considered recurrent here if we didn't
      // do fence elision since since we'll still need to track the fence
      current_template->initialize_replay(fence_completion, 
          recurrent && perform_fence_elision && !intermediate_execution_fence);
      // Reset this for the next replay
      intermediate_execution_fence = false;
    }

    /////////////////////////////////////////////////////////////
    // TraceViewSet
    /////////////////////////////////////////////////////////////

    //--------------------------------------------------------------------------
    std::string TraceViewSet::FailedPrecondition::to_string(
                                                         TaskContext *ctx) const
    //--------------------------------------------------------------------------
    {
      std::stringstream ss;
      char *m = mask.to_string();
      if (view->is_fill_view())
      {
        ss << "fill view: " << view
           << ", Index expr: " << expr->expr_id
           << ", Field Mask: " << m;
      }
      else if (view->is_collective_view())
      {
        ss << "collective view: " << view
           << ", Index expr: " << expr->expr_id
           << ", Field Mask: " << m;
      }
      else
      {
#ifdef DEBUG_LEGION
        assert(view->is_individual_view());
#endif
        const char *mem_names[] = {
#define MEM_NAMES(name, desc) #name,
            REALM_MEMORY_KINDS(MEM_NAMES) 
#undef MEM_NAMES
          };
        PhysicalManager *manager =
          view->as_individual_view()->get_manager();
        FieldSpaceNode *field_space = manager->field_space_node;
        Memory memory = manager->memory_manager->memory;

        std::vector<FieldID> fields;
        field_space->get_field_set(mask, ctx, fields);

        ss << "view: " << view << " in " << mem_names[memory.kind()]
           << " memory " << std::hex << memory.id << std::dec
           << ", Index expr: " << expr->expr_id
           << ", Field Mask: " << m << ", Fields: ";
        for (std::vector<FieldID>::const_iterator it =
              fields.begin(); it != fields.end(); it++)
        {
          if (it != fields.begin())
            ss << ", ";
          const void *name = NULL;
          size_t name_size = 0;
          if (field_space->retrieve_semantic_information(
                LEGION_NAME_SEMANTIC_TAG, name, name_size,
                true/*can fail*/, false/*wait until*/))
            ss << ((const char*)name) << " (" << *it << ")";
          else
            ss << *it;
        }
      }
      return ss.str();
    }

    //--------------------------------------------------------------------------
    TraceViewSet::TraceViewSet(RegionTreeForest *f, DistributedID own_did, 
                               RegionNode *r)
      : forest(f), region(r), owner_did(own_did)
    //--------------------------------------------------------------------------
    {
      region->add_nested_resource_ref(owner_did);
    }

    //--------------------------------------------------------------------------
    TraceViewSet::TraceViewSet(RegionTreeForest *f, TraceViewSet &source,
                               DistributedID own_did, RegionNode *r)
      : forest(f), region(r), owner_did(own_did)
    //--------------------------------------------------------------------------
    {
      region->add_nested_resource_ref(owner_did);
      conditions.swap(source.conditions);
      if (owner_did > 0)
      {
        for (ViewExprs::const_iterator vit = 
              conditions.begin(); vit != conditions.end(); ++vit)
        {
          vit->first->add_nested_valid_ref(owner_did);
          for (FieldMaskSet<IndexSpaceExpression>::const_iterator it =
                vit->second.begin(); it != vit->second.end(); ++it)
            it->first->add_nested_expression_reference(owner_did);
        }
      }
    }

    //--------------------------------------------------------------------------
    TraceViewSet::~TraceViewSet(void)
    //--------------------------------------------------------------------------
    {
      if (owner_did > 0)
      {
        for (ViewExprs::const_iterator vit = 
              conditions.begin(); vit != conditions.end(); vit++)
        {
          for (FieldMaskSet<IndexSpaceExpression>::const_iterator it =
                vit->second.begin(); it != vit->second.end(); it++)
            if (it->first->remove_nested_expression_reference(owner_did))
              delete it->first;
          if (vit->first->remove_nested_valid_ref(owner_did))
            delete vit->first;
        }
      }
      if (region->remove_nested_resource_ref(owner_did))
        delete region;
      conditions.clear();
    }

    //--------------------------------------------------------------------------
    void TraceViewSet::insert(LogicalView *view, IndexSpaceExpression *expr, 
                              const FieldMask &mask)
    //--------------------------------------------------------------------------
    {
      ViewExprs::iterator finder = conditions.find(view);
      IndexSpaceExpression *const total_expr = region->row_source; 
      const size_t expr_volume = expr->get_volume();
      if (expr != total_expr)
      {
#ifdef DEBUG_LEGION
        // This is a necessary but not sufficient condition for dominance
        // If we need to we can put in the full intersection test later
        assert(expr_volume <= total_expr->get_volume());
#endif
        // Recognize total expressions when they get here
        if (expr_volume == total_expr->get_volume())
          expr = total_expr;
      }
      // We need to enforce the invariant that there is at most one 
      // expression for field in this function
      if (finder != conditions.end())
      {
        FieldMask set_overlap = mask & finder->second.get_valid_mask();
        if (!!set_overlap)
        {
          if (set_overlap != mask)
          {
            // Handle the difference fields first before we mutate set_overlap
            FieldMask diff = mask - set_overlap;
            if (finder->second.insert(expr, mask) && (owner_did > 0))
              expr->add_nested_expression_reference(owner_did);
          }
          FieldMaskSet<IndexSpaceExpression> to_add;
          std::vector<IndexSpaceExpression*> to_delete;
          for (FieldMaskSet<IndexSpaceExpression>::iterator it =
                finder->second.begin(); it != finder->second.end(); it++)
          {
            const FieldMask overlap = set_overlap & it->second;
            if (!overlap)
              continue;
            if (it->first != total_expr)
            {
              if (it->first != expr)
              {
                // Not the same expression, so compute the union
                IndexSpaceExpression *union_expr = 
                  forest->union_index_spaces(it->first, expr);
                const size_t union_volume = union_expr->get_volume();
                if (it->first->get_volume() < union_volume)
                {
                  if (expr_volume < union_volume)
                    to_add.insert(union_expr, overlap);
                  else
                    to_add.insert(expr, overlap);
                  it.filter(overlap);
                  if (!it->second)
                    to_delete.push_back(it->first);
                }
                else
                  it.merge(overlap);
              }
              else
                it.merge(overlap);
            }
            set_overlap -= overlap;
            if (!set_overlap)
              break;
          }
          for (FieldMaskSet<IndexSpaceExpression>::const_iterator it =
                to_add.begin(); it != to_add.end(); it++)
            if (finder->second.insert(it->first, it->second) && 
                (owner_did > 0))
              it->first->add_nested_expression_reference(owner_did);
          for (std::vector<IndexSpaceExpression*>::const_iterator it =
                to_delete.begin(); it != to_delete.end(); it++)
          {
            if (to_add.find(*it) != to_add.end())
              continue;
            finder->second.erase(*it);
            if ((owner_did > 0) &&
                (*it)->remove_nested_expression_reference(owner_did))
              delete (*it);
          }
        }
        else if (finder->second.insert(expr, mask) && (owner_did > 0))
          expr->add_nested_expression_reference(owner_did);
      }
      else
      {
        if (owner_did > 0)
        {
          view->add_nested_valid_ref(owner_did);
          expr->add_nested_expression_reference(owner_did);
        }
        conditions[view].insert(expr, mask);
      }
    }

    //--------------------------------------------------------------------------
    void TraceViewSet::invalidate(
       LogicalView *view, IndexSpaceExpression *expr, const FieldMask &mask,
       std::map<IndexSpaceExpression*,unsigned> *expr_refs_to_remove,
       std::map<LogicalView*,unsigned> *view_refs_to_remove)
    //--------------------------------------------------------------------------
    {
      ViewExprs::iterator finder = conditions.find(view);
      if ((finder == conditions.end()) || 
          (finder->second.get_valid_mask() * mask))
        return;
      
      const size_t expr_volume = expr->get_volume();
      IndexSpaceExpression *const total_expr = region->row_source; 
#ifdef DEBUG_LEGION
      // This is a necessary but not sufficient condition for dominance
      // If we need to we can put in the full intersection test later
      assert(expr_volume <= total_expr->get_volume());
#endif
      if ((expr == total_expr) || (expr_volume == total_expr->get_volume()))
      {
        // Expr covers the whole instance so no need to do intersections
        if (!(finder->second.get_valid_mask() - mask))
        {
          // Dominate all fields so just filter everything
          if (owner_did > 0)
          {
            for (FieldMaskSet<IndexSpaceExpression>::const_iterator it =
                  finder->second.begin(); it != finder->second.end(); it++)
            {
              if (expr_refs_to_remove != NULL)
              {
                std::map<IndexSpaceExpression*,unsigned>::iterator finder =
                  expr_refs_to_remove->find(it->first);
                if (finder == expr_refs_to_remove->end())
                  (*expr_refs_to_remove)[it->first] = 1;
                else
                  finder->second += 1;
              }
              else if (it->first->remove_nested_expression_reference(owner_did))
                delete it->first;
            }
            if (view_refs_to_remove != NULL)
            {
              std::map<LogicalView*,unsigned>::iterator finder = 
                view_refs_to_remove->find(view);
              if (finder == view_refs_to_remove->end())
                (*view_refs_to_remove)[view] = 1;
              else
                finder->second += 1;
            }
            else if (view->remove_nested_valid_ref(owner_did))
              delete view;
          }
          conditions.erase(finder);
        }
        else
        {
          // Filter on fields
          std::vector<IndexSpaceExpression*> to_delete;
          for (FieldMaskSet<IndexSpaceExpression>::iterator it =
                finder->second.begin(); it != finder->second.end(); it++)
          {
            it.filter(mask);
            if (!it->second)
              to_delete.push_back(it->first);
          }
          for (std::vector<IndexSpaceExpression*>::const_iterator it =
                to_delete.begin(); it != to_delete.end(); it++)
          {
            finder->second.erase(*it);
            if (owner_did > 0)
            {
              if (expr_refs_to_remove != NULL)
              {
                std::map<IndexSpaceExpression*,unsigned>::iterator finder =
                  expr_refs_to_remove->find(*it);
                if (finder == expr_refs_to_remove->end())
                  (*expr_refs_to_remove)[*it] = 1;
                else
                  finder->second += 1;
              }
              else if ((*it)->remove_nested_expression_reference(owner_did))
                delete (*it);
            }
          }
          if (finder->second.empty())
          {
            if (owner_did > 0)
            {
              if (view_refs_to_remove != NULL)
              {
                std::map<LogicalView*,unsigned>::iterator finder = 
                  view_refs_to_remove->find(view);
                if (finder == view_refs_to_remove->end())
                  (*view_refs_to_remove)[view] = 1;
                else
                  finder->second += 1;
              }
              else if (view->remove_nested_valid_ref(owner_did))
                delete view;
            }
            conditions.erase(finder);
          }
          else
            finder->second.tighten_valid_mask();
        }
      }
      else
      {
        // We need intersection tests as part of filtering
        FieldMaskSet<IndexSpaceExpression> to_add;
        std::vector<IndexSpaceExpression*> to_delete;
        for (FieldMaskSet<IndexSpaceExpression>::iterator it =
              finder->second.begin(); it != finder->second.end(); it++)
        {
          const FieldMask overlap = mask & it->second;
          if (!overlap)
            continue;
          IndexSpaceExpression *intersection = expr;
          if (it->first != total_expr)
          {
            intersection = forest->intersect_index_spaces(it->first, expr);
            const size_t volume = intersection->get_volume();
            if (volume == 0)
              continue;
            if (volume == expr_volume)
              intersection = expr;
            else if (volume == it->first->get_volume())
              intersection = it->first;
          }
          if (intersection->get_volume() < it->first->get_volume())
          {
            // Only dominated part of it so compute the difference
            IndexSpaceExpression *diff = 
              forest->subtract_index_spaces(it->first, intersection);
            to_add.insert(diff, overlap);
          }
          // No matter what we're removing these fields for this expr
          it.filter(overlap);
          if (!it->second)
            to_delete.push_back(it->first);
        }
        for (FieldMaskSet<IndexSpaceExpression>::const_iterator it =
              to_add.begin(); it != to_add.end(); it++)
          if (finder->second.insert(it->first, it->second) && (owner_did > 0))
            it->first->add_nested_expression_reference(owner_did);
        for (std::vector<IndexSpaceExpression*>::const_iterator it =
              to_delete.begin(); it != to_delete.end(); it++)
        {
          if (to_add.find(*it) != to_add.end())
            continue;
          finder->second.erase(*it);
          if (owner_did > 0)
          {
            if (expr_refs_to_remove != NULL)
            {
              std::map<IndexSpaceExpression*,unsigned>::iterator finder =
                expr_refs_to_remove->find(*it);
              if (finder == expr_refs_to_remove->end())
                (*expr_refs_to_remove)[*it] = 1;
              else
                finder->second += 1;
            }
            else if ((*it)->remove_nested_expression_reference(owner_did))
              delete (*it);
          }
        }
        if (finder->second.empty())
        {
          if (owner_did > 0)
          {
            if (view_refs_to_remove != NULL)
            {
              std::map<LogicalView*,unsigned>::iterator finder = 
                view_refs_to_remove->find(view);
              if (finder == view_refs_to_remove->end())
                (*view_refs_to_remove)[view] = 1;
              else
                finder->second += 1;
            }
            else if (view->remove_nested_valid_ref(owner_did))
              delete view;
          }
          conditions.erase(finder);
        }
        else
          finder->second.tighten_valid_mask();
      }
    }

    //--------------------------------------------------------------------------
    void TraceViewSet::invalidate_all_but(LogicalView*except,
                              IndexSpaceExpression *expr, const FieldMask &mask,
                  std::map<IndexSpaceExpression*,unsigned> *expr_refs_to_remove,
                  std::map<LogicalView*,unsigned> *view_refs_to_remove)
    //--------------------------------------------------------------------------
    {
      std::vector<LogicalView*> to_invalidate;
      for (ViewExprs::const_iterator it = 
            conditions.begin(); it != conditions.end(); it++)
      {
        if (it->first == except)
          continue;
        if (it->second.get_valid_mask() * mask)
          continue;
        to_invalidate.push_back(it->first);
      }
      for (std::vector<LogicalView*>::const_iterator it = 
            to_invalidate.begin(); it != to_invalidate.end(); it++)
        invalidate(*it, expr, mask, expr_refs_to_remove, view_refs_to_remove);
    }

    //--------------------------------------------------------------------------
    bool TraceViewSet::dominates(LogicalView *view,
                     IndexSpaceExpression *expr, FieldMask &non_dominated) const
    //--------------------------------------------------------------------------
    {
      // If this is for an empty equivalence set then it doesn't matter
      if (expr->is_empty())
        return true;
      ViewExprs::const_iterator finder = conditions.find(view);
      if (finder == conditions.end())
        return false;

      const size_t expr_volume = expr->get_volume();
      IndexSpaceExpression *const total_expr = region->row_source;
#ifdef DEBUG_LEGION
      // This is a necessary but not sufficient condition for dominance
      // If we need to we can put in the full intersection test later
      assert(expr_volume <= total_expr->get_volume());
#endif
      if ((expr == total_expr) || (expr_volume == total_expr->get_volume()))
      {
        // Expression is for the whole view, so will only be dominated
        // by the expression for the full view
        FieldMaskSet<IndexSpaceExpression>::const_iterator expr_finder =
          finder->second.find(total_expr);
        if (expr_finder != finder->second.end())
        {
          non_dominated -= expr_finder->second;
          if (!non_dominated)
            return true;
        }
      }
      // There is at most one expression per field so just iterate and compare
      for (FieldMaskSet<IndexSpaceExpression>::const_iterator it =
            finder->second.begin(); it != finder->second.end(); it++)
      {
        const FieldMask overlap = non_dominated & it->second;
        if (!overlap)
          continue;
        if ((it->first != total_expr) && (it->first != expr))
        {
          IndexSpaceExpression *intersection = 
            forest->intersect_index_spaces(it->first, expr);
          const size_t volume = intersection->get_volume();
          if (volume == 0)
            continue;
          // Can only dominate if we have enough points
          if (volume < expr->get_volume())
            continue;
        }
        // If we get here we were dominated
        non_dominated -= overlap;
        if (!non_dominated)
          break;
      }
      // If there are no fields left then we dominated
      return !non_dominated;
    }

    //--------------------------------------------------------------------------
    void TraceViewSet::dominates(LogicalView *view, 
                            IndexSpaceExpression *expr, FieldMask mask,
                            FieldMaskSet<IndexSpaceExpression> &non_dominated,
                            FieldMaskSet<IndexSpaceExpression> *dominated) const
    //--------------------------------------------------------------------------
    {
      // If this is for an empty equivalence set then it doesn't matter
      if (expr->is_empty())
      {
        if (dominated != NULL)
          dominated->insert(expr, mask);
        return;
      }
      ViewExprs::const_iterator finder = conditions.find(view);
      if (finder == conditions.end() ||
          (finder->second.get_valid_mask() * mask))
      {
        non_dominated.insert(expr, mask);
        return;
      }

      const size_t expr_volume = expr->get_volume();
      IndexSpaceExpression *const total_expr = region->row_source;
#ifdef DEBUG_LEGION
      // This is a necessary but not sufficient condition for dominance
      // If we need to we can put in the full intersection test later
      assert(expr_volume <= total_expr->get_volume());
#endif
      if ((expr == total_expr) || (expr_volume == total_expr->get_volume()))
      {
        // Expression is for the whole view, so will only be dominated
        // for the full view
        FieldMaskSet<IndexSpaceExpression>::const_iterator expr_finder =
          finder->second.find(total_expr);
        if (expr_finder != finder->second.end())
        {
          const FieldMask overlap = mask & expr_finder->second;
          if (!!overlap)
          {
            if (dominated != NULL)
              dominated->insert(expr, overlap); 
            mask -= overlap;
            if (!mask)
              return;
          }
        }
      }
      // There is at most one expression per field so just iterate and compare
      for (FieldMaskSet<IndexSpaceExpression>::const_iterator it =
            finder->second.begin(); it != finder->second.end(); it++)
      {
        const FieldMask overlap = mask & it->second;
        if (!overlap)
          continue;
        if ((it->first != total_expr) && (it->first != expr))
        {
          IndexSpaceExpression *intersection = 
            forest->intersect_index_spaces(it->first, expr);
          const size_t volume = intersection->get_volume();
          if (volume == 0)
            continue;
          // Can only dominate if we have enough points
          if (volume < expr->get_volume())
          {
            if (dominated != NULL)
              dominated->insert(intersection, overlap);
            IndexSpaceExpression *diff = 
              forest->subtract_index_spaces(expr, intersection);
            non_dominated.insert(diff, overlap);
          }
          else if (dominated != NULL)
            dominated->insert(expr, overlap);
        } // total expr dominates everything
        else if (dominated != NULL)
          dominated->insert(expr, overlap);
        mask -= overlap;
        if (!mask)
          return;
      }
      // If we get here then these fields are definitely not dominated
#ifdef DEBUG_LEGION
      assert(!!mask);
#endif
      non_dominated.insert(expr, mask);
    }

    //--------------------------------------------------------------------------
    void TraceViewSet::filter_independent_fields(IndexSpaceExpression *expr,
                                                 FieldMask &mask) const
    //--------------------------------------------------------------------------
    {
      FieldMask independent = mask;
      for (ViewExprs::const_iterator vit =
            conditions.begin(); vit != conditions.end(); vit++)
      {
        if (independent * vit->second.get_valid_mask())
          continue;
        for (FieldMaskSet<IndexSpaceExpression>::const_iterator it =
              vit->second.begin(); it != vit->second.end(); it++)
        {
          const FieldMask overlap = it->second & independent;
          if (!overlap)
            continue;
          IndexSpaceExpression *overlap_expr = 
            forest->intersect_index_spaces(it->first, expr);
          if (!overlap_expr->is_empty())
          {
            independent -= overlap;
            if (!independent)
              break;
          }
        }
        if (!independent)
          break;
      }
      if (!!independent)
        mask -= independent;
    }

    //--------------------------------------------------------------------------
    bool TraceViewSet::subsumed_by(const TraceViewSet &set, 
                    bool allow_independent, FailedPrecondition *condition) const
    //--------------------------------------------------------------------------
    {
      for (ViewExprs::const_iterator vit = 
            conditions.begin(); vit != conditions.end(); ++vit)
        for (FieldMaskSet<IndexSpaceExpression>::const_iterator it =
              vit->second.begin(); it != vit->second.end(); ++it)
        {
          if (allow_independent)
          {
            // If we're allowing independent views, that means the set
            // does not need to dominate the view as long as there are no
            // views in the set that overlap logically with the test view
            // This allows us to handle the read-only precondition case
            // where we have read-only views that show up in the preconditions
            // but do not appear logically anywhere in the postconditions
            FieldMaskSet<IndexSpaceExpression> non_dominated;
            set.dominates(vit->first, it->first, it->second, non_dominated);
            for (FieldMaskSet<IndexSpaceExpression>::const_iterator nit =
                  non_dominated.begin(); nit != non_dominated.end(); nit++)
            {
              // If all the fields are independent from anything that was
              // written in the postcondition then we know this is a
              // read-only precondition that does not need to be subsumed
              FieldMask mask = nit->second;
              set.filter_independent_fields(nit->first, mask);
              if (!mask)
                continue;
              if (condition != NULL)
              {
                condition->view = vit->first;
                condition->expr = nit->first;
                condition->mask = mask;
              }
              return false;
            }
          }
          else
          {
            FieldMask mask = it->second;
            if (!set.dominates(vit->first, it->first, mask))
            {
              if (condition != NULL)
              {
                condition->view = vit->first;
                condition->expr = it->first;
                condition->mask = mask;
              }
              return false;
            }
          }
        }

      return true;
    }

    //--------------------------------------------------------------------------
    bool TraceViewSet::independent_of(const TraceViewSet &set,
                                      FailedPrecondition *condition) const
    //--------------------------------------------------------------------------
    {
      if (conditions.size() > set.conditions.size())
        return set.independent_of(*this, condition);
      for (ViewExprs::const_iterator vit = 
            conditions.begin(); vit != conditions.end(); ++vit)
      {
        ViewExprs::const_iterator finder = set.conditions.find(vit->first);
        if (finder == set.conditions.end())
          continue;
        if (vit->second.get_valid_mask() * finder->second.get_valid_mask())
          continue;
        LegionMap<std::pair<IndexSpaceExpression*,IndexSpaceExpression*>,
                  FieldMask> overlaps;
        unique_join_on_field_mask_sets(vit->second, finder->second, overlaps);
        for (LegionMap<std::pair<IndexSpaceExpression*,IndexSpaceExpression*>,
                       FieldMask>::const_iterator it = 
              overlaps.begin(); it != overlaps.end(); it++)
        {
          IndexSpaceExpression *overlap = 
            forest->intersect_index_spaces(it->first.first, it->first.second);
          if (!overlap->is_empty())
          {
            if (condition != NULL)
            {
              condition->view = vit->first;
              condition->expr = overlap;
              condition->mask = it->second;
            }
            return false;
          }
        }
      }
      return true;
    }

    //--------------------------------------------------------------------------
    void TraceViewSet::record_first_failed(FailedPrecondition *condition) const
    //--------------------------------------------------------------------------
    {
      ViewExprs::const_iterator vit = conditions.begin();
      FieldMaskSet<IndexSpaceExpression>::const_iterator it =
        vit->second.begin();
      condition->view = vit->first;
      condition->expr = it->first;
      condition->mask = it->second;
    }

    //--------------------------------------------------------------------------
    void TraceViewSet::transpose_uniquely(
<<<<<<< HEAD
        LegionMap<IndexSpaceExpression*,FieldMaskSet<LogicalView> > &target,
        std::set<IndexSpaceExpression*> &unique_exprs,
        ReferenceMutator &mutator) const
=======
            LegionMap<IndexSpaceExpression*,FieldMaskSet<LogicalView> > &target,
            std::set<IndexSpaceExpression*> &unique_exprs) const
>>>>>>> 0d096c5d
    //--------------------------------------------------------------------------
    {
#ifdef DEBUG_LEGION
      assert(target.empty());
#endif
      for (ViewExprs::const_iterator vit = 
            conditions.begin(); vit != conditions.end(); ++vit)
        for (FieldMaskSet<IndexSpaceExpression>::const_iterator it =
              vit->second.begin(); it != vit->second.end(); it++)
        {
          target[it->first].insert(vit->first, it->second);
          // Track the unique expressions
          if (unique_exprs.insert(it->first).second)
            it->first->add_base_expression_reference(TRACE_REF);
        }
      if (target.size() == 1)
        return;
      // Now for the hard part, we need to compare any expresions that overlap
      // and have overlapping fields so we can uniquify them, this reduces the
      // number of analyses in the precondition/anticondition cases, and is 
      // necessary for correctness in the postcondition case where we cannot
      // have multiple overwrites for the same fields and index expressions
      FieldMaskSet<IndexSpaceExpression> expr_fields;
      LegionMap<IndexSpaceExpression*,
                FieldMaskSet<LogicalView> > intermediate;
      intermediate.swap(target);
      for (LegionMap<IndexSpaceExpression*,
            FieldMaskSet<LogicalView> >::const_iterator it =
            intermediate.begin(); it != intermediate.end(); it++)
        expr_fields.insert(it->first, it->second.get_valid_mask());
      LegionList<FieldSet<IndexSpaceExpression*> > field_exprs;
      expr_fields.compute_field_sets(FieldMask(), field_exprs);
      for (LegionList<FieldSet<IndexSpaceExpression*> >::const_iterator
            eit = field_exprs.begin(); eit != field_exprs.end(); eit++)
      {
        if (eit->elements.size() == 1)
        {
          IndexSpaceExpression *expr = *(eit->elements.begin());
          FieldMaskSet<LogicalView> &src_views = intermediate[expr];
          FieldMaskSet<LogicalView> &dst_views = target[expr];
          // No chance of overlapping so just move everything over
          if (eit->set_mask != src_views.get_valid_mask())
          {
            // Move over the relevant expressions
            for (FieldMaskSet<LogicalView>::const_iterator it = 
                  src_views.begin(); it != src_views.end(); it++)
            {
              const FieldMask overlap = eit->set_mask & it->second;
              if (!overlap)
                continue;
              dst_views.insert(it->first, overlap);
            }
          }
          else if (!dst_views.empty())
          {
            for (FieldMaskSet<LogicalView>::const_iterator it = 
                  src_views.begin(); it != src_views.end(); it++)
              dst_views.insert(it->first, it->second);
          }
          else
            dst_views.swap(src_views);
          continue;
        }
        // Do pair-wise intersection tests for overlapping of the expressions
        std::vector<IndexSpaceExpression*> disjoint_expressions;
        std::vector<std::vector<IndexSpaceExpression*> > disjoint_components;
        for (std::set<IndexSpaceExpression*>::const_iterator isit = 
              eit->elements.begin(); isit != eit->elements.end(); isit++)
        {
          IndexSpaceExpression *current = *isit;
          const size_t num_expressions = disjoint_expressions.size();
          for (unsigned idx = 0; idx < num_expressions; idx++)
          {
            IndexSpaceExpression *expr = disjoint_expressions[idx];
            // Compute the intersection
            IndexSpaceExpression *intersection =
              forest->intersect_index_spaces(expr, current);
            const size_t volume = intersection->get_volume();
            if (volume == 0)
              continue;
            if (volume == current->get_volume())
            {
              // this one dominates us, see if we need to split ourself off
              if (volume < expr->get_volume())
              {
                disjoint_expressions.push_back(intersection);
                disjoint_components.resize(disjoint_components.size() + 1);
                std::vector<IndexSpaceExpression*> &components =
                  disjoint_components.back();
                components.insert(components.end(),
                    disjoint_components[idx].begin(), 
                    disjoint_components[idx].end());
                components.push_back(*isit);
                disjoint_expressions[idx] =
                  forest->subtract_index_spaces(expr, intersection);
              }
              else // Congruent so we are done
                disjoint_components[idx].push_back(*isit);
              current = NULL;
              break;
            }
            else if (volume == expr->get_volume())
            {
              // We dominate the expression so add ourselves and compute diff
              disjoint_components[idx].push_back(*isit); 
              current = forest->subtract_index_spaces(current, intersection);
#ifdef DEBUG_LEGION
              assert(!current->is_empty());
#endif
            }
            else
            {
              // Split into the three parts and keep going
              disjoint_expressions.push_back(intersection);
              disjoint_components.resize(disjoint_components.size() + 1);
              std::vector<IndexSpaceExpression*> &components = 
                disjoint_components.back();
              components.insert(components.end(),
                  disjoint_components[idx].begin(), 
                  disjoint_components[idx].end());
              components.push_back(*isit);
              disjoint_expressions[idx] =
                forest->subtract_index_spaces(expr, intersection);
              current = forest->subtract_index_spaces(current, intersection);
#ifdef DEBUG_LEGION
              assert(!current->is_empty());
#endif
            }
          }
          if (current != NULL)
          {
            disjoint_expressions.push_back(current);
            disjoint_components.resize(disjoint_components.size() + 1);
            disjoint_components.back().push_back(*isit);
          }
        }
        // Now we have overlapping expressions and constituents for
        // each of what used to be the old equivalence sets, so we
        // can now build the actual output target
        for (unsigned idx = 0; idx < disjoint_expressions.size(); idx++)
        {
          FieldMaskSet<LogicalView> &dst_views =
            target[disjoint_expressions[idx]];
          for (std::vector<IndexSpaceExpression*>::const_iterator sit =
                disjoint_components[idx].begin(); sit !=
                disjoint_components[idx].end(); sit++)
          {
#ifdef DEBUG_LEGION
            assert(intermediate.find(*sit) != intermediate.end());
#endif
            const FieldMaskSet<LogicalView> &src_views = intermediate[*sit];
            for (FieldMaskSet<LogicalView>::const_iterator it =
                  src_views.begin(); it != src_views.end(); it++)
            {
              const FieldMask overlap = it->second & eit->set_mask;
              if (!overlap)
                continue;
              dst_views.insert(it->first, overlap);
            }
          }
        }
      }
    }

    //--------------------------------------------------------------------------
    void TraceViewSet::find_overlaps(TraceViewSet &target, 
                                     IndexSpaceExpression *expr, 
                                     const bool expr_covers, 
                                     const FieldMask &mask) const
    //--------------------------------------------------------------------------
    {
#ifdef DEBUG_LEGION
      assert(target.owner_did == 0);
#endif
      if (expr_covers)
      {
        for (ViewExprs::const_iterator vit = 
              conditions.begin(); vit != conditions.end(); vit++)
        {
          if (!(vit->second.get_valid_mask() - mask))
          {
            // sending everything
            for (FieldMaskSet<IndexSpaceExpression>::const_iterator it =
                  vit->second.begin(); it != vit->second.end(); it++)
              target.insert(vit->first, it->first, it->second);
          }
          else
          {
            // filtering on fields
            for (FieldMaskSet<IndexSpaceExpression>::const_iterator it =
                  vit->second.begin(); it != vit->second.end(); it++)
            {
              const FieldMask overlap = mask & it->second;
              if (!overlap)
                continue;
              target.insert(vit->first, it->first, overlap);
            }
          }
        }
      }
      else
      {
        for (ViewExprs::const_iterator vit = 
              conditions.begin(); vit != conditions.end(); vit++)
        {
          FieldMask view_overlap = vit->second.get_valid_mask() & mask;
          if (!view_overlap)
            continue;
          for (FieldMaskSet<IndexSpaceExpression>::const_iterator it =
                vit->second.begin(); it != vit->second.end(); it++)
          {
            const FieldMask overlap = it->second & view_overlap;
            if (!overlap)
              continue;
            IndexSpaceExpression *expr_overlap = 
              forest->intersect_index_spaces(it->first, expr); 
            const size_t volume = expr_overlap->get_volume();
            if (volume > 0)
            {
              if (volume == expr->get_volume())
                target.insert(vit->first, expr, overlap);
              else if (volume == it->first->get_volume())
                target.insert(vit->first, it->first, overlap);
              else
                target.insert(vit->first, expr_overlap, overlap);
            }
            view_overlap -= overlap;
            if (!view_overlap)
              break;
          }
        }
      }
    }

    //--------------------------------------------------------------------------
    bool TraceViewSet::empty(void) const
    //--------------------------------------------------------------------------
    {
      return conditions.empty();
    }

    //--------------------------------------------------------------------------
    void TraceViewSet::merge(TraceViewSet &target) const
    //--------------------------------------------------------------------------
    {
      for (ViewExprs::const_iterator vit = 
            conditions.begin(); vit != conditions.end(); ++vit)
        for (FieldMaskSet<IndexSpaceExpression>::const_iterator it =
              vit->second.begin(); it != vit->second.end(); it++)
          target.insert(vit->first, it->first, it->second);
    }

    //--------------------------------------------------------------------------
    void TraceViewSet::pack(Serializer &rez, AddressSpaceID target) const
    //--------------------------------------------------------------------------
    {
      rez.serialize<size_t>(conditions.size());
      for (ViewExprs::const_iterator vit = 
            conditions.begin(); vit != conditions.end(); ++vit)
      {
        rez.serialize(vit->first->did);
        rez.serialize<size_t>(vit->second.size());
        for (FieldMaskSet<IndexSpaceExpression>::const_iterator it =
              vit->second.begin(); it != vit->second.end(); it++)
        {
          it->first->pack_expression(rez, target);
          rez.serialize(it->second);
        }
      }
    }

    //--------------------------------------------------------------------------
    void TraceViewSet::unpack(Deserializer &derez, size_t num_views,
                         AddressSpaceID source, std::set<RtEvent> &ready_events)
    //--------------------------------------------------------------------------
    {
#ifdef DEBUG_LEGION
      assert(owner_did == 0); // should only be unpacking without refs
#endif
      for (unsigned idx1 = 0; idx1 < num_views; idx1++)
      {
        DistributedID did;
        derez.deserialize(did);
        RtEvent ready;
        LogicalView *view =
          forest->runtime->find_or_request_logical_view(did, ready);
        size_t num_exprs;
        derez.deserialize(num_exprs);
        FieldMaskSet<IndexSpaceExpression> &exprs = conditions[view];
        for (unsigned idx2 = 0; idx2 < num_exprs; idx2++)
        {
          IndexSpaceExpression *expr = 
            IndexSpaceExpression::unpack_expression(derez, forest, source);
          FieldMask mask;
          derez.deserialize(mask);
          exprs.insert(expr, mask);
        }
        if (ready.exists() && !ready.has_triggered())
          ready_events.insert(ready);
      }
    }

    //--------------------------------------------------------------------------
    void TraceViewSet::dump(void) const
    //--------------------------------------------------------------------------
    {
      const LogicalRegion lr = region->handle;
      for (ViewExprs::const_iterator vit = 
            conditions.begin(); vit != conditions.end(); ++vit)
      {
        LogicalView *view = vit->first;
        for (FieldMaskSet<IndexSpaceExpression>::const_iterator it =
              vit->second.begin(); it != vit->second.end(); ++it)
        {
          char *mask = it->second.to_string();
          const void *name = NULL; size_t name_size = 0;
          forest->runtime->retrieve_semantic_information(lr, 
              LEGION_NAME_SEMANTIC_TAG, name, name_size, true, true);
          if (view->is_fill_view())
          {
            log_tracing.info() << "  "
                      << "Fill view: " << view
                      << ", Index expr: " << it->first->expr_id
                      << ", Name: " << (name_size > 0 ? (const char*)name : "")
                      << ", Field Mask: " << mask;
          }
          else if (view->is_collective_view())
          {
            log_tracing.info() << "  Collective "
                      << (view->is_reduction_kind() ? "Reduction " : "")
                      << "view: " << view
                      << ", Index expr: " << it->first->expr_id
                      << ", Name: " << (name_size > 0 ? (const char*)name : "")
                      << ", Field Mask: " << mask;
          }
          else
          {
            PhysicalManager *manager = 
              view->as_individual_view()->get_manager();
            log_tracing.info() << "  "
                      << (view->is_reduction_view() ? 
                          "Reduction" : "Materialized")
                      << " view: " << view << ", Inst: "
                      << std::hex << manager->get_instance().id << std::dec
                      << ", Index expr: " << it->first->expr_id
                      << ", Name: " << (name_size > 0 ? (const char*)name : "")
                      << ", Field Mask: " << mask;
          }
          free(mask);
        }
      }
    }

    /////////////////////////////////////////////////////////////
    // TraceConditionSet
    /////////////////////////////////////////////////////////////

    //--------------------------------------------------------------------------
    TraceConditionSet::TraceConditionSet(PhysicalTrace *trace,
                   RegionTreeForest *f, RegionNode *node, const FieldMask &mask)
      : context(trace->logical_trace->ctx), forest(f),
        region(node), condition_expr(region->row_source), condition_mask(mask),
        invalid_mask(mask), precondition_views(NULL), anticondition_views(NULL),
        postcondition_views(NULL)
    //--------------------------------------------------------------------------
    {
      condition_expr->add_base_expression_reference(TRACE_REF);
      region->add_base_gc_ref(TRACE_REF);
    }

    //--------------------------------------------------------------------------
    TraceConditionSet::~TraceConditionSet(void)
    //--------------------------------------------------------------------------
    {
#ifdef DEBUG_LEGION
      assert(current_sets.empty());
#endif
      for (LegionMap<IndexSpaceExpression*,
                     FieldMaskSet<LogicalView> >::const_iterator eit =
            preconditions.begin(); eit != preconditions.end(); eit++)
      {
        for (FieldMaskSet<LogicalView>::const_iterator it = 
              eit->second.begin(); it != eit->second.end(); it++)
          if (it->first->remove_base_valid_ref(TRACE_REF))
            delete it->first;
        if (eit->first->remove_base_expression_reference(TRACE_REF))
          delete eit->first;
      }
      for (LegionMap<IndexSpaceExpression*,
                     FieldMaskSet<LogicalView> >::const_iterator eit =
            anticonditions.begin(); eit != anticonditions.end(); eit++)
      {
        for (FieldMaskSet<LogicalView>::const_iterator it = 
              eit->second.begin(); it != eit->second.end(); it++)
          if (it->first->remove_base_valid_ref(TRACE_REF))
            delete it->first;
        if (eit->first->remove_base_expression_reference(TRACE_REF))
          delete eit->first;
      }
      for (LegionMap<IndexSpaceExpression*,
                     FieldMaskSet<LogicalView> >::const_iterator eit =
            postconditions.begin(); eit != postconditions.end(); eit++)
      {
        for (FieldMaskSet<LogicalView>::const_iterator it = 
              eit->second.begin(); it != eit->second.end(); it++)
          if (it->first->remove_base_valid_ref(TRACE_REF))
            delete it->first;
        if (eit->first->remove_base_expression_reference(TRACE_REF))
          delete eit->first;
      }
      for (std::set<IndexSpaceExpression*>::const_iterator it =
            unique_view_expressions.begin(); it != 
            unique_view_expressions.end(); it++) 
        if ((*it)->remove_base_expression_reference(TRACE_REF))
          delete (*it);
      if (region->remove_base_gc_ref(TRACE_REF))
        delete region;
      if (condition_expr->remove_base_expression_reference(TRACE_REF))
        delete condition_expr;
      if (precondition_views != NULL)
        delete precondition_views;
      if (anticondition_views != NULL)
        delete anticondition_views;
      if (postcondition_views != NULL)
        delete postcondition_views;
    }

    //--------------------------------------------------------------------------
    void TraceConditionSet::record_subscription(VersionManager *owner,
                                                AddressSpaceID space)
    //--------------------------------------------------------------------------
    {
      const std::pair<VersionManager*,AddressSpaceID> key(owner,space);
      AutoLock s_lock(set_lock);
      if (subscription_owners.empty())
        add_reference();
      std::map<std::pair<VersionManager*,AddressSpaceID>,unsigned>::iterator
        finder = subscription_owners.find(key);
      if (finder == subscription_owners.end())
        subscription_owners[key] = 1;
      else
        finder->second++;
    }

    //--------------------------------------------------------------------------
    bool TraceConditionSet::finish_subscription(VersionManager *owner,
                                                AddressSpaceID space)
    //--------------------------------------------------------------------------
    {
      const std::pair<VersionManager*,AddressSpaceID> key(owner,space);
      AutoLock s_lock(set_lock);
      std::map<std::pair<VersionManager*,AddressSpaceID>,unsigned>::iterator
        finder = subscription_owners.find(key);
#ifdef DEBUG_LEGION
      assert(finder != subscription_owners.end());
      assert(finder->second > 0);
#endif
      if (--finder->second == 0)
        subscription_owners.erase(finder);
      if (!subscription_owners.empty())
        return false;
      return remove_reference();
    }

    //--------------------------------------------------------------------------
    void TraceConditionSet::record_equivalence_set(EquivalenceSet *set,
                                                   const FieldMask &mask)
    //--------------------------------------------------------------------------
    {
      AutoLock s_lock(set_lock);
      if (current_sets.insert(set, mask))
        set->add_base_resource_ref(TRACE_REF);
    }

    //--------------------------------------------------------------------------
    void TraceConditionSet::record_pending_equivalence_set(EquivalenceSet *set,
                                                          const FieldMask &mask) 
    //--------------------------------------------------------------------------
    {
      AutoLock s_lock(set_lock);
      pending_sets.insert(set, mask);
    }

    //--------------------------------------------------------------------------
    void TraceConditionSet::invalidate_equivalence_sets(const FieldMask &mask)
    //--------------------------------------------------------------------------
    {
      AutoLock s_lock(set_lock);
      if (!(mask - invalid_mask))
        return;
      invalid_mask |= mask;
      std::vector<EquivalenceSet*> to_delete;
      for (FieldMaskSet<EquivalenceSet>::iterator it =
            current_sets.begin(); it != current_sets.end(); it++)
      {
        it.filter(mask);
        if (!it->second)
          to_delete.push_back(it->first);
      }
      for (std::vector<EquivalenceSet*>::const_iterator it =
            to_delete.begin(); it != to_delete.end(); it++)
      {
        current_sets.erase(*it);
        if ((*it)->remove_base_resource_ref(TRACE_REF))
          assert(false); // should never end up deleting this here
      }
      current_sets.tighten_valid_mask();
    }

    //--------------------------------------------------------------------------
    void TraceConditionSet::invalidate_equivalence_sets(void)
    //--------------------------------------------------------------------------
    {
      FieldMaskSet<EquivalenceSet> to_remove;
      std::map<AddressSpaceID,std::vector<VersionManager*> > to_cancel;
      {
        AutoLock s_lock(set_lock);
        if (subscription_owners.empty())
        {
#ifdef DEBUG_LEGION
          assert(current_sets.empty());
#endif
          return;
        }
        // Copy and not remove since we need to see the acknowledgement
        // before we know when it is safe to remove our references
        for (std::map<std::pair<VersionManager*,AddressSpaceID>,unsigned>::
              const_iterator it = subscription_owners.begin(); 
              it != subscription_owners.end(); it++)
          to_cancel[it->first.second].push_back(it->first.first);
        to_remove.swap(current_sets);
      }
      cancel_subscriptions(context->runtime, to_cancel);
      for (FieldMaskSet<EquivalenceSet>::const_iterator it =
            to_remove.begin(); it != to_remove.end(); it++)
        if (it->first->remove_base_resource_ref(TRACE_REF))
          delete it->first;
    }

    //--------------------------------------------------------------------------
    void TraceConditionSet::capture(EquivalenceSet *set, const FieldMask &mask,
                                    std::vector<RtEvent> &ready_events)
    //--------------------------------------------------------------------------
    {
#ifdef DEBUG_LEGION
      assert(precondition_views == NULL);
      assert(anticondition_views == NULL);
      assert(postcondition_views == NULL);
#endif
      const RtEvent ready_event = 
        set->capture_trace_conditions(this, set->local_space,
            condition_expr, mask, RtUserEvent::NO_RT_USER_EVENT);
      if (ready_event.exists() && !ready_event.has_triggered())
        ready_events.push_back(ready_event);
    }

    //--------------------------------------------------------------------------
    void TraceConditionSet::receive_capture(TraceViewSet *pre, 
               TraceViewSet *anti, TraceViewSet *post, std::set<RtEvent> &ready)
    //--------------------------------------------------------------------------
    {
#ifdef DEBUG_LEGION
      assert(precondition_views == NULL);
      assert(anticondition_views == NULL);
      assert(postcondition_views == NULL);
#endif
      precondition_views = pre;
      anticondition_views = anti;
      postcondition_views = post;
      if (precondition_views != NULL)
      {
        precondition_views->transpose_uniquely(preconditions,
                                               unique_view_expressions);
        for (LegionMap<IndexSpaceExpression*,
                       FieldMaskSet<LogicalView> >::const_iterator 
              eit = preconditions.begin(); eit != preconditions.end(); eit++)
        {
          eit->first->add_base_expression_reference(TRACE_REF);
          for (FieldMaskSet<LogicalView>::const_iterator it = 
                eit->second.begin(); it != eit->second.end(); it++)
            it->first->add_base_valid_ref(TRACE_REF);
        }
      }
      if (anticondition_views != NULL)
      {
        anticondition_views->transpose_uniquely(anticonditions,
                                                unique_view_expressions);
        for (LegionMap<IndexSpaceExpression*,
                       FieldMaskSet<LogicalView> >::const_iterator 
              eit = anticonditions.begin(); eit != anticonditions.end(); eit++)
        {
          eit->first->add_base_expression_reference(TRACE_REF);
          for (FieldMaskSet<LogicalView>::const_iterator it = 
                eit->second.begin(); it != eit->second.end(); it++)
            it->first->add_base_valid_ref(TRACE_REF);
        }
      }
      if (postcondition_views != NULL)
      {
        postcondition_views->transpose_uniquely(postconditions,
                                                unique_view_expressions);
        for (LegionMap<IndexSpaceExpression*,
                       FieldMaskSet<LogicalView> >::const_iterator 
              eit = postconditions.begin(); eit != postconditions.end(); eit++)
        {
          eit->first->add_base_expression_reference(TRACE_REF);
          for (FieldMaskSet<LogicalView>::const_iterator it = 
                eit->second.begin(); it != eit->second.end(); it++)
            it->first->add_base_valid_ref(TRACE_REF);
        }
      }
    }

    //--------------------------------------------------------------------------
    bool TraceConditionSet::is_empty(void) const
    //--------------------------------------------------------------------------
    {
      if (precondition_views != NULL)
        return false;
      if (anticondition_views != NULL)
        return false;
      if (postcondition_views != NULL)
        return false;
      return true;
    }

    //--------------------------------------------------------------------------
    bool TraceConditionSet::is_replayable(bool &not_subsumed,
                                       TraceViewSet::FailedPrecondition *failed)
    //--------------------------------------------------------------------------
    {
      bool replayable = true;
      // Note that it is ok to have precondition views and no postcondition
      // views because that means that everything was read-only and therefore
      // still idempotent and replayable
      if ((precondition_views != NULL) && (postcondition_views != NULL) &&
          !precondition_views->subsumed_by(*postcondition_views, true, failed))
      {
        if ((failed != NULL) && (postcondition_views == NULL))
          precondition_views->record_first_failed(failed);
        replayable = false;
        not_subsumed = true;
      }
      if (replayable && 
          (postcondition_views != NULL) && (anticondition_views != NULL) &&
          !postcondition_views->independent_of(*anticondition_views, failed))
      {
        replayable = false;
        not_subsumed = false;
      }
      // Clean up our view objects since we no longer need them
      if (precondition_views != NULL)
      {
        delete precondition_views;
        precondition_views = NULL;
      }
      if (anticondition_views != NULL)
      {
        delete anticondition_views;
        anticondition_views = NULL;
      }
      if (postcondition_views != NULL)
      {
        delete postcondition_views;
        postcondition_views = NULL;
      }
      return replayable;
    }

    //--------------------------------------------------------------------------
    void TraceConditionSet::dump_preconditions(void) const
    //--------------------------------------------------------------------------
    {
      TraceViewSet dump_view_set(forest, 0/*owner did*/,
          forest->get_tree(region->handle.get_tree_id()));
      for (ExprViews::const_iterator eit = 
            preconditions.begin(); eit != preconditions.end(); eit++)
        for (FieldMaskSet<LogicalView>::const_iterator it =
              eit->second.begin(); it != eit->second.end(); it++)
          dump_view_set.insert(it->first, eit->first, it->second);
      dump_view_set.dump();
    }

    //--------------------------------------------------------------------------
    void TraceConditionSet::dump_anticonditions(void) const
    //--------------------------------------------------------------------------
    {
      TraceViewSet dump_view_set(forest, 0/*owner did*/,
          forest->get_tree(region->handle.get_tree_id()));
      for (ExprViews::const_iterator eit = 
            anticonditions.begin(); eit != anticonditions.end(); eit++)
        for (FieldMaskSet<LogicalView>::const_iterator it =
              eit->second.begin(); it != eit->second.end(); it++)
          dump_view_set.insert(it->first, eit->first, it->second);
      dump_view_set.dump();
    }

    //--------------------------------------------------------------------------
    void TraceConditionSet::dump_postconditions(void) const
    //--------------------------------------------------------------------------
    {
      TraceViewSet dump_view_set(forest, 0/*owner did*/,
          forest->get_tree(region->handle.get_tree_id()));
      for (ExprViews::const_iterator eit = 
            postconditions.begin(); eit != postconditions.end(); eit++)
        for (FieldMaskSet<LogicalView>::const_iterator it =
              eit->second.begin(); it != eit->second.end(); it++)
          dump_view_set.insert(it->first, eit->first, it->second);
      dump_view_set.dump();
    }

    //--------------------------------------------------------------------------
    void TraceConditionSet::test_require(Operation *op, 
             std::set<RtEvent> &ready_events, std::set<RtEvent> &applied_events)
    //--------------------------------------------------------------------------
    {
      // We should not need the lock here because the trace should be 
      // blocking all other operations from running and changing the 
      // equivalence sets while we are here
      // First check to see if we need to recompute our equivalence sets
      if (!!invalid_mask)
      {
        const UniqueID opid = op->get_unique_op_id();
        const RtEvent ready = recompute_equivalence_sets(opid);
        if (ready.exists() && !ready.has_triggered())
        {
          const RtUserEvent tested = Runtime::create_rt_user_event();
          const RtUserEvent applied = Runtime::create_rt_user_event();
          DeferTracePreconditionTestArgs args(this, op, tested, applied);
          forest->runtime->issue_runtime_meta_task(args, 
              LG_LATENCY_DEFERRED_PRIORITY, ready);
          ready_events.insert(tested);
          applied_events.insert(applied);
          return;
        }
      }
#ifdef DEBUG_LEGION
      assert(precondition_analyses.empty());
      assert(anticondition_analyses.empty());
#endif
      // Make analyses for the precondition and anticondition tests
      for (ExprViews::const_iterator eit = 
            preconditions.begin(); eit != preconditions.end(); eit++)
      {
        InvalidInstAnalysis *analysis = new InvalidInstAnalysis(forest->runtime,  
            op, precondition_analyses.size(), eit->first, eit->second);
        analysis->add_reference();
        precondition_analyses.push_back(analysis);
        std::set<RtEvent> deferral_events;
        for (FieldMaskSet<EquivalenceSet>::const_iterator it =
              current_sets.begin(); it != current_sets.end(); it++)
        {
          const FieldMask overlap = eit->second.get_valid_mask() & it->second;
          if (!overlap)
            continue;
          analysis->analyze(it->first, overlap, deferral_events,applied_events);
        }
        const RtEvent traversal_done = deferral_events.empty() ?
          RtEvent::NO_RT_EVENT : Runtime::merge_events(deferral_events);
        if (traversal_done.exists() || analysis->has_remote_sets())
        {
          const RtEvent ready = 
            analysis->perform_remote(traversal_done, applied_events);
          if (ready.exists() && !ready.has_triggered())
            ready_events.insert(ready);
        }
      }
      for (ExprViews::const_iterator eit =
            anticonditions.begin(); eit != anticonditions.end(); eit++)
      {
        AntivalidInstAnalysis *analysis = 
          new AntivalidInstAnalysis(forest->runtime, op, 
              anticondition_analyses.size(), eit->first, eit->second);
        analysis->add_reference();
        anticondition_analyses.push_back(analysis);
        std::set<RtEvent> deferral_events;
        for (FieldMaskSet<EquivalenceSet>::const_iterator it =
              current_sets.begin(); it != current_sets.end(); it++)
        {
          const FieldMask overlap = eit->second.get_valid_mask() & it->second;
          if (!overlap)
            continue;
          analysis->analyze(it->first, overlap, deferral_events,applied_events);
        }
        const RtEvent traversal_done = deferral_events.empty() ?
          RtEvent::NO_RT_EVENT : Runtime::merge_events(deferral_events);
        if (traversal_done.exists() || analysis->has_remote_sets())
        {
          const RtEvent ready = 
            analysis->perform_remote(traversal_done, applied_events);
          if (ready.exists() && !ready.has_triggered())
            ready_events.insert(ready);
        }
      }
    }

    //--------------------------------------------------------------------------
    /*static*/ void TraceConditionSet::handle_precondition_test(
                                                               const void *args)
    //--------------------------------------------------------------------------
    {
      const DeferTracePreconditionTestArgs *dargs = 
        (const DeferTracePreconditionTestArgs*)args;
      std::set<RtEvent> ready_events, applied_events;
      dargs->set->test_require(dargs->op, ready_events, applied_events);
      if (!ready_events.empty())
        Runtime::trigger_event(dargs->done_event, 
            Runtime::merge_events(ready_events));
      else
        Runtime::trigger_event(dargs->done_event);
      if (!applied_events.empty())
        Runtime::trigger_event(dargs->applied_event,
            Runtime::merge_events(applied_events));
      else
        Runtime::trigger_event(dargs->applied_event);
    }

    //--------------------------------------------------------------------------
    bool TraceConditionSet::check_require(void)
    //--------------------------------------------------------------------------
    {
      bool satisfied = true;
      for (std::vector<InvalidInstAnalysis*>::const_iterator it =
            precondition_analyses.begin(); it != 
            precondition_analyses.end(); it++)
      {
        if ((*it)->has_invalid())
          satisfied = false;
        if ((*it)->remove_reference())
          delete (*it);
      }
      precondition_analyses.clear();
      for (std::vector<AntivalidInstAnalysis*>::const_iterator it =
            anticondition_analyses.begin(); it != 
            anticondition_analyses.end(); it++)
      {
        if ((*it)->has_antivalid())
          satisfied = false;
        if ((*it)->remove_reference())
          delete (*it);
      }
      anticondition_analyses.clear();
      return satisfied;
    }

    //--------------------------------------------------------------------------
    void TraceConditionSet::ensure(Operation *op, 
                                   std::set<RtEvent> &applied_events)
    //--------------------------------------------------------------------------
    {
      // We should not need the lock here because the trace should be 
      // blocking all other operations from running and changing the 
      // equivalence sets while we are here
      // First check to see if we need to recompute our equivalence sets
      if (!!invalid_mask)
      {
        const UniqueID opid = op->get_unique_op_id();
        const RtEvent ready = recompute_equivalence_sets(opid);
        if (ready.exists() && !ready.has_triggered())
        {
          const RtUserEvent applied= Runtime::create_rt_user_event();
          DeferTracePostconditionTestArgs args(this, op, applied);
          forest->runtime->issue_runtime_meta_task(args, 
              LG_LATENCY_DEFERRED_PRIORITY, ready);
          applied_events.insert(applied);
          return;
        }
      }
      // Perform an overwrite analysis for each of the postconditions
      unsigned index = 0;
      const TraceInfo trace_info(op);
      const RegionUsage usage(LEGION_READ_WRITE, LEGION_EXCLUSIVE, 0);
      for (ExprViews::const_iterator eit = 
            postconditions.begin(); eit != postconditions.end(); eit++, index++)
      {
        OverwriteAnalysis *analysis = new OverwriteAnalysis(forest->runtime,
            op, index, usage, eit->first, eit->second, 
            PhysicalTraceInfo(trace_info, index), ApEvent::NO_AP_EVENT);
        analysis->add_reference();
        std::set<RtEvent> deferral_events;
        for (FieldMaskSet<EquivalenceSet>::const_iterator it =
              current_sets.begin(); it != current_sets.end(); it++)
        {
          const FieldMask overlap = eit->second.get_valid_mask() & it->second;
          if (!overlap)
            continue;
          analysis->analyze(it->first, overlap, deferral_events,applied_events);
        }
        const RtEvent traversal_done = deferral_events.empty() ?
          RtEvent::NO_RT_EVENT : Runtime::merge_events(deferral_events);
        if (traversal_done.exists() || analysis->has_remote_sets())
          analysis->perform_remote(traversal_done, applied_events);
        if (analysis->remove_reference())
          delete analysis;
      }
    }

    //--------------------------------------------------------------------------
    /*static*/ void TraceConditionSet::handle_postcondition_test(
                                                               const void *args)
    //--------------------------------------------------------------------------
    {
      const DeferTracePostconditionTestArgs *dargs = 
        (const DeferTracePostconditionTestArgs*)args;
      std::set<RtEvent> ready_events;
      dargs->set->ensure(dargs->op, ready_events);
      if (!ready_events.empty())
        Runtime::trigger_event(dargs->done_event, 
            Runtime::merge_events(ready_events));
      else
        Runtime::trigger_event(dargs->done_event);
    }

    //--------------------------------------------------------------------------
    /*static*/ void TraceConditionSet::handle_finalize_sets(const void *args)
    //--------------------------------------------------------------------------
    {
      const DeferTraceFinalizeSetsArgs *dargs =
        (const DeferTraceFinalizeSetsArgs*)args;
      dargs->set->finalize_computed_sets(); 
    }

    //--------------------------------------------------------------------------
    RtEvent TraceConditionSet::recompute_equivalence_sets(UniqueID opid)
    //--------------------------------------------------------------------------
    {
#ifdef DEBUG_LEGION
      assert(!!invalid_mask);
#endif
      std::set<RtEvent> ready_events;
      ContextID ctxid = context->get_context().get_id();
      AddressSpaceID space = forest->runtime->address_space;
      region->compute_equivalence_sets(ctxid, context, this, space, 
          condition_expr, invalid_mask, opid, space, ready_events,
          false/*downward only*/, false/*covers*/);
      invalid_mask.clear();
      if (!ready_events.empty())
      {
        const RtEvent ready = Runtime::merge_events(ready_events);
        if (ready.exists() && !ready.has_triggered())
        {
          // Launch a meta-task to finalize this trace condition set
          DeferTraceFinalizeSetsArgs args(this, opid);
          return forest->runtime->issue_runtime_meta_task(args, 
                          LG_LATENCY_DEFERRED_PRIORITY, ready);
        }
      }
      finalize_computed_sets();
      return RtEvent::NO_RT_EVENT;
    }

    //--------------------------------------------------------------------------
    void TraceConditionSet::finalize_computed_sets(void)
    //--------------------------------------------------------------------------
    {
      // Don't need the lock here, there's only one thing looking at these
      // data structures at this point
      if (pending_sets.empty())
        return;
      for (FieldMaskSet<EquivalenceSet>::const_iterator it =
            pending_sets.begin(); it != pending_sets.end(); it++)
        if (current_sets.insert(it->first, it->second))
          it->first->add_base_resource_ref(TRACE_REF);
      pending_sets.clear();
    }

    /////////////////////////////////////////////////////////////
    // PhysicalTemplate
    /////////////////////////////////////////////////////////////

    //--------------------------------------------------------------------------
    PhysicalTemplate::PhysicalTemplate(PhysicalTrace *t, ApEvent fence_event,
                                       TaskTreeCoordinates &&coords)
      : trace(t), coordinates(std::move(coords)), total_replays(1),
        replayable(false, "uninitialized"), fence_completion_id(0),
        replay_parallelism(t->runtime->max_replay_parallelism),
        has_virtual_mapping(false), has_no_consensus(false), last_fence(NULL),
        recording_done(Runtime::create_rt_user_event())
    //--------------------------------------------------------------------------
    {
      recording.store(true);
      events.push_back(fence_event);
      event_map[fence_event] = fence_completion_id;
      pending_inv_topo_order.store(NULL);
      pending_transitive_reduction.store(NULL);
      instructions.push_back(
         new AssignFenceCompletion(*this, fence_completion_id, TraceLocalID()));
    }

    //--------------------------------------------------------------------------
    PhysicalTemplate::~PhysicalTemplate(void)
    //--------------------------------------------------------------------------
    {
      {
        AutoLock tpl_lock(template_lock);
        for (std::vector<TraceConditionSet*>::const_iterator it =
              conditions.begin(); it != conditions.end(); it++)
        {
          (*it)->invalidate_equivalence_sets();
          if ((*it)->remove_reference())
            delete (*it);
        }
        for (std::vector<Instruction*>::iterator it = instructions.begin();
             it != instructions.end(); ++it)
          delete *it;
        // Relesae references to instances
        for (CachedMappings::iterator it = cached_mappings.begin();
            it != cached_mappings.end(); ++it)
        {
          for (std::deque<InstanceSet>::iterator pit =
              it->second.physical_instances.begin(); pit !=
              it->second.physical_instances.end(); pit++)
          {
            for (unsigned idx = 0; idx < pit->size(); idx++)
            {
              const InstanceRef &ref = (*pit)[idx];
              if (!ref.is_virtual_ref())
                ref.remove_valid_reference(MAPPING_ACQUIRE_REF);
            }
            pit->clear();
          }
        }
        cached_mappings.clear();
      }
      std::vector<unsigned> *inv_topo_order = pending_inv_topo_order.load();
      if (inv_topo_order != NULL)
        delete inv_topo_order;
      std::vector<std::vector<unsigned> > *transitive_reduction =
        pending_transitive_reduction.load();
      if (transitive_reduction != NULL)
        delete transitive_reduction;
    }

    //--------------------------------------------------------------------------
    ApEvent PhysicalTemplate::get_completion_for_deletion(void) const
    //--------------------------------------------------------------------------
    {
      std::set<ApEvent> all_events;
      std::set<ApEvent> local_barriers;
      for (std::map<ApEvent,BarrierAdvance*>::const_iterator it = 
            managed_barriers.begin(); it != managed_barriers.end(); it++)
        local_barriers.insert(it->second->get_current_barrier());
      for (std::map<ApEvent, unsigned>::const_iterator it = event_map.begin();
           it != event_map.end(); ++it)
        // If this is one of our local barriers then don't use it
        if (local_barriers.find(it->first) == local_barriers.end())
          all_events.insert(it->first);
      return Runtime::merge_events(NULL, all_events);
    }

    //--------------------------------------------------------------------------
    void PhysicalTemplate::find_execution_fence_preconditions(
                                               std::set<ApEvent> &preconditions)
    //--------------------------------------------------------------------------
    {
      // No need for a lock here, the mapping fence protects us
#ifdef DEBUG_LEGION
      assert(!events.empty());
      assert(events.size() == instructions.size());
#endif
      // Scan backwards until we find the previous execution fence (if any)
      // Skip the most recent one as that is going to be our term event
      for (int idx = events.size() - 2; idx > 0; idx--)
      {
        preconditions.insert(events[idx]);
        if (instructions[idx] == last_fence)
          return;
      }
      preconditions.insert(events.front());
    }

    //--------------------------------------------------------------------------
    bool PhysicalTemplate::check_preconditions(TraceReplayOp *op,
                                              std::set<RtEvent> &applied_events)
    //--------------------------------------------------------------------------
    {
      std::set<RtEvent> ready_events;
      for (std::vector<TraceConditionSet*>::const_iterator it = 
            conditions.begin(); it != conditions.end(); it++)
        (*it)->test_require(op, ready_events, applied_events);
      if (!ready_events.empty())
      {
        const RtEvent wait_on = Runtime::merge_events(ready_events);
        if (wait_on.exists() && !wait_on.has_triggered())
          wait_on.wait();
      }
      bool result = true;
      for (std::vector<TraceConditionSet*>::const_iterator it = 
            conditions.begin(); it != conditions.end(); it++)
        if (!(*it)->check_require())
          result = false;
      return result;
    }

    //--------------------------------------------------------------------------
    void PhysicalTemplate::apply_postcondition(TraceSummaryOp *op,
                                              std::set<RtEvent> &applied_events)
    //--------------------------------------------------------------------------
    {
      for (std::vector<TraceConditionSet*>::const_iterator it = 
            conditions.begin(); it != conditions.end(); it++)
        (*it)->ensure(op, applied_events);
    }

    //--------------------------------------------------------------------------
    bool PhysicalTemplate::check_preconditions(ReplTraceReplayOp *op,
                                              std::set<RtEvent> &applied_events)
    //--------------------------------------------------------------------------
    {
      std::set<RtEvent> ready_events;
      for (std::vector<TraceConditionSet*>::const_iterator it = 
            conditions.begin(); it != conditions.end(); it++)
        (*it)->test_require(op, ready_events, applied_events);
      if (!ready_events.empty())
      {
        const RtEvent wait_on = Runtime::merge_events(ready_events);
        if (wait_on.exists() && !wait_on.has_triggered())
          wait_on.wait();
      }
      bool result = true;
      for (std::vector<TraceConditionSet*>::const_iterator it = 
            conditions.begin(); it != conditions.end(); it++)
        if (!(*it)->check_require())
          result = false;
      return result;
    } 

    //--------------------------------------------------------------------------
    void PhysicalTemplate::apply_postcondition(ReplTraceSummaryOp *op,
                                              std::set<RtEvent> &applied_events)
    //--------------------------------------------------------------------------
    {
      for (std::vector<TraceConditionSet*>::const_iterator it = 
            conditions.begin(); it != conditions.end(); it++)
        (*it)->ensure(op, applied_events);
    }

    //--------------------------------------------------------------------------
    PhysicalTemplate::Replayable PhysicalTemplate::check_replayable(
                                         ReplTraceOp *op, InnerContext *context,
                                         UniqueID opid, bool has_blocking_call) 
    //--------------------------------------------------------------------------
    {
      if (has_blocking_call)
        return Replayable(false, "blocking call");

      if (has_virtual_mapping)
        return Replayable(false, "virtual mapping");

      if (has_no_consensus)
        return Replayable(false, "no recording consensus");
      
      // First let's get the equivalence sets with data for these regions
      // We'll use the result to get guide the creation of the trace condition
      // sets. Note we're going to end up recomputing the equivalence sets
      // inside the trace condition sets but that is a small price to pay to
      // minimize the number of conditions that we need to do the capture
      // Next we need to compute the equivalence sets for all these regions
      unsigned index = 0;
      std::set<RtEvent> eq_events;
      const ContextID ctx = context->get_context().get_id();
      LegionVector<VersionInfo> version_infos(trace_regions.size());
      for (FieldMaskSet<RegionNode>::const_iterator it =
            trace_regions.begin(); it != trace_regions.end(); it++, index++)
      {
        it->first->perform_versioning_analysis(ctx, context, 
            &version_infos[index], it->second, opid, 
            trace->runtime->address_space, eq_events);
        if (it->first->remove_base_resource_ref(TRACE_REF))
          delete it->first;
      }
      trace_regions.clear();
      if (!eq_events.empty())
      {
        const RtEvent wait_on = Runtime::merge_events(eq_events);
        if (wait_on.exists() && !wait_on.has_triggered())
          wait_on.wait();
      }
      FieldMaskSet<EquivalenceSet> current_sets;
      for (unsigned idx = 0; idx < version_infos.size(); idx++)
      {
        const FieldMaskSet<EquivalenceSet> &region_sets = 
            version_infos[idx].get_equivalence_sets();
        for (FieldMaskSet<EquivalenceSet>::const_iterator it = 
              region_sets.begin(); it != region_sets.end(); it++)
          current_sets.insert(it->first, it->second);
      }
      // Make a trace condition set for each one of them
      // Note for control replication, we're just letting multiple shards 
      // race to their equivalence sets, whichever one gets there first for
      // their fields will be the one to own the preconditions
      std::vector<RtEvent> ready_events;
      conditions.reserve(current_sets.size()); 
      RegionTreeForest *forest = trace->runtime->forest;
      for (FieldMaskSet<EquivalenceSet>::const_iterator it = 
            current_sets.begin(); it != current_sets.end(); it++)
      {
        TraceConditionSet *condition =
          new TraceConditionSet(trace, forest, 
              it->first->region_node, it->second);
        condition->add_reference();
        // This looks redundant because it is a bit since we're just going
        // to compute the single equivalence set we already have here but
        // really what we're doing here is registering the condition with 
        // the VersionManager that owns this equivalence set which is a
        // necessary thing for us to do
        const RtEvent ready = condition->recompute_equivalence_sets(opid);
        if (ready.exists())
          ready_events.push_back(ready);
        condition->capture(it->first, it->second, ready_events);
        conditions.push_back(condition);
      }
      // Wait for the conditions to be ready and then test them for subsumption
      if (!ready_events.empty())
      {
        const RtEvent wait_on = Runtime::merge_events(ready_events);
        ready_events.clear();
        if (wait_on.exists() && !wait_on.has_triggered())
          wait_on.wait();
      }
      TraceViewSet::FailedPrecondition condition;
      // Need this lock in case we invalidate empty conditions
      AutoLock tpl_lock(template_lock);
      for (std::vector<TraceConditionSet*>::iterator it =
            conditions.begin(); it != conditions.end(); /*nothing*/)
      {
        if ((*it)->is_empty())
        {
          (*it)->invalidate_equivalence_sets();
          if ((*it)->remove_reference())
            delete (*it);
          it = conditions.erase(it);
          continue;
        }
        bool not_subsumed = true;
        if (!(*it)->is_replayable(not_subsumed, &condition))
        {
          if (trace->runtime->dump_physical_traces)
          {
            if (not_subsumed)
              return Replayable(
                  false, "precondition not subsumed: " +
                    condition.to_string(trace->logical_trace->ctx));
            else
              return Replayable(
               false, "postcondition anti dependent: " +
                 condition.to_string(trace->logical_trace->ctx));
          }
          else
          {
            if (not_subsumed)
              return Replayable(
                  false, "precondition not subsumed by postcondition");
            else
              return Replayable(
                  false, "postcondition anti dependent");
          }
        }
        it++;
      }
      return Replayable(true);
    }

    //--------------------------------------------------------------------------
    void PhysicalTemplate::register_operation(MemoizableOp *memoizable)
    //--------------------------------------------------------------------------
    {
#ifdef DEBUG_LEGION
      assert(memoizable != NULL);
#endif
      const TraceLocalID tid = memoizable->get_trace_local_id();
      // Should be able to call back() without the lock even when
      // operations are being removed from the front
      std::map<TraceLocalID,MemoizableOp*> &ops = operations.back();
#ifdef DEBUG_LEGION
      assert(ops.find(tid) == ops.end());
      assert(memo_entries.find(tid) != memo_entries.end());
#endif
      ops[tid] = memoizable;
    }

    //--------------------------------------------------------------------------
    void PhysicalTemplate::execute_slice(unsigned slice_idx,
                                         bool recurrent_replay)
    //--------------------------------------------------------------------------
    {
#ifdef DEBUG_LEGION
      assert(slice_idx < slices.size());
#endif
      // should be able to read front() even while new maps for operations 
      // are begin appended to the back of 'operations'
      std::map<TraceLocalID,MemoizableOp*> &ops = operations.front();
      std::vector<Instruction*> &instructions = slices[slice_idx];
      for (std::vector<Instruction*>::const_iterator it = instructions.begin();
           it != instructions.end(); ++it)
        (*it)->execute(events, user_events, ops, recurrent_replay);
    }

    //--------------------------------------------------------------------------
    void PhysicalTemplate::issue_summary_operations(
          InnerContext* context, Operation *invalidator, Provenance *provenance)
    //--------------------------------------------------------------------------
    {
      TraceSummaryOp *op = trace->runtime->get_available_summary_op();
      op->initialize_summary(context, this, invalidator, provenance);
#ifdef LEGION_SPY
      LegionSpy::log_summary_op_creator(op->get_unique_op_id(),
                                        invalidator->get_unique_op_id());
#endif
      op->execute_dependence_analysis();
    }

    //--------------------------------------------------------------------------
    void PhysicalTemplate::finalize(InnerContext *context, UniqueID opid,
                                    bool has_blocking_call, ReplTraceOp *op)
    //--------------------------------------------------------------------------
    {
      trigger_recording_done();
      recording = false;
      replayable = check_replayable(op, context, opid, has_blocking_call);

      if (!replayable)
      {
        if (trace->runtime->dump_physical_traces)
        {
          optimize(op, true/*do transitive reduction inline*/);
          dump_template();
        }
        return;
      }
      optimize(op, false/*do transitive reduction inline*/);
      std::fill(events.begin(), events.end(), ApEvent::NO_AP_EVENT);
      event_map.clear();
      // Defer performing the transitive reduction because it might
      // be expensive (see comment above)
      if (!trace->runtime->no_trace_optimization)
      {
        TransitiveReductionArgs args(this);
        transitive_reduction_done = trace->runtime->issue_runtime_meta_task(
                                          args, LG_THROUGHPUT_WORK_PRIORITY);
      }
      // Can dump now if we're not deferring the transitive reduction
      else if (trace->runtime->dump_physical_traces)
        dump_template();
    }

    //--------------------------------------------------------------------------
    void PhysicalTemplate::optimize(ReplTraceOp *op,
                                    bool do_transitive_reduction)
    //--------------------------------------------------------------------------
    {
#ifdef DEBUG_LEGION
      assert(instructions.size() == events.size());
#endif
      std::vector<RtEvent> frontier_events;
      find_all_last_instance_user_events(frontier_events);
      std::vector<unsigned> gen;
      if (!trace->perform_fence_elision)
      {
        compute_frontiers(frontier_events);
        gen.resize(events.size(), 0/*fence instruction*/);
        for (unsigned idx = 0; idx < instructions.size(); ++idx)
          gen[idx] = idx;
      }
      else
        elide_fences(gen, frontier_events);
      // Check to see if the indirection fields for any across copies are
      // mutated during the execution of the trace. If they aren't then we
      // know that we don't need to recompute preimages on back-to-back replays
      // Do this here so we can also use the 'sync_compute_frontiers' barrier
      // to know that all these analyses are done as well
      if (!across_copies.empty())
      {
        for (std::vector<IssueAcross*>::const_iterator it =
              across_copies.begin(); it != across_copies.end(); it++)
        {
          std::map<unsigned,InstUsers>::iterator finder =
            src_indirect_insts.find((*it)->lhs);
          if ((finder != src_indirect_insts.end()) &&
              are_read_only_users(finder->second))
            (*it)->executor->record_trace_immutable_indirection(true/*src*/);
          finder = dst_indirect_insts.find((*it)->lhs);
          if ((finder != dst_indirect_insts.end()) &&
              are_read_only_users(finder->second))
            (*it)->executor->record_trace_immutable_indirection(false/*dst*/);
        }
        across_copies.clear();
      }
      // Sync the frontier computation so we know that all our frontier data
      // structures such as 'local_frontiers' and 'remote_frontiers' are ready
      sync_compute_frontiers(op, frontier_events);
      if (!trace->runtime->no_trace_optimization)
      {
        propagate_merges(gen);
        if (do_transitive_reduction)
          transitive_reduction(false/*deferred*/);
        propagate_copies(&gen);
        eliminate_dead_code(gen);
      }
      prepare_parallel_replay(gen);
      push_complete_replays();
      // After elide fences we can clear these views
      op_insts.clear();
      copy_insts.clear();
      mutated_insts.clear();
      src_indirect_insts.clear();
      dst_indirect_insts.clear();
      instance_last_users.clear();
      // We don't need the expression or view references anymore
      for (std::map<DistributedID,IndividualView*>::const_iterator it =
            recorded_views.begin(); it != recorded_views.end(); it++)
        if (it->second->remove_base_valid_ref(TRACE_REF))
          delete it->second;
      recorded_views.clear();
      for (std::set<IndexSpaceExpression*>::const_iterator it =
           recorded_expressions.begin(); it != recorded_expressions.end(); it++)
        if ((*it)->remove_base_expression_reference(TRACE_REF))
          delete (*it);
      recorded_expressions.clear();
    }

    //--------------------------------------------------------------------------
    void PhysicalTemplate::find_all_last_instance_user_events(
                                          std::vector<RtEvent> &frontier_events)
    //--------------------------------------------------------------------------
    {
      for (std::map<TraceLocalID,InstUsers>::const_iterator it =
            op_insts.begin(); it != op_insts.end(); it++)
        find_last_instance_events(it->second, frontier_events);
      for (std::map<unsigned,InstUsers>::const_iterator it =
            copy_insts.begin(); it != copy_insts.end(); it++)
        find_last_instance_events(it->second, frontier_events);
      for (std::map<unsigned,InstUsers>::const_iterator it =
            src_indirect_insts.begin(); it != src_indirect_insts.end(); it++)
        find_last_instance_events(it->second, frontier_events);
      for (std::map<unsigned,InstUsers>::const_iterator it =
            dst_indirect_insts.begin(); it != dst_indirect_insts.end(); it++)
        find_last_instance_events(it->second, frontier_events);
    }

    //--------------------------------------------------------------------------
    void PhysicalTemplate::find_last_instance_events(const InstUsers &users,
                                          std::vector<RtEvent> &frontier_events)
    //--------------------------------------------------------------------------
    {
      for (InstUsers::const_iterator uit =
            users.begin(); uit != users.end(); uit++)
      {
        std::deque<LastUserResult> &results =
          instance_last_users[uit->instance];
        // Scan through all the queries we've done so far for this instance
        // and see if we've already done one for these parameters
        bool found = false;
        for (std::deque<LastUserResult>::const_iterator it =
              results.begin(); it != results.end(); it++)
        {
          if (!it->user.matches(*uit))
            continue;
          found = true;
          break;
        }
        if (!found)
        {
          results.emplace_back(LastUserResult(*uit));
          LastUserResult &result = results.back();
          std::map<DistributedID,IndividualView*>::const_iterator finder =
            recorded_views.find(uit->instance.view_did);
          RtEvent ready;
          PhysicalManager *manager = 
            trace->runtime->find_or_request_instance_manager(
                                uit->instance.inst_did, ready);
#ifdef DEBUG_LEGION
          assert(finder != recorded_views.end());
#endif
          if (ready.exists() && !ready.has_triggered())
            ready.wait();
          // Query the view for the events that it needs
          // Note that if we're not performing actual fence elision
          // we switch the usage to full read-write privileges so 
          // that we can capture all dependences for the end of the trace
          if (!trace->perform_fence_elision)
          {
            const RegionUsage usage(LEGION_READ_WRITE, LEGION_EXCLUSIVE, 0);
            finder->second->find_last_users(manager, result.events, usage,
                uit->mask, uit->expr, frontier_events);
          }
          else
            finder->second->find_last_users(manager, result.events,
                uit->usage, uit->mask, uit->expr, frontier_events);
        }
      }
    }

    //--------------------------------------------------------------------------
    void PhysicalTemplate::compute_frontiers(
                                          std::vector<RtEvent> &frontier_events)
    //--------------------------------------------------------------------------
    {
      // We need to wait for all the last user instance events to be ready
      if (!frontier_events.empty())
      {
        const RtEvent wait_on = Runtime::merge_events(frontier_events);
        frontier_events.clear();
        if (wait_on.exists() && !wait_on.has_triggered())
          wait_on.wait();
      }
      // Now we can convert all the results to frontiers
      std::map<ApEvent,unsigned> frontier_map;
      for (std::map<UniqueInst,std::deque<LastUserResult> >::iterator lit =
           instance_last_users.begin(); lit != instance_last_users.end(); lit++)
      {
        for (std::deque<LastUserResult>::iterator uit =
              lit->second.begin(); uit != lit->second.end(); uit++)
        {
          // For each event convert it into a frontier
          for (std::set<ApEvent>::const_iterator it =
                uit->events.begin(); it != uit->events.end(); it++)
          {
            std::map<ApEvent,unsigned>::const_iterator finder =
              frontier_map.find(*it);
            if (finder == frontier_map.end())
            {
              unsigned index = find_frontier_event(*it, frontier_events);
              uit->frontiers.push_back(index);
              frontier_map[*it] = index;
            }
            else
              uit->frontiers.push_back(finder->second);
          }
        }
      }
    }

    //--------------------------------------------------------------------------
    unsigned PhysicalTemplate::find_frontier_event(ApEvent event,
                                             std::vector<RtEvent> &ready_events)
    //--------------------------------------------------------------------------
    {
      // Check to see if it is an event we know about
      std::map<ApEvent,unsigned>::const_iterator finder = event_map.find(event);
      // If it's not an event we recognize we can just return the start event
      if (finder == event_map.end())
        return 0;
#ifdef DEBUG_LEGION
      assert(frontiers.find(finder->second) == frontiers.end());
#endif
      // Make a new frontier event
      const unsigned next_event_id = events.size();
      frontiers[finder->second] = next_event_id;
      events.resize(next_event_id + 1);
      return next_event_id;
    }

    //--------------------------------------------------------------------------
    void PhysicalTemplate::elide_fences(std::vector<unsigned> &gen,
                                        std::vector<RtEvent> &ready_events) 
    //--------------------------------------------------------------------------
    {
      // Reserve some events for merges to be added during fence elision
      unsigned num_merges = 0;
      for (std::vector<Instruction*>::iterator it = instructions.begin();
           it != instructions.end(); ++it)
        switch ((*it)->get_kind())
        {
          case ISSUE_COPY:
            {
              unsigned precondition_idx =
                (*it)->as_issue_copy()->precondition_idx;
              InstructionKind generator_kind =
                instructions[precondition_idx]->get_kind();
              num_merges += generator_kind != MERGE_EVENT;
              break;
            }
          case ISSUE_FILL:
            {
              unsigned precondition_idx =
                (*it)->as_issue_fill()->precondition_idx;
              InstructionKind generator_kind =
                instructions[precondition_idx]->get_kind();
              num_merges += generator_kind != MERGE_EVENT;
              break;
            }
          case ISSUE_ACROSS:
            {
              IssueAcross *across = (*it)->as_issue_across();
              if (across->collective_precondition == 0)
              {
                InstructionKind generator_kind = 
                  instructions[across->copy_precondition]->get_kind();
                num_merges += (generator_kind != MERGE_EVENT) ? 1 : 0;
              }
              else
              {
                InstructionKind generator_kind = 
                  instructions[across->collective_precondition]->get_kind();
                num_merges += (generator_kind != MERGE_EVENT) ? 1 : 0;
              }
              if (across->src_indirect_precondition != 0)
              {
                InstructionKind generator_kind = 
                  instructions[across->src_indirect_precondition]->get_kind();
                num_merges += (generator_kind != MERGE_EVENT) ? 1 : 0;
              }
              if (across->dst_indirect_precondition != 0)
              {
                InstructionKind generator_kind = 
                  instructions[across->dst_indirect_precondition]->get_kind();
                num_merges += (generator_kind != MERGE_EVENT) ? 1 : 0;
              }
              break;
            }
          case COMPLETE_REPLAY:
            {
              CompleteReplay *complete = (*it)->as_complete_replay();
              InstructionKind generator_kind =
                instructions[complete->pre]->get_kind();
              num_merges += (generator_kind != MERGE_EVENT) ? 1 : 0;
              generator_kind = instructions[complete->post]->get_kind(); 
              num_merges += (generator_kind != MERGE_EVENT) ? 1 : 0;
              break;
            }
          default:
            {
              break;
            }
        }

      unsigned merge_starts = events.size();
      events.resize(events.size() + num_merges);

      compute_frontiers(ready_events);

      // We are now going to break the invariant that
      // the generator of events[idx] is instructions[idx].
      // After fence elision, the generator of events[idx] is
      // instructions[gen[idx]].
      gen.resize(events.size(), 0/*fence instruction*/);
      std::vector<Instruction*> new_instructions;

      for (unsigned idx = 0; idx < instructions.size(); ++idx)
      {
        Instruction *inst = instructions[idx];
        InstructionKind kind = inst->get_kind();
        switch (kind)
        {
          case COMPLETE_REPLAY:
            {
              CompleteReplay *replay = inst->as_complete_replay();
              std::map<TraceLocalID, InstUsers>::iterator finder =
                op_insts.find(replay->owner);
              if (finder == op_insts.end()) break;
              std::set<unsigned> users;
              find_all_last_users(finder->second, users);
              rewrite_preconditions(replay->pre, users, instructions, 
                  new_instructions, gen, merge_starts);
              rewrite_preconditions(replay->post, users, instructions, 
                  new_instructions, gen, merge_starts);
              break;
            }
          case ISSUE_COPY:
            {
              IssueCopy *copy = inst->as_issue_copy();
              std::map<unsigned, InstUsers>::iterator finder =
                copy_insts.find(copy->lhs);
#ifdef DEBUG_LEGION
              assert(finder != copy_insts.end());
#endif
              std::set<unsigned> users;
              find_all_last_users(finder->second, users);
              rewrite_preconditions(copy->precondition_idx, users,
                  instructions, new_instructions, gen, merge_starts);
              break;
            }
          case ISSUE_FILL:
            {
              IssueFill *fill = inst->as_issue_fill();
              std::map<unsigned, InstUsers>::iterator finder =
                copy_insts.find(fill->lhs);
#ifdef DEBUG_LEGION
              assert(finder != copy_insts.end());
#endif
              std::set<unsigned> users;
              find_all_last_users(finder->second, users);
              rewrite_preconditions(fill->precondition_idx, users,
                  instructions, new_instructions, gen, merge_starts);
              break;
            }
          case ISSUE_ACROSS:
            {
              IssueAcross *across = inst->as_issue_across();
              std::map<unsigned, InstUsers>::iterator finder =
                copy_insts.find(across->lhs);
#ifdef DEBUG_LEGION
              assert(finder != copy_insts.end());
#endif
              std::set<unsigned> users;
              find_all_last_users(finder->second, users);
              // This is super subtle: for indirections that are
              // working collectively together on a set of indirect
              // source or destination instances, we actually have
              // a fan-in event construction. The indirect->copy_precondition
              // contains the result of that fan-in tree which is not
              // what we want to update here. We instead want to update
              // the set of preconditions to that collective fan-in for this
              // part of the indirect which feed into the collective event
              // tree construction. The local fan-in event is stored at
              // indirect->collective_precondition so use that instead for this
              if (across->collective_precondition == 0)
                rewrite_preconditions(across->copy_precondition, users,
                    instructions, new_instructions, gen, merge_starts);
              else
                rewrite_preconditions(across->collective_precondition, users,
                    instructions, new_instructions, gen, merge_starts);
              // Also do the rewrites for any indirection preconditions
              if (across->src_indirect_precondition != 0)
              {
                users.clear();
                finder = src_indirect_insts.find(across->lhs);
#ifdef DEBUG_LEGION
                assert(finder != src_indirect_insts.end());
#endif
                find_all_last_users(finder->second, users);
                rewrite_preconditions(across->src_indirect_precondition, users,
                    instructions, new_instructions, gen, merge_starts);
              }
              if (across->dst_indirect_precondition != 0)
              {
                users.clear();
                finder = dst_indirect_insts.find(across->lhs);
#ifdef DEBUG_LEGION
                assert(finder != dst_indirect_insts.end());
#endif
                find_all_last_users(finder->second, users);
                rewrite_preconditions(across->dst_indirect_precondition, users,
                    instructions, new_instructions, gen, merge_starts);
              }
              break;
            }
          default:
            {
              break;
            }
        }
        gen[idx] = new_instructions.size();
        new_instructions.push_back(inst);
      }
      instructions.swap(new_instructions);
      new_instructions.clear();
    }

    //--------------------------------------------------------------------------
    void PhysicalTemplate::rewrite_preconditions(
                              unsigned &precondition, std::set<unsigned> &users,
                              const std::vector<Instruction*> &instructions,
                              std::vector<Instruction*> &new_instructions,
                              std::vector<unsigned> &gen,
                              unsigned &merge_starts)
    //--------------------------------------------------------------------------
    {
      if (users.empty())
        return;
      Instruction *generator_inst = instructions[precondition];
      if (generator_inst->get_kind() == MERGE_EVENT)
      {
        MergeEvent *merge = generator_inst->as_merge_event();
        merge->rhs.insert(users.begin(), users.end());
      }
      else
      {
        unsigned merging_event_idx = merge_starts++;
        gen[merging_event_idx] = new_instructions.size();
        if (precondition != fence_completion_id)
          users.insert(precondition);
        new_instructions.push_back(
            new MergeEvent(*this, merging_event_idx, users,
                           generator_inst->owner));
        precondition = merging_event_idx;
      }
    }

    //--------------------------------------------------------------------------
    void PhysicalTemplate::propagate_merges(std::vector<unsigned> &gen)
    //--------------------------------------------------------------------------
    {
      std::vector<Instruction*> new_instructions;
      std::vector<bool> used(instructions.size(), false);

      for (unsigned idx = 0; idx < instructions.size(); ++idx)
      {
        Instruction *inst = instructions[idx];
        InstructionKind kind = inst->get_kind();
        used[idx] = kind != MERGE_EVENT;
        switch (kind)
        {
          case MERGE_EVENT:
            {
              MergeEvent *merge = inst->as_merge_event();
              std::set<unsigned> new_rhs;
              bool changed = false;
              for (std::set<unsigned>::iterator it = merge->rhs.begin();
                   it != merge->rhs.end(); ++it)
              {
                Instruction *generator = instructions[gen[*it]];
                if (generator ->get_kind() == MERGE_EVENT)
                {
                  MergeEvent *to_splice = generator->as_merge_event();
                  new_rhs.insert(to_splice->rhs.begin(), to_splice->rhs.end());
                  changed = true;
                }
                else
                  new_rhs.insert(*it);
              }
              if (changed)
                merge->rhs.swap(new_rhs);
              break;
            }
          case TRIGGER_EVENT:
            {
              TriggerEvent *trigger = inst->as_trigger_event();
              used[gen[trigger->rhs]] = true;
              break;
            }
          case BARRIER_ARRIVAL:
            {
              BarrierArrival *arrival = inst->as_barrier_arrival();
              used[gen[arrival->rhs]] = true;
              break;
            }
          case ISSUE_COPY:
            {
              IssueCopy *copy = inst->as_issue_copy();
              used[gen[copy->precondition_idx]] = true;
              break;
            }
          case ISSUE_ACROSS:
            {
              IssueAcross *across = inst->as_issue_across();
              used[gen[across->copy_precondition]] = true;
              if (across->collective_precondition != 0)
                used[gen[across->collective_precondition]] = true;
              if (across->src_indirect_precondition != 0)
                used[gen[across->src_indirect_precondition]] = true;
              if (across->dst_indirect_precondition != 0)
                used[gen[across->dst_indirect_precondition]] = true;
              break;
            }
          case ISSUE_FILL:
            {
              IssueFill *fill = inst->as_issue_fill();
              used[gen[fill->precondition_idx]] = true;
              break;
            }
          case COMPLETE_REPLAY:
            {
              CompleteReplay *complete = inst->as_complete_replay();
              used[gen[complete->pre]] = true;
              used[gen[complete->post]] = true;
              break;
            }
          case GET_TERM_EVENT:
          case REPLAY_MAPPING:
          case CREATE_AP_USER_EVENT:
          case SET_OP_SYNC_EVENT:
          case ASSIGN_FENCE_COMPLETION:
          case BARRIER_ADVANCE:
            {
              break;
            }
          default:
            {
              // unreachable
              assert(false);
            }
        }
      }
      std::vector<unsigned> inv_gen(instructions.size(), -1U);
      for (unsigned idx = 0; idx < gen.size(); ++idx)
      {
        unsigned g = gen[idx];
#ifdef DEBUG_LEGION
        assert(inv_gen[g] == -1U || g == fence_completion_id);
#endif
        if (g != -1U && g < instructions.size() && inv_gen[g] == -1U)
          inv_gen[g] = idx;
      }
      std::vector<Instruction*> to_delete;
      std::vector<unsigned> new_gen(gen.size(), -1U);
      initialize_generators(new_gen);
      for (unsigned idx = 0; idx < instructions.size(); ++idx)
        if (used[idx])
        {
          Instruction *inst = instructions[idx];
          if (trace->perform_fence_elision)
          {
            if (inst->get_kind() == MERGE_EVENT)
            {
              MergeEvent *merge = inst->as_merge_event();
              if (merge->rhs.size() > 1)
                merge->rhs.erase(fence_completion_id);
            }
          }
          unsigned e = inv_gen[idx];
#ifdef DEBUG_LEGION
          assert(e == -1U || (e < new_gen.size() && new_gen[e] == -1U));
#endif
          if (e != -1U)
            new_gen[e] = new_instructions.size();
          new_instructions.push_back(inst);
        }
        else
          to_delete.push_back(instructions[idx]);
      instructions.swap(new_instructions);
      gen.swap(new_gen);
      for (unsigned idx = 0; idx < to_delete.size(); ++idx)
        delete to_delete[idx];
    }

    //--------------------------------------------------------------------------
    void PhysicalTemplate::sync_compute_frontiers(ReplTraceOp *op,
                                    const std::vector<RtEvent> &frontier_events)
    //--------------------------------------------------------------------------
    {
#ifdef DEBUG_LEGION
      assert(op == NULL);
      assert(frontier_events.empty());
#endif
    }

    //--------------------------------------------------------------------------
    void PhysicalTemplate::initialize_generators(std::vector<unsigned> &new_gen)
    //--------------------------------------------------------------------------
    {
      for (std::map<unsigned, unsigned>::iterator it = 
            frontiers.begin(); it != frontiers.end(); ++it)
        new_gen[it->second] = 0;
    }

    //--------------------------------------------------------------------------
    void PhysicalTemplate::initialize_eliminate_dead_code_frontiers(
                      const std::vector<unsigned> &gen, std::vector<bool> &used)
    //--------------------------------------------------------------------------
    {
      for (std::map<unsigned, unsigned>::iterator it = frontiers.begin();
          it != frontiers.end(); ++it)
      {
        unsigned g = gen[it->first];
        if (g != -1U && g < instructions.size())
          used[g] = true;
      }
      // Don't eliminate the last fence instruction
      if (last_fence != NULL)
        used[gen[last_fence->lhs]] = true;
    }

    //--------------------------------------------------------------------------
    void PhysicalTemplate::prepare_parallel_replay(
                                               const std::vector<unsigned> &gen)
    //--------------------------------------------------------------------------
    {
      slices.resize(replay_parallelism);
      std::map<TraceLocalID, unsigned> slice_indices_by_owner;
      std::vector<unsigned> slice_indices_by_inst;
      slice_indices_by_inst.resize(instructions.size());

#ifdef DEBUG_LEGION
      for (unsigned idx = 1; idx < instructions.size(); ++idx)
        slice_indices_by_inst[idx] = -1U;
#endif
      bool round_robin_for_tasks = false;

      std::set<Processor> distinct_targets;
      for (CachedMappings::iterator it = cached_mappings.begin(); it !=
           cached_mappings.end(); ++it)
        distinct_targets.insert(it->second.target_procs[0]);
      round_robin_for_tasks = distinct_targets.size() < replay_parallelism;

      unsigned next_slice_id = 0;
      for (std::map<TraceLocalID,std::pair<unsigned,unsigned> >::const_iterator
            it = memo_entries.begin(); it != memo_entries.end(); ++it)
      {
        unsigned slice_index = -1U;
        if (!round_robin_for_tasks && 
            (it->second.second == Operation::TASK_OP_KIND) &&
            (it->first.index_point.get_dim() > 0))
        {
          CachedMappings::iterator finder = cached_mappings.find(it->first);
#ifdef DEBUG_LEGION
          assert(finder != cached_mappings.end());
          assert(finder->second.target_procs.size() > 0);
#endif
          slice_index =
            finder->second.target_procs[0].id % replay_parallelism;
        }
        else
        {
#ifdef DEBUG_LEGION
          assert(slice_indices_by_owner.find(it->first) ==
              slice_indices_by_owner.end());
#endif
          slice_index = next_slice_id;
          next_slice_id = (next_slice_id + 1) % replay_parallelism;
        }

#ifdef DEBUG_LEGION
        assert(slice_index != -1U);
#endif
        slice_indices_by_owner[it->first] = slice_index;
      }
      // Make sure that event creations and triggers are in the same slice
      std::map<unsigned/*user event*/,unsigned/*slice*/> user_event_slices;
      // Keep track of these so that we don't end up leaking them
      std::vector<Instruction*> crossing_instructions;
      std::map<unsigned,std::pair<unsigned,unsigned> > crossing_counts;
      for (unsigned idx = 1; idx < instructions.size(); ++idx)
      {
        Instruction *inst = instructions[idx];
        const TraceLocalID &owner = inst->owner;
        std::map<TraceLocalID, unsigned>::iterator finder =
          slice_indices_by_owner.find(owner);
        unsigned slice_index = -1U;
        const InstructionKind kind = inst->get_kind();
        if (finder != slice_indices_by_owner.end())
          slice_index = finder->second;
        else if (kind == TRIGGER_EVENT)
        {
          // Find the slice where the event creation was assigned
          // and make sure that we end up on the same slice
          TriggerEvent *trigger = inst->as_trigger_event(); 
          std::map<unsigned,unsigned>::iterator finder = 
            user_event_slices.find(trigger->lhs);
#ifdef DEBUG_LEGION
          assert(finder != user_event_slices.end());
#endif
          slice_index = finder->second;
          user_event_slices.erase(finder);
        }
        else
        {
          slice_index = next_slice_id;
          next_slice_id = (next_slice_id + 1) % replay_parallelism;
          if (kind == CREATE_AP_USER_EVENT)
          {
            // Save which slice this is on so the later trigger will
            // get recorded on the same slice
            CreateApUserEvent *create = inst->as_create_ap_user_event();
#ifdef DEBUG_LEGION
            assert(user_event_slices.find(create->lhs) ==
                    user_event_slices.end());
#endif
            user_event_slices[create->lhs] = slice_index;
          }
        }
        slices[slice_index].push_back(inst);
        slice_indices_by_inst[idx] = slice_index;

        if (inst->get_kind() == MERGE_EVENT)
        {
          MergeEvent *merge = inst->as_merge_event();
          unsigned crossing_found = false;
          std::set<unsigned> new_rhs;
          for (std::set<unsigned>::iterator it = merge->rhs.begin();
               it != merge->rhs.end(); ++it)
          {
            unsigned rh = *it;
            // Don't need to worry about crossing events for the fence
            // initialization as we know it's always set before any 
            // slices executes (rh == 0)
            if ((rh == 0) || (gen[rh] == 0))
              new_rhs.insert(rh);
            else
            {
#ifdef DEBUG_LEGION
              assert(gen[rh] != -1U);
#endif
              unsigned generator_slice = slice_indices_by_inst[gen[rh]];
#ifdef DEBUG_LEGION
              assert(generator_slice != -1U);
#endif
              if (generator_slice != slice_index)
              {
                crossing_found = true;
                std::map<unsigned, std::pair<unsigned,unsigned> >::iterator
                  finder = crossing_counts.find(rh);
                if (finder != crossing_counts.end())
                {
                  new_rhs.insert(finder->second.first);
                  finder->second.second += 1;
                }
                else
                {
                  unsigned new_crossing_event = events.size();
                  events.resize(events.size() + 1);
                  crossing_counts[rh] = 
                    std::pair<unsigned,unsigned>(new_crossing_event,1/*count*/);
                  new_rhs.insert(new_crossing_event);
                  TriggerEvent *crossing = new TriggerEvent(*this,
                      new_crossing_event, rh, instructions[gen[rh]]->owner);
                  slices[generator_slice].push_back(crossing);
                  crossing_instructions.push_back(crossing);
                }
              }
              else
                new_rhs.insert(rh);
            }
          }

          if (crossing_found)
            merge->rhs.swap(new_rhs);
        }
        else
        {
          switch (inst->get_kind())
          {
            case TRIGGER_EVENT:
              {
                parallelize_replay_event(inst->as_trigger_event()->rhs,
                    slice_index, gen, slice_indices_by_inst,
                    crossing_counts, crossing_instructions);
                break;
              }
            case BARRIER_ARRIVAL:
              {
                parallelize_replay_event(inst->as_barrier_arrival()->rhs,
                    slice_index, gen, slice_indices_by_inst,
                    crossing_counts, crossing_instructions);
                break;
              }
            case ISSUE_COPY:
              {
                parallelize_replay_event(
                    inst->as_issue_copy()->precondition_idx,
                    slice_index, gen, slice_indices_by_inst,
                    crossing_counts, crossing_instructions);
                break;
              }
            case ISSUE_FILL:
              {
                parallelize_replay_event(
                    inst->as_issue_fill()->precondition_idx,
                    slice_index, gen, slice_indices_by_inst,
                    crossing_counts, crossing_instructions);
                break;
              }
            case ISSUE_ACROSS:
              {
                IssueAcross *across = inst->as_issue_across();
                parallelize_replay_event(across->copy_precondition,
                    slice_index, gen, slice_indices_by_inst,
                    crossing_counts, crossing_instructions);
                if (across->collective_precondition != 0)
                  parallelize_replay_event(across->collective_precondition,
                      slice_index, gen, slice_indices_by_inst,
                      crossing_counts, crossing_instructions);
                if (across->src_indirect_precondition != 0)
                  parallelize_replay_event(across->src_indirect_precondition,
                      slice_index, gen, slice_indices_by_inst,
                      crossing_counts, crossing_instructions);
                if (across->dst_indirect_precondition != 0)
                  parallelize_replay_event(across->dst_indirect_precondition,
                      slice_index, gen, slice_indices_by_inst,
                      crossing_counts, crossing_instructions);
                break;
              }
            case COMPLETE_REPLAY:
              {
                parallelize_replay_event(inst->as_complete_replay()->pre,
                    slice_index, gen, slice_indices_by_inst,
                    crossing_counts, crossing_instructions);
                parallelize_replay_event(inst->as_complete_replay()->post,
                    slice_index, gen, slice_indices_by_inst,
                    crossing_counts, crossing_instructions);
                break;
              }
            default:
              {
                break;
              }
          }
        }
      }
#ifdef DEBUG_LEGION
      assert(user_event_slices.empty());
#endif
      // Update the crossing events and their counts
      if (!crossing_counts.empty())
      {
        for (std::map<unsigned,std::pair<unsigned,unsigned> >::const_iterator
              it = crossing_counts.begin(); it != crossing_counts.end(); it++)
          crossing_events.insert(it->second);
      }
      // Append any new crossing instructions to the list of instructions
      // so that they will still be deleted when the template is
      if (!crossing_instructions.empty())
        instructions.insert(instructions.end(),
            crossing_instructions.begin(), crossing_instructions.end());
    }

    //--------------------------------------------------------------------------
    void PhysicalTemplate::parallelize_replay_event(unsigned &event_to_check,
              unsigned slice_index, const std::vector<unsigned> &gen,
              const std::vector<unsigned> &slice_indices_by_inst,
              std::map<unsigned,std::pair<unsigned,unsigned> > &crossing_counts,
              std::vector<Instruction*> &crossing_instructions)
    //--------------------------------------------------------------------------
    {
      // If this is the zero event, then don't even bother, we know the 
      // fence event is set before all the slices replay anyway
      if (event_to_check == 0)
        return;
      unsigned g = gen[event_to_check];
#ifdef DEBUG_LEGION
      assert(g != -1U && g < instructions.size());
#endif
      unsigned generator_slice = slice_indices_by_inst[g];
#ifdef DEBUG_LEGION
      assert(generator_slice != -1U);
#endif
      if (generator_slice != slice_index)
      {
        std::map<unsigned, std::pair<unsigned,unsigned> >::iterator
          finder = crossing_counts.find(event_to_check);
        if (finder != crossing_counts.end())
        {
          event_to_check = finder->second.first;
          finder->second.second += 1;
        }
        else
        {
          unsigned new_crossing_event = events.size();
          events.resize(events.size() + 1);
          crossing_counts[event_to_check] =
            std::pair<unsigned,unsigned>(new_crossing_event, 1/*count*/);
          TriggerEvent *crossing = new TriggerEvent(*this,
              new_crossing_event, event_to_check, instructions[g]->owner); 
          event_to_check = new_crossing_event;
          slices[generator_slice].push_back(crossing);
          crossing_instructions.push_back(crossing);
        }
      }
    }

    //--------------------------------------------------------------------------
    void PhysicalTemplate::initialize_transitive_reduction_frontiers(
       std::vector<unsigned> &topo_order, std::vector<unsigned> &inv_topo_order)
    //--------------------------------------------------------------------------
    {
      for (std::map<unsigned, unsigned>::iterator it = 
            frontiers.begin(); it != frontiers.end(); ++it)
      {
        inv_topo_order[it->second] = topo_order.size();
        topo_order.push_back(it->second);
      }
    }

    //--------------------------------------------------------------------------
    void PhysicalTemplate::transitive_reduction(bool deferred)
    //--------------------------------------------------------------------------
    {
      // Transitive reduction inspired by Klaus Simon,
      // "An improved algorithm for transitive closure on acyclic digraphs"

      // First, build a DAG and find nodes with no incoming edges
      std::vector<unsigned> topo_order;
      topo_order.reserve(instructions.size());
      std::vector<unsigned> inv_topo_order(events.size(), -1U);
      std::vector<std::vector<unsigned> > incoming(events.size());
      std::vector<std::vector<unsigned> > outgoing(events.size());

      initialize_transitive_reduction_frontiers(topo_order, inv_topo_order);

      std::map<TraceLocalID, GetTermEvent*> term_insts;
      std::map<TraceLocalID, ReplayMapping*> replay_insts;
      for (unsigned idx = 0; idx < instructions.size(); ++idx)
      {
        Instruction *inst = instructions[idx];
        switch (inst->get_kind())
        {
          // Pass these instructions as their events will be added later
          case GET_TERM_EVENT :
            {
              GetTermEvent *term = inst->as_get_term_event();
              term_insts[term->owner] = term; 
              break;
            }
          case REPLAY_MAPPING:
            {
              ReplayMapping *replay = inst->as_replay_mapping();
              replay_insts[inst->owner] = replay;
              break;
            }
          case CREATE_AP_USER_EVENT :
            {
              break;
            }
          case TRIGGER_EVENT :
            {
              TriggerEvent *trigger = inst->as_trigger_event();
              incoming[trigger->lhs].push_back(trigger->rhs);
              outgoing[trigger->rhs].push_back(trigger->lhs);
              break;
            }
          case BARRIER_ARRIVAL:
            {
              BarrierArrival *arrival = inst->as_barrier_arrival();
              incoming[arrival->lhs].push_back(arrival->rhs);
              outgoing[arrival->rhs].push_back(arrival->lhs);
              break;
            }
          case MERGE_EVENT :
            {
              MergeEvent *merge = inst->as_merge_event();
              for (std::set<unsigned>::iterator it = merge->rhs.begin();
                   it != merge->rhs.end(); ++it)
              {
                incoming[merge->lhs].push_back(*it);
                outgoing[*it].push_back(merge->lhs);
              }
              break;
            }
          case ISSUE_COPY :
            {
              IssueCopy *copy = inst->as_issue_copy();
              incoming[copy->lhs].push_back(copy->precondition_idx);
              outgoing[copy->precondition_idx].push_back(copy->lhs);
              break;
            }
          case ISSUE_FILL :
            {
              IssueFill *fill = inst->as_issue_fill();
              incoming[fill->lhs].push_back(fill->precondition_idx);
              outgoing[fill->precondition_idx].push_back(fill->lhs);
              break;
            }
          case ISSUE_ACROSS:
            {
              IssueAcross *across = inst->as_issue_across();
              incoming[across->lhs].push_back(across->copy_precondition);
              outgoing[across->copy_precondition].push_back(across->lhs);
              if (across->collective_precondition != 0)
              {
                incoming[across->lhs].push_back(
                    across->collective_precondition);
                outgoing[across->collective_precondition].push_back(
                    across->lhs);
              }
              if (across->src_indirect_precondition != 0)
              {
                incoming[across->lhs].push_back(
                    across->src_indirect_precondition);
                outgoing[across->src_indirect_precondition].push_back(
                    across->lhs);
              }
              if (across->dst_indirect_precondition != 0)
              {
                incoming[across->lhs].push_back(
                    across->dst_indirect_precondition);
                outgoing[across->dst_indirect_precondition].push_back(
                    across->lhs);
              }
              break;
            }
          case SET_OP_SYNC_EVENT :
            {
              SetOpSyncEvent *sync = inst->as_set_op_sync_event();
              inv_topo_order[sync->lhs] = topo_order.size();
              topo_order.push_back(sync->lhs);
              break;
            }
          case BARRIER_ADVANCE:
            {
              BarrierAdvance *advance = inst->as_barrier_advance();
              inv_topo_order[advance->lhs] = topo_order.size();
              topo_order.push_back(advance->lhs);
              break;
            }
          case ASSIGN_FENCE_COMPLETION :
            {
              inv_topo_order[fence_completion_id] = topo_order.size();
              topo_order.push_back(fence_completion_id);
              break;
            }
          case COMPLETE_REPLAY :
            {
              CompleteReplay *replay = inst->as_complete_replay();
              // Check to see if we can find a replay instruction to match 
              std::map<TraceLocalID,ReplayMapping*>::iterator replay_finder =
                replay_insts.find(replay->owner);
              if (replay_finder != replay_insts.end())
              {
                incoming[replay_finder->second->lhs].push_back(replay->pre);
                outgoing[replay->pre].push_back(replay_finder->second->lhs);
                replay_insts.erase(replay_finder);
              }
              // Lastly check to see if we can find a term inst to match
              std::map<TraceLocalID,GetTermEvent*>::iterator term_finder =
                term_insts.find(replay->owner);
              if (term_finder != term_insts.end())
              {
                if (replay->post != 0)
                {
                  incoming[term_finder->second->lhs].push_back(replay->post);
                  outgoing[replay->post].push_back(term_finder->second->lhs);
                  term_insts.erase(term_finder);
                }
                else if (replay->pre != 0)
                {
                  incoming[term_finder->second->lhs].push_back(replay->pre);
                  outgoing[replay->pre].push_back(term_finder->second->lhs);
                  term_insts.erase(term_finder);
                }
              }
              break;
            }
          default:
            {
              assert(false);
              break;
            }
        }
      }
#ifdef DEBUG_LEGION
      // should have seen a complete replay instruction for every replay mapping
      assert(replay_insts.empty());
#endif
      if (!term_insts.empty())
      {
        // Any term instructions that don't match with a complete replay
        // need to be recorded as sources for the BFS
        for (std::map<TraceLocalID,GetTermEvent*>::const_iterator it =
              term_insts.begin(); it != term_insts.end(); it++)
        {
          inv_topo_order[it->second->lhs] = topo_order.size();
          topo_order.push_back(it->second->lhs);
        }
      }

      // Second, do a toposort on nodes via BFS
      std::vector<unsigned> remaining_edges(incoming.size());
      for (unsigned idx = 0; idx < incoming.size(); ++idx)
        remaining_edges[idx] = incoming[idx].size();

      unsigned idx = 0;
      while (idx < topo_order.size())
      {
        unsigned node = topo_order[idx];
#ifdef DEBUG_LEGION
        assert(remaining_edges[node] == 0);
#endif
        const std::vector<unsigned> &out = outgoing[node];
        for (unsigned oidx = 0; oidx < out.size(); ++oidx)
        {
          unsigned next = out[oidx];
          if (--remaining_edges[next] == 0)
          {
            inv_topo_order[next] = topo_order.size();
            topo_order.push_back(next);
          }
        }
        ++idx;
      }
#ifdef DEBUG_LEGION
      for (unsigned idx = 0; idx < incoming.size(); idx++)
        assert(remaining_edges[idx] == 0);
#endif

      // Third, construct a chain decomposition
      unsigned num_chains = 0;
      std::vector<unsigned> chain_indices(topo_order.size(), -1U);

      int pos = chain_indices.size() - 1;
      while (true)
      {
        while (pos >= 0 && chain_indices[pos] != -1U)
          --pos;
        if (pos < 0) break;
        unsigned curr = topo_order[pos];
        while (incoming[curr].size() > 0)
        {
          chain_indices[inv_topo_order[curr]] = num_chains;
          const std::vector<unsigned> &in = incoming[curr];
          bool found = false;
          for (unsigned iidx = 0; iidx < in.size(); ++iidx)
          {
            unsigned next = in[iidx];
            if (chain_indices[inv_topo_order[next]] == -1U)
            {
              found = true;
              curr = next;
              chain_indices[inv_topo_order[curr]] = num_chains;
              break;
            }
          }
          if (!found) break;
        }
        chain_indices[inv_topo_order[curr]] = num_chains;
        ++num_chains;
      }

      // Fourth, find the frontiers of chains that are connected to each node
      std::vector<std::vector<int> > all_chain_frontiers(topo_order.size());
      std::vector<std::vector<unsigned> > incoming_reduced(topo_order.size());
      for (unsigned idx = 0; idx < topo_order.size(); ++idx)
      {
        std::vector<int> chain_frontiers(num_chains, -1);
        const std::vector<unsigned> &in = incoming[topo_order[idx]];
        std::vector<unsigned> &in_reduced = incoming_reduced[idx];
        for (unsigned iidx = 0; iidx < in.size(); ++iidx)
        {
          int rank = inv_topo_order[in[iidx]];
#ifdef DEBUG_LEGION
          assert((unsigned)rank < idx);
#endif
          const std::vector<int> &pred_chain_frontiers =
            all_chain_frontiers[rank];
          for (unsigned k = 0; k < num_chains; ++k)
            chain_frontiers[k] =
              std::max(chain_frontiers[k], pred_chain_frontiers[k]);
        }
        for (unsigned iidx = 0; iidx < in.size(); ++iidx)
        {
          int rank = inv_topo_order[in[iidx]];
          unsigned chain_idx = chain_indices[rank];
          if (chain_frontiers[chain_idx] < rank)
          {
            in_reduced.push_back(in[iidx]);
            chain_frontiers[chain_idx] = rank;
          }
        }
#ifdef DEBUG_LEGION
        assert(in.size() == 0 || in_reduced.size() > 0);
#endif
        all_chain_frontiers[idx].swap(chain_frontiers);
      }

      // Lastly, suppress transitive dependences using chains
      if (deferred)
      {
        // Save the data structures for finalizing the transitive
        // reduction for later, the next replay will incorporate them
        std::vector<unsigned> *inv_topo_order_copy = 
          new std::vector<unsigned>();
        inv_topo_order_copy->swap(inv_topo_order);
        std::vector<std::vector<unsigned> > *in_reduced_copy = 
          new std::vector<std::vector<unsigned> >();
        in_reduced_copy->swap(incoming_reduced);
        // Write them to the members (in this order)
        pending_inv_topo_order.store(inv_topo_order_copy);
        pending_transitive_reduction.store(in_reduced_copy);
      }
      else
        finalize_transitive_reduction(inv_topo_order, incoming_reduced);
    }

    //--------------------------------------------------------------------------
    void PhysicalTemplate::finalize_transitive_reduction(
                    const std::vector<unsigned> &inv_topo_order,
                    const std::vector<std::vector<unsigned> > &incoming_reduced)
    //--------------------------------------------------------------------------
    {
      for (unsigned idx = 0; idx < instructions.size(); ++idx)
        if (instructions[idx]->get_kind() == MERGE_EVENT)
        {
          MergeEvent *merge = instructions[idx]->as_merge_event();
          unsigned order = inv_topo_order[merge->lhs];
#ifdef DEBUG_LEGION
          assert(order != -1U);
#endif
          const std::vector<unsigned> &in_reduced = incoming_reduced[order];
          if (in_reduced.size() == merge->rhs.size())
          {
#ifdef DEBUG_LEGION
            for (unsigned iidx = 0; iidx < in_reduced.size(); ++iidx)
              assert(merge->rhs.find(in_reduced[iidx]) != merge->rhs.end());
#endif
            continue;
          }
#ifdef DEBUG_LEGION
          std::set<unsigned> new_rhs;
          for (unsigned iidx = 0; iidx < in_reduced.size(); ++iidx)
          {
            assert(merge->rhs.find(in_reduced[iidx]) != merge->rhs.end());
            new_rhs.insert(in_reduced[iidx]);
          }
#else
          std::set<unsigned> new_rhs(in_reduced.begin(), in_reduced.end());
#endif
          // Remove any references to crossing events which are no longer needed
          if (!crossing_events.empty())
          {
            for (std::set<unsigned>::const_iterator it =
                  merge->rhs.begin(); it != merge->rhs.end(); it++)
            {
              std::map<unsigned,unsigned>::iterator finder =
                crossing_events.find(*it);
              if ((finder != crossing_events.end()) &&
                  (new_rhs.find(*it) == new_rhs.end()))
              {
#ifdef DEBUG_LEGION
                assert(finder->second > 0);
#endif
                finder->second--;
              }
            }
          }
          merge->rhs.swap(new_rhs);
        }
      // Remove any crossing instructions from the slices that are no
      // longer needed because the transitive reduction eliminated the
      // need for the edge
      for (std::map<unsigned,unsigned>::iterator it =
            crossing_events.begin(); it != crossing_events.end(); /*nothing*/)
      {
        if (it->second == 0)
        {
          // No more references to this crossing instruction so remove it
          bool found = false;
          for (std::vector<std::vector<Instruction*> >::iterator sit =
                slices.begin(); sit != slices.end(); sit++)
          {
            for (std::vector<Instruction*>::iterator iit =
                  sit->begin(); iit != sit->end(); iit++)
            {
              TriggerEvent *trigger = (*iit)->as_trigger_event();
              if (trigger == NULL)
                continue;
              if (trigger->lhs == it->first)
              {
                sit->erase(iit);
                found = true;
                break;
              }
            }
            if (found)
              break;
          }
          std::map<unsigned,unsigned>::iterator to_delete = it++;
          crossing_events.erase(to_delete);
        }
        else
          it++;
      }
    }

    //--------------------------------------------------------------------------
    void PhysicalTemplate::propagate_copies(std::vector<unsigned> *gen)
    //--------------------------------------------------------------------------
    {
      std::vector<int> substs(events.size(), -1);
      std::vector<Instruction*> new_instructions;
      new_instructions.reserve(instructions.size());
      std::set<Instruction*> to_prune;
      for (unsigned idx = 0; idx < instructions.size(); ++idx)
      {
        Instruction *inst = instructions[idx];
        if (instructions[idx]->get_kind() == MERGE_EVENT)
        {
          MergeEvent *merge = instructions[idx]->as_merge_event();
#ifdef DEBUG_LEGION
          assert(merge->rhs.size() > 0);
#endif
          if (merge->rhs.size() == 1)
          {
            substs[merge->lhs] = *merge->rhs.begin();
#ifdef DEBUG_LEGION
            assert(merge->lhs != (unsigned)substs[merge->lhs]);
#endif
            if (gen == NULL)
              to_prune.insert(inst);
            else
              delete inst;
          }
          else
            new_instructions.push_back(inst);
        }
        else
          new_instructions.push_back(inst);
      }

      if (instructions.size() == new_instructions.size()) return;

      instructions.swap(new_instructions);

      std::vector<unsigned> new_gen((gen == NULL) ? 0 : gen->size(), -1U);
      if (gen != NULL)
        initialize_generators(new_gen);

      for (unsigned idx = 0; idx < instructions.size(); ++idx)
      {
        Instruction *inst = instructions[idx];
        int lhs = -1;
        switch (inst->get_kind())
        {
          case GET_TERM_EVENT:
            {
              GetTermEvent *term = inst->as_get_term_event();
              lhs = term->lhs;
              break;
            }
          case REPLAY_MAPPING:
            {
              ReplayMapping *replay = inst->as_replay_mapping();
              lhs = replay->lhs;
              break;
            }
          case CREATE_AP_USER_EVENT:
            {
              CreateApUserEvent *create = inst->as_create_ap_user_event();
              lhs = create->lhs;
              break;
            }
          case TRIGGER_EVENT:
            {
              TriggerEvent *trigger = inst->as_trigger_event();
              int subst = substs[trigger->rhs];
              if (subst >= 0) trigger->rhs = (unsigned)subst;
              break;
            }
          case BARRIER_ARRIVAL:
            {
              BarrierArrival *arrival = inst->as_barrier_arrival();
              int subst = substs[arrival->rhs];
              if (subst >= 0) arrival->rhs = (unsigned)subst;
              break;
            }
          case MERGE_EVENT:
            {
              MergeEvent *merge = inst->as_merge_event();
              std::set<unsigned> new_rhs;
              for (std::set<unsigned>::iterator it = merge->rhs.begin();
                   it != merge->rhs.end(); ++it)
              {
                int subst = substs[*it];
                if (subst >= 0) new_rhs.insert((unsigned)subst);
                else new_rhs.insert(*it);
              }
              merge->rhs.swap(new_rhs);
              lhs = merge->lhs;
              break;
            }
          case ISSUE_COPY:
            {
              IssueCopy *copy = inst->as_issue_copy();
              int subst = substs[copy->precondition_idx];
              if (subst >= 0) copy->precondition_idx = (unsigned)subst;
              lhs = copy->lhs;
              break;
            }
          case ISSUE_FILL:
            {
              IssueFill *fill = inst->as_issue_fill();
              int subst = substs[fill->precondition_idx];
              if (subst >= 0) fill->precondition_idx = (unsigned)subst;
              lhs = fill->lhs;
              break;
            }
          case ISSUE_ACROSS:
            {
              IssueAcross *across = inst->as_issue_across();
              int subst = substs[across->copy_precondition];
              if (subst >= 0) across->copy_precondition= (unsigned)subst;
              if (across->collective_precondition != 0)
              {
                int subst = substs[across->collective_precondition];
                if (subst >= 0) 
                  across->collective_precondition = (unsigned)subst;
              }
              if (across->src_indirect_precondition != 0)
              {
                int subst = substs[across->src_indirect_precondition];
                if (subst >= 0) 
                  across->src_indirect_precondition = (unsigned)subst;
              }
              if (across->dst_indirect_precondition != 0)
              {
                int subst = substs[across->dst_indirect_precondition];
                if (subst >= 0) 
                  across->dst_indirect_precondition = (unsigned)subst;
              }
              lhs = across->lhs;
              break;
            }
          case SET_OP_SYNC_EVENT:
            {
              SetOpSyncEvent *sync = inst->as_set_op_sync_event();
              lhs = sync->lhs;
              break;
            }
          case BARRIER_ADVANCE:
            {
              BarrierAdvance *advance = inst->as_barrier_advance();
              lhs = advance->lhs;
              break;
            }
          case ASSIGN_FENCE_COMPLETION:
            {
              lhs = fence_completion_id;
              break;
            }
          case COMPLETE_REPLAY:
            {
              CompleteReplay *replay = inst->as_complete_replay();
              int subst = substs[replay->pre];
              if (subst >= 0) replay->pre = (unsigned)subst;
              subst = substs[replay->post];
              if (subst >= 0) replay->post = (unsigned)subst;
              break;
            }
          default:
            {
              break;
            }
        }
        if ((lhs != -1) && (gen != NULL))
          new_gen[lhs] = idx;
      }
      if (gen != NULL)
        gen->swap(new_gen);
      if (!to_prune.empty())
      {
#ifdef DEBUG_LEGION
        assert(!slices.empty());
#endif
        // Remove these instructions from any slices and then delete them
        for (unsigned idx = 0; idx < slices.size(); idx++)
        {
          std::vector<Instruction*> &slice = slices[idx];
          for (std::vector<Instruction*>::iterator it =
                slice.begin(); it != slice.end(); /*nothing*/)
          {
            std::set<Instruction*>::iterator finder =
              to_prune.find(*it);
            if (finder != to_prune.end())
            {
              it = slice.erase(it);
              delete *finder;
              to_prune.erase(finder);
              if (to_prune.empty())
                break;
            }
            else
              it++;
          }
          if (to_prune.empty())
            break;
        }
#ifdef DEBUG_LEGION
        assert(to_prune.empty());
#endif
      }
    }

    //--------------------------------------------------------------------------
    void PhysicalTemplate::eliminate_dead_code(std::vector<unsigned> &gen)
    //--------------------------------------------------------------------------
    {
      std::vector<bool> used(instructions.size(), false);
      for (unsigned idx = 0; idx < instructions.size(); ++idx)
      {
        Instruction *inst = instructions[idx];
        InstructionKind kind = inst->get_kind();
        // We only eliminate two kinds of instructions currently:
        // GetTermEvent and SetOpSyncEvent
        used[idx] = (kind != SET_OP_SYNC_EVENT) && (kind != GET_TERM_EVENT);
        switch (kind)
        {
          case MERGE_EVENT:
            {
              MergeEvent *merge = inst->as_merge_event();
              for (std::set<unsigned>::iterator it = merge->rhs.begin();
                   it != merge->rhs.end(); ++it)
              {
#ifdef DEBUG_LEGION
                assert(gen[*it] != -1U);
#endif
                used[gen[*it]] = true;
              }
              break;
            }
          case TRIGGER_EVENT:
            {
              TriggerEvent *trigger = inst->as_trigger_event();
#ifdef DEBUG_LEGION
              assert(gen[trigger->rhs] != -1U);
#endif
              used[gen[trigger->rhs]] = true;
              break;
            }
          case ISSUE_COPY:
            {
              IssueCopy *copy = inst->as_issue_copy();
#ifdef DEBUG_LEGION
              assert(gen[copy->precondition_idx] != -1U);
#endif
              used[gen[copy->precondition_idx]] = true;
              break;
            }
          case ISSUE_FILL:
            {
              IssueFill *fill = inst->as_issue_fill();
#ifdef DEBUG_LEGION
              assert(gen[fill->precondition_idx] != -1U);
#endif
              used[gen[fill->precondition_idx]] = true;
              break;
            }
          case ISSUE_ACROSS:
            {
              IssueAcross *across = inst->as_issue_across();
#ifdef DEBUG_LEGION
              assert(gen[across->copy_precondition] != -1U);
#endif
              used[gen[across->copy_precondition]] = true;
              if (across->collective_precondition != 0)
              {
#ifdef DEBUG_LEGION
                assert(gen[across->collective_precondition] != -1U);
#endif
                used[gen[across->collective_precondition]] = true;
              }
              if (across->src_indirect_precondition!= 0)
              {
#ifdef DEBUG_LEGION
                assert(gen[across->src_indirect_precondition] != -1U);
#endif
                used[gen[across->src_indirect_precondition]] = true;
              }
              if (across->dst_indirect_precondition!= 0)
              {
#ifdef DEBUG_LEGION
                assert(gen[across->dst_indirect_precondition] != -1U);
#endif
                used[gen[across->dst_indirect_precondition]] = true;
              }
              break;
            }
          case COMPLETE_REPLAY:
            {
              CompleteReplay *complete = inst->as_complete_replay();
#ifdef DEBUG_LEGION
              assert(gen[complete->pre] != -1U);
              assert(gen[complete->post] != -1U);
#endif
              used[gen[complete->pre]] = true;
              used[gen[complete->post]] = true;
              break;
            }
          case BARRIER_ARRIVAL:
            {
              BarrierArrival *arrival = inst->as_barrier_arrival();
#ifdef DEBUG_LEGION
              assert(gen[arrival->rhs] != -1U);
#endif
              used[gen[arrival->rhs]] = true;
              break;
            }
          case GET_TERM_EVENT:
          case REPLAY_MAPPING:
          case CREATE_AP_USER_EVENT:
          case SET_OP_SYNC_EVENT:
          case ASSIGN_FENCE_COMPLETION:
          case BARRIER_ADVANCE:
            {
              break;
            }
          default:
            {
              // unreachable
              assert(false);
            }
        }
      }
      initialize_eliminate_dead_code_frontiers(gen, used);

      std::vector<unsigned> inv_gen(instructions.size(), -1U);
      for (unsigned idx = 0; idx < gen.size(); ++idx)
      {
        unsigned g = gen[idx];
        if (g != -1U && g < instructions.size() && inv_gen[g] == -1U)
          inv_gen[g] = idx;
      }

      std::vector<Instruction*> new_instructions;
      std::vector<Instruction*> to_delete;
      std::vector<unsigned> new_gen(gen.size(), -1U);
      initialize_generators(new_gen);
      for (unsigned idx = 0; idx < instructions.size(); ++idx)
      {
        if (used[idx])
        {
          unsigned e = inv_gen[idx];
#ifdef DEBUG_LEGION
          assert(e == -1U || (e < new_gen.size() && new_gen[e] == -1U));
#endif
          if (e != -1U)
            new_gen[e] = new_instructions.size();
          new_instructions.push_back(instructions[idx]);
        }
        else
          to_delete.push_back(instructions[idx]);
      }

      instructions.swap(new_instructions);
      gen.swap(new_gen);
      for (unsigned idx = 0; idx < to_delete.size(); ++idx)
        delete to_delete[idx];
    }

    //--------------------------------------------------------------------------
    void PhysicalTemplate::push_complete_replays(void)
    //--------------------------------------------------------------------------
    {
      for (unsigned idx = 0; idx < slices.size(); ++idx)
      {
        std::vector<Instruction*> &instructions = slices[idx];
        std::vector<Instruction*> new_instructions;
        new_instructions.reserve(instructions.size());
        std::vector<Instruction*> complete_replays;
        for (unsigned iidx = 0; iidx < instructions.size(); ++iidx)
        {
          Instruction *inst = instructions[iidx];
          if (inst->get_kind() == COMPLETE_REPLAY)
            complete_replays.push_back(inst);
          else
            new_instructions.push_back(inst);
        }
        new_instructions.insert(new_instructions.end(),
                                complete_replays.begin(),
                                complete_replays.end());
        instructions.swap(new_instructions);
      }
    }

    //--------------------------------------------------------------------------
    void PhysicalTemplate::dump_template(void)
    //--------------------------------------------------------------------------
    {
      InnerContext *ctx = trace->logical_trace->ctx;
      log_tracing.info() << "#### " << replayable << " " << this << " Trace "
        << trace->logical_trace->tid << " for " << ctx->get_task_name()
        << " (UID " << ctx->get_unique_id() << ") ####";
      for (unsigned sidx = 0; sidx < replay_parallelism; ++sidx)
      {
        log_tracing.info() << "[Slice " << sidx << "]";
        dump_instructions(slices[sidx]);
      }
      for (std::map<unsigned, unsigned>::iterator it = frontiers.begin();
           it != frontiers.end(); ++it)
        log_tracing.info() << "  events[" << it->second << "] = events["
                           << it->first << "]";
      dump_sharded_template();

      log_tracing.info() << "[Precondition]";
      for (std::vector<TraceConditionSet*>::const_iterator it =
            conditions.begin(); it != conditions.end(); it++)
        (*it)->dump_preconditions();

      log_tracing.info() << "[Anticondition]";
      for (std::vector<TraceConditionSet*>::const_iterator it =
            conditions.begin(); it != conditions.end(); it++)
        (*it)->dump_anticonditions();

      log_tracing.info() << "[Postcondition]";
      for (std::vector<TraceConditionSet*>::const_iterator it =
            conditions.begin(); it != conditions.end(); it++)
        (*it)->dump_postconditions();
    }

    //--------------------------------------------------------------------------
    void PhysicalTemplate::dump_instructions(
                                  const std::vector<Instruction*> &instructions)
    //--------------------------------------------------------------------------
    {
      for (std::vector<Instruction*>::const_iterator it = instructions.begin();
           it != instructions.end(); ++it)
        log_tracing.info() << "  " << (*it)->to_string(memo_entries);
    }

    //--------------------------------------------------------------------------
    void PhysicalTemplate::pack_recorder(Serializer &rez,
                                         std::set<RtEvent> &applied_events)
    //--------------------------------------------------------------------------
    {
      rez.serialize(trace->runtime->address_space);
      rez.serialize(this);
      RtUserEvent remote_applied = Runtime::create_rt_user_event();
      rez.serialize(remote_applied);
      rez.serialize(recording_done);
      applied_events.insert(remote_applied);
    }

    //--------------------------------------------------------------------------
    void PhysicalTemplate::record_premap_output(MemoizableOp *memo,
                                         const Mapper::PremapTaskOutput &output,
                                         std::set<RtEvent> &applied_events)
    //--------------------------------------------------------------------------
    {
      const TraceLocalID op_key = memo->get_trace_local_id();
      AutoLock t_lock(template_lock);
#ifdef DEBUG_LEGION
      assert(is_recording());
      assert(!output.reduction_futures.empty());
      assert(cached_premappings.find(op_key) == cached_premappings.end());
#endif
      CachedPremapping &premapping = cached_premappings[op_key];
      premapping.future_locations = output.reduction_futures;
    }

    //--------------------------------------------------------------------------
    void PhysicalTemplate::get_premap_output(IndexTask *task,
                                          std::vector<Memory> &future_locations)
    //--------------------------------------------------------------------------
    {
      TraceLocalID op_key = task->get_trace_local_id();
      AutoLock t_lock(template_lock, 1, false/*exclusive*/);
#ifdef DEBUG_LEGION
      assert(is_replaying());
#endif
      CachedPremappings::const_iterator finder = 
        cached_premappings.find(op_key);
#ifdef DEBUG_LEGION
      assert(finder != cached_premappings.end());
#endif
      future_locations = finder->second.future_locations;
    }

    //--------------------------------------------------------------------------
    void PhysicalTemplate::record_mapper_output(const TraceLocalID &tlid,
                                            const Mapper::MapTaskOutput &output,
                              const std::deque<InstanceSet> &physical_instances,
                              const std::vector<size_t> &future_size_bounds,
                              const std::vector<TaskTreeCoordinates> &coords,
                                              std::set<RtEvent> &applied_events)
    //--------------------------------------------------------------------------
    {
      AutoLock t_lock(template_lock);
#ifdef DEBUG_LEGION
      assert(is_recording());
      assert(cached_mappings.find(tlid) == cached_mappings.end());
#endif
      CachedMapping &mapping = cached_mappings[tlid];
      // If you change the things recorded from output here then
      // you also need to change RemoteTraceRecorder::record_mapper_output
      mapping.target_procs = output.target_procs;
      mapping.chosen_variant = output.chosen_variant;
      mapping.task_priority = output.task_priority;
      mapping.postmap_task = output.postmap_task;
      mapping.future_locations = output.future_locations;
      mapping.future_size_bounds = future_size_bounds;
      // Check to see if the future coordinates are inside of our trace
      // They have to be inside of our trace in order for it to be safe
      // for use to be able to re-use their upper bound sizes (because
      // we know those tasks are reusing the same variants)
      for (unsigned idx = 0; idx < future_size_bounds.size(); idx++)
      {
        // If there's no upper bound then no need to check if the
        // future is inside 
        if (future_size_bounds[idx] == SIZE_MAX)
          continue;
        const TaskTreeCoordinates &future_coords = coords[idx];
#ifdef DEBUG_LEGION
        assert(future_coords.size() <= coordinates.size()); 
#endif
        if (future_coords.empty() ||
            (future_coords.size() < coordinates.size()))
        {
          mapping.future_size_bounds[idx] = SIZE_MAX;
          continue;
        }
#ifdef DEBUG_LEGION
#ifndef NDEBUG
        // If the size of the coordinates are the same we better
        // be inside the same parent task or something is really wrong
        for (unsigned idx2 = 0; idx2 < (future_coords.size()-1); idx2++)
          assert(future_coords[idx2] == coordinates[idx2]);
#endif
#endif
        // check to see if it came after the start of the trace
        unsigned last = future_coords.size() - 1;
        if (coordinates[last].context_index <=future_coords[last].context_index)
          continue;
        // Otherwise not inside the trace and therefore we cannot
        // record the bounds for the future
        mapping.future_size_bounds[idx] = SIZE_MAX;
      }
      mapping.physical_instances = physical_instances;
      for (std::deque<InstanceSet>::iterator it =
           mapping.physical_instances.begin(); it !=
           mapping.physical_instances.end(); ++it)
      {
        for (unsigned idx = 0; idx < it->size(); idx++)
        {
          const InstanceRef &ref = (*it)[idx];
          if (ref.is_virtual_ref())
            has_virtual_mapping = true;
          else
            ref.add_valid_reference(MAPPING_ACQUIRE_REF);
        }
      }
    }

    //--------------------------------------------------------------------------
    void PhysicalTemplate::get_mapper_output(SingleTask *task,
                                             VariantID &chosen_variant,
                                             TaskPriority &task_priority,
                                             bool &postmap_task,
                              std::vector<Processor> &target_procs,
                              std::vector<Memory> &future_locations,
                              std::vector<size_t> &future_size_bounds,
                              std::deque<InstanceSet> &physical_instances) const
    //--------------------------------------------------------------------------
    {
      TraceLocalID op_key = task->get_trace_local_id();
      AutoLock t_lock(template_lock, 1, false/*exclusive*/);
#ifdef DEBUG_LEGION
      assert(is_replaying());
#endif
      CachedMappings::const_iterator finder = cached_mappings.find(op_key);
#ifdef DEBUG_LEGION
      assert(finder != cached_mappings.end());
#endif
      chosen_variant = finder->second.chosen_variant;
      task_priority = finder->second.task_priority;
      postmap_task = finder->second.postmap_task;
      target_procs = finder->second.target_procs;
      future_locations = finder->second.future_locations;
      future_size_bounds = finder->second.future_size_bounds;
      physical_instances = finder->second.physical_instances;
    }

    //--------------------------------------------------------------------------
    void PhysicalTemplate::record_completion_event(ApEvent lhs,
                                     unsigned op_kind, const TraceLocalID &tlid)
    //--------------------------------------------------------------------------
    {
      const bool fence = (op_kind == Operation::FENCE_OP_KIND);
      AutoLock tpl_lock(template_lock);
#ifdef DEBUG_LEGION
      assert(is_recording());
#endif
      unsigned lhs_ = convert_event(lhs);
      record_memo_entry(tlid, lhs_, op_kind);
      insert_instruction(new GetTermEvent(*this, lhs_, tlid, fence));
    }

    //--------------------------------------------------------------------------
    void PhysicalTemplate::record_replay_mapping(ApEvent lhs,
                 unsigned op_kind, const TraceLocalID &tlid, bool register_memo)
    //--------------------------------------------------------------------------
    {
      AutoLock tpl_lock(template_lock);
#ifdef DEBUG_LEGION
      assert(is_recording());
#endif
      unsigned lhs_ = convert_event(lhs);
      if (register_memo)
        record_memo_entry(tlid, lhs_, op_kind);
      insert_instruction(new ReplayMapping(*this, lhs_, tlid));
    }

    //--------------------------------------------------------------------------
    void PhysicalTemplate::request_term_event(ApUserEvent &term_event)
    //--------------------------------------------------------------------------
    {
#ifdef DEBUG_LEGION
      assert(!term_event.exists() || term_event.has_triggered());
#endif
      term_event = Runtime::create_ap_user_event(NULL);
    }

    //--------------------------------------------------------------------------
    void PhysicalTemplate::record_create_ap_user_event(
                                     ApUserEvent &lhs, const TraceLocalID &tlid)
    //--------------------------------------------------------------------------
    {
      // Make the event here so it is on our local node
      // Note this is important for control replications where the
      // convert_event method will check this property
      lhs = Runtime::create_ap_user_event(NULL);
      AutoLock tpl_lock(template_lock);
#ifdef DEBUG_LEGION
      assert(is_recording());
#endif

      unsigned lhs_ = convert_event(lhs);
      user_events[lhs_] = lhs;
      insert_instruction(new CreateApUserEvent(*this, lhs_, tlid));
    }

    //--------------------------------------------------------------------------
    void PhysicalTemplate::record_trigger_event(ApUserEvent lhs, ApEvent rhs,
                                                const TraceLocalID &tlid)
    //--------------------------------------------------------------------------
    {
#ifdef DEBUG_LEGION
      assert(lhs.exists());
#endif
      AutoLock tpl_lock(template_lock);
#ifdef DEBUG_LEGION
      assert(is_recording());
#endif
      // Do this first in case it gets pre-empted
      const unsigned rhs_ = 
        rhs.exists() ? find_event(rhs, tpl_lock) : fence_completion_id;
#ifdef DEBUG_LEGION
      // Make sure we're always recording user events on the same shard
      // where the create user event is recorded
      unsigned lhs_ = UINT_MAX;
      for (std::map<unsigned,ApUserEvent>::const_iterator it =
            user_events.begin(); it != user_events.end(); it++)
      {
        if (it->second != lhs)
          continue;
        lhs_ = it->first;
        break;
      }
      assert(lhs_ != UINT_MAX);
#else
      unsigned lhs_ = find_event(lhs, tpl_lock);
#endif
      events.push_back(ApEvent());
      insert_instruction(new TriggerEvent(*this, lhs_, rhs_, tlid));
    }

    //--------------------------------------------------------------------------
    void PhysicalTemplate::record_merge_events(ApEvent &lhs, ApEvent rhs_,
                                               const TraceLocalID &tlid)
    //--------------------------------------------------------------------------
    {
      std::vector<ApEvent> rhs(1, rhs_);
      record_merge_events(lhs, rhs, tlid);
    }

    //--------------------------------------------------------------------------
    void PhysicalTemplate::record_merge_events(ApEvent &lhs, ApEvent e1,
                                           ApEvent e2, const TraceLocalID &tlid)
    //--------------------------------------------------------------------------
    {
      std::vector<ApEvent> rhs(2);
      rhs[0] = e1;
      rhs[1] = e2;
      record_merge_events(lhs, rhs, tlid);
    }

    //--------------------------------------------------------------------------
    void PhysicalTemplate::record_merge_events(ApEvent &lhs, ApEvent e1,
                                               ApEvent e2, ApEvent e3,
                                               const TraceLocalID &tlid)
    //--------------------------------------------------------------------------
    {
      std::vector<ApEvent> rhs(3);
      rhs[0] = e1;
      rhs[1] = e2;
      rhs[2] = e3;
      record_merge_events(lhs, rhs, tlid);
    }

    //--------------------------------------------------------------------------
    void PhysicalTemplate::record_merge_events(ApEvent &lhs,
                                               const std::set<ApEvent>& rhs,
                                               const TraceLocalID &tlid)
    //--------------------------------------------------------------------------
    {
      AutoLock tpl_lock(template_lock);
#ifdef DEBUG_LEGION
      assert(is_recording());
#endif

      std::set<unsigned> rhs_;
      for (std::set<ApEvent>::const_iterator it = rhs.begin(); it != rhs.end();
           it++)
      {
        std::map<ApEvent,unsigned>::const_iterator finder = event_map.find(*it);
        if (finder != event_map.end())
          rhs_.insert(finder->second);
      }
      if (rhs_.size() == 0)
        rhs_.insert(fence_completion_id);

#ifndef LEGION_DISABLE_EVENT_PRUNING
      if (!lhs.exists() || (rhs.find(lhs) != rhs.end()))
      {
        ApUserEvent rename = Runtime::create_ap_user_event(NULL);
        Runtime::trigger_event(NULL, rename, lhs);
        lhs = rename;
      }
#endif

      insert_instruction(new MergeEvent(*this, convert_event(lhs), rhs_, tlid));
    }

    //--------------------------------------------------------------------------
    void PhysicalTemplate::record_merge_events(ApEvent &lhs,
                                               const std::vector<ApEvent>& rhs,
                                               const TraceLocalID &tlid)
    //--------------------------------------------------------------------------
    {
      AutoLock tpl_lock(template_lock);
#ifdef DEBUG_LEGION
      assert(is_recording());
#endif

      std::set<unsigned> rhs_;
      for (std::vector<ApEvent>::const_iterator it =
            rhs.begin(); it != rhs.end(); it++)
      {
        std::map<ApEvent,unsigned>::const_iterator finder = event_map.find(*it);
        if (finder != event_map.end())
          rhs_.insert(finder->second);
      }
      if (rhs_.size() == 0)
        rhs_.insert(fence_completion_id);

#ifndef LEGION_DISABLE_EVENT_PRUNING
      if (!lhs.exists())
      {
        Realm::UserEvent rename(Realm::UserEvent::create_user_event());
        rename.trigger();
        lhs = ApEvent(rename);
      }
      else
      {
        // Check for reuse
        for (unsigned idx = 0; idx < rhs.size(); idx++)
        {
          if (lhs != rhs[idx])
            continue;
          Realm::UserEvent rename(Realm::UserEvent::create_user_event());
          rename.trigger(lhs);
          lhs = ApEvent(rename);
          break;
        }
      }
#endif

      insert_instruction(new MergeEvent(*this, convert_event(lhs), rhs_, tlid));
    }

    //--------------------------------------------------------------------------
    void PhysicalTemplate::record_merge_events(PredEvent &lhs, PredEvent e1,
                                         PredEvent e2, const TraceLocalID &tlid)
    //--------------------------------------------------------------------------
    {
      // need support for predicated execution with tracing
      assert(false);
    }

    //--------------------------------------------------------------------------
    void PhysicalTemplate::record_collective_barrier(ApBarrier bar, 
              ApEvent pre, const std::pair<size_t,size_t> &key, size_t arrivals)
    //--------------------------------------------------------------------------
    {
      // should only be called on sharded physical templates
      assert(false);
    }

    //--------------------------------------------------------------------------
    ShardID PhysicalTemplate::record_managed_barrier(ApBarrier bar,
                                                     size_t total_arrivals)
    //--------------------------------------------------------------------------
    {
      AutoLock tpl_lock(template_lock);
#ifdef DEBUG_LEGION
      assert(bar.exists());
      assert(is_recording());
      assert(event_map.find(bar) == event_map.end());
      assert(managed_barriers.find(bar) == managed_barriers.end());
      const unsigned lhs = convert_event(bar, false/*check*/);
#else
      const unsigned lhs = convert_event(bar);
#endif
      BarrierAdvance *advance =
        new BarrierAdvance(*this, bar, lhs, total_arrivals, true/*owner*/);
      insert_instruction(advance);
      // Save this as one of the barriers that we're managing
      managed_barriers[bar] = advance;
      return 0; // No bothering with shards here
    }

    //--------------------------------------------------------------------------
    void PhysicalTemplate::record_barrier_arrival(ApBarrier bar, ApEvent pre,
        size_t arrivals, std::set<RtEvent> &applied_events, ShardID owner_shard)
    //--------------------------------------------------------------------------
    {
#ifdef DEBUG_LEGION
      // Should only be seeing things from ourself here
      assert(owner_shard == 0);
#endif
      AutoLock tpl_lock(template_lock);
#ifdef DEBUG_LEGION
      assert(bar.exists());
      assert(is_recording());
#endif
      const unsigned rhs = 
        pre.exists() ? find_event(pre, tpl_lock) : fence_completion_id;
      const unsigned lhs = events.size();
      events.push_back(ApEvent());
      BarrierArrival *arrival =
          new BarrierArrival(*this, bar, lhs, rhs, arrivals, true/*managed*/);
      insert_instruction(arrival);
      managed_arrivals[bar].push_back(arrival);
    }

    //--------------------------------------------------------------------------
    void PhysicalTemplate::record_issue_copy(const TraceLocalID &tlid, 
                                 ApEvent &lhs, IndexSpaceExpression *expr,
                                 const std::vector<CopySrcDstField>& src_fields,
                                 const std::vector<CopySrcDstField>& dst_fields,
                                 const std::vector<Reservation> &reservations,
#ifdef LEGION_SPY
                                             RegionTreeID src_tree_id,
                                             RegionTreeID dst_tree_id,
#endif
                                             ApEvent precondition,
                                             PredEvent pred_guard,
                                             LgEvent src_unique,
                                             LgEvent dst_unique,
                                             int priority)
    //--------------------------------------------------------------------------
    {
      if (!lhs.exists())
      {
        Realm::UserEvent rename(Realm::UserEvent::create_user_event());
        rename.trigger();
        lhs = ApEvent(rename);
      } 

      AutoLock tpl_lock(template_lock);
#ifdef DEBUG_LEGION
      assert(is_recording());
#endif
      // Do this first in case it gets preempted
      const unsigned rhs_ = find_event(precondition, tpl_lock);
      unsigned lhs_ = convert_event(lhs);
      insert_instruction(new IssueCopy(
            *this, lhs_, expr, tlid,
            src_fields, dst_fields, reservations,
#ifdef LEGION_SPY
            src_tree_id, dst_tree_id,
#endif
            rhs_, src_unique, dst_unique, priority)); 
    }

    //--------------------------------------------------------------------------
    void PhysicalTemplate::record_issue_fill(const TraceLocalID &tlid, 
                                             ApEvent &lhs,
                                             IndexSpaceExpression *expr,
                                 const std::vector<CopySrcDstField> &fields,
                                             const void *fill_value, 
                                             size_t fill_size,
#ifdef LEGION_SPY
                                             UniqueID fill_uid,
                                             FieldSpace handle,
                                             RegionTreeID tree_id,
#endif
                                             ApEvent precondition,
                                             PredEvent pred_guard,
                                             LgEvent unique_event,
                                             int priority)
    //--------------------------------------------------------------------------
    {
      if (!lhs.exists())
      {
        ApUserEvent rename = Runtime::create_ap_user_event(NULL);
        Runtime::trigger_event(NULL, rename);
        lhs = rename;
      }

      AutoLock tpl_lock(template_lock);
#ifdef DEBUG_LEGION
      assert(is_recording());
#endif
      // Do this first in case it gets preempted
      const unsigned rhs_ = find_event(precondition, tpl_lock);
      unsigned lhs_ = convert_event(lhs);
      insert_instruction(new IssueFill(*this, lhs_, expr, tlid,
                                       fields, fill_value, fill_size, 
#ifdef LEGION_SPY
                                       fill_uid, handle, tree_id,
#endif
                                       rhs_, unique_event, priority));
    }

    //--------------------------------------------------------------------------
    void PhysicalTemplate::record_issue_across(const TraceLocalID &tlid, 
                                              ApEvent &lhs,
                                              ApEvent collective_precondition,
                                              ApEvent copy_precondition,
                                              ApEvent src_indirect_precondition,
                                              ApEvent dst_indirect_precondition,
                                              CopyAcrossExecutor *executor)
    //--------------------------------------------------------------------------
    {
      if (!lhs.exists())
      {
        ApUserEvent rename = Runtime::create_ap_user_event(NULL);
        Runtime::trigger_event(NULL, rename);
        lhs = rename;
      }

      AutoLock tpl_lock(template_lock);
#ifdef DEBUG_LEGION
      assert(is_recording());
#endif
      unsigned copy_pre = find_event(copy_precondition, tpl_lock);
      unsigned collective_pre = 0, src_indirect_pre = 0, dst_indirect_pre = 0;
      if (collective_precondition.exists())
        collective_pre = find_event(collective_precondition, tpl_lock);
      if (src_indirect_precondition.exists())
        src_indirect_pre = find_event(src_indirect_precondition, tpl_lock);
      if (dst_indirect_precondition.exists())
        dst_indirect_pre = find_event(dst_indirect_precondition, tpl_lock);
      unsigned lhs_ = convert_event(lhs);
      IssueAcross *across = new IssueAcross(*this, lhs_,copy_pre,collective_pre,
       src_indirect_pre, dst_indirect_pre, tlid, executor);
      across_copies.push_back(across);
      insert_instruction(across);
    }

    //--------------------------------------------------------------------------
    void PhysicalTemplate::record_op_inst(const TraceLocalID &tlid,
                                          unsigned idx,
                                          const UniqueInst &inst,
                                          RegionNode *node,
                                          const RegionUsage &usage,
                                          const FieldMask &user_mask,
                                          bool update_validity,
                                          std::set<RtEvent> &applied)
    //--------------------------------------------------------------------------
    {
      AutoLock tpl_lock(template_lock);
      if (trace_regions.insert(node, user_mask))
        node->add_base_resource_ref(TRACE_REF);
      if (update_validity)
        record_instance_user(op_insts[tlid], inst, usage, 
                             node->row_source, user_mask, applied);
    }

    //--------------------------------------------------------------------------
    void PhysicalTemplate::record_instance_user(InstUsers &users,
                                                const UniqueInst &instance,
                                                const RegionUsage &usage,
                                                IndexSpaceExpression *expr,
                                                const FieldMask &mask,
                                                std::set<RtEvent> &applied)
    //--------------------------------------------------------------------------
    {
      if (!IS_READ_ONLY(usage))
        record_mutated_instance(instance, expr, mask, applied);
      for (InstUsers::iterator it = users.begin(); it != users.end(); it++)
      {
        if (!it->matches(instance, usage, expr))
          continue;
        it->mask |= mask;
        return;
      }
      users.emplace_back(InstanceUser(instance, usage, expr, mask));
      if (recorded_views.find(instance.view_did) == recorded_views.end())
      {
        RtEvent ready;
        IndividualView *view = static_cast<IndividualView*>(
            trace->runtime->find_or_request_logical_view(
                                instance.view_did, ready));
        recorded_views[instance.view_did] = view;
        if (ready.exists() && !ready.has_triggered())
          ready.wait();
        view->add_base_valid_ref(TRACE_REF);
      }
      if (recorded_expressions.insert(expr).second)
        expr->add_base_expression_reference(TRACE_REF);
    }

    //--------------------------------------------------------------------------
    void PhysicalTemplate::record_mutated_instance(const UniqueInst &inst,
                              IndexSpaceExpression *expr, const FieldMask &mask,
                              std::set<RtEvent> &applied_events)
    //--------------------------------------------------------------------------
    {
      FieldMaskSet<IndexSpaceExpression> &insts = mutated_insts[inst];
      if (insts.empty() &&
          (recorded_views.find(inst.view_did) == recorded_views.end()))
      {
        RtEvent ready;
        IndividualView *view = static_cast<IndividualView*>(
            trace->runtime->find_or_request_logical_view(inst.view_did, ready));
        recorded_views[inst.view_did] = view;
        if (ready.exists() && !ready.has_triggered())
          ready.wait();
        view->add_base_valid_ref(TRACE_REF);
      }
      if (insts.insert(expr,mask) && recorded_expressions.insert(expr).second)
        expr->add_base_expression_reference(TRACE_REF);
    }

    //--------------------------------------------------------------------------
    void PhysicalTemplate::record_fill_inst(ApEvent lhs,
                                 IndexSpaceExpression *expr,
                                 const UniqueInst &inst,
                                 const FieldMask &fill_mask,
                                 std::set<RtEvent> &applied_events,
                                 const bool reduction_initialization)
    //--------------------------------------------------------------------------
    {
      AutoLock tpl_lock(template_lock);
#ifdef DEBUG_LEGION
      assert(is_recording());
#endif
      const unsigned lhs_ = find_event(lhs, tpl_lock);
      const RegionUsage usage(LEGION_WRITE_ONLY, LEGION_EXCLUSIVE, 0);
      record_instance_user(copy_insts[lhs_], inst, usage, expr, 
                           fill_mask, applied_events);
    }

    //--------------------------------------------------------------------------
    void PhysicalTemplate::record_copy_insts(ApEvent lhs, 
                         const TraceLocalID &tlid,
                         unsigned src_idx, unsigned dst_idx,
                         IndexSpaceExpression *expr,
                         const UniqueInst &src_inst, const UniqueInst &dst_inst,
                         const FieldMask &src_mask, const FieldMask &dst_mask,
                         PrivilegeMode src_mode, PrivilegeMode dst_mode,
                         ReductionOpID redop, std::set<RtEvent> &applied_events)
    //--------------------------------------------------------------------------
    {
      AutoLock tpl_lock(template_lock);
#ifdef DEBUG_LEGION
      assert(is_recording());
#endif
      const unsigned lhs_ = find_event(lhs, tpl_lock);
      const RegionUsage src_usage(src_mode, LEGION_EXCLUSIVE, 0);
      const RegionUsage dst_usage(dst_mode, LEGION_EXCLUSIVE, redop);
      record_instance_user(copy_insts[lhs_], src_inst, src_usage,
                           expr, src_mask, applied_events);
      record_instance_user(copy_insts[lhs_], dst_inst, dst_usage,
                           expr, dst_mask, applied_events);
    }

    //--------------------------------------------------------------------------
    void PhysicalTemplate::record_across_insts(ApEvent lhs, 
                                 const TraceLocalID &tlid,
                                 unsigned src_idx, unsigned dst_idx,
                                 IndexSpaceExpression *expr,
                                 const AcrossInsts &src_insts,
                                 const AcrossInsts &dst_insts,
                                 PrivilegeMode src_mode, PrivilegeMode dst_mode,
                                 bool src_indirect, bool dst_indirect,
                                 std::set<RtEvent> &applied_events)
    //--------------------------------------------------------------------------
    {
      AutoLock tpl_lock(template_lock);
#ifdef DEBUG_LEGION
      assert(is_recording());
#endif
      const unsigned lhs_ = find_event(lhs, tpl_lock);
      const RegionUsage src_usage(src_mode, LEGION_EXCLUSIVE, 0);
      for (AcrossInsts::const_iterator it =
            src_insts.begin(); it != src_insts.end(); it++)
        record_instance_user(src_indirect ? 
            src_indirect_insts[lhs_] : copy_insts[lhs_],
            it->first, src_usage, expr, it->second, applied_events);
      const RegionUsage dst_usage(dst_mode, LEGION_EXCLUSIVE, 0);
      for (AcrossInsts::const_iterator it =
            dst_insts.begin(); it != dst_insts.end(); it++)
        record_instance_user(dst_indirect ?
            dst_indirect_insts[lhs_] : copy_insts[lhs_],
            it->first, dst_usage, expr, it->second, applied_events);
    }

    //--------------------------------------------------------------------------
    void PhysicalTemplate::record_indirect_insts(ApEvent indirect_done,
                            ApEvent all_done, IndexSpaceExpression *expr,
                            const AcrossInsts &insts,
                            std::set<RtEvent> &applied, PrivilegeMode privilege)
    //--------------------------------------------------------------------------
    {
      AutoLock tpl_lock(template_lock);
#ifdef DEBUG_LEGION
      assert(is_recording());
#endif
      const unsigned indirect = find_event(indirect_done, tpl_lock);
      const RegionUsage usage(privilege, LEGION_EXCLUSIVE, 0);
      for (AcrossInsts::const_iterator it = 
            insts.begin(); it != insts.end(); it++)
        record_instance_user(copy_insts[indirect], it->first, 
                             usage, expr, it->second, applied);
    }

    //--------------------------------------------------------------------------
    void PhysicalTemplate::record_set_op_sync_event(ApEvent &lhs, 
                                                    const TraceLocalID &tlid)
    //--------------------------------------------------------------------------
    {
      if (!lhs.exists())
      {
        ApUserEvent rename = Runtime::create_ap_user_event(NULL);
        Runtime::trigger_event(NULL, rename);
        lhs = rename;
      }
      AutoLock tpl_lock(template_lock);
#ifdef DEBUG_LEGION
      assert(is_recording());
#endif

      insert_instruction(new SetOpSyncEvent(*this, convert_event(lhs), tlid));
    }

    //--------------------------------------------------------------------------
    void PhysicalTemplate::record_complete_replay(const TraceLocalID &tlid,
                   ApEvent pre, ApEvent post, std::set<RtEvent> &applied_events)
    //--------------------------------------------------------------------------
    {
      AutoLock tpl_lock(template_lock);
#ifdef DEBUG_LEGION
      assert(is_recording());
#endif
      // Do this first in case it gets preempted
      const unsigned pre_ = pre.exists() ? find_event(pre, tpl_lock) : 0;
      const unsigned post_ = post.exists() ? find_event(post, tpl_lock) : 0;
      events.push_back(ApEvent());
      insert_instruction(new CompleteReplay(*this, tlid, pre_, post_));
    }

    //--------------------------------------------------------------------------
    void PhysicalTemplate::record_reservations(const TraceLocalID &tlid,
                                const std::map<Reservation,bool> &reservations,
                                std::set<RtEvent> &applied_events)
    //--------------------------------------------------------------------------
    {
      AutoLock tpl_lock(template_lock);
#ifdef DEBUG_LEGION
      assert(is_recording());
      assert(cached_reservations.find(tlid) == cached_reservations.end());
#endif
      cached_reservations[tlid] = reservations;
    }

    //--------------------------------------------------------------------------
    void PhysicalTemplate::get_task_reservations(SingleTask *task,
                                 std::map<Reservation,bool> &reservations) const
    //--------------------------------------------------------------------------
    {
      const TraceLocalID key = task->get_trace_local_id();
      AutoLock t_lock(template_lock, 1, false/*exclusive*/);
#ifdef DEBUG_LEGION
      assert(is_replaying());
#endif
      std::map<TraceLocalID,std::map<Reservation,bool> >::const_iterator
        finder = cached_reservations.find(key);
#ifdef DEBUG_LEGION
      assert(finder != cached_reservations.end());
#endif
      reservations = finder->second;
    }

    //--------------------------------------------------------------------------
    void PhysicalTemplate::record_owner_shard(unsigned tid, ShardID owner)
    //--------------------------------------------------------------------------
    {
      // Only called on sharded physical template
      assert(false);
    }

    //--------------------------------------------------------------------------
    void PhysicalTemplate::record_local_space(unsigned tid, IndexSpace sp)
    //--------------------------------------------------------------------------
    {
      // Only called on sharded physical template
      assert(false);
    }

    //--------------------------------------------------------------------------
    void PhysicalTemplate::record_sharding_function(unsigned tid, 
                                                    ShardingFunction *function)
    //--------------------------------------------------------------------------
    {
      // Only called on sharded physical template
      assert(false);
    }

    //--------------------------------------------------------------------------
    ShardID PhysicalTemplate::find_owner_shard(unsigned tid)
    //--------------------------------------------------------------------------
    {
      // Only called on sharded physical template
      assert(false);
      return 0;
    }

    //--------------------------------------------------------------------------
    IndexSpace PhysicalTemplate::find_local_space(unsigned tid)
    //--------------------------------------------------------------------------
    {
      // Only called on sharded physical template
      assert(false);
      return IndexSpace::NO_SPACE;
    }

    //--------------------------------------------------------------------------
    ShardingFunction* PhysicalTemplate::find_sharding_function(unsigned tid)
    //--------------------------------------------------------------------------
    {
      // Only called on sharded physical template
      assert(false);
      return NULL;
    } 

    //--------------------------------------------------------------------------
    void PhysicalTemplate::initialize_replay(ApEvent completion, 
                                             bool recurrent, bool need_lock)
    //--------------------------------------------------------------------------
    {
      if (need_lock)
      {
        AutoLock t_lock(template_lock);
        initialize_replay(completion, recurrent, false/*need lock*/);
        return;
      }
      operations.emplace_back(std::map<TraceLocalID,MemoizableOp*>());
      pending_replays.emplace_back(std::make_pair(completion, recurrent));
    }

    //--------------------------------------------------------------------------
    void PhysicalTemplate::perform_replay(Runtime *runtime, 
                                          std::set<RtEvent> &replayed_events)
    //--------------------------------------------------------------------------
    {
      RtEvent replay_precondition;
      if (total_replays++ == Realm::Barrier::MAX_PHASES)
      {
        replay_precondition = refresh_managed_barriers();
        // Reset it back to one after updating our barriers
        total_replays = 1;
      }
      ApEvent completion;
      bool recurrent;
      {
        AutoLock t_lock(template_lock);
#ifdef DEBUG_LEGION
        assert(!pending_replays.empty());
#endif
        completion = pending_replays.front().first;
        recurrent = pending_replays.front().second;
        pending_replays.pop_front();
      }
      // Check to see if we have a pending transitive reduction result
      std::vector<std::vector<unsigned> > *transitive_reduction = 
        pending_transitive_reduction.load();
      if (transitive_reduction != NULL)
      {
        std::vector<unsigned> *inv_topo_order = pending_inv_topo_order.load();
#ifdef DEBUG_LEGION
        assert(inv_topo_order != NULL);
#endif
        finalize_transitive_reduction(*inv_topo_order, *transitive_reduction);
        delete inv_topo_order;
        pending_inv_topo_order.store(NULL);
        delete transitive_reduction;
        pending_transitive_reduction.store(NULL);
        // We also need to rerun the propagate copies analysis to
        // remove any mergers which contain only a single input
        propagate_copies(NULL/*don't need the gen out*/);
        // If it was requested that we dump the traces do that now
        if (runtime->dump_physical_traces)
          dump_template();
      }

      if (recurrent)
      {
        if (last_fence == NULL)
          fence_completion = ApEvent::NO_AP_EVENT;
        else
          fence_completion = completion;
        for (std::map<unsigned, unsigned>::iterator it = frontiers.begin();
            it != frontiers.end(); ++it)
          events[it->second] = events[it->first];
      }
      else
      {
        fence_completion = completion;
        for (std::map<unsigned, unsigned>::iterator it = frontiers.begin();
            it != frontiers.end(); ++it)
          events[it->second] = completion;
      }

      events[fence_completion_id] = fence_completion;

      for (std::map<unsigned, unsigned>::iterator it =
            crossing_events.begin(); it != crossing_events.end(); ++it)
      {
        ApUserEvent ev = Runtime::create_ap_user_event(NULL);
        events[it->first] = ev;
        user_events[it->first] = ev;
      }

      const std::vector<Processor> &replay_targets = 
        trace->get_replay_targets();
      for (unsigned idx = 0; idx < replay_parallelism; ++idx)
      {
        ReplaySliceArgs args(this, idx, recurrent);
        const RtEvent done = runtime->replay_on_cpus ?
          runtime->issue_application_processor_task(args, LG_LOW_PRIORITY,
            replay_targets[idx % replay_targets.size()], replay_precondition) :
          runtime->issue_runtime_meta_task(args, LG_THROUGHPUT_WORK_PRIORITY,
            replay_precondition, replay_targets[idx % replay_targets.size()]);
        replayed_events.insert(done);
      }
    }

    //--------------------------------------------------------------------------
    RtEvent PhysicalTemplate::refresh_managed_barriers(void)
    //--------------------------------------------------------------------------
    {
      std::map<ShardID,std::map<ApEvent,ApBarrier> > notifications;
      for (std::map<ApEvent,BarrierAdvance*>::const_iterator it =
            managed_barriers.begin(); it != managed_barriers.end(); it++)
        it->second->refresh_barrier(it->first, notifications);
      if (!notifications.empty())
      {
#ifdef DEBUG_LEGION
        assert(notifications.size() == 1);
#endif
        std::map<ShardID,std::map<ApEvent,ApBarrier> >::const_iterator local =
          notifications.begin();
#ifdef DEBUG_LEGION
        assert(local->first == 0);
        assert(local->second.size() == managed_arrivals.size());
#endif
        for (std::map<ApEvent,ApBarrier>::const_iterator it =
              local->second.begin(); it != local->second.end(); it++)
        {
          std::map<ApEvent,std::vector<BarrierArrival*> >::iterator finder =
            managed_arrivals.find(it->first);
#ifdef DEBUG_LEGION
          assert(finder != managed_arrivals.end());
#endif
          for (unsigned idx = 0; idx < finder->second.size(); idx++)
            finder->second[idx]->set_managed_barrier(it->second);
        }
      }
      return RtEvent::NO_RT_EVENT;
    }

    //--------------------------------------------------------------------------
    void PhysicalTemplate::finish_replay(std::set<ApEvent> &postconditions)
    //--------------------------------------------------------------------------
    {
      for (std::map<unsigned,unsigned>::const_iterator it =
            frontiers.begin(); it != frontiers.end(); it++)
        postconditions.insert(events[it->first]);
      if (last_fence != NULL)
        postconditions.insert(events[last_fence->lhs]);
      // Now we can remove the operations as well
      AutoLock t_lock(template_lock);
#ifdef DEBUG_LEGION
      assert(!operations.empty());
#endif
      operations.pop_front();
    }

    //--------------------------------------------------------------------------
    bool PhysicalTemplate::defer_template_deletion(ApEvent &pending_deletion,
                                              std::set<RtEvent> &applied_events)
    //--------------------------------------------------------------------------
    {
      pending_deletion = get_completion_for_deletion();
      if (!pending_deletion.exists())
        return false;
      RtEvent precondition = Runtime::protect_event(pending_deletion);
      if (transitive_reduction_done.exists() && 
          !transitive_reduction_done.has_triggered())
      {
        if (precondition.exists())
          precondition = 
            Runtime::merge_events(precondition, transitive_reduction_done);
        else
          precondition = transitive_reduction_done;
      }
      if (precondition.exists() && !precondition.has_triggered())
      {
        DeleteTemplateArgs args(this);
        applied_events.insert(trace->runtime->issue_runtime_meta_task(args,
                                            LG_LOW_PRIORITY, precondition));
        return true;
      }
      else
        return false;
    }

    //--------------------------------------------------------------------------
    /*static*/ void PhysicalTemplate::handle_replay_slice(const void *args)
    //--------------------------------------------------------------------------
    {
      const ReplaySliceArgs *pargs = (const ReplaySliceArgs*)args;
      pargs->tpl->execute_slice(pargs->slice_index, pargs->recurrent_replay);
    }

    //--------------------------------------------------------------------------
    /*static*/ void PhysicalTemplate::handle_transitive_reduction(
                                                               const void *args)
    //--------------------------------------------------------------------------
    {
      const TransitiveReductionArgs *targs =
        (const TransitiveReductionArgs*)args;
      targs->tpl->transitive_reduction(true/*deferred*/); 
    }

    //--------------------------------------------------------------------------
    /*static*/ void PhysicalTemplate::handle_delete_template(const void *args)
    //--------------------------------------------------------------------------
    {
      const DeleteTemplateArgs *pargs = (const DeleteTemplateArgs*)args;
      delete pargs->tpl;
    }

    //--------------------------------------------------------------------------
    void PhysicalTemplate::trigger_recording_done(void)
    //--------------------------------------------------------------------------
    {
#ifdef DEBUG_LEGION
      assert(!recording_done.has_triggered());
#endif
      Runtime::trigger_event(recording_done);
    }

    //--------------------------------------------------------------------------
    unsigned PhysicalTemplate::find_memo_entry(const TraceLocalID &op_key)
    //--------------------------------------------------------------------------
    {
      std::map<TraceLocalID,std::pair<unsigned,unsigned> >::iterator 
        entry_finder = memo_entries.find(op_key);
#ifdef DEBUG_LEGION
      assert(entry_finder != memo_entries.end());
#endif
      return entry_finder->second.first;
    }

    //--------------------------------------------------------------------------
    void PhysicalTemplate::record_memo_entry(const TraceLocalID &tlid,
                                             unsigned entry, unsigned op_kind)
    //--------------------------------------------------------------------------
    {
#ifdef DEBUG_LEGION
      assert(memo_entries.find(tlid) == memo_entries.end());
#endif
      memo_entries[tlid] = std::pair<unsigned,unsigned>(entry, op_kind);
    }

    //--------------------------------------------------------------------------
#ifdef DEBUG_LEGION
    unsigned PhysicalTemplate::convert_event(const ApEvent &event, bool check)
#else
    inline unsigned PhysicalTemplate::convert_event(const ApEvent &event)
#endif
    //--------------------------------------------------------------------------
    {
      unsigned event_ = events.size();
      events.push_back(event);
#ifdef DEBUG_LEGION
      assert(event_map.find(event) == event_map.end());
#endif
      event_map[event] = event_;
      return event_;
    }

    //--------------------------------------------------------------------------
    inline unsigned PhysicalTemplate::find_event(const ApEvent &event, 
                                                 AutoLock &tpl_lock)
    //--------------------------------------------------------------------------
    {
      std::map<ApEvent,unsigned>::const_iterator finder = event_map.find(event);
#ifdef DEBUG_LEGION
      assert(finder != event_map.end());
      assert(finder->second != NO_INDEX);
#endif
      return finder->second;
    }

    //--------------------------------------------------------------------------
    inline void PhysicalTemplate::insert_instruction(Instruction *inst)
    //--------------------------------------------------------------------------
    {
#ifdef DEBUG_LEGION
      assert(instructions.size() + 1 == events.size());
#endif
      instructions.push_back(inst);
    }

    //--------------------------------------------------------------------------
    void PhysicalTemplate::find_all_last_users(const InstUsers &inst_users,
                                               std::set<unsigned> &users) const
    //--------------------------------------------------------------------------
    {
      for (InstUsers::const_iterator uit =
            inst_users.begin(); uit != inst_users.end(); uit++)
      {
        std::map<UniqueInst,std::deque<LastUserResult> >::const_iterator
          finder = instance_last_users.find(uit->instance);
#ifdef DEBUG_LEGION
        assert(finder != instance_last_users.end());
#endif
        for (std::deque<LastUserResult>::const_iterator it =
              finder->second.begin(); it != finder->second.end(); it++)
        {
          if (!it->user.matches(*uit))
            continue;
#ifdef DEBUG_LEGION
          assert(it->events.size() == it->frontiers.size());
#endif
          users.insert(it->frontiers.begin(), it->frontiers.end());
          break;
        }
      }
    }

    //--------------------------------------------------------------------------
    bool PhysicalTemplate::are_read_only_users(InstUsers &inst_users)
    //--------------------------------------------------------------------------
    {
      RegionTreeForest *forest = trace->runtime->forest;
      for (InstUsers::const_iterator vit = 
            inst_users.begin(); vit != inst_users.end(); vit++)
      {
        // Scan through the other users and look for anything overlapping
        LegionMap<UniqueInst,
                  FieldMaskSet<IndexSpaceExpression> >::const_iterator
          finder = mutated_insts.find(vit->instance);
        if (finder == mutated_insts.end())
          continue;
        if (vit->mask * finder->second.get_valid_mask())
          continue;
        for (FieldMaskSet<IndexSpaceExpression>::const_iterator it =
              finder->second.begin(); it != finder->second.end(); it++)
        {
          if (vit->mask * it->second)
            continue;
          IndexSpaceExpression *intersect = 
            forest->intersect_index_spaces(vit->expr, it->first);
          if (intersect->is_empty())
            continue;
          // Not immutable
          return false;
        }
      }
      return true;
    }

    /////////////////////////////////////////////////////////////
    // ShardedPhysicalTemplate
    /////////////////////////////////////////////////////////////

    //--------------------------------------------------------------------------
    ShardedPhysicalTemplate::ShardedPhysicalTemplate(PhysicalTrace *trace,
       ApEvent fence_event, TaskTreeCoordinates &&coords, ReplicateContext *ctx)
      : PhysicalTemplate(trace, fence_event, std::move(coords)), repl_ctx(ctx),
        local_shard(repl_ctx->owner_shard->shard_id), 
        total_shards(repl_ctx->shard_manager->total_shards),
        template_index(repl_ctx->register_trace_template(this)),
        refreshed_barriers(0), next_deferral_precondition(0), 
        recording_barrier(repl_ctx->get_next_trace_recording_barrier()),
        recurrent_replays(0), updated_frontiers(0)
    //--------------------------------------------------------------------------
    {
      repl_ctx->add_reference();
    }

    //--------------------------------------------------------------------------
    ShardedPhysicalTemplate::~ShardedPhysicalTemplate(void)
    //--------------------------------------------------------------------------
    {
      for (std::map<unsigned,ApBarrier>::iterator it = 
            local_frontiers.begin(); it != local_frontiers.end(); it++)
        it->second.destroy_barrier();
      // Unregister ourselves from the context and then remove our reference
      repl_ctx->unregister_trace_template(template_index);
      if (repl_ctx->remove_reference())
        delete repl_ctx;
    } 

    //--------------------------------------------------------------------------
    void ShardedPhysicalTemplate::record_merge_events(ApEvent &lhs,
                         const std::set<ApEvent> &rhs, const TraceLocalID &tlid)
    //--------------------------------------------------------------------------
    {
      AutoLock tpl_lock(template_lock);
#ifdef DEBUG_LEGION
      assert(is_recording());
#endif
      std::set<unsigned> rhs_;
      std::set<RtEvent> wait_for;
      std::vector<ApEvent> pending_events;
      std::map<ApEvent,RtUserEvent> request_events;
      for (std::set<ApEvent>::const_iterator it =
            rhs.begin(); it != rhs.end(); it++)
      {
        if (!it->exists())
          continue;
        std::map<ApEvent,unsigned>::const_iterator finder = event_map.find(*it);
        if (finder == event_map.end())
        {
          // We're going to need to check this event later
          pending_events.push_back(*it);
          // See if anyone else has requested this event yet 
          std::map<ApEvent,RtEvent>::const_iterator request_finder = 
            pending_event_requests.find(*it);
          if (request_finder == pending_event_requests.end())
          {
            const RtUserEvent request_event = Runtime::create_rt_user_event();
            pending_event_requests[*it] = request_event;
            wait_for.insert(request_event);
            request_events[*it] = request_event;
          }
          else
            wait_for.insert(request_finder->second);
        }
        else if (finder->second != NO_INDEX)
          rhs_.insert(finder->second);
      }
      // If we have anything to wait for we need to do that
      if (!wait_for.empty())
      {
        tpl_lock.release();
        // Send any request messages first
        if (!request_events.empty())
        {
          for (std::map<ApEvent,RtUserEvent>::const_iterator it = 
                request_events.begin(); it != request_events.end(); it++)
            request_remote_shard_event(it->first, it->second);
        }
        // Do the wait
        const RtEvent wait_on = Runtime::merge_events(wait_for);
        if (wait_on.exists() && !wait_on.has_triggered())
          wait_on.wait();
        tpl_lock.reacquire();
        // All our pending events should be here now
        for (std::vector<ApEvent>::const_iterator it = 
              pending_events.begin(); it != pending_events.end(); it++)
        {
          std::map<ApEvent,unsigned>::const_iterator finder =
            event_map.find(*it);
#ifdef DEBUG_LEGION
          assert(finder != event_map.end());
#endif
          if (finder->second != NO_INDEX)
            rhs_.insert(finder->second);
        }
      }
      if (rhs_.size() == 0)
        rhs_.insert(fence_completion_id);
      
      // If the lhs event wasn't made on this node then we need to rename it
      // because we need all events to go back to a node where we know that
      // we have a shard that can answer queries about it
      const AddressSpaceID event_space = find_event_space(lhs);
      if (event_space != repl_ctx->runtime->address_space)
      {
        ApUserEvent rename = Runtime::create_ap_user_event(NULL);
        Runtime::trigger_event(NULL, rename, lhs);
        lhs = rename;
      }
#ifndef LEGION_DISABLE_EVENT_PRUNING
      else if (!lhs.exists() || (rhs.find(lhs) != rhs.end()))
      {
        ApUserEvent rename = Runtime::create_ap_user_event(NULL);
        Runtime::trigger_event(NULL, rename, lhs);
        lhs = rename;
      }
#endif
      insert_instruction(
          new MergeEvent(*this, convert_event(lhs), rhs_, tlid));
    }

    //--------------------------------------------------------------------------
    void ShardedPhysicalTemplate::record_merge_events(ApEvent &lhs,
                      const std::vector<ApEvent> &rhs, const TraceLocalID &tlid)
    //--------------------------------------------------------------------------
    {
      AutoLock tpl_lock(template_lock);
#ifdef DEBUG_LEGION
      assert(is_recording());
#endif
      std::set<unsigned> rhs_;
      std::set<RtEvent> wait_for;
      std::vector<ApEvent> pending_events;
      std::map<ApEvent,RtUserEvent> request_events;
      for (std::vector<ApEvent>::const_iterator it =
            rhs.begin(); it != rhs.end(); it++)
      {
        if (!it->exists())
          continue;
        std::map<ApEvent,unsigned>::const_iterator finder = event_map.find(*it);
        if (finder == event_map.end())
        {
          // We're going to need to check this event later
          pending_events.push_back(*it);
          // See if anyone else has requested this event yet 
          std::map<ApEvent,RtEvent>::const_iterator request_finder = 
            pending_event_requests.find(*it);
          if (request_finder == pending_event_requests.end())
          {
            const RtUserEvent request_event = Runtime::create_rt_user_event();
            pending_event_requests[*it] = request_event;
            wait_for.insert(request_event);
            request_events[*it] = request_event;
          }
          else
            wait_for.insert(request_finder->second);
        }
        else if (finder->second != NO_INDEX)
          rhs_.insert(finder->second);
      }
      // If we have anything to wait for we need to do that
      if (!wait_for.empty())
      {
        tpl_lock.release();
        // Send any request messages first
        if (!request_events.empty())
        {
          for (std::map<ApEvent,RtUserEvent>::const_iterator it = 
                request_events.begin(); it != request_events.end(); it++)
            request_remote_shard_event(it->first, it->second);
        }
        // Do the wait
        const RtEvent wait_on = Runtime::merge_events(wait_for);
        if (wait_on.exists() && !wait_on.has_triggered())
          wait_on.wait();
        tpl_lock.reacquire();
        // All our pending events should be here now
        for (std::vector<ApEvent>::const_iterator it = 
              pending_events.begin(); it != pending_events.end(); it++)
        {
          std::map<ApEvent,unsigned>::const_iterator finder =
            event_map.find(*it);
#ifdef DEBUG_LEGION
          assert(finder != event_map.end());
#endif
          if (finder->second != NO_INDEX)
            rhs_.insert(finder->second);
        }
      }
      if (rhs_.size() == 0)
        rhs_.insert(fence_completion_id);
      
      // If the lhs event wasn't made on this node then we need to rename it
      // because we need all events to go back to a node where we know that
      // we have a shard that can answer queries about it
      const AddressSpaceID event_space = find_event_space(lhs);
      if (event_space != repl_ctx->runtime->address_space)
      {
        ApUserEvent rename = Runtime::create_ap_user_event(NULL);
        Runtime::trigger_event(NULL, rename, lhs);
        lhs = rename;
      }
#ifndef LEGION_DISABLE_EVENT_PRUNING
      else if (!lhs.exists())
      {
        ApUserEvent rename = Runtime::create_ap_user_event(NULL);
        Runtime::trigger_event(NULL, rename);
        lhs = rename;
      }
      else
      {
        for (unsigned idx = 0; idx < rhs.size(); idx++)
        {
          if (lhs != rhs[idx])
            continue;
          ApUserEvent rename = Runtime::create_ap_user_event(NULL);
          Runtime::trigger_event(NULL, rename, lhs);
          lhs = rename;
          break;
        }
      }
#endif
      insert_instruction(
          new MergeEvent(*this, convert_event(lhs), rhs_, tlid));
    }

#ifdef DEBUG_LEGION
    //--------------------------------------------------------------------------
    unsigned ShardedPhysicalTemplate::convert_event(const ApEvent &event, 
                                                    bool check)
    //--------------------------------------------------------------------------
    {
      // We should only be recording events made on our node
      assert(!check || 
          (find_event_space(event) == repl_ctx->runtime->address_space));
      return PhysicalTemplate::convert_event(event, check);
    }
#endif

    //--------------------------------------------------------------------------
    unsigned ShardedPhysicalTemplate::find_event(const ApEvent &event,
                                                 AutoLock &tpl_lock)
    //--------------------------------------------------------------------------
    {
      std::map<ApEvent,unsigned>::const_iterator finder = event_map.find(event);
      // If we've already got it then we're done
      if (finder != event_map.end())
      {
#ifdef DEBUG_LEGION
        assert(finder->second != NO_INDEX);
#endif
        return finder->second;
      }
      // If we don't have it then we need to request it
      // See if someone else already sent the request
      RtEvent wait_for;
      RtUserEvent request_event;
      std::map<ApEvent,RtEvent>::const_iterator request_finder = 
        pending_event_requests.find(event);
      if (request_finder == pending_event_requests.end())
      {
        // We're the first ones so send the request
        request_event = Runtime::create_rt_user_event();
        wait_for = request_event;
        pending_event_requests[event] = wait_for;
      }
      else
        wait_for = request_finder->second;
      // Can't be holding the lock while we wait
      tpl_lock.release();
      // Send the request if necessary
      if (request_event.exists())
        request_remote_shard_event(event, request_event);
      if (wait_for.exists())
        wait_for.wait();
      tpl_lock.reacquire();
      // Once we get here then there better be an answer
      finder = event_map.find(event);
#ifdef DEBUG_LEGION
      assert(finder != event_map.end());
      assert(finder->second != NO_INDEX);
#endif
      return finder->second;
    }

    //--------------------------------------------------------------------------
    void ShardedPhysicalTemplate::record_collective_barrier(ApBarrier bar,
              ApEvent pre, const std::pair<size_t,size_t> &key, size_t arrivals)
    //--------------------------------------------------------------------------
    {
#ifdef DEBUG_LEGION
      assert(bar.exists());
#endif
      AutoLock tpl_lock(template_lock);
#ifdef DEBUG_LEGION
      assert(is_recording());
#endif
      const unsigned pre_ = pre.exists() ? find_event(pre, tpl_lock) : 0;
#ifdef DEBUG_LEGION
      const unsigned bar_ = convert_event(bar, false/*check*/);
#else
      const unsigned bar_ = convert_event(bar);
#endif
      BarrierArrival *arrival =
        new BarrierArrival(*this, bar, bar_, pre_, arrivals, false/*managed*/);
      insert_instruction(arrival);
#ifdef DEBUG_LEGION
      assert(collective_barriers.find(key) == collective_barriers.end());
#endif
      // Save this collective barrier
      collective_barriers[key] = arrival;
    }

    //--------------------------------------------------------------------------
    ShardID ShardedPhysicalTemplate::record_managed_barrier(ApBarrier bar,
                                                          size_t total_arrivals)
    //--------------------------------------------------------------------------
    {
      PhysicalTemplate::record_managed_barrier(bar, total_arrivals);
      return local_shard;
    }

    //--------------------------------------------------------------------------
    void ShardedPhysicalTemplate::record_barrier_arrival(ApBarrier bar,
        ApEvent pre, size_t arrival_count, std::set<RtEvent> &applied,
        ShardID owner_shard)
    //--------------------------------------------------------------------------
    {
      AutoLock tpl_lock(template_lock);
#ifdef DEBUG_LEGION
      assert(bar.exists());
      assert(is_recording());
#endif
      // Find the pre event first
      unsigned rhs = find_event(pre, tpl_lock);
      events.push_back(ApEvent());
      BarrierArrival *arrival = new BarrierArrival(*this, bar,
          events.size() - 1, rhs, arrival_count, true/*managed*/);
      insert_instruction(arrival);
      if (owner_shard != local_shard)
      {
        // Check to see if we've already made a barrier arrival instruction
        // for this barrier or not
        std::map<ApEvent,std::vector<BarrierArrival*> >::iterator finder =
          managed_arrivals.find(bar);
        if (finder == managed_arrivals.end())
        {
          // Need to request a subscription to this barrier on the owner shard
          // We need to tell the owner shard that we are going to 
          // subscribe to its updates for this barrier
          RtEvent subscribed = Runtime::create_rt_user_event();
          ShardManager *manager = repl_ctx->shard_manager;
          Serializer rez;
          rez.serialize(manager->repl_id);
          rez.serialize(owner_shard);
          rez.serialize(template_index);
          rez.serialize(REMOTE_BARRIER_SUBSCRIBE);
          rez.serialize(bar);
          rez.serialize(local_shard);
          rez.serialize(subscribed);
          manager->send_trace_update(owner_shard, rez);
          applied.insert(subscribed); 
          managed_arrivals[bar].push_back(arrival);
        }
        else
          finder->second.push_back(arrival);
      }
      else
        managed_arrivals[bar].push_back(arrival);
    }

    //--------------------------------------------------------------------------
    void ShardedPhysicalTemplate::record_issue_copy(const TraceLocalID &tlid, 
                                 ApEvent &lhs, IndexSpaceExpression *expr,
                                 const std::vector<CopySrcDstField>& src_fields,
                                 const std::vector<CopySrcDstField>& dst_fields,
                                 const std::vector<Reservation>& reservations,
#ifdef LEGION_SPY
                                 RegionTreeID src_tree_id,
                                 RegionTreeID dst_tree_id,
#endif
                                 ApEvent precondition, PredEvent pred_guard,
                                 LgEvent src_unique, LgEvent dst_unique, 
                                 int priority)
    //--------------------------------------------------------------------------
    {
      // Make sure the lhs event is local to our shard
      if (lhs.exists())
      {
        const AddressSpaceID event_space = find_event_space(lhs);
        if (event_space != repl_ctx->runtime->address_space)
        {
          ApUserEvent rename = Runtime::create_ap_user_event(NULL);
          Runtime::trigger_event(NULL, rename, lhs);
          lhs = rename;
        }
      }
      // Then do the base call
      PhysicalTemplate::record_issue_copy(tlid, lhs, expr, src_fields,
                                          dst_fields, reservations,
#ifdef LEGION_SPY
                                          src_tree_id, dst_tree_id,
#endif
                                          precondition, pred_guard,
                                          src_unique, dst_unique, priority); 
    } 
    
    //--------------------------------------------------------------------------
    void ShardedPhysicalTemplate::record_issue_fill(const TraceLocalID &tlid,
                                 ApEvent &lhs, IndexSpaceExpression *expr,
                                 const std::vector<CopySrcDstField> &fields,
                                 const void *fill_value, size_t fill_size,
#ifdef LEGION_SPY
                                 UniqueID fill_uid, FieldSpace handle,
                                 RegionTreeID tree_id,
#endif
                                 ApEvent precondition, PredEvent pred_guard,
                                 LgEvent unique_event, int priority)
    //--------------------------------------------------------------------------
    {
      // Make sure the lhs event is local to our shard
      if (lhs.exists())
      {
        const AddressSpaceID event_space = find_event_space(lhs);
        if (event_space != repl_ctx->runtime->address_space)
        {
          ApUserEvent rename = Runtime::create_ap_user_event(NULL);
          Runtime::trigger_event(NULL, rename, lhs);
          lhs = rename;
        }
      }
      // Then do the base call
      PhysicalTemplate::record_issue_fill(tlid, lhs, expr, fields,
                                          fill_value, fill_size,
#ifdef LEGION_SPY
                                          fill_uid, handle, tree_id,
#endif
                                          precondition, pred_guard, 
                                          unique_event, priority);
    }

    //--------------------------------------------------------------------------
    void ShardedPhysicalTemplate::record_issue_across(const TraceLocalID &tlid, 
                                             ApEvent &lhs,
                                             ApEvent collective_precondition,
                                             ApEvent copy_precondition,
                                             ApEvent src_indirect_precondition,
                                             ApEvent dst_indirect_precondition,
                                             CopyAcrossExecutor *executor)
    //--------------------------------------------------------------------------
    {
      // Make sure the lhs event is local to our shard
      if (lhs.exists())
      {
        const AddressSpaceID event_space = find_event_space(lhs);
        if (event_space != repl_ctx->runtime->address_space)
        {
          ApUserEvent rename = Runtime::create_ap_user_event(NULL);
          Runtime::trigger_event(NULL, rename, lhs);
          lhs = rename;
        }
      }
      // Then do the base call
      PhysicalTemplate::record_issue_across(tlid, lhs, collective_precondition,
                                            copy_precondition,
                                            src_indirect_precondition,
                                            dst_indirect_precondition,
                                            executor);
    }

    //--------------------------------------------------------------------------
    void ShardedPhysicalTemplate::record_set_op_sync_event(ApEvent &lhs, 
                                                       const TraceLocalID &tlid)
    //--------------------------------------------------------------------------
    {
      // Make sure the lhs event is local to our shard
      if (lhs.exists())
      {
        const AddressSpaceID event_space = find_event_space(lhs);
        if (event_space != repl_ctx->runtime->address_space)
        {
          ApUserEvent rename = Runtime::create_ap_user_event(NULL);
          Runtime::trigger_event(NULL, rename, lhs);
          lhs = rename;
        }
      }
      // Then do the base call
      PhysicalTemplate::record_set_op_sync_event(lhs, tlid);
    } 

    //--------------------------------------------------------------------------
    ApBarrier ShardedPhysicalTemplate::find_trace_shard_event(ApEvent event,
                                                           ShardID remote_shard)
    //--------------------------------------------------------------------------
    {
      AutoLock tpl_lock(template_lock);
      // Check to see if we made this event
      std::map<ApEvent,unsigned>::const_iterator finder = event_map.find(event);
      // If we didn't make this event then we don't do anything
      if (finder == event_map.end() || (finder->second == NO_INDEX))
        return ApBarrier::NO_AP_BARRIER;
      // If we did make it then see if we have a remote barrier for it yet
      std::map<ApEvent,BarrierAdvance*>::const_iterator barrier_finder = 
        managed_barriers.find(event);
      if (barrier_finder == managed_barriers.end())
      {
        // Make a new barrier and record it in the events
        ApBarrier barrier(Realm::Barrier::create_barrier(1/*arrival count*/));
        // The first generation of each barrier should be triggered when
        // it is recorded in a barrier arrival instruction
        Runtime::phase_barrier_arrive(barrier, 1/*count*/);
        // Record this in the instruction stream
#ifdef DEBUG_LEGION
        const unsigned lhs = convert_event(barrier, false/*check*/);
#else
        const unsigned lhs = convert_event(barrier);
#endif
        // First record the barrier advance for this new barrier
        BarrierAdvance *advance = new BarrierAdvance(*this, barrier,
                            lhs, 1/*arrival count*/, true/*owner*/);
        insert_instruction(advance);
        managed_barriers[event] = advance;
        // Next make the arrival instruction for this barrier
        events.push_back(ApEvent());
        BarrierArrival *arrival = new BarrierArrival(*this, barrier,
            events.size() - 1, finder->second, 1/*count*/, true/*managed*/);
        insert_instruction(arrival);
        managed_arrivals[event].push_back(arrival);
        // Record our local shard too
        advance->record_subscribed_shard(local_shard);
        return advance->record_subscribed_shard(remote_shard);
      }
      else
        return barrier_finder->second->record_subscribed_shard(remote_shard);
    }

    //--------------------------------------------------------------------------
    void ShardedPhysicalTemplate::record_trace_shard_event(
                                               ApEvent event, ApBarrier barrier)
    //--------------------------------------------------------------------------
    {
      AutoLock tpl_lock(template_lock);
#ifdef DEBUG_LEGION
      assert(event.exists());
      assert(event_map.find(event) == event_map.end());
#endif
      if (barrier.exists())
      {
#ifdef DEBUG_LEGION
        assert(local_advances.find(event) == local_advances.end());
        const unsigned index = convert_event(event, false/*check*/);
#else
        const unsigned index = convert_event(event);
#endif
        BarrierAdvance *advance =
          new BarrierAdvance(*this, barrier, index, 1/*count*/, false/*owner*/);
        insert_instruction(advance); 
        local_advances[event] = advance;
        // Don't remove it, just set it to NO_EVENT so we can tell the names
        // of the remote events that we got from other shards
        // See get_completion_for_deletion for where we use this
        std::map<ApEvent,RtEvent>::iterator finder = 
          pending_event_requests.find(event);
#ifdef DEBUG_LEGION
        assert(finder != pending_event_requests.end());
#endif
        finder->second = RtEvent::NO_RT_EVENT;
      }
      else // no barrier means it's not part of the trace
      {
        event_map[event] = NO_INDEX;
        // In this case we can remove it since we're not tracing it      
#ifdef DEBUG_LEGION
        std::map<ApEvent,RtEvent>::iterator finder = 
          pending_event_requests.find(event);
        assert(finder != pending_event_requests.end());
        pending_event_requests.erase(finder);
#else
        pending_event_requests.erase(event);
#endif
      }
    }

    //--------------------------------------------------------------------------
    ApBarrier ShardedPhysicalTemplate::find_trace_shard_frontier(ApEvent event,
                                                           ShardID remote_shard)
    //--------------------------------------------------------------------------
    {
      AutoLock tpl_lock(template_lock);
      // Check to see if we made this event
      std::map<ApEvent,unsigned>::const_iterator finder = event_map.find(event);
      // If we didn't make this event then we don't do anything
      if (finder == event_map.end() || (finder->second == NO_INDEX))
        return ApBarrier::NO_AP_BARRIER;
      std::map<unsigned,ApBarrier>::const_iterator barrier_finder =
        local_frontiers.find(finder->second);
      if (barrier_finder == local_frontiers.end())
      {
        // Make a barrier and record it 
        const ApBarrier result(
            Realm::Barrier::create_barrier(1/*arrival count*/));
        barrier_finder = local_frontiers.insert(
            std::make_pair(finder->second, result)).first;
      }
      // Record that this shard depends on this event
      local_subscriptions[finder->second].insert(remote_shard);
      return barrier_finder->second;
    }

    //--------------------------------------------------------------------------
    void ShardedPhysicalTemplate::record_trace_shard_frontier(
                                           unsigned frontier, ApBarrier barrier)
    //--------------------------------------------------------------------------
    {
      AutoLock tpl_lock(template_lock);
      remote_frontiers.emplace_back(std::make_pair(barrier, frontier));
    }

    //--------------------------------------------------------------------------
    void ShardedPhysicalTemplate::handle_trace_update(Deserializer &derez,
                                                      AddressSpaceID source)
    //--------------------------------------------------------------------------
    {
      Runtime *runtime = repl_ctx->runtime;
      UpdateKind kind;
      derez.deserialize(kind);
      RtUserEvent done;
      std::set<RtEvent> applied;
      switch (kind)
      {
        case UPDATE_MUTATED_INST:
          {
            derez.deserialize(done);
            UniqueInst inst;
            inst.deserialize(derez);
            PendingRemoteExpression pending;
            RtEvent expr_ready;
            IndexSpaceExpression *user_expr = 
              IndexSpaceExpression::unpack_expression(derez, runtime->forest, 
                                    source, pending, expr_ready);
            if (expr_ready.exists())
            {
              DeferTraceUpdateArgs args(this, kind, done, inst, derez, pending);
              runtime->issue_runtime_meta_task(args,
                  LG_LATENCY_MESSAGE_PRIORITY, expr_ready);
              return;
            }
            else if (handle_update_mutated_inst(inst, user_expr, 
                                                derez, applied, done))
              return;
            break;
          }
        case READ_ONLY_USERS_REQUEST:
          {
            ShardID source_shard;
            derez.deserialize(source_shard);
#ifdef DEBUG_LEGION
            assert(source_shard != repl_ctx->owner_shard->shard_id);
#endif
            size_t num_users;
            derez.deserialize(num_users);
            InstUsers inst_users(num_users);
            RegionTreeForest *forest = trace->runtime->forest;
            for (unsigned vidx = 0; vidx < num_users; vidx++)
            {
              InstanceUser &user = inst_users[vidx];
              user.instance.deserialize(derez);
              user.expr = 
                 IndexSpaceExpression::unpack_expression(derez, forest, source);
              derez.deserialize(user.mask);
            }
            std::atomic<bool> *result;
            derez.deserialize(result);
            derez.deserialize(done);
            ShardManager *manager = repl_ctx->shard_manager;
            if (!PhysicalTemplate::are_read_only_users(inst_users))
            {
              Serializer rez;
              rez.serialize(manager->repl_id);
              rez.serialize(source_shard);
              rez.serialize(template_index);
              rez.serialize(READ_ONLY_USERS_RESPONSE);
              rez.serialize(result);
              rez.serialize(done);
              manager->send_trace_update(source_shard, rez);
              // Make sure we don't double trigger
              done = RtUserEvent::NO_RT_USER_EVENT;
            }
            // Otherwise we can just fall through and trigger the event
            break;
          }
        case READ_ONLY_USERS_RESPONSE:
          {
            std::atomic<bool> *result;
            derez.deserialize(result);
            result->store(false);
            RtUserEvent done;
            derez.deserialize(done);
            Runtime::trigger_event(done);
            break;
          }
        case TEMPLATE_BARRIER_REFRESH:
          {
            size_t num_barriers;
            derez.deserialize(num_barriers);
            AutoLock tpl_lock(template_lock);
            if (update_advances_ready.exists())
            {
              for (unsigned idx = 0; idx < num_barriers; idx++)
              {
                ApEvent key;
                derez.deserialize(key);
                ApBarrier bar;
                derez.deserialize(bar);
                std::map<ApEvent,BarrierAdvance*>::const_iterator finder = 
                  local_advances.find(key);
                if (finder == local_advances.end())
                {
                  std::map<ApEvent,
                    std::vector<BarrierArrival*> >::const_iterator finder2 =
                    managed_arrivals.find(key);
#ifdef DEBUG_LEGION
                  assert(finder2 != managed_arrivals.end());
#endif
                  for (std::vector<BarrierArrival*>::const_iterator it =
                        finder2->second.begin(); it !=
                        finder2->second.end(); it++)
                    (*it)->set_managed_barrier(bar);
                }
                else
                  finder->second->remote_refresh_barrier(bar);
              }
              refreshed_barriers += num_barriers;
              const size_t expected = 
                local_advances.size() + managed_arrivals.size();
#ifdef DEBUG_LEGION
              assert(refreshed_barriers <= expected);
#endif
              // See if the wait has already been done by the local shard
              // If so, trigger it, otherwise do nothing so it can come
              // along and see that everything is done
              if (refreshed_barriers == expected)
              {
                done = update_advances_ready;
                // We're done so reset everything for the next refresh
                update_advances_ready = RtUserEvent::NO_RT_USER_EVENT;
                refreshed_barriers = 0;
              }
            }
            else
            {
              // Buffer these for later until we know it is safe to apply them
              for (unsigned idx = 0; idx < num_barriers; idx++)
              {
                ApEvent key;
                derez.deserialize(key);
#ifdef DEBUG_LEGION
                assert(pending_refresh_barriers.find(key) ==
                        pending_refresh_barriers.end());
#endif
                derez.deserialize(pending_refresh_barriers[key]); 
              }
            }
            break;
          }
        case FRONTIER_BARRIER_REFRESH:
          {
            size_t num_barriers;
            derez.deserialize(num_barriers);
            AutoLock tpl_lock(template_lock);
            if (update_frontiers_ready.exists())
            {
              // Unpack these barriers and refresh the frontiers
              for (unsigned idx = 0; idx < num_barriers; idx++)
              {
                ApBarrier oldbar, newbar;
                derez.deserialize(oldbar);
                derez.deserialize(newbar);
#ifdef DEBUG_LEGION
                bool found = false;
#endif
                for (std::vector<std::pair<ApBarrier,unsigned> >::iterator it =
                      remote_frontiers.begin(); it != 
                      remote_frontiers.end(); it++) 
                {
                  if (it->first != oldbar)
                    continue;
                  it->first = newbar;
#ifdef DEBUG_LEGION
                  found = true;
#endif
                  break;
                }
#ifdef DEBUG_LEGION
                assert(found);
#endif
              }
              updated_frontiers += num_barriers;
#ifdef DEBUG_LEGION
              assert(updated_frontiers <= remote_frontiers.size());
#endif
              if (updated_frontiers == remote_frontiers.size())
              {
                done = update_frontiers_ready;
                // We're done so reset everything for the next stage
                update_frontiers_ready = RtUserEvent::NO_RT_USER_EVENT;
                updated_frontiers = 0;
              }
            }
            else
            {
              // Buffer these barriers for later until it is safe
              for (unsigned idx = 0; idx < num_barriers; idx++)
              {
                ApBarrier oldbar;
                derez.deserialize(oldbar);
#ifdef DEBUG_LEGION
                assert(pending_refresh_frontiers.find(oldbar) ==
                        pending_refresh_frontiers.end());
#endif
                derez.deserialize(pending_refresh_frontiers[oldbar]);
              }
            }
            break;
          }
        case REMOTE_BARRIER_SUBSCRIBE:
          {
            ApBarrier bar;
            derez.deserialize(bar);
            ShardID remote_shard;
            derez.deserialize(remote_shard);
            derez.deserialize(done);

            AutoLock tpl_lock(template_lock);
            std::map<ApEvent,BarrierAdvance*>::const_iterator finder =
              managed_barriers.find(bar);
#ifdef DEBUG_LEGION
            assert(finder != managed_barriers.end());
#endif
            finder->second->record_subscribed_shard(remote_shard);
            break;
          }
        default:
          assert(false);
      }
      if (done.exists())
      {
        if (!applied.empty())
          Runtime::trigger_event(done, Runtime::merge_events(applied));
        else
          Runtime::trigger_event(done);
      }
    }

    //--------------------------------------------------------------------------
    ShardedPhysicalTemplate::DeferTraceUpdateArgs::DeferTraceUpdateArgs(
     ShardedPhysicalTemplate *t, UpdateKind k, RtUserEvent d, 
     Deserializer &derez, const UniqueInst &i, RtUserEvent u)
      : LgTaskArgs<DeferTraceUpdateArgs>(implicit_provenance), target(t), 
        kind(k), done(d), inst(i), expr(NULL),
        buffer_size(derez.get_remaining_bytes()), buffer(malloc(buffer_size)),
        deferral_event(u)
    //--------------------------------------------------------------------------
    {
      memcpy(buffer, derez.get_current_pointer(), buffer_size);
      derez.advance_pointer(buffer_size);
    }

    //--------------------------------------------------------------------------
    ShardedPhysicalTemplate::DeferTraceUpdateArgs::DeferTraceUpdateArgs(
     ShardedPhysicalTemplate *t, UpdateKind k,RtUserEvent d,const UniqueInst &i,
     Deserializer &derez, IndexSpaceExpression *x, RtUserEvent u)
      : LgTaskArgs<DeferTraceUpdateArgs>(implicit_provenance), target(t),
        kind(k), done(d), inst(i), expr(x),
        buffer_size(derez.get_remaining_bytes()), buffer(malloc(buffer_size)),
        deferral_event(u)
    //--------------------------------------------------------------------------
    {
      memcpy(buffer, derez.get_current_pointer(), buffer_size);
      derez.advance_pointer(buffer_size);
      expr->add_base_expression_reference(META_TASK_REF);
    }

    //--------------------------------------------------------------------------
    ShardedPhysicalTemplate::DeferTraceUpdateArgs::DeferTraceUpdateArgs(
     ShardedPhysicalTemplate *t, UpdateKind k,RtUserEvent d,const UniqueInst &i,
     Deserializer &derez, const PendingRemoteExpression &pend)
      : LgTaskArgs<DeferTraceUpdateArgs>(implicit_provenance), target(t), 
        kind(k), done(d), inst(i), expr(NULL),
        pending(pend), buffer_size(derez.get_remaining_bytes()), 
        buffer(malloc(buffer_size))
    //--------------------------------------------------------------------------
    {
      memcpy(buffer, derez.get_current_pointer(), buffer_size);
      derez.advance_pointer(buffer_size);
    }

    //--------------------------------------------------------------------------
    ShardedPhysicalTemplate::DeferTraceUpdateArgs::DeferTraceUpdateArgs(
        const DeferTraceUpdateArgs &rhs, RtUserEvent d, IndexSpaceExpression *e)
      : LgTaskArgs<DeferTraceUpdateArgs>(rhs.provenance), target(rhs.target),
        kind(rhs.kind), done(rhs.done), inst(rhs.inst), expr(e), 
        pending(rhs.pending), buffer_size(rhs.buffer_size), buffer(rhs.buffer),
        deferral_event(d)
    //--------------------------------------------------------------------------
    {
      // Expression reference rolls over unless its new and we need a reference
      if (rhs.expr != expr)
        expr->add_base_expression_reference(META_TASK_REF);
    }

    //--------------------------------------------------------------------------
    /*static*/ void ShardedPhysicalTemplate::handle_deferred_trace_update(
                                             const void *args, Runtime *runtime)
    //--------------------------------------------------------------------------
    {
      const DeferTraceUpdateArgs *dargs = (const DeferTraceUpdateArgs*)args;
      std::set<RtEvent> applied;
      Deserializer derez(dargs->buffer, dargs->buffer_size);
      switch (dargs->kind)
      {
        case UPDATE_MUTATED_INST:
          {
            if (dargs->expr != NULL)
            {
              if (dargs->target->handle_update_mutated_inst(dargs->inst,
                        dargs->expr, derez, applied, dargs->done, dargs))
                return;
            }
            else
            {
              IndexSpaceExpression *expr = 
                runtime->forest->find_remote_expression(dargs->pending);
              if (dargs->target->handle_update_mutated_inst(dargs->inst,
                              expr, derez, applied, dargs->done, dargs))
                return;
            }
            break;
          }
        default:
          assert(false); // should never get here
      }
#ifdef DEBUG_LEGION
      assert(dargs->done.exists());
#endif
      if (!applied.empty())
        Runtime::trigger_event(dargs->done, Runtime::merge_events(applied));
      else
        Runtime::trigger_event(dargs->done);
      if (dargs->deferral_event.exists())
        Runtime::trigger_event(dargs->deferral_event);
      if ((dargs->expr != NULL) && 
          dargs->expr->remove_base_expression_reference(META_TASK_REF))
        delete dargs->expr;
      free(dargs->buffer);
    }

    //--------------------------------------------------------------------------
    bool ShardedPhysicalTemplate::handle_update_mutated_inst(
                                              const UniqueInst &inst,
                                              IndexSpaceExpression *user_expr, 
                                              Deserializer &derez, 
                                              std::set<RtEvent> &applied,
                                              RtUserEvent done,
                                              const DeferTraceUpdateArgs *dargs)
    //--------------------------------------------------------------------------
    {
      AutoTryLock tpl_lock(template_lock);
      if (!tpl_lock.has_lock())
      {
        RtUserEvent deferral;
        if (dargs != NULL)
          deferral = dargs->deferral_event;
        RtEvent pre;
        if (!deferral.exists())
        {
          deferral = Runtime::create_rt_user_event();
          pre = chain_deferral_events(deferral);
        }
        else
          pre = tpl_lock.try_next();
        if (dargs == NULL)
        {
          DeferTraceUpdateArgs args(this, UPDATE_MUTATED_INST, done, inst,
                                    derez, user_expr, deferral);
          repl_ctx->runtime->issue_runtime_meta_task(args, 
                  LG_LATENCY_MESSAGE_PRIORITY, pre);
        }
        else
        {
          DeferTraceUpdateArgs args(*dargs, deferral, user_expr);
          repl_ctx->runtime->issue_runtime_meta_task(args, 
                  LG_LATENCY_MESSAGE_PRIORITY, pre);
#ifdef DEBUG_LEGION
          // Keep the deserializer happy since we didn't use it
          derez.advance_pointer(derez.get_remaining_bytes());
#endif
        }
        return true;
      }
      FieldMask user_mask;
      derez.deserialize(user_mask);
      PhysicalTemplate::record_mutated_instance(inst, user_expr,
                                                user_mask, applied);
      return false;
    }

    //--------------------------------------------------------------------------
    void ShardedPhysicalTemplate::request_remote_shard_event(ApEvent event,
                                                         RtUserEvent done_event)
    //--------------------------------------------------------------------------
    {
#ifdef DEBUG_LEGION
      assert(event.exists());
#endif
      const AddressSpaceID event_space = find_event_space(event);
      repl_ctx->shard_manager->send_trace_event_request(this, 
          repl_ctx->owner_shard->shard_id, repl_ctx->runtime->address_space, 
          template_index, event, event_space, done_event);
    }

    //--------------------------------------------------------------------------
    /*static*/ AddressSpaceID ShardedPhysicalTemplate::find_event_space(
                                                                  ApEvent event)
    //--------------------------------------------------------------------------
    {
      if (!event.exists())
        return 0;
      // TODO: Remove hack include at top of file when we fix this 
      const Realm::ID id(event.id);
      if (id.is_barrier())
        return id.barrier_creator_node();
#ifdef DEBUG_LEGION
      assert(id.is_event());
#endif
      return id.event_creator_node();
    }

    //--------------------------------------------------------------------------
    PhysicalTemplate::Replayable ShardedPhysicalTemplate::check_replayable(
                                         ReplTraceOp *op, InnerContext *context,
                                         UniqueID opid, bool has_blocking_call)
    //--------------------------------------------------------------------------
    {
#ifdef DEBUG_LEGION
      assert(op != NULL);
#endif
      // We need everyone else to be done capturing their traces
      // before we can do our own replayable check
      op->sync_for_replayable_check();
      // Do the base call first to determine if our local shard is replayable
      const Replayable result = 
       PhysicalTemplate::check_replayable(op, context, opid, has_blocking_call);
      if (result)
      {
        // Now we can do the exchange
        if (op->exchange_replayable(repl_ctx, true/*replayable*/))
          return result;
        else
          return Replayable(false, "Remote shard not replyable");
      }
      else
      {
        // Still need to do the exchange
        op->exchange_replayable(repl_ctx, false/*replayable*/);
        return result;
      }
    }

    //--------------------------------------------------------------------------
    void ShardedPhysicalTemplate::initialize_replay(
                       ApEvent fence_completion, bool recurrent, bool need_lock)
    //--------------------------------------------------------------------------
    {
      if (need_lock)
      {
        AutoLock t_lock(template_lock);
        initialize_replay(fence_completion, recurrent, false/*need lock*/);
        return;
      }
      PhysicalTemplate::initialize_replay(fence_completion, recurrent, false);
      pending_collectives.emplace_back(
          std::map<std::pair<size_t,size_t>,ApBarrier>());
    }

    //--------------------------------------------------------------------------
    void ShardedPhysicalTemplate::perform_replay(Runtime *runtime,
                                             std::set<RtEvent> &replayed_events)
    //--------------------------------------------------------------------------
    {
      ApEvent completion; bool recurrent;
      std::map<std::pair<size_t,size_t>,ApBarrier> collective_updates;
      {
        AutoLock t_lock(template_lock);
#ifdef DEBUG_LEGION
        assert(!pending_replays.empty());
        assert(!pending_collectives.empty());
#endif
        const std::pair<ApEvent,bool> &pending = pending_replays.front();
        completion = pending.first;
        recurrent = pending.second;
        collective_updates.swap(pending_collectives.front());
        pending_collectives.pop_front();
      }
      // Now update all of our barrier information
      if (recurrent)
      {
        // If we've run out of generations update the local barriers and
        // send out the updates to everyone
        if (recurrent_replays == Realm::Barrier::MAX_PHASES)
        {
          std::map<ShardID,std::map<ApBarrier/*old**/,ApBarrier/*new*/> >
            notifications;
          // Update our barriers and record which updates to send out
          for (std::map<unsigned,ApBarrier>::iterator it = 
                local_frontiers.begin(); it != local_frontiers.end(); it++)
          {
            const ApBarrier new_barrier(
                Realm::Barrier::create_barrier(1/*arrival count*/));
#ifdef DEBUG_LEGION
            assert(local_subscriptions.find(it->first) !=
                    local_subscriptions.end());
#endif
            const std::set<ShardID> &shards = local_subscriptions[it->first];
            for (std::set<ShardID>::const_iterator sit = 
                  shards.begin(); sit != shards.end(); sit++)
              notifications[*sit][it->second] = new_barrier;
            // destroy the old barrier and replace it with the new one
            it->second.destroy_barrier();
            it->second = new_barrier;
          }
          // Send out the notifications to all the remote shards
          ShardManager *manager = repl_ctx->shard_manager;
          for (std::map<ShardID,std::map<ApBarrier,ApBarrier> >::const_iterator
                nit = notifications.begin(); nit != notifications.end(); nit++)
          {
            Serializer rez;
            rez.serialize(manager->repl_id);
            rez.serialize(nit->first);
            rez.serialize(template_index);
            rez.serialize(FRONTIER_BARRIER_REFRESH);
            rez.serialize<size_t>(nit->second.size());
            for (std::map<ApBarrier,ApBarrier>::const_iterator it = 
                  nit->second.begin(); it != nit->second.end(); it++)
            {
              rez.serialize(it->first);
              rez.serialize(it->second);
            }
            manager->send_trace_update(nit->first, rez);
          }
          // Now we wait to see that we get all of our remote barriers updated
          RtEvent remote_frontiers_ready;
          {
            AutoLock tpl_lock(template_lock);
#ifdef DEBUG_LEGION
            assert(!update_frontiers_ready.exists());
#endif
            // Apply any pending refresh frontiers
            if (!pending_refresh_frontiers.empty())
            {
              for (std::map<ApBarrier,ApBarrier>::const_iterator pit =
                    pending_refresh_frontiers.begin(); pit != 
                    pending_refresh_frontiers.end(); pit++)
              {
#ifdef DEBUG_LEGION
                bool found = false;
#endif
                for (std::vector<std::pair<ApBarrier,unsigned> >::iterator it =
                      remote_frontiers.begin(); it !=
                      remote_frontiers.end(); it++)
                {
                  if (it->first != pit->first)
                    continue;
                  it->first = pit->second;
#ifdef DEBUG_LEGION
                  found = true;
#endif
                  break;
                }
#ifdef DEBUG_LEGION
                assert(found);
#endif
              }
              updated_frontiers += pending_refresh_frontiers.size();
#ifdef DEBUG_LEGION
              assert(updated_frontiers <= remote_frontiers.size());
#endif
              pending_refresh_frontiers.clear();
            }
            if (updated_frontiers < remote_frontiers.size())
            {
              update_frontiers_ready = Runtime::create_rt_user_event();
              remote_frontiers_ready = update_frontiers_ready;
            }
            else // Reset this back to zero for the next round
              updated_frontiers = 0;
          }
          // Wait for the remote frontiers to be updated
          if (remote_frontiers_ready.exists() &&
              !remote_frontiers_ready.has_triggered())
            remote_frontiers_ready.wait();
          // Reset this back to zero after barrier updates
          recurrent_replays = 0;
        }
        // Now we can do the normal update of events based on our barriers
        // Don't advance on last generation to avoid setting barriers back to 0
        const bool advance_barriers =
          ((++recurrent_replays) < Realm::Barrier::MAX_PHASES);
        for (std::map<unsigned,ApBarrier>::iterator it = 
              local_frontiers.begin(); it != local_frontiers.end(); it++)
        {
          Runtime::phase_barrier_arrive(it->second, 1/*count*/, 
                                        events[it->first]);
          if (advance_barriers)
            Runtime::advance_barrier(it->second);
        }
        for (std::vector<std::pair<ApBarrier,unsigned> >::iterator it = 
              remote_frontiers.begin(); it != remote_frontiers.end(); it++)
        {
          events[it->second] = it->first;
          if (advance_barriers)
            Runtime::advance_barrier(it->first);
        }
      }
      else
      {
        for (std::vector<std::pair<ApBarrier,unsigned> >::const_iterator it =
              remote_frontiers.begin(); it != remote_frontiers.end(); it++)
          events[it->second] = completion;
      }
      if (!collective_updates.empty())
      {
        for (std::map<std::pair<size_t,size_t>,ApBarrier>::const_iterator it =
              collective_updates.begin(); it != collective_updates.end(); it++)
        {
          // This data structure should be read-only at this point
          // so we shouldn't need the lock to access it
          std::map<std::pair<size_t,size_t>,BarrierArrival*>::const_iterator
            finder = collective_barriers.find(it->first);
#ifdef DEBUG_LEGION
          assert(finder != collective_barriers.end());
#endif
          finder->second->set_managed_barrier(it->second);
        }
      }
      // Now call the base version of this
      PhysicalTemplate::perform_replay(runtime, replayed_events); 
    }

    //--------------------------------------------------------------------------
    RtEvent ShardedPhysicalTemplate::refresh_managed_barriers(void)
    //--------------------------------------------------------------------------
    {
      std::map<ShardID,std::map<ApEvent,ApBarrier> > notifications;
      // Need to update all our barriers since we're out of generations
      for (std::map<ApEvent,BarrierAdvance*>::const_iterator it = 
            managed_barriers.begin(); it != managed_barriers.end(); it++)
        it->second->refresh_barrier(it->first, notifications);
      // Send out the notifications to all the shards
      ShardManager *manager = repl_ctx->shard_manager;
      size_t local_refreshed = 0;
      for (std::map<ShardID,std::map<ApEvent,ApBarrier> >::const_iterator
            nit = notifications.begin(); nit != notifications.end(); nit++)
      {
        if (nit->first != local_shard)
        {
          Serializer rez;
          rez.serialize(manager->repl_id);
          rez.serialize(nit->first);
          rez.serialize(template_index);
          rez.serialize(TEMPLATE_BARRIER_REFRESH);
          rez.serialize<size_t>(nit->second.size());
          for (std::map<ApEvent,ApBarrier>::const_iterator it = 
                nit->second.begin(); it != nit->second.end(); it++)
          {
            rez.serialize(it->first);
            rez.serialize(it->second);
          }
          manager->send_trace_update(nit->first, rez);
        }
        else
        {
          local_refreshed = nit->second.size();
          for (std::map<ApEvent,ApBarrier>::const_iterator it =
                nit->second.begin(); it != nit->second.end(); it++)
          {
            std::map<ApEvent,std::vector<BarrierArrival*> >::iterator finder =
              managed_arrivals.find(it->first);
#ifdef DEBUG_LEGION
            assert(finder != managed_arrivals.end());
#endif
            for (unsigned idx = 0; idx < finder->second.size(); idx++)
              finder->second[idx]->set_managed_barrier(it->second);
          }
        }
      }
      // Then wait for all our advances to be updated from other shards
      RtEvent replay_precondition;
      {
        AutoLock tpl_lock(template_lock);
#ifdef DEBUG_LEGION
        assert(!update_advances_ready.exists());
#endif
        if (local_refreshed > 0)
          refreshed_barriers += local_refreshed;
        if (!pending_refresh_barriers.empty())
        {
          for (std::map<ApEvent,ApBarrier>::const_iterator it = 
                pending_refresh_barriers.begin(); it != 
                pending_refresh_barriers.end(); it++)
          {
            std::map<ApEvent,BarrierAdvance*>::const_iterator finder = 
              local_advances.find(it->first);
            if (finder == local_advances.end())
            {
              std::map<ApEvent,std::vector<BarrierArrival*> >::const_iterator 
                finder2 = managed_arrivals.find(it->first);
#ifdef DEBUG_LEGION
              assert(finder2 != managed_arrivals.end());
#endif
              for (unsigned idx = 0; idx < finder2->second.size(); idx++)
                finder2->second[idx]->set_managed_barrier(it->second);
            }
            else
              finder->second->remote_refresh_barrier(it->second);
          }
          refreshed_barriers += pending_refresh_barriers.size();

          pending_refresh_barriers.clear();
        }
        const size_t expected = 
          local_advances.size() + managed_arrivals.size();
#ifdef DEBUG_LEGION
        assert(refreshed_barriers <= expected);
#endif
        if (refreshed_barriers < expected)
        {
          update_advances_ready = Runtime::create_rt_user_event();
          replay_precondition = update_advances_ready;
        }
        else // Reset this back to zero for the next round
          refreshed_barriers = 0;
      }
      return replay_precondition;
    }

    //--------------------------------------------------------------------------
    void ShardedPhysicalTemplate::finish_replay(
                                              std::set<ApEvent> &postconditions)
    //--------------------------------------------------------------------------
    {
      for (std::map<unsigned,unsigned>::const_iterator it =
            frontiers.begin(); it != frontiers.end(); it++)
        postconditions.insert(events[it->first]);
      // Also need to do any local frontiers that we have here as well
      for (std::map<unsigned,ApBarrier>::const_iterator it = 
            local_frontiers.begin(); it != local_frontiers.end(); it++)
        postconditions.insert(events[it->first]);
      if (last_fence != NULL)
        postconditions.insert(events[last_fence->lhs]);
      // Now we can remove the operations as well
      AutoLock t_lock(template_lock);
#ifdef DEBUG_LEGION
      assert(!operations.empty());
#endif
      operations.pop_front(); 
    }

    //--------------------------------------------------------------------------
    ApEvent ShardedPhysicalTemplate::get_completion_for_deletion(void) const
    //--------------------------------------------------------------------------
    {
      // Skip the any events that are from remote shards since we  
      std::set<ApEvent> all_events;
      std::set<ApEvent> local_barriers;
      for (std::map<ApEvent,BarrierAdvance*>::const_iterator it = 
            managed_barriers.begin(); it != managed_barriers.end(); it++)
        local_barriers.insert(it->second->get_current_barrier());
      for (std::map<ApEvent, unsigned>::const_iterator it = event_map.begin();
           it != event_map.end(); ++it)
      {
        // If this is a remote event or one of our barriers then don't use it
        if ((local_barriers.find(it->first) == local_barriers.end()) &&
            (pending_event_requests.find(it->first) == 
              pending_event_requests.end()))
          all_events.insert(it->first);
      }
      return Runtime::merge_events(NULL, all_events);
    }

    //--------------------------------------------------------------------------
    void ShardedPhysicalTemplate::record_mutated_instance(
                                                const UniqueInst &inst,
                                                IndexSpaceExpression *user_expr,
                                                const FieldMask &user_mask,
                                                std::set<RtEvent> &applied)
    //--------------------------------------------------------------------------
    {
      const ShardID target_shard = find_inst_owner(inst); 
      // Check to see if we're on the right shard, if not send the message
      if (target_shard != repl_ctx->owner_shard->shard_id)
      {
        RtUserEvent done = Runtime::create_rt_user_event();
        ShardManager *manager = repl_ctx->shard_manager;
        Serializer rez;
        rez.serialize(manager->repl_id);
        rez.serialize(target_shard);
        rez.serialize(template_index);
        rez.serialize(UPDATE_MUTATED_INST);
        rez.serialize(done);
        inst.serialize(rez);
        user_expr->pack_expression(rez, manager->get_shard_space(target_shard));
        rez.serialize(user_mask);
        manager->send_trace_update(target_shard, rez);
        applied.insert(done);
      }
      else
        PhysicalTemplate::record_mutated_instance(inst, user_expr, 
                                                  user_mask, applied);
    }

    //--------------------------------------------------------------------------
    ShardID ShardedPhysicalTemplate::find_inst_owner(const UniqueInst &inst)
    //--------------------------------------------------------------------------
    {
      // Figure out where the owner for this instance is and then send it to 
      // the appropriate shard trace. The algorithm we use for determining
      // the right shard trace is to send a instance to a shard trace on the 
      // node that owns the instance. If there is no shard on that node we 
      // round-robin views based on their owner node mod the number of nodes
      // where there are shards. Once on the correct node, then we pick the
      // shard corresponding to their instance ID mod the number of shards on
      // that node. This algorithm guarantees that all the related instances
      // end up on the same shard for analysis to determine if the trace is
      // replayable or not.
      const AddressSpaceID inst_owner = inst.get_analysis_space();
      std::vector<ShardID> owner_shards;
      find_owner_shards(inst_owner, owner_shards);
#ifdef DEBUG_LEGION
      assert(!owner_shards.empty());
#endif
      // Round-robin based on the distributed IDs for the views in the
      // case where there are multiple shards, this should relatively
      // balance things out
      if (owner_shards.size() > 1)
        return owner_shards[inst.view_did % owner_shards.size()];
      else // If there's only one shard then there is only one choice
        return owner_shards.front();
    }

    //--------------------------------------------------------------------------
    void ShardedPhysicalTemplate::find_owner_shards(AddressSpaceID owner,
                                                   std::vector<ShardID> &shards)
    //--------------------------------------------------------------------------
    {
      // See if we already computed it or not
      std::map<AddressSpaceID,std::vector<ShardID> >::const_iterator finder = 
        did_shard_owners.find(owner);
      if (finder != did_shard_owners.end())
      {
        shards = finder->second;
        return;
      }
      // If we haven't computed it yet, then we need to do that now
      const ShardMapping &shard_spaces = repl_ctx->shard_manager->get_mapping();
      for (unsigned idx = 0; idx < shard_spaces.size(); idx++)
        if (shard_spaces[idx] == owner)
          shards.push_back(idx);
      // If we didn't find any then take the owner mod the number of total
      // spaces and then send it to the shards on that space
      if (shards.empty())
      {
        std::set<AddressSpaceID> unique_spaces;
        for (unsigned idx = 0; idx < shard_spaces.size(); idx++)
          unique_spaces.insert(shard_spaces[idx]);
        const unsigned count = owner % unique_spaces.size();
        std::set<AddressSpaceID>::const_iterator target_space = 
          unique_spaces.begin();
        for (unsigned idx = 0; idx < count; idx++)
          target_space++;
        for (unsigned idx = 0; idx < shard_spaces.size(); idx++)
          if (shard_spaces[idx] == *target_space)
            shards.push_back(idx);
      }
#ifdef DEBUG_LEGION
      assert(!shards.empty());
#endif
      // Save the result so we don't have to do this again for this space
      did_shard_owners[owner] = shards;
    }

    //--------------------------------------------------------------------------
    void ShardedPhysicalTemplate::record_owner_shard(unsigned tid,ShardID owner)
    //--------------------------------------------------------------------------
    {
      AutoLock tpl_lock(template_lock);
#ifdef DEBUG_LEGION
      assert(owner_shards.find(tid) == owner_shards.end());
#endif
      owner_shards[tid] = owner;
    }

    //--------------------------------------------------------------------------
    void ShardedPhysicalTemplate::record_local_space(unsigned tid,IndexSpace sp)
    //--------------------------------------------------------------------------
    {
      AutoLock tpl_lock(template_lock);
#ifdef DEBUG_LEGION
      assert(local_spaces.find(tid) == local_spaces.end());
#endif
      local_spaces[tid] = sp;
    }

    //--------------------------------------------------------------------------
    void ShardedPhysicalTemplate::record_sharding_function(unsigned tid,
                                                     ShardingFunction *function)
    //--------------------------------------------------------------------------
    {
      AutoLock tpl_lock(template_lock);
#ifdef DEBUG_LEGION
      assert(sharding_functions.find(tid) == sharding_functions.end());
#endif
      sharding_functions[tid] = function;
    }

    //--------------------------------------------------------------------------
    void ShardedPhysicalTemplate::issue_summary_operations(
          InnerContext *context, Operation *invalidator, Provenance *provenance)
    //--------------------------------------------------------------------------
    {
#ifdef DEBUG_LEGION
      ReplicateContext *repl_ctx = dynamic_cast<ReplicateContext*>(context);
      assert(repl_ctx != NULL);
#else
      ReplicateContext *repl_ctx = static_cast<ReplicateContext*>(context); 
#endif
      ReplTraceSummaryOp *op = trace->runtime->get_available_repl_summary_op();
      op->initialize_summary(repl_ctx, this, invalidator, provenance);
#ifdef LEGION_SPY
      LegionSpy::log_summary_op_creator(op->get_unique_op_id(),
                                        invalidator->get_unique_op_id());
#endif
      op->execute_dependence_analysis();
    }

    //--------------------------------------------------------------------------
    void ShardedPhysicalTemplate::dump_sharded_template(void)
    //--------------------------------------------------------------------------
    {
      for (std::vector<std::pair<ApBarrier,unsigned> >::const_iterator it =
            remote_frontiers.begin(); it != remote_frontiers.end(); it++)
        log_tracing.info() << "events[" << it->second
                           << "] = Runtime::barrier_advance("
                           << std::hex << it->first.id << std::dec << ")";
      for (std::map<unsigned,ApBarrier>::const_iterator it =
            local_frontiers.begin(); it != local_frontiers.end(); it++)
        log_tracing.info() << "Runtime::phase_barrier_arrive(" 
                           << std::hex << it->second.id << std::dec
                           << ", events[" << it->first << "])";
    }

    //--------------------------------------------------------------------------
    ShardID ShardedPhysicalTemplate::find_owner_shard(unsigned tid)
    //--------------------------------------------------------------------------
    {
      AutoLock tpl_lock(template_lock);
#ifdef DEBUG_LEGION
      std::map<unsigned,ShardID>::const_iterator finder = 
        owner_shards.find(tid);
      assert(finder != owner_shards.end());
      return finder->second;
#else
      return owner_shards[tid];
#endif
    }

    //--------------------------------------------------------------------------
    IndexSpace ShardedPhysicalTemplate::find_local_space(unsigned tid)
    //--------------------------------------------------------------------------
    {
      AutoLock tpl_lock(template_lock);
#ifdef DEBUG_LEGION
      std::map<unsigned,IndexSpace>::const_iterator finder = 
        local_spaces.find(tid);
      assert(finder != local_spaces.end());
      return finder->second;
#else
      return local_spaces[tid];
#endif
    }

    //--------------------------------------------------------------------------
    ShardingFunction* ShardedPhysicalTemplate::find_sharding_function(
                                                                   unsigned tid)
    //--------------------------------------------------------------------------
    {
      AutoLock tpl_lock(template_lock);
#ifdef DEBUG_LEGION
      std::map<unsigned,ShardingFunction*>::const_iterator finder = 
        sharding_functions.find(tid);
      assert(finder != sharding_functions.end());
      return finder->second;
#else
      return sharding_functions[tid];
#endif
    }

    //--------------------------------------------------------------------------
    void ShardedPhysicalTemplate::trigger_recording_done(void)
    //--------------------------------------------------------------------------
    {
#ifdef DEBUG_LEGION
      assert(!recording_barrier.has_triggered());
#endif
      Runtime::phase_barrier_arrive(recording_barrier, 1/*count*/);
      Runtime::trigger_event(recording_done, recording_barrier);
    }

    //--------------------------------------------------------------------------
    void ShardedPhysicalTemplate::prepare_collective_barrier_replay(
                          const std::pair<size_t,size_t> &key, ApBarrier newbar)
    //--------------------------------------------------------------------------
    {
      AutoLock t_lock(template_lock);
#ifdef DEBUG_LEGION
      assert(!pending_collectives.empty());
#endif
      // Save the barrier until it's safe to update the instruction
      pending_collectives.back()[key] = newbar;
    }

    //--------------------------------------------------------------------------
    unsigned ShardedPhysicalTemplate::find_frontier_event(ApEvent event,
                                             std::vector<RtEvent> &ready_events)
    //--------------------------------------------------------------------------
    {
      // Check to see which shard should own this event
      std::map<ApEvent,unsigned>::const_iterator finder = event_map.find(event);
      if (finder != event_map.end())
      {
        if (finder->second == NO_INDEX)
          return 0; // start fence event
        else
          return PhysicalTemplate::find_frontier_event(event, ready_events);
      }
      const AddressSpaceID event_space = find_event_space(event);
      // Allocate a slot for this event though we might not use it 
      const unsigned next_event_id = events.size(); 
      const RtUserEvent done_event = Runtime::create_rt_user_event();
      repl_ctx->shard_manager->send_trace_frontier_request(this,
          repl_ctx->owner_shard->shard_id, repl_ctx->runtime->address_space,
          template_index, event, event_space, next_event_id, done_event);
      events.resize(next_event_id + 1);
      ready_events.push_back(done_event);
      return next_event_id;
    }

    //--------------------------------------------------------------------------
    bool ShardedPhysicalTemplate::are_read_only_users(InstUsers &inst_users)
    //--------------------------------------------------------------------------
    {
      std::map<ShardID,InstUsers> shard_inst_users;
      for (InstUsers::iterator vit = 
            inst_users.begin(); vit != inst_users.end(); vit++)
      {
        const ShardID owner_shard = find_inst_owner(vit->instance); 
        shard_inst_users[owner_shard].push_back(*vit);
      }
      std::atomic<bool> result(true);
      std::vector<RtEvent> done_events;
      ShardManager *manager = repl_ctx->shard_manager;
      const ShardID local_shard = repl_ctx->owner_shard->shard_id;
      for (std::map<ShardID,InstUsers>::iterator sit = 
            shard_inst_users.begin(); sit != shard_inst_users.end(); sit++)
      {
        if (sit->first != local_shard)
        {
          const RtUserEvent done = Runtime::create_rt_user_event();
          const AddressSpaceID target = manager->get_shard_space(sit->first);
          Serializer rez;
          rez.serialize(manager->repl_id);
          rez.serialize(sit->first);
          rez.serialize(template_index);
          rez.serialize(READ_ONLY_USERS_REQUEST);
          rez.serialize(local_shard);
          rez.serialize<size_t>(sit->second.size());
          for (InstUsers::const_iterator vit = 
                sit->second.begin(); vit != sit->second.end(); vit++)
          {
            vit->instance.serialize(rez);
            vit->expr->pack_expression(rez, target);
            rez.serialize(vit->mask);
          }
          rez.serialize(&result);
          rez.serialize(done);
          manager->send_trace_update(sit->first, rez);
          done_events.push_back(done);
        }
        else if (!PhysicalTemplate::are_read_only_users(sit->second))
        {
          // Still need to wait for anyone else to write to result if 
          // they end up finding out that they are not read-only
          result.store(false);
          break;
        }
      }
      if (!done_events.empty())
      {
        const RtEvent wait_on = Runtime::merge_events(done_events);
        if (wait_on.exists() && !wait_on.has_triggered())
          wait_on.wait();
      }
      return result.load();
    }

    //--------------------------------------------------------------------------
    void ShardedPhysicalTemplate::sync_compute_frontiers(ReplTraceOp *op,
                                    const std::vector<RtEvent> &frontier_events)
    //--------------------------------------------------------------------------
    {
#ifdef DEBUG_LEGION
      assert(op != NULL);
#endif
      if (!frontier_events.empty())
        op->sync_compute_frontiers(Runtime::merge_events(frontier_events));
      else
        op->sync_compute_frontiers(RtEvent::NO_RT_EVENT);
      // Check for any empty remote frontiers which were not actually
      // contained in the trace and therefore need to be pruned out of
      // any event mergers
      std::vector<unsigned> to_filter;
      for (std::vector<std::pair<ApBarrier,unsigned> >::iterator it =
            remote_frontiers.begin(); it != remote_frontiers.end(); /*nothing*/)
      {
        if (!it->first.exists())
        {
          to_filter.push_back(it->second);
          it = remote_frontiers.erase(it);
        }
        else
          it++;
      }
      if (!to_filter.empty())
      {
        for (std::vector<Instruction*>::const_iterator it = 
              instructions.begin(); it != instructions.end(); it++)
        {
          if ((*it)->get_kind() != MERGE_EVENT)
            continue;
          MergeEvent *merge = (*it)->as_merge_event();
          for (unsigned idx = 0; idx < to_filter.size(); idx++)
          {
            std::set<unsigned>::iterator finder =
              merge->rhs.find(to_filter[idx]);
            if (finder == merge->rhs.end())
              continue;
            // Found one, filter it out from the set
            merge->rhs.erase(finder);
            // Handle a weird case where we pruned them all out
            // Go back to the case of just pointing at the completion event
            if (merge->rhs.empty())
              merge->rhs.insert(0/*fence completion id*/);
          }
        }
      }
    }

    //--------------------------------------------------------------------------
    void ShardedPhysicalTemplate::initialize_generators(
                                                 std::vector<unsigned> &new_gen)
    //--------------------------------------------------------------------------
    {
      PhysicalTemplate::initialize_generators(new_gen);
      for (std::vector<std::pair<ApBarrier,unsigned> >::const_iterator it =
            remote_frontiers.begin(); it != remote_frontiers.end(); it++)
        new_gen[it->second] = 0;
    }

    //--------------------------------------------------------------------------
    void ShardedPhysicalTemplate::initialize_eliminate_dead_code_frontiers(
                      const std::vector<unsigned> &gen, std::vector<bool> &used)
    //--------------------------------------------------------------------------
    {
      PhysicalTemplate::initialize_eliminate_dead_code_frontiers(gen, used);
      for (std::map<unsigned,ApBarrier>::const_iterator it =
            local_frontiers.begin(); it != local_frontiers.end(); it++)
      {
        unsigned g = gen[it->first];
        if (g != -1U && g < instructions.size())
          used[g] = true;
      } 
    }

    //--------------------------------------------------------------------------
    void ShardedPhysicalTemplate::initialize_transitive_reduction_frontiers(
       std::vector<unsigned> &topo_order, std::vector<unsigned> &inv_topo_order)
    //--------------------------------------------------------------------------
    {
      PhysicalTemplate::initialize_transitive_reduction_frontiers(topo_order,
                                                              inv_topo_order);
      for (std::vector<std::pair<ApBarrier,unsigned> >::const_iterator it = 
            remote_frontiers.begin(); it != remote_frontiers.end(); it++)
      {
        inv_topo_order[it->second] = topo_order.size();
        topo_order.push_back(it->second);
      }
    }

    /////////////////////////////////////////////////////////////
    // Instruction
    /////////////////////////////////////////////////////////////

    //--------------------------------------------------------------------------
    Instruction::Instruction(PhysicalTemplate& tpl, const TraceLocalID &o)
      : owner(o)
    //--------------------------------------------------------------------------
    {
    }

    /////////////////////////////////////////////////////////////
    // GetTermEvent
    /////////////////////////////////////////////////////////////

    //--------------------------------------------------------------------------
    GetTermEvent::GetTermEvent(PhysicalTemplate& tpl, unsigned l,
                               const TraceLocalID& r, bool fence)
      : Instruction(tpl, r), lhs(l)
    //--------------------------------------------------------------------------
    {
#ifdef DEBUG_LEGION
      assert(lhs < tpl.events.size());
#endif
      if (fence)
        tpl.update_last_fence(this);
    }

    //--------------------------------------------------------------------------
    void GetTermEvent::execute(std::vector<ApEvent> &events,
                               std::map<unsigned,ApUserEvent> &user_events,
                               std::map<TraceLocalID,MemoizableOp*> &operations,
                               const bool recurrent_replay)
    //--------------------------------------------------------------------------
    {
#ifdef DEBUG_LEGION
      assert(operations.find(owner) != operations.end());
      assert(operations.find(owner)->second != NULL);
#endif
      events[lhs] = operations[owner]->get_completion_event();
    }

    //--------------------------------------------------------------------------
    std::string GetTermEvent::to_string(const MemoEntries &memo_entries)
    //--------------------------------------------------------------------------
    {
      std::stringstream ss;
      MemoEntries::const_iterator finder = memo_entries.find(owner);
#ifdef DEBUG_LEGION
      assert(finder != memo_entries.end());
#endif
      ss << "events[" << lhs << "] = operations[" << owner
         << "].get_completion_event()    (op kind: "
         << Operation::op_names[finder->second.second]
         << ")";
      return ss.str();
    }

    /////////////////////////////////////////////////////////////
    // ReplayMapping
    /////////////////////////////////////////////////////////////

    //--------------------------------------------------------------------------
    ReplayMapping::ReplayMapping(PhysicalTemplate& tpl, unsigned l,
                                 const TraceLocalID& r)
      : Instruction(tpl, r), lhs(l)
    //--------------------------------------------------------------------------
    {
#ifdef DEBUG_LEGION
      assert(lhs < tpl.events.size());
#endif
    }

    //--------------------------------------------------------------------------
    void ReplayMapping::execute(std::vector<ApEvent> &events,
                              std::map<unsigned,ApUserEvent> &user_events,
                              std::map<TraceLocalID,MemoizableOp*> &operations,
                              const bool recurrent_replay)
    //--------------------------------------------------------------------------
    {
#ifdef DEBUG_LEGION
      assert(operations.find(owner) != operations.end());
      assert(operations.find(owner)->second != NULL);
#endif
      events[lhs] = operations[owner]->replay_mapping();
    }

    //--------------------------------------------------------------------------
    std::string ReplayMapping::to_string(const MemoEntries &memo_entries)
    //--------------------------------------------------------------------------
    {
      std::stringstream ss;
      MemoEntries::const_iterator finder = memo_entries.find(owner);
#ifdef DEBUG_LEGION
      assert(finder != memo_entries.end());
#endif
      ss << "events[" << lhs << "] = operations[" << owner
         << "].replay_mapping()    (op kind: "
         << Operation::op_names[finder->second.second]
         << ")";
      return ss.str();
    }

    /////////////////////////////////////////////////////////////
    // CreateApUserEvent
    /////////////////////////////////////////////////////////////

    //--------------------------------------------------------------------------
    CreateApUserEvent::CreateApUserEvent(PhysicalTemplate& tpl, unsigned l,
                                         const TraceLocalID &o)
      : Instruction(tpl, o), lhs(l)
    //--------------------------------------------------------------------------
    {
#ifdef DEBUG_LEGION
      assert(lhs < tpl.events.size());
      assert(tpl.user_events.find(lhs) != tpl.user_events.end());
#endif
    }

    //--------------------------------------------------------------------------
    void CreateApUserEvent::execute(std::vector<ApEvent> &events,
                               std::map<unsigned,ApUserEvent> &user_events,
                               std::map<TraceLocalID,MemoizableOp*> &operations,
                               const bool recurrent_replay)
    //--------------------------------------------------------------------------
    {
#ifdef DEBUG_LEGION
      assert(user_events.find(lhs) != user_events.end());
#endif
      ApUserEvent ev = Runtime::create_ap_user_event(NULL);
      events[lhs] = ev;
      user_events[lhs] = ev;
    }

    //--------------------------------------------------------------------------
    std::string CreateApUserEvent::to_string(const MemoEntries &memo_entries)
    //--------------------------------------------------------------------------
    {
      std::stringstream ss;
      ss << "events[" << lhs << "] = Runtime::create_ap_user_event()    "
         << "(owner: " << owner << ")";
      return ss.str();
    }

    /////////////////////////////////////////////////////////////
    // TriggerEvent
    /////////////////////////////////////////////////////////////

    //--------------------------------------------------------------------------
    TriggerEvent::TriggerEvent(PhysicalTemplate& tpl, unsigned l, unsigned r,
                               const TraceLocalID &o)
      : Instruction(tpl, o), lhs(l), rhs(r)
    //--------------------------------------------------------------------------
    {
#ifdef DEBUG_LEGION
      assert(lhs < tpl.events.size());
      assert(rhs < tpl.events.size());
#endif
    }

    //--------------------------------------------------------------------------
    void TriggerEvent::execute(std::vector<ApEvent> &events,
                               std::map<unsigned,ApUserEvent> &user_events,
                               std::map<TraceLocalID,MemoizableOp*> &operations,
                               const bool recurrent_replay)
    //--------------------------------------------------------------------------
    {
#ifdef DEBUG_LEGION
      assert(events[lhs].exists());
      assert(user_events[lhs].exists());
      assert(events[lhs].id == user_events[lhs].id);
#endif
      Runtime::trigger_event(NULL, user_events[lhs], events[rhs]);
    }

    //--------------------------------------------------------------------------
    std::string TriggerEvent::to_string(const MemoEntries &memo_entries)
    //--------------------------------------------------------------------------
    {
      std::stringstream ss;
      ss << "Runtime::trigger_event(events[" << lhs
         << "], events[" << rhs << "])    (owner: " << owner << ")";
      return ss.str();
    }

    /////////////////////////////////////////////////////////////
    // MergeEvent
    /////////////////////////////////////////////////////////////

    //--------------------------------------------------------------------------
    MergeEvent::MergeEvent(PhysicalTemplate& tpl, unsigned l,
                           const std::set<unsigned>& r, const TraceLocalID &o)
      : Instruction(tpl, o), lhs(l), rhs(r)
    //--------------------------------------------------------------------------
    {
#ifdef DEBUG_LEGION
      assert(lhs < tpl.events.size());
      assert(rhs.size() > 0);
      for (std::set<unsigned>::iterator it = rhs.begin(); it != rhs.end();
           ++it)
        assert(*it < tpl.events.size());
#endif
    }

    //--------------------------------------------------------------------------
    void MergeEvent::execute(std::vector<ApEvent> &events,
                             std::map<unsigned,ApUserEvent> &user_events,
                             std::map<TraceLocalID,MemoizableOp*> &operations,
                             const bool recurrent_replay)
    //--------------------------------------------------------------------------
    {
      std::vector<ApEvent> to_merge;
      to_merge.reserve(rhs.size());
      for (std::set<unsigned>::const_iterator it =
            rhs.begin(); it != rhs.end(); it++)
      {
#ifdef DEBUG_LEGION
        assert(*it < events.size());
#endif
        to_merge.push_back(events[*it]);
      }
      ApEvent result = Runtime::merge_events(NULL, to_merge);
      events[lhs] = result;
    }

    //--------------------------------------------------------------------------
    std::string MergeEvent::to_string(const MemoEntries &memo_entries)
    //--------------------------------------------------------------------------
    {
      std::stringstream ss;
      ss << "events[" << lhs << "] = Runtime::merge_events(";
      unsigned count = 0;
      for (std::set<unsigned>::iterator it = rhs.begin(); it != rhs.end();
           ++it)
      {
        if (count++ != 0) ss << ",";
        ss << "events[" << *it << "]";
      }
      ss << ")    (owner: " << owner << ")";
      return ss.str();
    }

    /////////////////////////////////////////////////////////////
    // AssignFenceCompletion
    /////////////////////////////////////////////////////////////

    //--------------------------------------------------------------------------
    AssignFenceCompletion::AssignFenceCompletion(
                       PhysicalTemplate& t, unsigned l, const TraceLocalID &o)
      : Instruction(t, o), tpl(t), lhs(l)
    //--------------------------------------------------------------------------
    {
#ifdef DEBUG_LEGION
      assert(lhs < tpl.events.size());
#endif
    }

    //--------------------------------------------------------------------------
    void AssignFenceCompletion::execute(std::vector<ApEvent> &events,
                               std::map<unsigned,ApUserEvent> &user_events,
                               std::map<TraceLocalID,MemoizableOp*> &operations,
                               const bool recurrent_replay)
    //--------------------------------------------------------------------------
    {
      events[lhs] = tpl.get_fence_completion();
    }

    //--------------------------------------------------------------------------
    std::string AssignFenceCompletion::to_string(
                                                const MemoEntries &memo_entries)
    //--------------------------------------------------------------------------
    {
      std::stringstream ss;
      ss << "events[" << lhs << "] = fence_completion";
      return ss.str();
    }

    /////////////////////////////////////////////////////////////
    // IssueCopy
    /////////////////////////////////////////////////////////////

    //--------------------------------------------------------------------------
    IssueCopy::IssueCopy(PhysicalTemplate& tpl,
                         unsigned l, IndexSpaceExpression *e,
                         const TraceLocalID& key,
                         const std::vector<CopySrcDstField>& s,
                         const std::vector<CopySrcDstField>& d,
                         const std::vector<Reservation>& r,
#ifdef LEGION_SPY
                         RegionTreeID src_tid, RegionTreeID dst_tid,
#endif
                         unsigned pi, LgEvent src_uni, LgEvent dst_uni,
                         int pr)
      : Instruction(tpl, key), lhs(l), expr(e), src_fields(s), dst_fields(d), 
        reservations(r),
#ifdef LEGION_SPY
        src_tree_id(src_tid), dst_tree_id(dst_tid),
#endif
        precondition_idx(pi), src_unique(src_uni),
        dst_unique(dst_uni), priority(pr)
    //--------------------------------------------------------------------------
    {
#ifdef DEBUG_LEGION
      assert(lhs < tpl.events.size());
      assert(src_fields.size() > 0);
      assert(dst_fields.size() > 0);
      assert(precondition_idx < tpl.events.size());
      assert(expr != NULL);
#endif
      expr->add_base_expression_reference(TRACE_REF);
    }

    //--------------------------------------------------------------------------
    IssueCopy::~IssueCopy(void)
    //--------------------------------------------------------------------------
    {
      if (expr->remove_base_expression_reference(TRACE_REF))
        delete expr;
    }

    //--------------------------------------------------------------------------
    void IssueCopy::execute(std::vector<ApEvent> &events,
                            std::map<unsigned,ApUserEvent> &user_events,
                            std::map<TraceLocalID,MemoizableOp*> &operations,
                            const bool recurrent_replay)
    //--------------------------------------------------------------------------
    {
#ifdef DEBUG_LEGION
      assert(operations.find(owner) != operations.end());
      assert(operations.find(owner)->second != NULL);
#endif
      MemoizableOp *op = operations[owner];
      ApEvent precondition = events[precondition_idx];
      const PhysicalTraceInfo trace_info(op, -1U);
      events[lhs] = expr->issue_copy(op, trace_info, dst_fields, 
                                     src_fields, reservations,
#ifdef LEGION_SPY
                                     src_tree_id, dst_tree_id,
#endif
                                     precondition, PredEvent::NO_PRED_EVENT,
                                     src_unique, dst_unique,
                                     priority, true/*replay*/);
    }

    //--------------------------------------------------------------------------
    std::string IssueCopy::to_string(const MemoEntries &memo_entries)
    //--------------------------------------------------------------------------
    {
      std::stringstream ss;
      ss << "events[" << lhs << "] = copy(operations[" << owner << "], "
         << "Index expr: " << expr->expr_id << ", {";
      for (unsigned idx = 0; idx < src_fields.size(); ++idx)
      {
        ss << "(" << std::hex << src_fields[idx].inst.id
           << "," << std::dec << src_fields[idx].subfield_offset
           << "," << src_fields[idx].size
           << "," << src_fields[idx].field_id
           << "," << src_fields[idx].serdez_id << ")";
        if (idx != src_fields.size() - 1) ss << ",";
      }
      ss << "}, {";
      for (unsigned idx = 0; idx < dst_fields.size(); ++idx)
      {
        ss << "(" << std::hex << dst_fields[idx].inst.id
           << "," << std::dec << dst_fields[idx].subfield_offset
           << "," << dst_fields[idx].size
           << "," << dst_fields[idx].field_id
           << "," << dst_fields[idx].serdez_id << ")";
        if (idx != dst_fields.size() - 1) ss << ",";
      }
      ss << "}, events[" << precondition_idx << "]";
      ss << ")";

      return ss.str();
    }

    /////////////////////////////////////////////////////////////
    // IssueAcross
    /////////////////////////////////////////////////////////////

    //--------------------------------------------------------------------------
    IssueAcross::IssueAcross(PhysicalTemplate& tpl, unsigned l, unsigned copy,
                             unsigned collective, unsigned src_indirect,
                             unsigned dst_indirect, const TraceLocalID& key,
                             CopyAcrossExecutor *exec)
      : Instruction(tpl, key), lhs(l), copy_precondition(copy), 
        collective_precondition(collective), 
        src_indirect_precondition(src_indirect),
        dst_indirect_precondition(dst_indirect), executor(exec)
    //--------------------------------------------------------------------------
    {
#ifdef DEBUG_LEGION
      assert(lhs < tpl.events.size());
#endif
      executor->add_reference();
    }

    //--------------------------------------------------------------------------
    IssueAcross::~IssueAcross(void)
    //--------------------------------------------------------------------------
    {
      if (executor->remove_reference())
        delete executor;
    }

    //--------------------------------------------------------------------------
    void IssueAcross::execute(std::vector<ApEvent> &events,
                              std::map<unsigned,ApUserEvent> &user_events,
                              std::map<TraceLocalID,MemoizableOp*> &operations,
                              const bool recurrent_replay)
    //--------------------------------------------------------------------------
    {
#ifdef DEBUG_LEGION
      assert(operations.find(owner) != operations.end());
      assert(operations.find(owner)->second != NULL);
#endif
      MemoizableOp *op = operations[owner];
      ApEvent copy_pre = events[copy_precondition];
      ApEvent src_indirect_pre = events[src_indirect_precondition];
      ApEvent dst_indirect_pre = events[dst_indirect_precondition];
      const PhysicalTraceInfo trace_info(op, -1U);
      events[lhs] = executor->execute(op, PredEvent::NO_PRED_EVENT,
                                      copy_pre, src_indirect_pre,
                                      dst_indirect_pre, trace_info,
                                      true/*replay*/, recurrent_replay);
    }

    //--------------------------------------------------------------------------
    std::string IssueAcross::to_string(const MemoEntries &memo_entires)
    //--------------------------------------------------------------------------
    {
      std::stringstream ss;
      ss << "events[" << lhs << "] = indirect(operations[" << owner << "], "
         << "Copy Across Executor: " << executor << ", {";
      ss << ", TODO: indirections";
      ss << "}, events[" << copy_precondition << "]";
      ss << ", events[" << collective_precondition << "]";
      ss << ", events[" << src_indirect_precondition << "]";
      ss << ", events[" << dst_indirect_precondition << "]";
      ss << ")";
      return ss.str();
    }

    /////////////////////////////////////////////////////////////
    // IssueFill
    /////////////////////////////////////////////////////////////

    //--------------------------------------------------------------------------
    IssueFill::IssueFill(PhysicalTemplate& tpl, unsigned l, 
                         IndexSpaceExpression *e, const TraceLocalID &key,
                         const std::vector<CopySrcDstField> &f,
                         const void *value, size_t size, 
#ifdef LEGION_SPY
                         UniqueID uid, FieldSpace h, RegionTreeID tid,
#endif
                         unsigned pi, LgEvent unique, int pr)
      : Instruction(tpl, key), lhs(l), expr(e), fields(f), fill_size(size),
#ifdef LEGION_SPY
        fill_uid(uid), handle(h), tree_id(tid),
#endif
        precondition_idx(pi), unique_event(unique), priority(pr)
    //--------------------------------------------------------------------------
    {
#ifdef DEBUG_LEGION
      assert(lhs < tpl.events.size());
      assert(fields.size() > 0);
      assert(precondition_idx < tpl.events.size());
#endif
      expr->add_base_expression_reference(TRACE_REF);
      fill_value = malloc(fill_size);
      memcpy(fill_value, value, fill_size);
    }

    //--------------------------------------------------------------------------
    IssueFill::~IssueFill(void)
    //--------------------------------------------------------------------------
    {
      if (expr->remove_base_expression_reference(TRACE_REF))
        delete expr;
      free(fill_value);
    }

    //--------------------------------------------------------------------------
    void IssueFill::execute(std::vector<ApEvent> &events,
                            std::map<unsigned,ApUserEvent> &user_events,
                            std::map<TraceLocalID,MemoizableOp*> &operations,
                            const bool recurrent_replay)
    //--------------------------------------------------------------------------
    {
#ifdef DEBUG_LEGION
      assert(operations.find(owner) != operations.end());
      assert(operations.find(owner)->second != NULL);
#endif
      MemoizableOp *op = operations[owner];
      ApEvent precondition = events[precondition_idx];
      const PhysicalTraceInfo trace_info(op, -1U);
      events[lhs] = expr->issue_fill(op, trace_info, fields, 
                                     fill_value, fill_size,
#ifdef LEGION_SPY
                                     fill_uid, handle, tree_id,
#endif
                                     precondition, PredEvent::NO_PRED_EVENT,
                                     unique_event, priority, true/*replay*/);
    }

    //--------------------------------------------------------------------------
    std::string IssueFill::to_string(const MemoEntries &memo_entries)
    //--------------------------------------------------------------------------
    {
      std::stringstream ss;
      ss << "events[" << lhs << "] = fill(Index expr: " << expr->expr_id
         << ", {";
      for (unsigned idx = 0; idx < fields.size(); ++idx)
      {
        ss << "(" << std::hex << fields[idx].inst.id
           << "," << std::dec << fields[idx].subfield_offset
           << "," << fields[idx].size
           << "," << fields[idx].field_id
           << "," << fields[idx].serdez_id << ")";
        if (idx != fields.size() - 1) ss << ",";
      }
      ss << "}, events[" << precondition_idx << "])    (owner: "
         << owner << ")";
      return ss.str();
    }

    /////////////////////////////////////////////////////////////
    // SetOpSyncEvent
    /////////////////////////////////////////////////////////////

    //--------------------------------------------------------------------------
    SetOpSyncEvent::SetOpSyncEvent(PhysicalTemplate& tpl, unsigned l,
                                       const TraceLocalID& r)
      : Instruction(tpl, r), lhs(l)
    //--------------------------------------------------------------------------
    {
#ifdef DEBUG_LEGION
      assert(lhs < tpl.events.size());
#endif
    }

    //--------------------------------------------------------------------------
    void SetOpSyncEvent::execute(std::vector<ApEvent> &events,
                               std::map<unsigned,ApUserEvent> &user_events,
                               std::map<TraceLocalID,MemoizableOp*> &operations,
                               const bool recurrent_replay)
    //--------------------------------------------------------------------------
    {
#ifdef DEBUG_LEGION
      assert(operations.find(owner) != operations.end());
      assert(operations.find(owner)->second != NULL);
#endif
      MemoizableOp *memoizable = operations[owner];
#ifdef DEBUG_LEGION
      assert(memoizable != NULL);
#endif
      TraceInfo info(memoizable);
      ApEvent sync_condition = memoizable->compute_sync_precondition(info);
      events[lhs] = sync_condition;
    }

    //--------------------------------------------------------------------------
    std::string SetOpSyncEvent::to_string(const MemoEntries &memo_entries)
    //--------------------------------------------------------------------------
    {
      std::stringstream ss;
      MemoEntries::const_iterator finder = memo_entries.find(owner);
#ifdef DEBUG_LEGION
      assert(finder != memo_entries.end());
#endif
      ss << "events[" << lhs << "] = operations[" << owner
         << "].compute_sync_precondition()    (op kind: "
         << Operation::op_names[finder->second.second]
         << ")";
      return ss.str();
    }

    /////////////////////////////////////////////////////////////
    // CompleteReplay
    /////////////////////////////////////////////////////////////

    //--------------------------------------------------------------------------
    CompleteReplay::CompleteReplay(PhysicalTemplate& tpl, const TraceLocalID& l,
                                   unsigned pr, unsigned po)
      : Instruction(tpl, l), pre(pr), post(po)
    //--------------------------------------------------------------------------
    {
#ifdef DEBUG_LEGION
      assert(pre < tpl.events.size());
      assert(post < tpl.events.size());
#endif
    }

    //--------------------------------------------------------------------------
    void CompleteReplay::execute(std::vector<ApEvent> &events,
                               std::map<unsigned,ApUserEvent> &user_events,
                               std::map<TraceLocalID,MemoizableOp*> &operations,
                               const bool recurrent_replay)
    //--------------------------------------------------------------------------
    {
#ifdef DEBUG_LEGION
      assert(operations.find(owner) != operations.end());
      assert(operations.find(owner)->second != NULL);
#endif
      MemoizableOp *memoizable = operations[owner];
#ifdef DEBUG_LEGION
      assert(memoizable != NULL);
#endif
      memoizable->complete_replay(events[pre], events[post]);
    }

    //--------------------------------------------------------------------------
    std::string CompleteReplay::to_string(const MemoEntries &memo_entries)
    //--------------------------------------------------------------------------
    {
      std::stringstream ss;
      MemoEntries::const_iterator finder = memo_entries.find(owner);
#ifdef DEBUG_LEGION
      assert(finder != memo_entries.end());
#endif
      ss << "operations[" << owner
         << "].complete_replay(events[" << pre
         << "], events[ " << post << "])    (op kind: "
         << Operation::op_names[finder->second.second]
         << ")";
      return ss.str();
    }

    /////////////////////////////////////////////////////////////
    // BarrierArrival
    /////////////////////////////////////////////////////////////

    //--------------------------------------------------------------------------
    BarrierArrival::BarrierArrival(PhysicalTemplate &tpl, ApBarrier bar,
                     unsigned _lhs, unsigned _rhs, size_t arrivals, bool manage)
      : Instruction(tpl, TraceLocalID(0,DomainPoint())), barrier(bar), 
        lhs(_lhs), rhs(_rhs), total_arrivals(arrivals), managed(manage)
    //--------------------------------------------------------------------------
    {
#ifdef DEBUG_LEGION
      assert(lhs < tpl.events.size());
#endif
      if (managed)
        Runtime::advance_barrier(barrier);
    } 

    //--------------------------------------------------------------------------
    void BarrierArrival::execute(std::vector<ApEvent> &events,
                               std::map<unsigned,ApUserEvent> &user_events,
                               std::map<TraceLocalID,MemoizableOp*> &operations,
                               const bool recurrent_replay)
    //--------------------------------------------------------------------------
    {
#ifdef DEBUG_LEGION
      assert(lhs < events.size());
#endif
      Runtime::phase_barrier_arrive(barrier, total_arrivals, events[rhs]);
      events[lhs] = barrier;
      if (managed)
        Runtime::advance_barrier(barrier);
    }

    //--------------------------------------------------------------------------
    std::string BarrierArrival::to_string(const MemoEntries &memo_entries)
    //--------------------------------------------------------------------------
    {
      std::stringstream ss; 
      ss << "events[" << lhs << "] = Runtime::phase_barrier_arrive("
         << std::hex << barrier.id << std::dec << ", events["; 
      ss << rhs << "], managed : " << (managed ? "yes" : "no") << ")";
      return ss.str();
    }

    //--------------------------------------------------------------------------
    void BarrierArrival::set_collective_barrier(ApBarrier newbar)
    //--------------------------------------------------------------------------
    {
#ifdef DEBUG_LEGION
      assert(!managed);
#endif
      barrier = newbar;
    }

    //--------------------------------------------------------------------------
    void BarrierArrival::set_managed_barrier(ApBarrier newbar)
    //--------------------------------------------------------------------------
    {
#ifdef DEBUG_LEGION
      assert(managed);
#endif
      barrier = newbar;
    }

    /////////////////////////////////////////////////////////////
    // BarrierAdvance
    /////////////////////////////////////////////////////////////

    //--------------------------------------------------------------------------
    BarrierAdvance::BarrierAdvance(PhysicalTemplate &tpl, ApBarrier bar, 
                                  unsigned _lhs, size_t arrival_count, bool own) 
      : Instruction(tpl, TraceLocalID(0,DomainPoint())), barrier(bar), 
        lhs(_lhs), total_arrivals(arrival_count), owner(own)
    //--------------------------------------------------------------------------
    {
#ifdef DEBUG_LEGION
      assert(lhs < tpl.events.size());
#endif
      if (owner)
        Runtime::advance_barrier(barrier);
    }

    //--------------------------------------------------------------------------
    BarrierAdvance::~BarrierAdvance(void)
    //--------------------------------------------------------------------------
    {
      // Destroy our barrier if we're managing it
      if (owner)
        barrier.destroy_barrier();
    }

    //--------------------------------------------------------------------------
    void BarrierAdvance::execute(std::vector<ApEvent> &events,
                               std::map<unsigned,ApUserEvent> &user_events,
                               std::map<TraceLocalID,MemoizableOp*> &operations,
                               const bool recurrent_replay)
    //--------------------------------------------------------------------------
    {
#ifdef DEBUG_LEGION
      assert(lhs < events.size());
#endif
      events[lhs] = barrier;
      Runtime::advance_barrier(barrier);
    }

    //--------------------------------------------------------------------------
    std::string BarrierAdvance::to_string(const MemoEntries &memo_entries)
    //--------------------------------------------------------------------------
    {
      std::stringstream ss;
      ss << "events[" << lhs << "] = Runtime::barrier_advance("
         << std::hex << barrier.id << std::dec << ")";
      return ss.str();
    }

    //--------------------------------------------------------------------------
    ApBarrier BarrierAdvance::record_subscribed_shard(ShardID remote_shard)
    //--------------------------------------------------------------------------
    {
#ifdef DEBUG_LEGION
      assert(owner);
#endif
      subscribed_shards.push_back(remote_shard);
      return barrier;
    }

    //--------------------------------------------------------------------------
    void BarrierAdvance::refresh_barrier(ApEvent key, 
                  std::map<ShardID,std::map<ApEvent,ApBarrier> > &notifications)
    //--------------------------------------------------------------------------
    {
#ifdef DEBUG_LEGION
      assert(owner);
#endif
      // Destroy the old barrier
      barrier.destroy_barrier();
      // Make the new barrier
      barrier = ApBarrier(Realm::Barrier::create_barrier(total_arrivals));
      for (std::vector<ShardID>::const_iterator it = 
            subscribed_shards.begin(); it != subscribed_shards.end(); it++)
        notifications[*it][key] = barrier;
    }

    //--------------------------------------------------------------------------
    void BarrierAdvance::remote_refresh_barrier(ApBarrier newbar)
    //--------------------------------------------------------------------------
    {
#ifdef DEBUG_LEGION
      assert(!owner);
      assert(subscribed_shards.empty()); 
#endif
      barrier = newbar;
    }

  }; // namespace Internal 
}; // namespace Legion
<|MERGE_RESOLUTION|>--- conflicted
+++ resolved
@@ -2816,14 +2816,8 @@
 
     //--------------------------------------------------------------------------
     void TraceViewSet::transpose_uniquely(
-<<<<<<< HEAD
-        LegionMap<IndexSpaceExpression*,FieldMaskSet<LogicalView> > &target,
-        std::set<IndexSpaceExpression*> &unique_exprs,
-        ReferenceMutator &mutator) const
-=======
             LegionMap<IndexSpaceExpression*,FieldMaskSet<LogicalView> > &target,
             std::set<IndexSpaceExpression*> &unique_exprs) const
->>>>>>> 0d096c5d
     //--------------------------------------------------------------------------
     {
 #ifdef DEBUG_LEGION
