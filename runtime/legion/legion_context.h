/* Copyright 2019 Stanford University, NVIDIA Corporation
 *
 * Licensed under the Apache License, Version 2.0 (the "License");
 * you may not use this file except in compliance with the License.
 * You may obtain a copy of the License at
 *
 *     http://www.apache.org/licenses/LICENSE-2.0
 *
 * Unless required by applicable law or agreed to in writing, software
 * distributed under the License is distributed on an "AS IS" BASIS,
 * WITHOUT WARRANTIES OR CONDITIONS OF ANY KIND, either express or implied.
 * See the License for the specific language governing permissions and
 * limitations under the License.
 */

#ifndef __LEGION_CONTEXT_H__
#define __LEGION_CONTEXT_H__

#include "legion.h"
#include "legion/legion_tasks.h"
#include "legion/legion_mapping.h"
#include "legion/legion_instances.h"
#include "legion/legion_allocation.h"

namespace Legion {
  namespace Internal {
   
    /**
     * \class TaskContext
     * The base class for all task contexts which 
     * provide all the methods for handling the 
     * execution of a task at runtime.
     */
    class TaskContext : public ContextInterface, 
                        public ResourceTracker, public Collectable {
    public:
      class AutoRuntimeCall {
      public:
        AutoRuntimeCall(TaskContext *c) : ctx(c) { ctx->begin_runtime_call(); }
        ~AutoRuntimeCall(void) { ctx->end_runtime_call(); }
      public:
        TaskContext *const ctx;
      };
    public:
      TaskContext(Runtime *runtime, TaskOp *owner, int depth,
                  const std::vector<RegionRequirement> &reqs);
      TaskContext(const TaskContext &rhs);
      virtual ~TaskContext(void);
    public:
      TaskContext& operator=(const TaskContext &rhs);
    public:
      // This is used enough that we want it inlined
      inline Processor get_executing_processor(void) const
        { return executing_processor; }
      inline void set_executing_processor(Processor p)
        { executing_processor = p; }
      inline unsigned get_tunable_index(void)
        { return total_tunable_count++; }
      inline UniqueID get_unique_id(void) const 
        { return get_context_uid(); }
      inline const char* get_task_name(void)
        { return get_task()->get_task_name(); }
      inline const std::vector<PhysicalRegion>& get_physical_regions(void) const
        { return physical_regions; }
      inline bool has_created_requirements(void) const
        { return !created_requirements.empty(); }
      inline TaskOp* get_owner_task(void) const { return owner_task; }
      inline bool is_priority_mutable(void) const { return mutable_priority; }
      inline int get_depth(void) const { return depth; }
    public:
      // Interface for task contexts
      virtual RegionTreeContext get_context(void) const = 0;
      virtual ContextID get_context_id(void) const = 0;
      virtual UniqueID get_context_uid(void) const;
      virtual Task* get_task(void); 
      virtual TaskContext* find_parent_context(void);
      virtual void pack_remote_context(Serializer &rez, 
                                       AddressSpaceID target,
                                       bool replicate = false) = 0;
      virtual bool attempt_children_complete(void) = 0;
      virtual bool attempt_children_commit(void) = 0;
      virtual void inline_child_task(TaskOp *child) = 0;
      virtual VariantImpl* select_inline_variant(TaskOp *child) const = 0;
      virtual bool is_leaf_context(void) const;
      virtual bool is_inner_context(void) const;
      virtual void print_once(FILE *f, const char *message) const;
      virtual void log_once(Realm::LoggerMessage &message) const;
      virtual ShardID get_shard_id(void) const;
    public:
      // Interface to operations performed by a context
      virtual IndexSpace create_index_space(RegionTreeForest *forest,
                                            const void *realm_is, 
                                            TypeTag type_tag);
      virtual IndexSpace union_index_spaces(RegionTreeForest *forest,
                           const std::vector<IndexSpace> &spaces);
      virtual IndexSpace intersect_index_spaces(RegionTreeForest *forest,
                           const std::vector<IndexSpace> &spaces);
      virtual IndexSpace subtract_index_spaces(RegionTreeForest *forest,
                           IndexSpace left, IndexSpace right);
      virtual void destroy_index_space(IndexSpace handle) = 0;
      virtual void destroy_index_partition(IndexPartition handle) = 0;
      virtual IndexPartition create_equal_partition(RegionTreeForest *forest,
                                            IndexSpace parent,
                                            IndexSpace color_space,
                                            size_t granularity,
                                            Color color) = 0;
      virtual IndexPartition create_partition_by_union(RegionTreeForest *forest,
                                            IndexSpace parent,
                                            IndexPartition handle1,
                                            IndexPartition handle2,
                                            IndexSpace color_space,
                                            PartitionKind kind,
                                            Color color) = 0;
      virtual IndexPartition create_partition_by_intersection(
                                            RegionTreeForest *forest,
                                            IndexSpace parent,
                                            IndexPartition handle1,
                                            IndexPartition handle2,
                                            IndexSpace color_space,
                                            PartitionKind kind,
                                            Color color) = 0;
      virtual IndexPartition create_partition_by_intersection(
                                            RegionTreeForest *forest,
                                            IndexSpace parent,
                                            IndexPartition partition,
                                            PartitionKind kind,
                                            Color color, 
                                            bool dominates) = 0;
      virtual IndexPartition create_partition_by_difference(
                                            RegionTreeForest *forest,
                                            IndexSpace parent,
                                            IndexPartition handle1,
                                            IndexPartition handle2,
                                            IndexSpace color_space,
                                            PartitionKind kind,
                                            Color color) = 0;
      virtual Color create_cross_product_partitions(
                                            RegionTreeForest *forest,
                                            IndexPartition handle1,
                                            IndexPartition handle2,
                              std::map<IndexSpace,IndexPartition> &handles,
                                            PartitionKind kind,
                                            Color color) = 0;
      virtual void create_association(      LogicalRegion domain,
                                            LogicalRegion domain_parent,
                                            FieldID domain_fid,
                                            IndexSpace range,
                                            MapperID id, MappingTagID tag) = 0;
      virtual IndexPartition create_restricted_partition(
                                            RegionTreeForest *forest,
                                            IndexSpace parent,
                                            IndexSpace color_space,
                                            const void *transform,
                                            size_t transform_size,
                                            const void *extent,
                                            size_t extent_size,
                                            PartitionKind part_kind,
                                            Color color) = 0;
      virtual IndexPartition create_partition_by_field(
                                            RegionTreeForest *forest,
                                            LogicalRegion handle,
                                            LogicalRegion parent_priv,
                                            FieldID fid,
                                            IndexSpace color_space,
                                            Color color,
                                            MapperID id, MappingTagID tag) = 0;
      virtual IndexPartition create_partition_by_image(
                                            RegionTreeForest *forest,
                                            IndexSpace handle,
                                            LogicalPartition projection,
                                            LogicalRegion parent,
                                            FieldID fid,
                                            IndexSpace color_space,
                                            PartitionKind part_kind,
                                            Color color,
                                            MapperID id, MappingTagID tag) = 0;
      virtual IndexPartition create_partition_by_image_range(
                                            RegionTreeForest *forest,
                                            IndexSpace handle,
                                            LogicalPartition projection,
                                            LogicalRegion parent,
                                            FieldID fid,
                                            IndexSpace color_space,
                                            PartitionKind part_kind,
                                            Color color,
                                            MapperID id, MappingTagID tag) = 0;
      virtual IndexPartition create_partition_by_preimage(
                                            RegionTreeForest *forest,
                                            IndexPartition projection,
                                            LogicalRegion handle,
                                            LogicalRegion parent,
                                            FieldID fid,
                                            IndexSpace color_space,
                                            PartitionKind part_kind,
                                            Color color,
                                            MapperID id, MappingTagID tag) = 0;
      virtual IndexPartition create_partition_by_preimage_range(
                                            RegionTreeForest *forest,
                                            IndexPartition projection,
                                            LogicalRegion handle,
                                            LogicalRegion parent,
                                            FieldID fid,
                                            IndexSpace color_space,
                                            PartitionKind part_kind,
                                            Color color,
                                            MapperID id, MappingTagID tag) = 0;
      virtual IndexPartition create_pending_partition(
                                            RegionTreeForest *forest,
                                            IndexSpace parent,
                                            IndexSpace color_space,
                                            PartitionKind part_kind,
                                            Color color) = 0;
      virtual IndexSpace create_index_space_union(
                                            RegionTreeForest *forest,
                                            IndexPartition parent,
                                            const void *realm_color,
                                            TypeTag type_tag,
                                const std::vector<IndexSpace> &handles) = 0;
      virtual IndexSpace create_index_space_union(
                                            RegionTreeForest *forest,
                                            IndexPartition parent,
                                            const void *realm_color,
                                            TypeTag type_tag,
                                            IndexPartition handle) = 0;
      virtual IndexSpace create_index_space_intersection(
                                            RegionTreeForest *forest,
                                            IndexPartition parent,
                                            const void *realm_color,
                                            TypeTag type_tag,
                                const std::vector<IndexSpace> &handles) = 0;
      virtual IndexSpace create_index_space_intersection(
                                            RegionTreeForest *forest,
                                            IndexPartition parent,
                                            const void *realm_color,
                                            TypeTag type_tag,
                                            IndexPartition handle) = 0;
      virtual IndexSpace create_index_space_difference(
                                            RegionTreeForest *forest,
                                            IndexPartition parent,
                                            const void *realm_color,
                                            TypeTag type_tag,
                                            IndexSpace initial,
                                const std::vector<IndexSpace> &handles) = 0;
      virtual FieldSpace create_field_space(RegionTreeForest *forest);
      virtual void destroy_field_space(FieldSpace handle) = 0;
      virtual FieldID allocate_field(FieldSpace space, size_t field_size,
                                     FieldID fid, bool local,
                                     CustomSerdezID serdez_id);
      virtual void allocate_local_field(
                                     FieldSpace space, size_t field_size,
                                     FieldID fid, CustomSerdezID serdez_id,
                                     std::set<RtEvent> &done_events) = 0;
      virtual void free_field(FieldSpace space, FieldID fid) = 0;
      virtual void allocate_fields(FieldSpace space,
                                   const std::vector<size_t> &sizes,
                                   std::vector<FieldID> &resuling_fields,
                                   bool local, CustomSerdezID serdez_id);
      virtual void allocate_local_fields(FieldSpace space,
                                   const std::vector<size_t> &sizes,
                                   const std::vector<FieldID> &resuling_fields,
                                   CustomSerdezID serdez_id,
                                   std::set<RtEvent> &done_events) = 0;
      virtual void free_fields(FieldSpace space, 
                               const std::set<FieldID> &to_free) = 0; 
      virtual LogicalRegion create_logical_region(RegionTreeForest *forest,
                                            IndexSpace index_space,
                                            FieldSpace field_space,
                                            bool task_local);
      virtual void destroy_logical_region(LogicalRegion handle) = 0;
      virtual void destroy_logical_partition(LogicalPartition handle) = 0;
      virtual FieldAllocatorImpl* create_field_allocator(FieldSpace handle);
      virtual void destroy_field_allocator(FieldSpace handle);
      virtual void get_local_field_set(const FieldSpace handle,
                                       const std::set<unsigned> &indexes,
                                       std::set<FieldID> &to_set) const = 0;
      virtual void get_local_field_set(const FieldSpace handle,
                                       const std::set<unsigned> &indexes,
                                       std::vector<FieldID> &to_set) const = 0;
    public:
      virtual Future execute_task(const TaskLauncher &launcher) = 0;
      virtual FutureMap execute_index_space(
                                         const IndexTaskLauncher &launcher) = 0;
      virtual Future execute_index_space(const IndexTaskLauncher &launcher,
                                   ReductionOpID redop, bool deterministic) = 0; 
      virtual PhysicalRegion map_region(const InlineLauncher &launcher) = 0;
      virtual ApEvent remap_region(PhysicalRegion region) = 0;
      virtual void unmap_region(PhysicalRegion region) = 0;
      virtual void fill_fields(const FillLauncher &launcher) = 0;
      virtual void fill_fields(const IndexFillLauncher &launcher) = 0;
      virtual void issue_copy(const CopyLauncher &launcher) = 0;
      virtual void issue_copy(const IndexCopyLauncher &launcher) = 0;
      virtual void issue_acquire(const AcquireLauncher &launcher) = 0;
      virtual void issue_release(const ReleaseLauncher &launcher) = 0;
      virtual PhysicalRegion attach_resource(
                                  const AttachLauncher &launcher) = 0;
      virtual Future detach_resource(PhysicalRegion region, 
                                     const bool flush) = 0;
      virtual FutureMap execute_must_epoch(
                                 const MustEpochLauncher &launcher) = 0;
      virtual Future issue_timing_measurement(
                                    const TimingLauncher &launcher) = 0;
      virtual void issue_mapping_fence(void) = 0;
      virtual void issue_execution_fence(void) = 0;
      virtual void complete_frame(void) = 0;
      virtual Predicate create_predicate(const Future &f) = 0;
      virtual Predicate predicate_not(const Predicate &p) = 0;
      virtual Predicate create_predicate(const PredicateLauncher &launcher) = 0;
      virtual Future get_predicate_future(const Predicate &p) = 0;
    public:
      // Calls for barriers and dynamic collectives
      virtual ApBarrier create_phase_barrier(unsigned arrivals,
                                                ReductionOpID redop = 0,
                                                const void *init_value = NULL,
                                                size_t init_size = 0) = 0;
      virtual void destroy_phase_barrier(ApBarrier bar) = 0;
      virtual PhaseBarrier advance_phase_barrier(PhaseBarrier bar) = 0;
      virtual void arrive_dynamic_collective(DynamicCollective dc,
                                             const void *buffer, 
                                             size_t size,
                                             unsigned count) = 0;
      virtual void defer_dynamic_collective_arrival(DynamicCollective dc,
                                                    const Future &f,
                                                    unsigned count) = 0;
      virtual Future get_dynamic_collective_result(DynamicCollective dc) = 0;
      virtual DynamicCollective advance_dynamic_collective(
                                                   DynamicCollective dc) = 0;
    public:
      // The following set of operations correspond directly
      // to the complete_mapping, complete_operation, and
      // commit_operations performed by an operation.  Every
      // one of those calls invokes the corresponding one of
      // these calls to notify the parent context.
      virtual size_t register_new_child_operation(Operation *op,
               const std::vector<StaticDependence> *dependences) = 0;
<<<<<<< HEAD
      virtual void register_new_internal_operation(InternalOp *op) = 0;
      virtual unsigned register_new_close_operation(CloseOp *op) = 0;
      virtual unsigned register_new_summary_operation(TraceSummaryOp *op) = 0;
=======
      virtual size_t register_new_close_operation(CloseOp *op) = 0;
      virtual size_t register_new_summary_operation(TraceSummaryOp *op) = 0;
>>>>>>> bef3310b
      virtual void add_to_prepipeline_queue(Operation *op) = 0;
      virtual void add_to_dependence_queue(Operation *op) = 0;
      virtual void add_to_post_task_queue(TaskContext *ctx, RtEvent wait_on,
          const void *result, size_t size, PhysicalInstance instance) = 0;
      virtual void register_executing_child(Operation *op) = 0;
      virtual void register_child_executed(Operation *op) = 0;
      virtual void register_child_complete(Operation *op) = 0;
      virtual void register_child_commit(Operation *op) = 0; 
      virtual void unregister_child_operation(Operation *op) = 0;
      virtual ApEvent register_fence_dependence(Operation *op) = 0;
    public:
      virtual RtEvent get_current_mapping_fence_event(void) = 0;
      virtual ApEvent get_current_execution_fence_event(void) = 0;
      // Break this into two pieces since we know that there are some
      // kinds of operations (like deletions) that want to act like 
      // one-sided fences (e.g. waiting on everything before) but not
      // preventing re-ordering for things afterwards
      virtual ApEvent perform_fence_analysis(Operation *op, 
                                             bool mapping, bool execution) = 0;
      virtual void update_current_fence(FenceOp *op, 
                                        bool mapping, bool execution) = 0;
    public:
      virtual void begin_trace(TraceID tid, bool logical_only) = 0;
      virtual void end_trace(TraceID tid) = 0;
      virtual void begin_static_trace(
                                     const std::set<RegionTreeID> *managed) = 0;
      virtual void end_static_trace(void) = 0;
      virtual void record_previous_trace(LegionTrace *trace) = 0;
      virtual void invalidate_trace_cache(LegionTrace *trace,
                                          Operation *invalidator) = 0;
      virtual void record_blocking_call(void) = 0;
    public:
      virtual void issue_frame(FrameOp *frame, ApEvent frame_termination) = 0;
      virtual void perform_frame_issue(FrameOp *frame, 
                                       ApEvent frame_termination) = 0;
      virtual void finish_frame(ApEvent frame_termination) = 0;
    public:
      virtual void increment_outstanding(void) = 0;
      virtual void decrement_outstanding(void) = 0;
      virtual void increment_pending(void) = 0;
      virtual RtEvent decrement_pending(TaskOp *child) = 0;
      virtual RtEvent decrement_pending(bool need_deferral) = 0;
      virtual void increment_frame(void) = 0;
      virtual void decrement_frame(void) = 0;
    public:
#ifdef DEBUG_LEGION_COLLECTIVES
      virtual MergeCloseOp* get_merge_close_op(const LogicalUser &user,
                                               RegionTreeNode *node) = 0;
#else
      virtual MergeCloseOp* get_merge_close_op(void) = 0;
#endif
    public:
      virtual InnerContext* find_parent_logical_context(unsigned index) = 0;
      virtual InnerContext* find_parent_physical_context(unsigned index,
                                                  LogicalRegion parent) = 0;
      // Override by RemoteTask and TopLevelTask
      virtual InnerContext* find_outermost_local_context(
                          InnerContext *previous = NULL) = 0;
      virtual InnerContext* find_top_context(void) = 0;
    public:
      virtual void initialize_region_tree_contexts(
          const std::vector<RegionRequirement> &clone_requirements,
          const std::vector<ApUserEvent> &unmap_events,
          std::set<ApEvent> &preconditions,
          std::set<RtEvent> &applied_events) = 0;
      virtual void invalidate_region_tree_contexts(void) = 0;
      virtual void send_back_created_state(AddressSpaceID target) = 0;
    public:
      virtual InstanceView* create_instance_top_view(PhysicalManager *manager,
                                                     AddressSpaceID source) = 0;
    public:
      virtual const std::vector<PhysicalRegion>& begin_task(
                                                   Legion::Runtime *&runtime);
      virtual void end_task(const void *res, size_t res_size, bool owned,
                    PhysicalInstance inst = PhysicalInstance::NO_INST) = 0;
      virtual void post_end_task(const void *res, 
                                 size_t res_size, bool owned) = 0;
      void begin_misspeculation(void);
      void end_misspeculation(const void *res, size_t res_size);
    public:
      virtual void record_dynamic_collective_contribution(DynamicCollective dc,
                                                          const Future &f) = 0;
      virtual void find_collective_contributions(DynamicCollective dc,
                                             std::vector<Future> &futures) = 0;
    public:
      virtual TaskPriority get_current_priority(void) const = 0;
      virtual void set_current_priority(TaskPriority priority) = 0;
    public:
      PhysicalRegion get_physical_region(unsigned idx);
      void get_physical_references(unsigned idx, InstanceSet &refs);
    public:
      void add_created_region(LogicalRegion handle, bool task_local);
      // for logging created region requirements
      void log_created_requirements(void);
    public: // Privilege tracker methods
      virtual void register_region_creations(
                     std::set<LogicalRegion> &regions);
      virtual void register_region_deletions(
                     std::vector<LogicalRegion> &regions,
                     std::set<RtEvent> &preconditions);
      virtual void register_field_creations(
            std::set<std::pair<FieldSpace,FieldID> > &fields);
      virtual void register_field_deletions(
            std::vector<std::pair<FieldSpace,FieldID> > &fields,
            std::set<RtEvent> &preconditions);
      virtual void register_field_space_creations(
                          std::set<FieldSpace> &spaces);
      virtual void register_latent_field_spaces(
                          std::map<FieldSpace,unsigned> &spaces);
      virtual void register_field_space_deletions(
                          std::vector<FieldSpace> &spaces,
                          std::set<RtEvent> &preconditions);
      virtual void register_index_space_creations(
                          std::set<IndexSpace> &spaces);
      virtual void register_index_space_deletions(
                          std::vector<IndexSpace> &spaces,
                          std::set<RtEvent> &preconditions);
      virtual void register_index_partition_creations(
                          std::set<IndexPartition> &parts);
      virtual void register_index_partition_deletions(
                          std::vector<IndexPartition> &parts,
                          std::set<RtEvent> &preconditions);
    protected:
      void perform_region_deletions(const std::vector<LogicalRegion> &regions,
                                    std::vector<LogicalRegion> &delete_now,
                                    std::vector<bool> &returnable);
      void perform_field_deletions(
                    const std::vector<std::pair<FieldSpace,FieldID> > &fields,
                    std::map<FieldSpace,std::vector<FieldID> > &delete_now,
                    std::vector<RegionRequirement> &deletion_requirements);
      void perform_field_space_deletions(const std::vector<FieldSpace> &spaces,
                                         std::vector<FieldSpace> &delete_now);
      void perform_index_space_deletions(const std::vector<IndexSpace> &spaces,
                                   std::vector<IndexSpace> &delete_now,
                                   std::vector<IndexPartition> &sub_partitions);
      void perform_index_partition_deletions(
                                   const std::vector<IndexPartition> &parts,
                                   std::vector<IndexPartition> &delete_now,
                                   std::vector<IndexPartition> &sub_partitions);
    public:
      void register_region_creation(LogicalRegion handle, bool task_local);
    public:
      void register_field_creation(FieldSpace space, FieldID fid, bool local);
      void register_field_creations(FieldSpace space, bool local,
                                    const std::vector<FieldID> &fields);
    public:
      void register_field_space_creation(FieldSpace space);
    public:
      bool has_created_index_space(IndexSpace space) const;
      void register_index_space_creation(IndexSpace space);
    public:
      void register_index_partition_creation(IndexPartition handle);
    public:
      void destroy_user_lock(Reservation r);
      void destroy_user_barrier(ApBarrier b);
    public:
      void report_leaks_and_duplicates(std::set<RtEvent> &preconditions);
    public:
      void analyze_destroy_index_space(IndexSpace handle,
                                  std::vector<RegionRequirement> &delete_reqs,
                                  std::vector<unsigned> &parent_req_indexes,
                                  std::vector<unsigned> &deletion_req_indexes);
      void analyze_destroy_index_partition(IndexPartition index_partition,
                                  std::vector<RegionRequirement> &delete_reqs,
                                  std::vector<unsigned> &parent_req_indexes,
                                  std::vector<unsigned> &deletion_req_indexes);
      void analyze_destroy_field_space(FieldSpace handle,
                                  std::vector<RegionRequirement> &delete_reqs,
                                  std::vector<unsigned> &parent_req_indexes,
                                  std::vector<unsigned> &deletion_req_indexes);
      void analyze_destroy_fields(FieldSpace handle,
                                  const std::set<FieldID> &to_delete,
                                  std::vector<RegionRequirement> &delete_reqs,
                                  std::vector<unsigned> &parent_req_indexes,
                                  std::vector<FieldID> &global_to_free,
                                  std::vector<FieldID> &local_to_free,
                                  std::vector<FieldID> &local_field_indexes,
                                  std::vector<unsigned> &deletion_req_indexes);
      void analyze_destroy_logical_region(LogicalRegion handle,
                                  std::vector<RegionRequirement> &delete_reqs,
                                  std::vector<unsigned> &parent_req_indexes,
                                  std::vector<bool> &returnable_privileges);
      void analyze_destroy_logical_partition(LogicalPartition handle,
                                  std::vector<RegionRequirement> &delete_reqs,
                                  std::vector<unsigned> &parent_req_indexes,
                                  std::vector<unsigned> &deletion_req_indexes);
      virtual void analyze_free_local_fields(FieldSpace handle,
                                  const std::vector<FieldID> &local_to_free,
                                  std::vector<unsigned> &local_field_indexes);
      void remove_deleted_requirements(const std::vector<unsigned> &indexes,
                                  std::vector<LogicalRegion> &to_delete);
      void remove_deleted_fields(const std::set<FieldID> &to_free,
                                 const std::vector<unsigned> &indexes);
      virtual void remove_deleted_local_fields(FieldSpace space,
                                 const std::vector<FieldID> &to_remove);
    public:
      int has_conflicting_regions(MapOp *map, bool &parent_conflict,
                                  bool &inline_conflict);
      int has_conflicting_regions(AttachOp *attach, bool &parent_conflict,
                                  bool &inline_conflict);
      int has_conflicting_internal(const RegionRequirement &req, 
                                   bool &parent_conflict,
                                   bool &inline_conflict);
      void find_conflicting_regions(TaskOp *task,
                                    std::vector<PhysicalRegion> &conflicting);
      void find_conflicting_regions(CopyOp *copy,
                                    std::vector<PhysicalRegion> &conflicting);
      void find_conflicting_regions(AcquireOp *acquire,
                                    std::vector<PhysicalRegion> &conflicting);
      void find_conflicting_regions(ReleaseOp *release,
                                    std::vector<PhysicalRegion> &conflicting);
      void find_conflicting_regions(DependentPartitionOp *partition,
                                    std::vector<PhysicalRegion> &conflicting);
      void find_conflicting_internal(const RegionRequirement &req,
                                    std::vector<PhysicalRegion> &conflicting);
      void find_conflicting_regions(FillOp *fill,
                                    std::vector<PhysicalRegion> &conflicting);
      bool check_region_dependence(RegionTreeID tid, IndexSpace space,
                                  const RegionRequirement &our_req,
                                  const RegionUsage &our_usage,
                                  const RegionRequirement &req);
      void register_inline_mapped_region(PhysicalRegion &region);
      void unregister_inline_mapped_region(PhysicalRegion &region);
    public:
      bool safe_cast(RegionTreeForest *forest, IndexSpace handle, 
                     const void *realm_point, TypeTag type_tag);
      bool is_region_mapped(unsigned idx);
      void clone_requirement(unsigned idx, RegionRequirement &target);
      int find_parent_region_req(const RegionRequirement &req, 
                                 bool check_privilege = true);
      unsigned find_parent_region(unsigned idx, TaskOp *task);
      unsigned find_parent_index_region(unsigned idx, TaskOp *task);
      LegionErrorType check_privilege(const IndexSpaceRequirement &req) const;
      LegionErrorType check_privilege(const RegionRequirement &req, 
                                      FieldID &bad_field, int &bad_index, 
                                      bool skip_privileges = false) const; 
      LogicalRegion find_logical_region(unsigned index);
    protected:
      LegionErrorType check_privilege_internal(const RegionRequirement &req,
                                      const RegionRequirement &parent_req,
                                      std::set<FieldID>& privilege_fields,
                                      FieldID &bad_field, int local, int &bad,
                                      bool skip_privileges) const;
    public:
      void add_physical_region(const RegionRequirement &req, bool mapped,
          MapperID mid, MappingTagID tag, ApUserEvent unmap_event,
          bool virtual_mapped, const InstanceSet &physical_instances);
      void initialize_overhead_tracker(void);
      void unmap_all_regions(void); 
      inline void begin_runtime_call(void);
      inline void end_runtime_call(void);
      inline void begin_task_wait(bool from_runtime);
      inline void end_task_wait(void); 
      void remap_unmapped_regions(LegionTrace *current_trace,
                           const std::vector<PhysicalRegion> &unmapped_regions);
    public:
      void* get_local_task_variable(LocalVariableID id);
      void set_local_task_variable(LocalVariableID id, const void *value,
                                   void (*destructor)(void*));
    public:
      Runtime *const runtime;
      TaskOp *const owner_task;
      const std::vector<RegionRequirement> &regions;
    protected:
      // For profiling information
      friend class SingleTask;
    protected:
      mutable LocalLock                         privilege_lock;
      int                                       depth;
      unsigned                                  next_created_index;
      // Application tasks can manipulate these next two data
      // structure by creating regions and fields, make sure you are
      // holding the operation lock when you are accessing them
      // We use a region requirement with an empty privilege_fields
      // set to indicate regions on which we have privileges for 
      // all fields because this is a created region instead of
      // a created field.
      std::map<unsigned,RegionRequirement>      created_requirements;
      std::map<unsigned,bool>                   returnable_privileges;
      // Number of outstanding deletions using this created requirement
      // The last one to send the count to zero actually gets to delete
      // the requirement and the logical region
      std::map<unsigned,unsigned>               deletion_counts;
    protected:
      // These next two data structure don't need a lock becaue
      // they are only mutated by the application task 
      std::vector<PhysicalRegion>               physical_regions;
      // Keep track of inline mapping regions for this task
      // so we can see when there are conflicts
      LegionList<PhysicalRegion,TASK_INLINE_REGION_ALLOC>::tracked
                                                inline_regions; 
    protected:
      Processor                             executing_processor;
      unsigned                              total_tunable_count;
    protected:
      Mapping::ProfilingMeasurements::RuntimeOverhead *overhead_tracker;
      long long                                previous_profiling_time;
    protected:
      // Resources that can build up over a task's lifetime
      LegionDeque<Reservation,TASK_RESERVATION_ALLOC>::tracked context_locks;
      LegionDeque<ApBarrier,TASK_BARRIER_ALLOC>::tracked context_barriers;
    protected:
      std::map<LocalVariableID,
               std::pair<void*,void (*)(void*)> > task_local_variables;
    protected:
      // Cache for accelerating safe casts
      std::map<IndexSpace,IndexSpaceNode*> safe_cast_spaces;
    protected:
      // Field allocation data
      std::map<FieldSpace,FieldAllocatorImpl*> field_allocators;
    protected:
      RtEvent pending_done;
      bool task_executed;
      bool has_inline_accessor;
      bool mutable_priority;
    protected: 
      bool children_complete_invoked;
      bool children_commit_invoked;
#ifdef LEGION_SPY
    protected:
      UniqueID current_fence_uid;
#endif
    };

    class InnerContext : public TaskContext {
    public:
      // Prepipeline stages need to hold a reference since the
      // logical analysis could clean the context up before it runs
      struct PrepipelineArgs : public LgTaskArgs<PrepipelineArgs> {
      public:
        static const LgTaskID TASK_ID = LG_PRE_PIPELINE_ID;
      public:
        PrepipelineArgs(Operation *op, InnerContext *ctx)
          : LgTaskArgs<PrepipelineArgs>(op->get_unique_op_id()),
            context(ctx) { }
      public:
        InnerContext *const context;
      };
      struct DependenceArgs : public LgTaskArgs<DependenceArgs> {
      public:
        static const LgTaskID TASK_ID = LG_TRIGGER_DEPENDENCE_ID;
      public:
        DependenceArgs(Operation *op, InnerContext *ctx)
          : LgTaskArgs<DependenceArgs>(op->get_unique_op_id()), 
            context(ctx) { }
      public:
        InnerContext *const context;
      };
      struct PostEndArgs : public LgTaskArgs<PostEndArgs> {
      public:
        static const LgTaskID TASK_ID = LG_POST_END_ID;
      public:
        PostEndArgs(TaskOp *owner, InnerContext *ctx)
          : LgTaskArgs<PostEndArgs>(owner->get_unique_op_id()),
            proxy_this(ctx) { }
      public:
        InnerContext *const proxy_this;
      };
      struct PostTaskArgs {
      public:
        PostTaskArgs(TaskContext *ctx, size_t idx, const void *r, 
                     size_t s, PhysicalInstance i, RtEvent w)
          : context(ctx), index(idx), result(r), size(s), 
            instance(i), wait_on(w) { }
      public:
        inline bool operator<(const PostTaskArgs &rhs) const
          { return index < rhs.index; }
      public:
        TaskContext *context;
        size_t index;
        const void *result;
        size_t size;
        PhysicalInstance instance;
        RtEvent wait_on;
      };
      struct PostDecrementArgs : public LgTaskArgs<PostDecrementArgs> {
      public:
        static const LgTaskID TASK_ID = LG_POST_DECREMENT_TASK_ID;
      public:
        PostDecrementArgs(InnerContext *ctx)
          : LgTaskArgs<PostDecrementArgs>(ctx->get_context_uid()),
            parent_ctx(ctx) { }
      public:
        InnerContext *const parent_ctx;
      };
      struct IssueFrameArgs : public LgTaskArgs<IssueFrameArgs> {
      public:
        static const LgTaskID TASK_ID = LG_ISSUE_FRAME_TASK_ID;
      public:
        IssueFrameArgs(TaskOp *owner, InnerContext *ctx,
                       FrameOp *f, ApEvent term)
          : LgTaskArgs<IssueFrameArgs>(owner->get_unique_op_id()),
            parent_ctx(ctx), frame(f), frame_termination(term) { }
      public:
        InnerContext *const parent_ctx;
        FrameOp *const frame;
        const ApEvent frame_termination;
      };
      struct RemoteCreateViewArgs : public LgTaskArgs<RemoteCreateViewArgs> {
      public:
        static const LgTaskID TASK_ID = LG_REMOTE_VIEW_CREATION_TASK_ID;
      public:
        RemoteCreateViewArgs(InnerContext *proxy, PhysicalManager *man,
               InstanceView **tar, RtUserEvent trig, AddressSpaceID src)
          : LgTaskArgs<RemoteCreateViewArgs>(implicit_provenance),
            proxy_this(proxy), manager(man), target(tar), 
            to_trigger(trig), source(src) { }
      public:
        InnerContext *const proxy_this;
        PhysicalManager *const manager;
        InstanceView **target;
        const RtUserEvent to_trigger;
        const AddressSpaceID source;
      };
      struct LocalFieldInfo {
      public:
        LocalFieldInfo(void)
          : fid(0), size(0), serdez(0), index(0), ancestor(false) { }
        LocalFieldInfo(FieldID f, size_t s, CustomSerdezID z, 
                       unsigned idx, bool a)
          : fid(f), size(s), serdez(z), index(idx), ancestor(a) { }
      public:
        FieldID fid;
        size_t size;
        CustomSerdezID serdez;
        unsigned index;
        bool ancestor;
      };
    public:
      InnerContext(Runtime *runtime, TaskOp *owner, int depth, bool full_inner,
                   const std::vector<RegionRequirement> &reqs,
                   const std::vector<unsigned> &parent_indexes,
                   const std::vector<bool> &virt_mapped,
                   UniqueID context_uid, bool remote = false);
      InnerContext(const InnerContext &rhs);
      virtual ~InnerContext(void);
    public:
      InnerContext& operator=(const InnerContext &rhs);
    public:
      void print_children(void);
      void perform_window_wait(void);
    public:
      // Interface for task contexts
      virtual RegionTreeContext get_context(void) const;
      virtual ContextID get_context_id(void) const;
      virtual UniqueID get_context_uid(void) const;
      virtual bool is_inner_context(void) const;
      virtual void pack_remote_context(Serializer &rez, 
          AddressSpaceID target, bool replicate = false);
      virtual void unpack_remote_context(Deserializer &derez,
                                         std::set<RtEvent> &preconditions);
      virtual RtEvent compute_equivalence_sets(VersionManager *manager,
                        RegionTreeID tree_id, IndexSpace handle,
                        IndexSpaceExpression *expr, const FieldMask &mask,
                        AddressSpaceID source);
      virtual bool attempt_children_complete(void);
      virtual bool attempt_children_commit(void);
      virtual void inline_child_task(TaskOp *child);
      virtual VariantImpl* select_inline_variant(TaskOp *child) const;
      virtual void analyze_free_local_fields(FieldSpace handle,
                                  const std::vector<FieldID> &local_to_free,
                                  std::vector<unsigned> &local_field_indexes);
      virtual void remove_deleted_local_fields(FieldSpace space,
                                 const std::vector<FieldID> &to_remove);
    public:
      // Interface to operations performed by a context
      virtual void destroy_index_space(IndexSpace handle);
      virtual void destroy_index_partition(IndexPartition handle);
      virtual IndexPartition create_equal_partition(RegionTreeForest *forest,
                                            IndexSpace parent,
                                            IndexSpace color_space,
                                            size_t granularity,
                                            Color color);
      virtual IndexPartition create_partition_by_union(RegionTreeForest *forest,
                                            IndexSpace parent,
                                            IndexPartition handle1,
                                            IndexPartition handle2,
                                            IndexSpace color_space,
                                            PartitionKind kind,
                                            Color color);
      virtual IndexPartition create_partition_by_intersection(
                                            RegionTreeForest *forest,
                                            IndexSpace parent,
                                            IndexPartition handle1,
                                            IndexPartition handle2,
                                            IndexSpace color_space,
                                            PartitionKind kind,
                                            Color color);
      virtual IndexPartition create_partition_by_intersection(
                                            RegionTreeForest *forest,
                                            IndexSpace parent,
                                            IndexPartition partition,
                                            PartitionKind kind,
                                            Color color,
                                            bool dominates);
      virtual IndexPartition create_partition_by_difference(
                                            RegionTreeForest *forest,
                                            IndexSpace parent,
                                            IndexPartition handle1,
                                            IndexPartition handle2,
                                            IndexSpace color_space,
                                            PartitionKind kind,
                                            Color color);
      virtual Color create_cross_product_partitions(
                                            RegionTreeForest *forest,
                                            IndexPartition handle1,
                                            IndexPartition handle2,
                              std::map<IndexSpace,IndexPartition> &handles,
                                            PartitionKind kind,
                                            Color color);
      virtual void create_association(      LogicalRegion domain,
                                            LogicalRegion domain_parent,
                                            FieldID domain_fid,
                                            IndexSpace range,
                                            MapperID id, MappingTagID tag);
      virtual IndexPartition create_restricted_partition(
                                            RegionTreeForest *forest,
                                            IndexSpace parent,
                                            IndexSpace color_space,
                                            const void *transform,
                                            size_t transform_size,
                                            const void *extent,
                                            size_t extent_size,
                                            PartitionKind part_kind,
                                            Color color);
      virtual IndexPartition create_partition_by_field(
                                            RegionTreeForest *forest,
                                            LogicalRegion handle,
                                            LogicalRegion parent_priv,
                                            FieldID fid,
                                            IndexSpace color_space,
                                            Color color,
                                            MapperID id, MappingTagID tag);
      virtual IndexPartition create_partition_by_image(
                                            RegionTreeForest *forest,
                                            IndexSpace handle,
                                            LogicalPartition projection,
                                            LogicalRegion parent,
                                            FieldID fid,
                                            IndexSpace color_space,
                                            PartitionKind part_kind,
                                            Color color,
                                            MapperID id, MappingTagID tag);
      virtual IndexPartition create_partition_by_image_range(
                                            RegionTreeForest *forest,
                                            IndexSpace handle,
                                            LogicalPartition projection,
                                            LogicalRegion parent,
                                            FieldID fid,
                                            IndexSpace color_space,
                                            PartitionKind part_kind,
                                            Color color,
                                            MapperID id, MappingTagID tag);
      virtual IndexPartition create_partition_by_preimage(
                                            RegionTreeForest *forest,
                                            IndexPartition projection,
                                            LogicalRegion handle,
                                            LogicalRegion parent,
                                            FieldID fid,
                                            IndexSpace color_space,
                                            PartitionKind part_kind,
                                            Color color,
                                            MapperID id, MappingTagID tag);
      virtual IndexPartition create_partition_by_preimage_range(
                                            RegionTreeForest *forest,
                                            IndexPartition projection,
                                            LogicalRegion handle,
                                            LogicalRegion parent,
                                            FieldID fid,
                                            IndexSpace color_space,
                                            PartitionKind part_kind,
                                            Color color,
                                            MapperID id, MappingTagID tag);
      virtual IndexPartition create_pending_partition(
                                            RegionTreeForest *forest,
                                            IndexSpace parent,
                                            IndexSpace color_space,
                                            PartitionKind part_kind,
                                            Color color);
      virtual IndexSpace create_index_space_union(
                                            RegionTreeForest *forest,
                                            IndexPartition parent,
                                            const void *realm_color,
                                            TypeTag type_tag,
                                const std::vector<IndexSpace> &handles);
      virtual IndexSpace create_index_space_union(
                                            RegionTreeForest *forest,
                                            IndexPartition parent,
                                            const void *realm_color,
                                            TypeTag type_tag,
                                            IndexPartition handle);
      virtual IndexSpace create_index_space_intersection(
                                            RegionTreeForest *forest,
                                            IndexPartition parent,
                                            const void *realm_color,
                                            TypeTag type_tag,
                                const std::vector<IndexSpace> &handles);
      virtual IndexSpace create_index_space_intersection(
                                            RegionTreeForest *forest,
                                            IndexPartition parent,
                                            const void *realm_color,
                                            TypeTag type_tag,
                                            IndexPartition handle);
      virtual IndexSpace create_index_space_difference(
                                            RegionTreeForest *forest,
                                            IndexPartition parent,
                                            const void *realm_color,
                                            TypeTag type_tag,
                                            IndexSpace initial,
                                const std::vector<IndexSpace> &handles);
      virtual void destroy_field_space(FieldSpace handle);
      virtual void allocate_local_field(FieldSpace space, size_t field_size,
                                     FieldID fid, CustomSerdezID serdez_id,
                                     std::set<RtEvent> &done_events);
      virtual void allocate_local_fields(FieldSpace space,
                                   const std::vector<size_t> &sizes,
                                   const std::vector<FieldID> &resuling_fields,
                                   CustomSerdezID serdez_id,
                                   std::set<RtEvent> &done_events);
      virtual void free_field(FieldSpace space, FieldID fid);
      virtual void free_fields(FieldSpace space, 
                               const std::set<FieldID> &to_free);
      virtual void destroy_logical_region(LogicalRegion handle);
      virtual void destroy_logical_partition(LogicalPartition handle);
      virtual void get_local_field_set(const FieldSpace handle,
                                       const std::set<unsigned> &indexes,
                                       std::set<FieldID> &to_set) const;
      virtual void get_local_field_set(const FieldSpace handle,
                                       const std::set<unsigned> &indexes,
                                       std::vector<FieldID> &to_set) const;
    public:
      // Find an index space name for a concrete launch domain
      virtual Future execute_task(const TaskLauncher &launcher);
      virtual FutureMap execute_index_space(const IndexTaskLauncher &launcher);
      virtual Future execute_index_space(const IndexTaskLauncher &launcher,
                                      ReductionOpID redop, bool deterministic);
      virtual PhysicalRegion map_region(const InlineLauncher &launcher);
      virtual ApEvent remap_region(PhysicalRegion region);
      virtual void unmap_region(PhysicalRegion region);
      virtual void fill_fields(const FillLauncher &launcher);
      virtual void fill_fields(const IndexFillLauncher &launcher);
      virtual void issue_copy(const CopyLauncher &launcher);
      virtual void issue_copy(const IndexCopyLauncher &launcher);
      virtual void issue_acquire(const AcquireLauncher &launcher);
      virtual void issue_release(const ReleaseLauncher &launcher);
      virtual PhysicalRegion attach_resource(const AttachLauncher &launcher);
      virtual Future detach_resource(PhysicalRegion region, const bool flush);
      virtual FutureMap execute_must_epoch(const MustEpochLauncher &launcher);
      virtual Future issue_timing_measurement(const TimingLauncher &launcher);
      virtual void issue_mapping_fence(void);
      virtual void issue_execution_fence(void);
      virtual void complete_frame(void);
      virtual Predicate create_predicate(const Future &f);
      virtual Predicate predicate_not(const Predicate &p);
      virtual Predicate create_predicate(const PredicateLauncher &launcher);
      virtual Future get_predicate_future(const Predicate &p);
    public:
      // Calls for barriers and dynamic collectives
      virtual ApBarrier create_phase_barrier(unsigned arrivals,
                                                ReductionOpID redop = 0,
                                                const void *init_value = NULL,
                                                size_t init_size = 0);
      virtual void destroy_phase_barrier(ApBarrier bar);
      virtual PhaseBarrier advance_phase_barrier(PhaseBarrier bar);
      virtual void arrive_dynamic_collective(DynamicCollective dc,
                                             const void *buffer, 
                                             size_t size,
                                             unsigned count);
      virtual void defer_dynamic_collective_arrival(DynamicCollective dc,
                                                    const Future &f,
                                                    unsigned count);
      virtual Future get_dynamic_collective_result(DynamicCollective dc);
      virtual DynamicCollective advance_dynamic_collective(
                                                   DynamicCollective dc);
    public:
      // The following set of operations correspond directly
      // to the complete_mapping, complete_operation, and
      // commit_operations performed by an operation.  Every
      // one of those calls invokes the corresponding one of
      // these calls to notify the parent context.
      virtual size_t register_new_child_operation(Operation *op,
                const std::vector<StaticDependence> *dependences);
<<<<<<< HEAD
      virtual void register_new_internal_operation(InternalOp *op);
      virtual unsigned register_new_close_operation(CloseOp *op);
      virtual unsigned register_new_summary_operation(TraceSummaryOp *op);
=======
      virtual size_t register_new_close_operation(CloseOp *op);
      virtual size_t register_new_summary_operation(TraceSummaryOp *op);
>>>>>>> bef3310b
      virtual void add_to_prepipeline_queue(Operation *op);
      bool process_prepipeline_stage(void);
      virtual void add_to_dependence_queue(Operation *op);
      void process_dependence_stage(void);
      virtual void add_to_post_task_queue(TaskContext *ctx, RtEvent wait_on,
          const void *result, size_t size, PhysicalInstance instance);
      bool process_post_end_tasks(void);
      virtual void register_executing_child(Operation *op);
      virtual void register_child_executed(Operation *op);
      virtual void register_child_complete(Operation *op);
      virtual void register_child_commit(Operation *op); 
      virtual void unregister_child_operation(Operation *op);
      virtual ApEvent register_fence_dependence(Operation *op);
    public:
      virtual RtEvent get_current_mapping_fence_event(void);
      virtual ApEvent get_current_execution_fence_event(void);
      virtual ApEvent perform_fence_analysis(Operation *op,
                                             bool mapping, bool execution);
      virtual void update_current_fence(FenceOp *op,
                                        bool mapping, bool execution);
    public:
      virtual void begin_trace(TraceID tid, bool logical_only);
      virtual void end_trace(TraceID tid);
      virtual void begin_static_trace(const std::set<RegionTreeID> *managed);
      virtual void end_static_trace(void);
      virtual void record_previous_trace(LegionTrace *trace);
      virtual void invalidate_trace_cache(LegionTrace *trace,
                                          Operation *invalidator);
      virtual void record_blocking_call(void);
    public:
      virtual void issue_frame(FrameOp *frame, ApEvent frame_termination);
      virtual void perform_frame_issue(FrameOp *frame, 
                                       ApEvent frame_termination);
      virtual void finish_frame(ApEvent frame_termination);
    public:
      virtual void increment_outstanding(void);
      virtual void decrement_outstanding(void);
      virtual void increment_pending(void);
      virtual RtEvent decrement_pending(TaskOp *child);
      virtual RtEvent decrement_pending(bool need_deferral);
      virtual void increment_frame(void);
      virtual void decrement_frame(void);
    public:
#ifdef DEBUG_LEGION_COLLECTIVES
      virtual MergeCloseOp* get_merge_close_op(const LogicalUser &user,
                                               RegionTreeNode *node);
#else
      virtual MergeCloseOp* get_merge_close_op(void);
#endif
    public:
      virtual InnerContext* find_parent_logical_context(unsigned index);
      virtual InnerContext* find_parent_physical_context(unsigned index,
                                                  LogicalRegion parent);
    public:
      // Override by RemoteTask and TopLevelTask
      virtual InnerContext* find_outermost_local_context(
                          InnerContext *previous = NULL);
      virtual InnerContext* find_top_context(void);
    public:
      void configure_context(MapperManager *mapper, TaskPriority priority);
      virtual void initialize_region_tree_contexts(
          const std::vector<RegionRequirement> &clone_requirements,
          const std::vector<ApUserEvent> &unmap_events,
          std::set<ApEvent> &preconditions,
          std::set<RtEvent> &applied_events);
      virtual void invalidate_region_tree_contexts(void);
      virtual void invalidate_remote_tree_contexts(Deserializer &derez);
      virtual void send_back_created_state(AddressSpaceID target);
    public:
      virtual InstanceView* create_instance_top_view(PhysicalManager *manager,
                                                     AddressSpaceID source);
      virtual FillView* find_or_create_fill_view(FillOp *op, 
                             std::set<RtEvent> &map_applied_events,
                             const void *value, const size_t value_size);
      static void handle_remote_view_creation(const void *args);
      void notify_instance_deletion(PhysicalManager *deleted); 
      static void handle_create_top_view_request(Deserializer &derez, 
                            Runtime *runtime, AddressSpaceID source);
      static void handle_create_top_view_response(Deserializer &derez,
                                                   Runtime *runtime);
    public:
      virtual const std::vector<PhysicalRegion>& begin_task(
                                                    Legion::Runtime *&runtime);
      virtual void end_task(const void *res, size_t res_size, bool owned,
                            PhysicalInstance inst = PhysicalInstance::NO_INST);
      virtual void post_end_task(const void *res, size_t res_size, bool owned);
    public:
      virtual void record_dynamic_collective_contribution(DynamicCollective dc,
                                                          const Future &f);
      virtual void find_collective_contributions(DynamicCollective dc,
                                       std::vector<Future> &contributions);
    public:
      virtual ShardingFunction* find_sharding_function(ShardingID sid);
    public:
      virtual TaskPriority get_current_priority(void) const;
      virtual void set_current_priority(TaskPriority priority);
    public:
      static void handle_compute_equivalence_sets_request(Deserializer &derez,
                                     Runtime *runtime, AddressSpaceID source);
    public:
<<<<<<< HEAD
      void invalidate_remote_contexts(void);
      void clear_instance_top_views(void); 
=======
      static void handle_prepipeline_stage(const void *args);
      static void handle_dependence_stage(const void *args);
      static void handle_post_end_task(const void *args);
>>>>>>> bef3310b
    public:
      void free_remote_contexts(void);
      void send_remote_context(AddressSpaceID remote_instance, 
                               RemoteContext *target);
    public:
      void convert_target_views(const InstanceSet &targets, 
                                std::vector<InstanceView*> &target_views);
      // I hate the container problem, same as previous except MaterializedView
      void convert_target_views(const InstanceSet &targets, 
                                std::vector<MaterializedView*> &target_views);
    public:
      // Find an index space name for a concrete launch domain
      IndexSpace find_index_launch_space(const Domain &domain);
    protected:
      void execute_task_launch(TaskOp *task, bool index, 
                               LegionTrace *current_trace, 
                               bool silence_warnings, bool inlining_enabled);
      EquivalenceSet* find_or_create_top_equivalence_set(RegionTreeID tree_id);
    public:
      void clone_local_fields(
          std::map<FieldSpace,std::vector<LocalFieldInfo> > &child_local) const;
#ifdef DEBUG_LEGION
      // This is a helpful debug method that can be useful when called from
      // a debugger to find the earliest operation that hasn't mapped yet
      // which is especially useful when debugging scheduler hangs
      Operation* get_earliest(void) const;
#endif
    public:
      static void handle_prepipeline_stage(const void *args);
      static void handle_dependence_stage(const void *args);
      static void handle_post_end_task(const void *args);
      static void handle_deferred_post_end_task(const void *args);
    public:
      const RegionTreeContext tree_context; 
      const UniqueID context_uid;
      const bool remote_context;
      const bool full_inner_context;
    protected:
      Mapper::ContextConfigOutput           context_configuration;
    protected:
      const std::vector<unsigned>           &parent_req_indexes;
      const std::vector<bool>               &virtual_mapped;
    protected:
      mutable LocalLock                     child_op_lock;
      // Track whether this task has finished executing
      size_t total_children_count; // total number of sub-operations
      size_t total_close_count; 
      size_t total_summary_count;
      size_t outstanding_children_count;
      LegionMap<Operation*,GenerationID,
                EXECUTING_CHILD_ALLOC>::tracked executing_children;
      LegionMap<Operation*,GenerationID,
                EXECUTED_CHILD_ALLOC>::tracked executed_children;
      LegionMap<Operation*,GenerationID,
                COMPLETE_CHILD_ALLOC>::tracked complete_children; 
#ifdef DEBUG_LEGION
      // In debug mode also keep track of them in context order so
      // we can see what the longest outstanding operation is which
      // is often useful when things hang
      std::map<unsigned,Operation*> outstanding_children;
#endif
#ifdef LEGION_SPY
      // Some help for Legion Spy for validating fences
      std::deque<UniqueID> ops_since_last_fence;
      std::set<ApEvent> previous_completion_events;
#endif
    protected: // Queues for fusing together small meta-tasks
      mutable LocalLock                               prepipeline_lock;
      std::deque<std::pair<Operation*,GenerationID> > prepipeline_queue;
      unsigned                                        outstanding_prepipeline;
    protected:
      mutable LocalLock                               dependence_lock;
      std::deque<Operation*>                          dependence_queue;
      RtEvent                                         dependence_precondition;
      // Only one of these ever to keep things in order
      bool                                            outstanding_dependence;
    protected:
      mutable LocalLock                               post_task_lock;
      std::list<PostTaskArgs>                         post_task_queue;
      size_t                                          post_task_index;
    protected:
      // Traces for this task's execution
      LegionMap<TraceID,DynamicTrace*,TASK_TRACES_ALLOC>::tracked traces;
      LegionTrace *current_trace;
      LegionTrace *previous_trace;
      bool valid_wait_event;
      RtUserEvent window_wait;
      std::deque<ApEvent> frame_events;
      RtEvent last_registration;
    protected:
      // Our cached set of index spaces for immediate domains
      std::map<Domain,IndexSpace> index_launch_spaces;
    protected:
      // Number of sub-tasks ready to map
      unsigned outstanding_subtasks;
      // Number of mapped sub-tasks that are yet to run
      unsigned pending_subtasks;
      // Number of pending_frames
      unsigned pending_frames;
      // Event used to order operations to the runtime
      RtEvent context_order_event;
      // Track whether this context is current active for scheduling
      // indicating that it is no longer far enough ahead
      bool currently_active_context;
    protected:
      FenceOp *current_mapping_fence;
      GenerationID mapping_fence_gen;
      unsigned current_mapping_fence_index;
      ApEvent current_execution_fence_event;
      unsigned current_execution_fence_index;
    protected:
      // For managing changing task priorities
      ApEvent realm_done_event;
      TaskPriority current_priority;
    protected: // Instance top view data structures
      mutable LocalLock                         instance_view_lock;
      std::map<PhysicalManager*,InstanceView*>  instance_top_views;
      std::map<PhysicalManager*,RtUserEvent>    pending_top_views;
    protected:
      mutable LocalLock                         tree_set_lock;
      std::map<RegionTreeID,EquivalenceSet*>    tree_equivalence_sets;
      std::map<std::pair<RegionTreeID,
        IndexSpaceExprID>,EquivalenceSet*>      empty_equivalence_sets;
    protected:
      mutable LocalLock                       remote_lock;
      std::map<AddressSpaceID,RemoteContext*> remote_instances;
    protected:
      // Tracking information for dynamic collectives
      mutable LocalLock                       collective_lock;
      std::map<ApEvent,std::vector<Future> >  collective_contributions;
    protected:
      // Track information for locally allocated fields
      mutable LocalLock                                 local_field_lock;
      std::map<FieldSpace,std::vector<LocalFieldInfo> > local_field_infos;
    protected:
      // Cache for fill views
      mutable LocalLock     fill_view_lock;            
      std::list<FillView*>  fill_view_cache;
      static const size_t MAX_FILL_VIEW_CACHE_SIZE = 64;
    };

    /**
     * \class TopLevelContext
     * This is the top-level task context that
     * exists at the root of a task tree. In
     * general there will only be one of these
     * per application unless mappers decide to
     * create their own tasks for performing
     * computation.
     */
    class TopLevelContext : public InnerContext {
    public:
      TopLevelContext(Runtime *runtime, UniqueID ctx_uid);
      TopLevelContext(const TopLevelContext &rhs);
      virtual ~TopLevelContext(void);
    public:
      TopLevelContext& operator=(const TopLevelContext &rhs);
    public:
      virtual void pack_remote_context(Serializer &rez, 
          AddressSpaceID target, bool replicate = false);
      virtual TaskContext* find_parent_context(void);
    public:
      virtual InnerContext* find_outermost_local_context(
                          InnerContext *previous = NULL);
      virtual InnerContext* find_top_context(void);
    public:
      virtual RtEvent compute_equivalence_sets(VersionManager *manager,
                        RegionTreeID tree_id, IndexSpace handle, 
                        IndexSpaceExpression *expr, const FieldMask &mask,
                        AddressSpaceID source);
    protected:
      std::vector<RegionRequirement>       dummy_requirements;
      std::vector<unsigned>                dummy_indexes;
      std::vector<bool>                    dummy_mapped;
    };

    /**
     * \class ReplicateContext
     * A replicate context is a special kind of inner context for
     * executing control-replicated tasks.
     */
    class ReplicateContext : public InnerContext {
    public:
      struct ReclaimFutureMapArgs :
        public LgTaskArgs<ReclaimFutureMapArgs> {
      public:
        static const LgTaskID TASK_ID = LG_RECLAIM_FUTURE_MAP_TASK_ID;
      public:
        ReclaimFutureMapArgs(ReplicateContext *c, ReplFutureMapImpl *map)
          : LgTaskArgs<ReclaimFutureMapArgs>(map->op->get_unique_op_id()),
            ctx(c), impl(map) { }
      public:
        ReplicateContext *const ctx;
        ReplFutureMapImpl *const impl;
      };
      struct ISBroadcast {
      public:
        ISBroadcast(void) : expr_id(0), did(0) { }
        ISBroadcast(IndexSpace h, IndexSpaceExprID e, DistributedID d)
          : handle(h), expr_id(e), did(d) { }
      public:
        IndexSpace handle;
        IndexSpaceExprID expr_id;
        DistributedID did;
      };
      struct IPBroadcast {
      public:
        IPBroadcast(void) : did(0) { }
        IPBroadcast(IndexPartition p, DistributedID d) : pid(p), did(d) { }
      public:
        IndexPartition pid;
        DistributedID did;
      };
      struct FSBroadcast { 
      public:
        FSBroadcast(void) : did(0) { }
        FSBroadcast(FieldSpace h, DistributedID d) : handle(h), did(d) { }
      public:
        FieldSpace handle;
        DistributedID did;
      };
    public:
      ReplicateContext(Runtime *runtime, ShardTask *owner,int d,bool full_inner,
                       const std::vector<RegionRequirement> &reqs,
                       const std::vector<unsigned> &parent_indexes,
                       const std::vector<bool> &virt_mapped,
                       UniqueID context_uid, ShardManager *manager);
      ReplicateContext(const ReplicateContext &rhs);
      virtual ~ReplicateContext(void);
    public:
      ReplicateContext& operator=(const ReplicateContext &rhs);
    public:
      inline int get_shard_collective_radix(void) const
        { return shard_collective_radix; }
      inline int get_shard_collective_log_radix(void) const
        { return shard_collective_log_radix; }
      inline int get_shard_collective_stages(void) const
        { return shard_collective_stages; }
      inline int get_shard_collective_participating_shards(void) const
        { return shard_collective_participating_shards; }
      inline int get_shard_collective_last_radix(void) const
        { return shard_collective_last_radix; }
    public: // Privilege tracker methods
      virtual void register_region_creations(
                     std::set<LogicalRegion> &regions);
      virtual void register_region_deletions(
                     std::vector<LogicalRegion> &regions,
                     std::set<RtEvent> &preconditions);
      virtual void register_field_creations(
            std::set<std::pair<FieldSpace,FieldID> > &fields);
      virtual void register_field_deletions(
            std::vector<std::pair<FieldSpace,FieldID> > &fields,
            std::set<RtEvent> &preconditions);
      virtual void register_field_space_creations(
                          std::set<FieldSpace> &spaces);
      virtual void register_latent_field_spaces(
                          std::map<FieldSpace,unsigned> &spaces);
      virtual void register_field_space_deletions(
                          std::vector<FieldSpace> &spaces,
                          std::set<RtEvent> &preconditions);
      virtual void register_index_space_creations(
                          std::set<IndexSpace> &spaces);
      virtual void register_index_space_deletions(
                          std::vector<IndexSpace> &spaces,
                          std::set<RtEvent> &preconditions);
      virtual void register_index_partition_creations(
                          std::set<IndexPartition> &parts);
      virtual void register_index_partition_deletions(
                          std::vector<IndexPartition> &parts,
                          std::set<RtEvent> &preconditions);
    public:
      void perform_replicated_region_deletions(
                     std::vector<LogicalRegion> &regions,
                     std::set<RtEvent> &preconditions);
      void perform_replicated_field_deletions(
            std::vector<std::pair<FieldSpace,FieldID> > &fields,
            std::set<RtEvent> &preconditions);
      void perform_replicated_field_space_deletions(
                          std::vector<FieldSpace> &spaces,
                          std::set<RtEvent> &preconditions);
      void perform_replicated_index_space_deletions(
                          std::vector<IndexSpace> &spaces,
                          std::set<RtEvent> &preconditions);
      void perform_replicated_index_partition_deletions(
                          std::vector<IndexPartition> &parts,
                          std::set<RtEvent> &preconditions);
    public:
      virtual void print_once(FILE *f, const char *message) const;
      virtual void log_once(Realm::LoggerMessage &message) const;
      virtual ShardID get_shard_id(void) const;
    public:
      virtual InnerContext* find_parent_physical_context(unsigned index,
                                                  LogicalRegion handle);
      virtual void invalidate_region_tree_contexts(void);
    public:
      virtual RtEvent compute_equivalence_sets(VersionManager *manager,
                        RegionTreeID tree_id, IndexSpace handle,
                        IndexSpaceExpression *expr, const FieldMask &mask,
                        AddressSpaceID source);
      // Interface to operations performed by a context
      virtual IndexSpace create_index_space(RegionTreeForest *forest,
                                            const void *realm_is, 
                                            TypeTag type_tag);
      virtual IndexSpace union_index_spaces(RegionTreeForest *forest,
                           const std::vector<IndexSpace> &spaces);
      virtual IndexSpace intersect_index_spaces(RegionTreeForest *forest,
                           const std::vector<IndexSpace> &spaces);
      virtual IndexSpace subtract_index_spaces(RegionTreeForest *forest,
                           IndexSpace left, IndexSpace right);
      virtual void destroy_index_space(IndexSpace handle);
      virtual void destroy_index_partition(IndexPartition handle);
      virtual IndexPartition create_equal_partition(RegionTreeForest *forest,
                                            IndexSpace parent,
                                            IndexSpace color_space,
                                            size_t granularity,
                                            Color color);
      virtual IndexPartition create_partition_by_union(RegionTreeForest *forest,
                                            IndexSpace parent,
                                            IndexPartition handle1,
                                            IndexPartition handle2,
                                            IndexSpace color_space,
                                            PartitionKind kind,
                                            Color color);
      virtual IndexPartition create_partition_by_intersection(
                                            RegionTreeForest *forest,
                                            IndexSpace parent,
                                            IndexPartition handle1,
                                            IndexPartition handle2,
                                            IndexSpace color_space,
                                            PartitionKind kind,
                                            Color color);
      virtual IndexPartition create_partition_by_difference(
                                            RegionTreeForest *forest,
                                            IndexSpace parent,
                                            IndexPartition handle1,
                                            IndexPartition handle2,
                                            IndexSpace color_space,
                                            PartitionKind kind,
                                            Color color);
      virtual Color create_cross_product_partitions(
                                            RegionTreeForest *forest,
                                            IndexPartition handle1,
                                            IndexPartition handle2,
                              std::map<IndexSpace,IndexPartition> &handles,
                                            PartitionKind kind,
                                            Color color);
      virtual void create_association(      LogicalRegion domain,
                                            LogicalRegion domain_parent,
                                            FieldID domain_fid,
                                            IndexSpace range,
                                            MapperID id, MappingTagID tag);
      virtual IndexPartition create_restricted_partition(
                                            RegionTreeForest *forest,
                                            IndexSpace parent,
                                            IndexSpace color_space,
                                            const void *transform,
                                            size_t transform_size,
                                            const void *extent,
                                            size_t extent_size,
                                            PartitionKind part_kind,
                                            Color color);
      virtual IndexPartition create_partition_by_field(
                                            RegionTreeForest *forest,
                                            LogicalRegion handle,
                                            LogicalRegion parent_priv,
                                            FieldID fid,
                                            IndexSpace color_space,
                                            Color color,
                                            MapperID id, MappingTagID tag);
      virtual IndexPartition create_partition_by_image(
                                            RegionTreeForest *forest,
                                            IndexSpace handle,
                                            LogicalPartition projection,
                                            LogicalRegion parent,
                                            FieldID fid,
                                            IndexSpace color_space,
                                            PartitionKind part_kind,
                                            Color color,
                                            MapperID id, MappingTagID tag);
      virtual IndexPartition create_partition_by_image_range(
                                            RegionTreeForest *forest,
                                            IndexSpace handle,
                                            LogicalPartition projection,
                                            LogicalRegion parent,
                                            FieldID fid,
                                            IndexSpace color_space,
                                            PartitionKind part_kind,
                                            Color color,
                                            MapperID id, MappingTagID tag);
      virtual IndexPartition create_partition_by_preimage(
                                            RegionTreeForest *forest,
                                            IndexPartition projection,
                                            LogicalRegion handle,
                                            LogicalRegion parent,
                                            FieldID fid,
                                            IndexSpace color_space,
                                            PartitionKind part_kind,
                                            Color color,
                                            MapperID id, MappingTagID tag);
      virtual IndexPartition create_partition_by_preimage_range(
                                            RegionTreeForest *forest,
                                            IndexPartition projection,
                                            LogicalRegion handle,
                                            LogicalRegion parent,
                                            FieldID fid,
                                            IndexSpace color_space,
                                            PartitionKind part_kind,
                                            Color color,
                                            MapperID id, MappingTagID tag);
      virtual IndexPartition create_pending_partition(
                                            RegionTreeForest *forest,
                                            IndexSpace parent,
                                            IndexSpace color_space,
                                            PartitionKind part_kind,
                                            Color color);
      virtual IndexSpace create_index_space_union(
                                            RegionTreeForest *forest,
                                            IndexPartition parent,
                                            const void *realm_color,
                                            TypeTag type_tag,
                                const std::vector<IndexSpace> &handles);
      virtual IndexSpace create_index_space_union(
                                            RegionTreeForest *forest,
                                            IndexPartition parent,
                                            const void *realm_color,
                                            TypeTag type_tag,
                                            IndexPartition handle);
      virtual IndexSpace create_index_space_intersection(
                                            RegionTreeForest *forest,
                                            IndexPartition parent,
                                            const void *realm_color,
                                            TypeTag type_tag,
                                const std::vector<IndexSpace> &handles);
      virtual IndexSpace create_index_space_intersection(
                                            RegionTreeForest *forest,
                                            IndexPartition parent,
                                            const void *realm_color,
                                            TypeTag type_tag,
                                            IndexPartition handle);
      virtual IndexSpace create_index_space_difference(
                                            RegionTreeForest *forest,
                                            IndexPartition parent,
                                            const void *realm_color,
                                            TypeTag type_tag,
                                            IndexSpace initial,
                                const std::vector<IndexSpace> &handles);
      virtual FieldSpace create_field_space(RegionTreeForest *forest);
      virtual void destroy_field_space(FieldSpace handle);
      virtual FieldID allocate_field(FieldSpace space, size_t field_size,
                                     FieldID fid, bool local,
                                     CustomSerdezID serdez_id);
      virtual void free_field(FieldSpace space, FieldID fid);
      virtual void allocate_fields(FieldSpace space,
                                   const std::vector<size_t> &sizes,
                                   std::vector<FieldID> &resuling_fields,
                                   bool local, CustomSerdezID serdez_id);
      virtual void free_fields(FieldSpace space, 
                               const std::set<FieldID> &to_free);
      virtual LogicalRegion create_logical_region(RegionTreeForest *forest,
                                            IndexSpace index_space,
                                            FieldSpace field_space,
                                            bool task_local);
      virtual void destroy_logical_region(LogicalRegion handle);
      virtual void destroy_logical_partition(LogicalPartition handle);
    public:
      virtual Future execute_task(const TaskLauncher &launcher);
      virtual FutureMap execute_index_space(const IndexTaskLauncher &launcher);
      virtual Future execute_index_space(const IndexTaskLauncher &launcher,
                                      ReductionOpID redop, bool deterministic);
      virtual PhysicalRegion map_region(const InlineLauncher &launcher);
      virtual ApEvent remap_region(PhysicalRegion region);
      // Unmapping region is the same as for an inner context
      virtual void fill_fields(const FillLauncher &launcher);
      virtual void fill_fields(const IndexFillLauncher &launcher);
      virtual void issue_copy(const CopyLauncher &launcher);
      virtual void issue_copy(const IndexCopyLauncher &launcher);
      virtual void issue_acquire(const AcquireLauncher &launcher);
      virtual void issue_release(const ReleaseLauncher &launcher);
      virtual PhysicalRegion attach_resource(const AttachLauncher &launcher);
      virtual Future detach_resource(PhysicalRegion region, const bool flush);
      virtual FutureMap execute_must_epoch(const MustEpochLauncher &launcher);
      virtual Future issue_timing_measurement(const TimingLauncher &launcher);
      virtual void issue_mapping_fence(void);
      virtual void issue_execution_fence(void);
      virtual void begin_trace(TraceID tid, bool logical_only);
      virtual void end_trace(TraceID tid);
    public:
      virtual void record_dynamic_collective_contribution(DynamicCollective dc,
                                                          const Future &f);
      virtual void find_collective_contributions(DynamicCollective dc,
                                       std::vector<Future> &contributions);
    public:
      // Calls for barriers and dynamic collectives
      virtual ApBarrier create_phase_barrier(unsigned arrivals,
                                             ReductionOpID redop = 0,
                                             const void *init_value = NULL,
                                             size_t init_size = 0);
      virtual void destroy_phase_barrier(ApBarrier bar);
      virtual PhaseBarrier advance_phase_barrier(PhaseBarrier bar);
      virtual void arrive_dynamic_collective(DynamicCollective dc,
                                             const void *buffer, 
                                             size_t size,
                                             unsigned count);
      virtual void defer_dynamic_collective_arrival(DynamicCollective dc,
                                                    const Future &f,
                                                    unsigned count);
      virtual Future get_dynamic_collective_result(DynamicCollective dc);
      virtual DynamicCollective advance_dynamic_collective(
                                                   DynamicCollective dc);
    public:
#ifdef DEBUG_LEGION_COLLECTIVES
      virtual MergeCloseOp* get_merge_close_op(const LogicalUser &user,
                                               RegionTreeNode *node);
#else
      virtual MergeCloseOp* get_merge_close_op(void);
#endif
    public:
      virtual void pack_remote_context(Serializer &rez, 
                                       AddressSpaceID target,
                                       bool replicate = false);
    public:
      virtual ShardingFunction* find_sharding_function(ShardingID sid);
    public:
      virtual InstanceView* create_instance_top_view(PhysicalManager *manager,
                                                     AddressSpaceID source);
      InstanceView* create_replicate_instance_top_view(PhysicalManager *manager,
                                                       AddressSpaceID source);
      void record_replicate_instance_top_view(PhysicalManager *manager, 
                                              InstanceView *result);
    public:
      void exchange_common_resources(void);
      void handle_collective_message(Deserializer &derez);
      void handle_future_map_request(Deserializer &derez);
      void handle_equivalence_set_request(Deserializer &derez);
      void handle_equivalence_set_response(RegionTreeID tree_id, 
                                           EquivalenceSet *result);
      static void handle_eq_response(Deserializer &derez, Runtime *rt);
      void handle_resource_update(Deserializer &derez,
                                  std::set<RtEvent> &applied);
    public:
      // Collective methods
      CollectiveID get_next_collective_index(CollectiveIndexLocation loc);
      void register_collective(ShardCollective *collective);
      ShardCollective* find_or_buffer_collective(Deserializer &derez);
      void unregister_collective(ShardCollective *collective);
    public:
      // Future map methods
      ApBarrier get_next_future_map_barrier(void);
      void register_future_map(ReplFutureMapImpl *map);
      ReplFutureMapImpl* find_or_buffer_future_map_request(Deserializer &derez);
      void unregister_future_map(ReplFutureMapImpl *map);
      static void handle_future_map_reclaim(const void *args);
    public:
      // Fence barrier methods
      RtBarrier get_next_mapping_fence_barrier(void);
      ApBarrier get_next_execution_fence_barrier(void);
      inline void advance_replicate_barrier(RtBarrier &bar, size_t arrivals)
        {
          Runtime::advance_barrier(bar);
          if (!bar.exists())
            create_new_replicate_barrier(bar, arrivals);
        }
      inline void advance_replicate_barrier(ApBarrier &bar, size_t arrivals)
        {
          Runtime::advance_barrier(bar);
          if (!bar.exists())
            create_new_replicate_barrier(bar, arrivals);
        }
    protected:
      // These can only be called inside the task for this context
      // since they assume that all the shards are aligned and doing
      // the same calls for the same operations in the same order
      void create_new_replicate_barrier(RtBarrier &bar, size_t arrivals);
      void create_new_replicate_barrier(ApBarrier &bar, size_t arrivals);
    public:
      ShardTask *const owner_shard;
      ShardManager *const shard_manager;
      const size_t total_shards;
    protected:
      // These barriers are used to identify when close operations are mapped
      std::vector<RtBarrier>  close_mapped_barriers;
      unsigned                next_close_mapped_bar_index;
      // These barriers are for signaling when indirect copies are done
      std::vector<ApBarrier>  indirection_barriers;
      unsigned                next_indirection_bar_index;
    protected:
      ShardID index_space_allocator_shard;
      ShardID index_partition_allocator_shard;
      ShardID field_space_allocator_shard;
      ShardID field_allocator_shard;
      ShardID logical_region_allocator_shard;
    protected:
      ApBarrier pending_partition_barrier;
      ApBarrier future_map_barrier;
      RtBarrier creation_barrier;
      RtBarrier deletion_barrier;
      RtBarrier inline_mapping_barrier;
      RtBarrier external_resource_barrier;
      RtBarrier mapping_fence_barrier;
      ApBarrier execution_fence_barrier;
      ApBarrier attach_broadcast_barrier;
      ApBarrier attach_reduce_barrier;
#ifdef DEBUG_LEGION_COLLECTIVES
    protected:
      RtBarrier collective_check_barrier;
      RtBarrier close_check_barrier;
#endif
    protected:
      int shard_collective_radix;
      int shard_collective_log_radix;
      int shard_collective_stages;
      int shard_collective_participating_shards;
      int shard_collective_last_radix;
    protected:
      mutable LocalLock replication_lock;
      CollectiveID next_available_collective_index;
      std::map<CollectiveID,ShardCollective*> collectives;
      std::map<CollectiveID,std::vector<
                std::pair<void*,size_t> > > pending_collective_updates;
    protected:
      std::map<ApEvent,ReplFutureMapImpl*> future_maps;
      std::map<ApEvent,std::vector<
                std::pair<void*,size_t> > > pending_future_map_requests;
    protected:
      // Different from pending_top_views as this applies to our requests
      std::map<PhysicalManager*,RtUserEvent> pending_request_views;
      std::map<RegionTreeID,RtUserEvent> pending_tree_requests;
    protected:
      std::map<std::pair<unsigned,unsigned>,RtBarrier> ready_clone_barriers;
      std::map<std::pair<unsigned,unsigned>,RtUserEvent> pending_clone_barriers;
    protected:
      unsigned next_replicate_bar_index;
    };

    /**
     * \class RemoteTask
     * A small helper class for giving application
     * visibility to this remote context
     */
    class RemoteTask : public ExternalTask {
    public:
      RemoteTask(RemoteContext *owner);
      RemoteTask(const RemoteTask &rhs);
      virtual ~RemoteTask(void);
    public:
      RemoteTask& operator=(const RemoteTask &rhs);
    public:
      virtual int get_depth(void) const;
      virtual UniqueID get_unique_id(void) const;
      virtual size_t get_context_index(void) const; 
      virtual void set_context_index(size_t index);
      virtual const char* get_task_name(void) const;
      virtual bool has_trace(void) const;
    public:
      RemoteContext *const owner;
      unsigned context_index;
    };

    /**
     * \class RemoteContext
     * A remote copy of a TaskContext for the 
     * execution of sub-tasks on remote notes.
     */
    class RemoteContext : public InnerContext {
    public:
      struct RemotePhysicalRequestArgs :
        public LgTaskArgs<RemotePhysicalRequestArgs> {
      public:
        static const LgTaskID TASK_ID = LG_REMOTE_PHYSICAL_REQUEST_TASK_ID;
      public:
        RemotePhysicalRequestArgs(UniqueID uid, RemoteContext *ctx,
                                  InnerContext *loc, unsigned idx, 
                                  AddressSpaceID src, RtUserEvent trig,
                                  LogicalRegion par)
          : LgTaskArgs<RemotePhysicalRequestArgs>(implicit_provenance), 
            context_uid(uid), target(ctx), local(loc), index(idx), 
            source(src), to_trigger(trig), parent(par) { }
      public:
        const UniqueID context_uid;
        RemoteContext *const target;
        InnerContext *const local;
        const unsigned index;
        const AddressSpaceID source;
        const RtUserEvent to_trigger;
        const LogicalRegion parent;
      };
      struct RemotePhysicalResponseArgs : 
        public LgTaskArgs<RemotePhysicalResponseArgs> {
      public:
        static const LgTaskID TASK_ID = LG_REMOTE_PHYSICAL_RESPONSE_TASK_ID;
      public:
        RemotePhysicalResponseArgs(RemoteContext *ctx, InnerContext *res, 
                                   unsigned idx)
          : LgTaskArgs<RemotePhysicalResponseArgs>(implicit_provenance), 
            target(ctx), result(res), index(idx) { }
      public:
        RemoteContext *const target;
        InnerContext *const result;
        const unsigned index;
      };
    public:
      RemoteContext(Runtime *runtime, UniqueID context_uid);
      RemoteContext(const RemoteContext &rhs);
      virtual ~RemoteContext(void);
    public:
      RemoteContext& operator=(const RemoteContext &rhs);
    public:
      virtual Task* get_task(void);
      virtual void unpack_remote_context(Deserializer &derez,
                                         std::set<RtEvent> &preconditions);
      virtual TaskContext* find_parent_context(void);
    public:
      virtual InnerContext* find_outermost_local_context(
                          InnerContext *previous = NULL);
      virtual InnerContext* find_top_context(void);
    public:
      virtual RtEvent compute_equivalence_sets(VersionManager *manager,
                        RegionTreeID tree_id, IndexSpace handle,
                        IndexSpaceExpression *expr, const FieldMask &mask,
                        AddressSpaceID source);
      virtual InnerContext* find_parent_physical_context(unsigned index,
                                                  LogicalRegion parent);
      virtual void record_using_physical_context(LogicalRegion handle);
      virtual InstanceView* create_instance_top_view(PhysicalManager *manager,
                                                     AddressSpaceID source);
      virtual void invalidate_region_tree_contexts(void);
      virtual void invalidate_remote_tree_contexts(Deserializer &derez);
    public:
      virtual ShardingFunction* find_sharding_function(ShardingID sid);
    public:
      void unpack_local_field_update(Deserializer &derez);
      static void handle_local_field_update(Deserializer &derez);
    public:
      static void handle_physical_request(Deserializer &derez,
                      Runtime *runtime, AddressSpaceID source);
      static void defer_physical_request(const void *args, Runtime *runtime);
      void set_physical_context_result(unsigned index, 
                                       InnerContext *result);
      static void handle_physical_response(Deserializer &derez, 
                                           Runtime *runtime);
      static void defer_physical_response(const void *args);
    protected:
      UniqueID parent_context_uid;
      TaskContext *parent_ctx;
      ShardManager *shard_manager; // if we're lucky and one is already here
    protected:
      ApEvent remote_completion_event;
      bool top_level_context;
      RemoteTask remote_task;
    protected:
      std::vector<unsigned> local_parent_req_indexes;
      std::vector<bool> local_virtual_mapped;
    protected:
      // Cached physical contexts recorded from the owner
      std::map<unsigned/*index*/,InnerContext*> physical_contexts;
      std::map<unsigned,RtEvent> pending_physical_contexts;
      std::set<LogicalRegion> local_physical_contexts;
    protected:
      // For remote replicate contexts
      size_t total_shards;
      ReplicationID repl_id;
      std::map<ShardingID,ShardingFunction*> sharding_functions;
    };

    /**
     * \class LeafContext
     * A context for the execution of a leaf task
     */
    class LeafContext : public TaskContext {
    public:
      LeafContext(Runtime *runtime, TaskOp *owner);
      LeafContext(const LeafContext &rhs);
      virtual ~LeafContext(void);
    public:
      LeafContext& operator=(const LeafContext &rhs);
    public:
      // Interface for task contexts
      virtual RegionTreeContext get_context(void) const;
      virtual ContextID get_context_id(void) const;
      virtual void pack_remote_context(Serializer &rez, 
          AddressSpaceID target, bool replicate = false);
      virtual bool attempt_children_complete(void);
      virtual bool attempt_children_commit(void);
      virtual void inline_child_task(TaskOp *child);
      virtual VariantImpl* select_inline_variant(TaskOp *child) const;
      virtual bool is_leaf_context(void) const;
    public:
      // Interface to operations performed by a context
      virtual void destroy_index_space(IndexSpace handle);
      virtual void destroy_index_partition(IndexPartition handle);
      virtual IndexPartition create_equal_partition(RegionTreeForest *forest,
                                            IndexSpace parent,
                                            IndexSpace color_space,
                                            size_t granularity,
                                            Color color);
      virtual IndexPartition create_partition_by_union(RegionTreeForest *forest,
                                            IndexSpace parent,
                                            IndexPartition handle1,
                                            IndexPartition handle2,
                                            IndexSpace color_space,
                                            PartitionKind kind,
                                            Color color);
      virtual IndexPartition create_partition_by_intersection(
                                            RegionTreeForest *forest,
                                            IndexSpace parent,
                                            IndexPartition handle1,
                                            IndexPartition handle2,
                                            IndexSpace color_space,
                                            PartitionKind kind,
                                            Color color);
      virtual IndexPartition create_partition_by_intersection(
                                            RegionTreeForest *forest,
                                            IndexSpace parent,
                                            IndexPartition partition,
                                            PartitionKind kind,
                                            Color color,
                                            bool dominates);
      virtual IndexPartition create_partition_by_difference(
                                            RegionTreeForest *forest,
                                            IndexSpace parent,
                                            IndexPartition handle1,
                                            IndexPartition handle2,
                                            IndexSpace color_space,
                                            PartitionKind kind,
                                            Color color);
      virtual Color create_cross_product_partitions(
                                            RegionTreeForest *forest,
                                            IndexPartition handle1,
                                            IndexPartition handle2,
                              std::map<IndexSpace,IndexPartition> &handles,
                                            PartitionKind kind,
                                            Color color);
      virtual void create_association(      LogicalRegion domain,
                                            LogicalRegion domain_parent,
                                            FieldID domain_fid,
                                            IndexSpace range,
                                            MapperID id, MappingTagID tag);
      virtual IndexPartition create_restricted_partition(
                                            RegionTreeForest *forest,
                                            IndexSpace parent,
                                            IndexSpace color_space,
                                            const void *transform,
                                            size_t transform_size,
                                            const void *extent,
                                            size_t extent_size,
                                            PartitionKind part_kind,
                                            Color color);
      virtual IndexPartition create_partition_by_field(
                                            RegionTreeForest *forest,
                                            LogicalRegion handle,
                                            LogicalRegion parent_priv,
                                            FieldID fid,
                                            IndexSpace color_space,
                                            Color color,
                                            MapperID id, MappingTagID tag);
      virtual IndexPartition create_partition_by_image(
                                            RegionTreeForest *forest,
                                            IndexSpace handle,
                                            LogicalPartition projection,
                                            LogicalRegion parent,
                                            FieldID fid,
                                            IndexSpace color_space,
                                            PartitionKind part_kind,
                                            Color color,
                                            MapperID id, MappingTagID tag);
      virtual IndexPartition create_partition_by_image_range(
                                            RegionTreeForest *forest,
                                            IndexSpace handle,
                                            LogicalPartition projection,
                                            LogicalRegion parent,
                                            FieldID fid,
                                            IndexSpace color_space,
                                            PartitionKind part_kind,
                                            Color color,
                                            MapperID id, MappingTagID tag);
      virtual IndexPartition create_partition_by_preimage(
                                            RegionTreeForest *forest,
                                            IndexPartition projection,
                                            LogicalRegion handle,
                                            LogicalRegion parent,
                                            FieldID fid,
                                            IndexSpace color_space,
                                            PartitionKind part_kind,
                                            Color color,
                                            MapperID id, MappingTagID tag);
      virtual IndexPartition create_partition_by_preimage_range(
                                            RegionTreeForest *forest,
                                            IndexPartition projection,
                                            LogicalRegion handle,
                                            LogicalRegion parent,
                                            FieldID fid,
                                            IndexSpace color_space,
                                            PartitionKind part_kind,
                                            Color color,
                                            MapperID id, MappingTagID tag);
      virtual IndexPartition create_pending_partition(
                                            RegionTreeForest *forest,
                                            IndexSpace parent,
                                            IndexSpace color_space,
                                            PartitionKind part_kind,
                                            Color color);
      virtual IndexSpace create_index_space_union(
                                            RegionTreeForest *forest,
                                            IndexPartition parent,
                                            const void *realm_color,
                                            TypeTag type_tag,
                                const std::vector<IndexSpace> &handles);
      virtual IndexSpace create_index_space_union(
                                            RegionTreeForest *forest,
                                            IndexPartition parent,
                                            const void *realm_color,
                                            TypeTag type_tag,
                                            IndexPartition handle);
      virtual IndexSpace create_index_space_intersection(
                                            RegionTreeForest *forest,
                                            IndexPartition parent,
                                            const void *realm_color,
                                            TypeTag type_tag,
                                const std::vector<IndexSpace> &handles);
      virtual IndexSpace create_index_space_intersection(
                                            RegionTreeForest *forest,
                                            IndexPartition parent,
                                            const void *realm_color,
                                            TypeTag type_tag,
                                            IndexPartition handle);
      virtual IndexSpace create_index_space_difference(
                                            RegionTreeForest *forest,
                                            IndexPartition parent,
                                            const void *realm_color,
                                            TypeTag type_tag,
                                            IndexSpace initial,
                                const std::vector<IndexSpace> &handles);
      virtual void destroy_field_space(FieldSpace handle);
      virtual void allocate_local_field(FieldSpace space, size_t field_size,
                                     FieldID fid, CustomSerdezID serdez_id,
                                     std::set<RtEvent> &done_events);
      virtual void allocate_local_fields(FieldSpace space,
                                   const std::vector<size_t> &sizes,
                                   const std::vector<FieldID> &resuling_fields,
                                   CustomSerdezID serdez_id,
                                   std::set<RtEvent> &done_events);
      virtual void free_field(FieldSpace space, FieldID fid);
      virtual void free_fields(FieldSpace space, 
                               const std::set<FieldID> &to_free);
      virtual void destroy_logical_region(LogicalRegion handle);
      virtual void destroy_logical_partition(LogicalPartition handle);
      virtual void get_local_field_set(const FieldSpace handle,
                                       const std::set<unsigned> &indexes,
                                       std::set<FieldID> &to_set) const;
      virtual void get_local_field_set(const FieldSpace handle,
                                       const std::set<unsigned> &indexes,
                                       std::vector<FieldID> &to_set) const;
    public:
      virtual Future execute_task(const TaskLauncher &launcher);
      virtual FutureMap execute_index_space(const IndexTaskLauncher &launcher);
      virtual Future execute_index_space(const IndexTaskLauncher &launcher,
                                      ReductionOpID redop, bool deterministic);
      virtual PhysicalRegion map_region(const InlineLauncher &launcher);
      virtual ApEvent remap_region(PhysicalRegion region);
      virtual void unmap_region(PhysicalRegion region);
      virtual void fill_fields(const FillLauncher &launcher);
      virtual void fill_fields(const IndexFillLauncher &launcher);
      virtual void issue_copy(const CopyLauncher &launcher);
      virtual void issue_copy(const IndexCopyLauncher &launcher);
      virtual void issue_acquire(const AcquireLauncher &launcher);
      virtual void issue_release(const ReleaseLauncher &launcher);
      virtual PhysicalRegion attach_resource(const AttachLauncher &launcher);
      virtual Future detach_resource(PhysicalRegion region, const bool flush);
      virtual FutureMap execute_must_epoch(const MustEpochLauncher &launcher);
      virtual Future issue_timing_measurement(const TimingLauncher &launcher);
      virtual void issue_mapping_fence(void);
      virtual void issue_execution_fence(void);
      virtual void complete_frame(void);
      virtual Predicate create_predicate(const Future &f);
      virtual Predicate predicate_not(const Predicate &p);
      virtual Predicate create_predicate(const PredicateLauncher &launcher);
      virtual Future get_predicate_future(const Predicate &p);
    public:
      // Calls for barriers and dynamic collectives
      virtual ApBarrier create_phase_barrier(unsigned arrivals,
                                                ReductionOpID redop = 0,
                                                const void *init_value = NULL,
                                                size_t init_size = 0);
      virtual void destroy_phase_barrier(ApBarrier bar);
      virtual PhaseBarrier advance_phase_barrier(PhaseBarrier bar);
      virtual void arrive_dynamic_collective(DynamicCollective dc,
                                             const void *buffer, 
                                             size_t size,
                                             unsigned count);
      virtual void defer_dynamic_collective_arrival(DynamicCollective dc,
                                                    const Future &f,
                                                    unsigned count);
      virtual Future get_dynamic_collective_result(DynamicCollective dc);
      virtual DynamicCollective advance_dynamic_collective(
                                                   DynamicCollective dc);
    public:
      // The following set of operations correspond directly
      // to the complete_mapping, complete_operation, and
      // commit_operations performed by an operation.  Every
      // one of those calls invokes the corresponding one of
      // these calls to notify the parent context.
      virtual size_t register_new_child_operation(Operation *op,
                const std::vector<StaticDependence> *dependences);
<<<<<<< HEAD
      virtual void register_new_internal_operation(InternalOp *op);
      virtual unsigned register_new_close_operation(CloseOp *op);
      virtual unsigned register_new_summary_operation(TraceSummaryOp *op);
=======
      virtual size_t register_new_close_operation(CloseOp *op);
      virtual size_t register_new_summary_operation(TraceSummaryOp *op);
>>>>>>> bef3310b
      virtual void add_to_prepipeline_queue(Operation *op);
      virtual void add_to_dependence_queue(Operation *op);
      virtual void add_to_post_task_queue(TaskContext *ctx, RtEvent wait_on,
          const void *result, size_t size, PhysicalInstance instance);
      virtual void register_executing_child(Operation *op);
      virtual void register_child_executed(Operation *op);
      virtual void register_child_complete(Operation *op);
      virtual void register_child_commit(Operation *op); 
      virtual void unregister_child_operation(Operation *op);
      virtual ApEvent register_fence_dependence(Operation *op);
    public:
      virtual RtEvent get_current_mapping_fence_event(void);
      virtual ApEvent get_current_execution_fence_event(void);
      virtual ApEvent perform_fence_analysis(Operation *op,
                                             bool mapping, bool execution);
      virtual void update_current_fence(FenceOp *op,
                                        bool mapping, bool execution);
    public:
      virtual void begin_trace(TraceID tid, bool logical_only);
      virtual void end_trace(TraceID tid);
      virtual void begin_static_trace(const std::set<RegionTreeID> *managed);
      virtual void end_static_trace(void);
      virtual void record_previous_trace(LegionTrace *trace);
      virtual void invalidate_trace_cache(LegionTrace *trace,
                                          Operation *invalidator);
      virtual void record_blocking_call(void);
    public:
      virtual void issue_frame(FrameOp *frame, ApEvent frame_termination);
      virtual void perform_frame_issue(FrameOp *frame, 
                                       ApEvent frame_termination);
      virtual void finish_frame(ApEvent frame_termination);
    public:
      virtual void increment_outstanding(void);
      virtual void decrement_outstanding(void);
      virtual void increment_pending(void);
      virtual RtEvent decrement_pending(TaskOp *child);
      virtual RtEvent decrement_pending(bool need_deferral);
      virtual void increment_frame(void);
      virtual void decrement_frame(void);
    public:
#ifdef DEBUG_LEGION_COLLECTIVES
      virtual MergeCloseOp* get_merge_close_op(const LogicalUser &user,
                                               RegionTreeNode *node);
#else
      virtual MergeCloseOp* get_merge_close_op(void);
#endif
    public:
      virtual InnerContext* find_parent_logical_context(unsigned index);
      virtual InnerContext* find_parent_physical_context(unsigned index,
                                                  LogicalRegion parent);
      virtual InnerContext* find_outermost_local_context(
                          InnerContext *previous = NULL);
      virtual InnerContext* find_top_context(void);
    public:
      virtual void initialize_region_tree_contexts(
          const std::vector<RegionRequirement> &clone_requirements,
          const std::vector<ApUserEvent> &unmap_events,
          std::set<ApEvent> &preconditions,
          std::set<RtEvent> &applied_events);
      virtual void invalidate_region_tree_contexts(void);
      virtual void send_back_created_state(AddressSpaceID target);
    public:
      virtual InstanceView* create_instance_top_view(PhysicalManager *manager,
                                                     AddressSpaceID source);
    public:
      virtual void end_task(const void *res, size_t res_size, bool owned,
                            PhysicalInstance inst = PhysicalInstance::NO_INST);
      virtual void post_end_task(const void *res, size_t res_size, bool owned);
    public:
      virtual void record_dynamic_collective_contribution(DynamicCollective dc,
                                                          const Future &f);
      virtual void find_collective_contributions(DynamicCollective dc,
                                             std::vector<Future> &futures);
    protected:
      mutable LocalLock                            leaf_lock;
    public:
      virtual TaskPriority get_current_priority(void) const;
      virtual void set_current_priority(TaskPriority priority);
    };

    /**
     * \class InlineContext
     * A context for performing the inline execution
     * of a task inside of a parent task.
     */
    class InlineContext : public TaskContext {
    public:
      InlineContext(Runtime *runtime, TaskContext *enclosing, TaskOp *child);
      InlineContext(const InlineContext &rhs);
      virtual ~InlineContext(void);
    public:
      InlineContext& operator=(const InlineContext &rhs);
    public:
      // Interface for task contexts
      virtual RegionTreeContext get_context(void) const;
      virtual ContextID get_context_id(void) const;
      virtual UniqueID get_context_uid(void) const;
      virtual void pack_remote_context(Serializer &rez, 
          AddressSpaceID target, bool replicate);
      virtual bool attempt_children_complete(void);
      virtual bool attempt_children_commit(void);
      virtual void inline_child_task(TaskOp *child);
      virtual VariantImpl* select_inline_variant(TaskOp *child) const;
    public:
      // Interface to operations performed by a context
      virtual IndexSpace create_index_space(RegionTreeForest *forest,
                                            const void *realm_is, 
                                            TypeTag type_tag);
      virtual IndexSpace union_index_spaces(RegionTreeForest *forest,
                           const std::vector<IndexSpace> &spaces);
      virtual IndexSpace intersect_index_spaces(RegionTreeForest *forest,
                           const std::vector<IndexSpace> &spaces);
      virtual IndexSpace subtract_index_spaces(RegionTreeForest *forest,
                           IndexSpace left, IndexSpace right);
      virtual void destroy_index_space(IndexSpace handle);
      virtual void destroy_index_partition(IndexPartition handle);
      virtual IndexPartition create_equal_partition(RegionTreeForest *forest,
                                            IndexSpace parent,
                                            IndexSpace color_space,
                                            size_t granularity,
                                            Color color);
      virtual IndexPartition create_partition_by_union(RegionTreeForest *forest,
                                            IndexSpace parent,
                                            IndexPartition handle1,
                                            IndexPartition handle2,
                                            IndexSpace color_space,
                                            PartitionKind kind,
                                            Color color);
      virtual IndexPartition create_partition_by_intersection(
                                            RegionTreeForest *forest,
                                            IndexSpace parent,
                                            IndexPartition handle1,
                                            IndexPartition handle2,
                                            IndexSpace color_space,
                                            PartitionKind kind,
                                            Color color);
      virtual IndexPartition create_partition_by_intersection(
                                            RegionTreeForest *forest,
                                            IndexSpace parent,
                                            IndexPartition partition,
                                            PartitionKind kind,
                                            Color color,
                                            bool dominates);
      virtual IndexPartition create_partition_by_difference(
                                            RegionTreeForest *forest,
                                            IndexSpace parent,
                                            IndexPartition handle1,
                                            IndexPartition handle2,
                                            IndexSpace color_space,
                                            PartitionKind kind,
                                            Color color);
      virtual Color create_cross_product_partitions(
                                            RegionTreeForest *forest,
                                            IndexPartition handle1,
                                            IndexPartition handle2,
                              std::map<IndexSpace,IndexPartition> &handles,
                                            PartitionKind kind,
                                            Color color);
      virtual void create_association(      LogicalRegion domain,
                                            LogicalRegion domain_parent,
                                            FieldID domain_fid,
                                            IndexSpace range,
                                            MapperID id, MappingTagID tag);
      virtual IndexPartition create_restricted_partition(
                                            RegionTreeForest *forest,
                                            IndexSpace parent,
                                            IndexSpace color_space,
                                            const void *transform,
                                            size_t transform_size,
                                            const void *extent,
                                            size_t extent_size,
                                            PartitionKind part_kind,
                                            Color color);
      virtual IndexPartition create_partition_by_field(
                                            RegionTreeForest *forest,
                                            LogicalRegion handle,
                                            LogicalRegion parent_priv,
                                            FieldID fid,
                                            IndexSpace color_space,
                                            Color color,
                                            MapperID id, MappingTagID tag);
      virtual IndexPartition create_partition_by_image(
                                            RegionTreeForest *forest,
                                            IndexSpace handle,
                                            LogicalPartition projection,
                                            LogicalRegion parent,
                                            FieldID fid,
                                            IndexSpace color_space,
                                            PartitionKind part_kind,
                                            Color color,
                                            MapperID id, MappingTagID tag);
      virtual IndexPartition create_partition_by_image_range(
                                            RegionTreeForest *forest,
                                            IndexSpace handle,
                                            LogicalPartition projection,
                                            LogicalRegion parent,
                                            FieldID fid,
                                            IndexSpace color_space,
                                            PartitionKind part_kind,
                                            Color color,
                                            MapperID id, MappingTagID tag);
      virtual IndexPartition create_partition_by_preimage(
                                            RegionTreeForest *forest,
                                            IndexPartition projection,
                                            LogicalRegion handle,
                                            LogicalRegion parent,
                                            FieldID fid,
                                            IndexSpace color_space,
                                            PartitionKind part_kind,
                                            Color color,
                                            MapperID id, MappingTagID tag);
      virtual IndexPartition create_partition_by_preimage_range(
                                            RegionTreeForest *forest,
                                            IndexPartition projection,
                                            LogicalRegion handle,
                                            LogicalRegion parent,
                                            FieldID fid,
                                            IndexSpace color_space,
                                            PartitionKind part_kind,
                                            Color color,
                                            MapperID id, MappingTagID tag);
      virtual IndexPartition create_pending_partition(
                                            RegionTreeForest *forest,
                                            IndexSpace parent,
                                            IndexSpace color_space,
                                            PartitionKind part_kind,
                                            Color color);
      virtual IndexSpace create_index_space_union(
                                            RegionTreeForest *forest,
                                            IndexPartition parent,
                                            const void *realm_color,
                                            TypeTag type_tag,
                                const std::vector<IndexSpace> &handles);
      virtual IndexSpace create_index_space_union(
                                            RegionTreeForest *forest,
                                            IndexPartition parent,
                                            const void *realm_color,
                                            TypeTag type_tag,
                                            IndexPartition handle);
      virtual IndexSpace create_index_space_intersection(
                                            RegionTreeForest *forest,
                                            IndexPartition parent,
                                            const void *realm_color,
                                            TypeTag type_tag,
                                const std::vector<IndexSpace> &handles);
      virtual IndexSpace create_index_space_intersection(
                                            RegionTreeForest *forest,
                                            IndexPartition parent,
                                            const void *realm_color,
                                            TypeTag type_tag,
                                            IndexPartition handle);
      virtual IndexSpace create_index_space_difference(
                                            RegionTreeForest *forest,
                                            IndexPartition parent,
                                            const void *realm_color,
                                            TypeTag type_tag,
                                            IndexSpace initial,
                                const std::vector<IndexSpace> &handles);
      virtual FieldSpace create_field_space(RegionTreeForest *forest);
      virtual void destroy_field_space(FieldSpace handle);
      virtual FieldID allocate_field(FieldSpace space, size_t field_size,
                                     FieldID fid, bool local,
                                     CustomSerdezID serdez_id);
      virtual void free_field(FieldSpace space, FieldID fid);
      virtual void allocate_fields(FieldSpace space,
                                   const std::vector<size_t> &sizes,
                                   std::vector<FieldID> &resuling_fields,
                                   bool local, CustomSerdezID serdez_id);
      virtual void free_fields(FieldSpace space, 
                               const std::set<FieldID> &to_free);
      virtual void allocate_local_field(FieldSpace space, size_t field_size,
                                     FieldID fid, CustomSerdezID serdez_id,
                                     std::set<RtEvent> &done_events);
      virtual void allocate_local_fields(FieldSpace space,
                                   const std::vector<size_t> &sizes,
                                   const std::vector<FieldID> &resuling_fields,
                                   CustomSerdezID serdez_id,
                                   std::set<RtEvent> &done_events);
      virtual LogicalRegion create_logical_region(RegionTreeForest *forest,
                                            IndexSpace index_space,
                                            FieldSpace field_space,
                                            bool task_local);
      virtual void destroy_logical_region(LogicalRegion handle);
      virtual void destroy_logical_partition(LogicalPartition handle);
      virtual FieldAllocatorImpl* create_field_allocator(FieldSpace handle);
      virtual void destroy_field_allocator(FieldSpace handle);
      virtual void get_local_field_set(const FieldSpace handle,
                                       const std::set<unsigned> &indexes,
                                       std::set<FieldID> &to_set) const;
      virtual void get_local_field_set(const FieldSpace handle,
                                       const std::set<unsigned> &indexes,
                                       std::vector<FieldID> &to_set) const;
    public:
      virtual Future execute_task(const TaskLauncher &launcher);
      virtual FutureMap execute_index_space(const IndexTaskLauncher &launcher);
      virtual Future execute_index_space(const IndexTaskLauncher &launcher,
                                      ReductionOpID redop, bool deterministic);
      virtual PhysicalRegion map_region(const InlineLauncher &launcher);
      virtual ApEvent remap_region(PhysicalRegion region);
      virtual void unmap_region(PhysicalRegion region);
      virtual void fill_fields(const FillLauncher &launcher);
      virtual void fill_fields(const IndexFillLauncher &launcher);
      virtual void issue_copy(const CopyLauncher &launcher);
      virtual void issue_copy(const IndexCopyLauncher &launcher);
      virtual void issue_acquire(const AcquireLauncher &launcher);
      virtual void issue_release(const ReleaseLauncher &launcher);
      virtual PhysicalRegion attach_resource(const AttachLauncher &launcher);
      virtual Future detach_resource(PhysicalRegion region, const bool flush);
      virtual FutureMap execute_must_epoch(const MustEpochLauncher &launcher);
      virtual Future issue_timing_measurement(const TimingLauncher &launcher);
      virtual void issue_mapping_fence(void);
      virtual void issue_execution_fence(void);
      virtual void complete_frame(void);
      virtual Predicate create_predicate(const Future &f);
      virtual Predicate predicate_not(const Predicate &p);
      virtual Predicate create_predicate(const PredicateLauncher &launcher);
      virtual Future get_predicate_future(const Predicate &p);
    public:
      // Calls for barriers and dynamic collectives
      virtual ApBarrier create_phase_barrier(unsigned arrivals,
                                                ReductionOpID redop = 0,
                                                const void *init_value = NULL,
                                                size_t init_size = 0);
      virtual void destroy_phase_barrier(ApBarrier bar);
      virtual PhaseBarrier advance_phase_barrier(PhaseBarrier bar);
      virtual void arrive_dynamic_collective(DynamicCollective dc,
                                             const void *buffer, 
                                             size_t size,
                                             unsigned count);
      virtual void defer_dynamic_collective_arrival(DynamicCollective dc,
                                                    const Future &f,
                                                    unsigned count);
      virtual Future get_dynamic_collective_result(DynamicCollective dc);
      virtual DynamicCollective advance_dynamic_collective(
                                                   DynamicCollective dc);
    public:
      // The following set of operations correspond directly
      // to the complete_mapping, complete_operation, and
      // commit_operations performed by an operation.  Every
      // one of those calls invokes the corresponding one of
      // these calls to notify the parent context.
      virtual size_t register_new_child_operation(Operation *op,
                const std::vector<StaticDependence> *dependences);
<<<<<<< HEAD
      virtual void register_new_internal_operation(InternalOp *op);
      virtual unsigned register_new_close_operation(CloseOp *op);
      virtual unsigned register_new_summary_operation(TraceSummaryOp *op);
=======
      virtual size_t register_new_close_operation(CloseOp *op);
      virtual size_t register_new_summary_operation(TraceSummaryOp *op);
>>>>>>> bef3310b
      virtual void add_to_prepipeline_queue(Operation *op);
      virtual void add_to_dependence_queue(Operation *op);
      virtual void add_to_post_task_queue(TaskContext *ctx, RtEvent wait_on,
          const void *result, size_t size, PhysicalInstance instance);
      virtual void register_executing_child(Operation *op);
      virtual void register_child_executed(Operation *op);
      virtual void register_child_complete(Operation *op);
      virtual void register_child_commit(Operation *op); 
      virtual void unregister_child_operation(Operation *op);
      virtual ApEvent register_fence_dependence(Operation *op);
    public:
      virtual RtEvent get_current_mapping_fence_event(void);
      virtual ApEvent get_current_execution_fence_event(void);
      virtual ApEvent perform_fence_analysis(Operation *op,
                                             bool mapping, bool execution);
      virtual void update_current_fence(FenceOp *op,
                                        bool mapping, bool execution);
    public:
      virtual void begin_trace(TraceID tid, bool logical_only);
      virtual void end_trace(TraceID tid);
      virtual void begin_static_trace(const std::set<RegionTreeID> *managed);
      virtual void end_static_trace(void);
      virtual void record_previous_trace(LegionTrace *trace);
      virtual void invalidate_trace_cache(LegionTrace *trace,
                                          Operation *invalidator);
      virtual void record_blocking_call(void);
    public:
      virtual void issue_frame(FrameOp *frame, ApEvent frame_termination);
      virtual void perform_frame_issue(FrameOp *frame, 
                                       ApEvent frame_termination);
      virtual void finish_frame(ApEvent frame_termination);
    public:
      virtual void increment_outstanding(void);
      virtual void decrement_outstanding(void);
      virtual void increment_pending(void);
      virtual RtEvent decrement_pending(TaskOp *child);
      virtual RtEvent decrement_pending(bool need_deferral);
      virtual void increment_frame(void);
      virtual void decrement_frame(void);
    public:
#ifdef DEBUG_LEGION_COLLECTIVES
      virtual MergeCloseOp* get_merge_close_op(const LogicalUser &user,
                                               RegionTreeNode *node);
#else
      virtual MergeCloseOp* get_merge_close_op(void);
#endif
    public:
      virtual InnerContext* find_parent_logical_context(unsigned index);
      virtual InnerContext* find_parent_physical_context(unsigned index,
                                                  LogicalRegion parent);
      // Override by RemoteTask and TopLevelTask
      virtual InnerContext* find_outermost_local_context(
                          InnerContext *previous = NULL);
      virtual InnerContext* find_top_context(void);
    public:
      virtual void initialize_region_tree_contexts(
          const std::vector<RegionRequirement> &clone_requirements,
          const std::vector<ApUserEvent> &unmap_events,
          std::set<ApEvent> &preconditions,
          std::set<RtEvent> &applied_events);
      virtual void invalidate_region_tree_contexts(void);
      virtual void send_back_created_state(AddressSpaceID target);
    public:
      virtual InstanceView* create_instance_top_view(PhysicalManager *manager,
                                                     AddressSpaceID source);
    public:
      virtual const std::vector<PhysicalRegion>& begin_task(
                                                    Legion::Runtime *&runtime);
      virtual void end_task(const void *res, size_t res_size, bool owned,
                            PhysicalInstance inst = PhysicalInstance::NO_INST);
      virtual void post_end_task(const void *res, size_t res_size, bool owned);
    public:
      virtual void record_dynamic_collective_contribution(DynamicCollective dc,
                                                          const Future &f);
      virtual void find_collective_contributions(DynamicCollective dc,
                                             std::vector<Future> &futures);
    public:
      virtual TaskPriority get_current_priority(void) const;
      virtual void set_current_priority(TaskPriority priority);
    protected:
      TaskContext *const enclosing;
      TaskOp *const inline_task;
    protected:
      std::vector<unsigned> parent_req_indexes;
    };

    //--------------------------------------------------------------------------
    inline void TaskContext::begin_runtime_call(void)
    //--------------------------------------------------------------------------
    {
      if (overhead_tracker == NULL)
        return;
      const long long current = Realm::Clock::current_time_in_nanoseconds();
      const long long diff = current - previous_profiling_time;
      overhead_tracker->application_time += diff;
      previous_profiling_time = current;
    }

    //--------------------------------------------------------------------------
    inline void TaskContext::end_runtime_call(void)
    //--------------------------------------------------------------------------
    {
      if (overhead_tracker == NULL)
        return;
      const long long current = Realm::Clock::current_time_in_nanoseconds();
      const long long diff = current - previous_profiling_time;
      overhead_tracker->runtime_time += diff;
      previous_profiling_time = current;
    }

    //--------------------------------------------------------------------------
    inline void TaskContext::begin_task_wait(bool from_runtime)
    //--------------------------------------------------------------------------
    {
      if (overhead_tracker == NULL)
        return;
      const long long current = Realm::Clock::current_time_in_nanoseconds();
      const long long diff = current - previous_profiling_time;
      if (from_runtime)
        overhead_tracker->runtime_time += diff;
      else
        overhead_tracker->application_time += diff;
      previous_profiling_time = current;
    }

    //--------------------------------------------------------------------------
    inline void TaskContext::end_task_wait(void)
    //--------------------------------------------------------------------------
    {
      if (overhead_tracker == NULL)
        return;
      const long long current = Realm::Clock::current_time_in_nanoseconds();
      const long long diff = current - previous_profiling_time;
      overhead_tracker->wait_time += diff;
      previous_profiling_time = current;
    }

  };
};


#endif // __LEGION_CONTEXT_H__
<|MERGE_RESOLUTION|>--- conflicted
+++ resolved
@@ -332,14 +332,9 @@
       // these calls to notify the parent context.
       virtual size_t register_new_child_operation(Operation *op,
                const std::vector<StaticDependence> *dependences) = 0;
-<<<<<<< HEAD
       virtual void register_new_internal_operation(InternalOp *op) = 0;
-      virtual unsigned register_new_close_operation(CloseOp *op) = 0;
-      virtual unsigned register_new_summary_operation(TraceSummaryOp *op) = 0;
-=======
       virtual size_t register_new_close_operation(CloseOp *op) = 0;
       virtual size_t register_new_summary_operation(TraceSummaryOp *op) = 0;
->>>>>>> bef3310b
       virtual void add_to_prepipeline_queue(Operation *op) = 0;
       virtual void add_to_dependence_queue(Operation *op) = 0;
       virtual void add_to_post_task_queue(TaskContext *ctx, RtEvent wait_on,
@@ -1022,14 +1017,9 @@
       // these calls to notify the parent context.
       virtual size_t register_new_child_operation(Operation *op,
                 const std::vector<StaticDependence> *dependences);
-<<<<<<< HEAD
       virtual void register_new_internal_operation(InternalOp *op);
-      virtual unsigned register_new_close_operation(CloseOp *op);
-      virtual unsigned register_new_summary_operation(TraceSummaryOp *op);
-=======
       virtual size_t register_new_close_operation(CloseOp *op);
       virtual size_t register_new_summary_operation(TraceSummaryOp *op);
->>>>>>> bef3310b
       virtual void add_to_prepipeline_queue(Operation *op);
       bool process_prepipeline_stage(void);
       virtual void add_to_dependence_queue(Operation *op);
@@ -1130,14 +1120,8 @@
       static void handle_compute_equivalence_sets_request(Deserializer &derez,
                                      Runtime *runtime, AddressSpaceID source);
     public:
-<<<<<<< HEAD
       void invalidate_remote_contexts(void);
       void clear_instance_top_views(void); 
-=======
-      static void handle_prepipeline_stage(const void *args);
-      static void handle_dependence_stage(const void *args);
-      static void handle_post_end_task(const void *args);
->>>>>>> bef3310b
     public:
       void free_remote_contexts(void);
       void send_remote_context(AddressSpaceID remote_instance, 
@@ -1169,7 +1153,6 @@
       static void handle_prepipeline_stage(const void *args);
       static void handle_dependence_stage(const void *args);
       static void handle_post_end_task(const void *args);
-      static void handle_deferred_post_end_task(const void *args);
     public:
       const RegionTreeContext tree_context; 
       const UniqueID context_uid;
@@ -2141,14 +2124,9 @@
       // these calls to notify the parent context.
       virtual size_t register_new_child_operation(Operation *op,
                 const std::vector<StaticDependence> *dependences);
-<<<<<<< HEAD
       virtual void register_new_internal_operation(InternalOp *op);
-      virtual unsigned register_new_close_operation(CloseOp *op);
-      virtual unsigned register_new_summary_operation(TraceSummaryOp *op);
-=======
       virtual size_t register_new_close_operation(CloseOp *op);
       virtual size_t register_new_summary_operation(TraceSummaryOp *op);
->>>>>>> bef3310b
       virtual void add_to_prepipeline_queue(Operation *op);
       virtual void add_to_dependence_queue(Operation *op);
       virtual void add_to_post_task_queue(TaskContext *ctx, RtEvent wait_on,
@@ -2492,14 +2470,9 @@
       // these calls to notify the parent context.
       virtual size_t register_new_child_operation(Operation *op,
                 const std::vector<StaticDependence> *dependences);
-<<<<<<< HEAD
       virtual void register_new_internal_operation(InternalOp *op);
-      virtual unsigned register_new_close_operation(CloseOp *op);
-      virtual unsigned register_new_summary_operation(TraceSummaryOp *op);
-=======
       virtual size_t register_new_close_operation(CloseOp *op);
       virtual size_t register_new_summary_operation(TraceSummaryOp *op);
->>>>>>> bef3310b
       virtual void add_to_prepipeline_queue(Operation *op);
       virtual void add_to_dependence_queue(Operation *op);
       virtual void add_to_post_task_queue(TaskContext *ctx, RtEvent wait_on,
