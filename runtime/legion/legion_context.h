/* Copyright 2021 Stanford University, NVIDIA Corporation
 *
 * Licensed under the Apache License, Version 2.0 (the "License");
 * you may not use this file except in compliance with the License.
 * You may obtain a copy of the License at
 *
 *     http://www.apache.org/licenses/LICENSE-2.0
 *
 * Unless required by applicable law or agreed to in writing, software
 * distributed under the License is distributed on an "AS IS" BASIS,
 * WITHOUT WARRANTIES OR CONDITIONS OF ANY KIND, either express or implied.
 * See the License for the specific language governing permissions and
 * limitations under the License.
 */

#ifndef __LEGION_CONTEXT_H__
#define __LEGION_CONTEXT_H__

#include "legion.h"
#include "legion/legion_tasks.h"
#include "legion/legion_mapping.h"
#include "legion/legion_instances.h"
#include "legion/legion_allocation.h"

namespace Legion {
  namespace Internal {
   
    /**
     * \class TaskContext
     * The base class for all task contexts which 
     * provide all the methods for handling the 
     * execution of a task at runtime.
     */
    class TaskContext : public ResourceTracker, public Collectable {
    public:
      class AutoRuntimeCall {
      public:
        AutoRuntimeCall(TaskContext *c) : ctx(c) { ctx->begin_runtime_call(); }
        ~AutoRuntimeCall(void) { ctx->end_runtime_call(); }
      public:
        TaskContext *const ctx;
      };
      // This is a no-op task for yield operations
      struct YieldArgs : public LgTaskArgs<YieldArgs> {
      public:
        static const LgTaskID TASK_ID = LG_YIELD_TASK_ID;
      public:
        YieldArgs(UniqueID uid) : LgTaskArgs<YieldArgs>(uid) { }
      };
    public:
      TaskContext(Runtime *runtime, SingleTask *owner, int depth,
                  const std::vector<RegionRequirement> &reqs,
                  const std::vector<RegionRequirement> &output_reqs,
                  bool inline_task);
      TaskContext(const TaskContext &rhs);
      virtual ~TaskContext(void);
    public:
      TaskContext& operator=(const TaskContext &rhs);
    public:
      // This is used enough that we want it inlined
      inline Processor get_executing_processor(void) const
        { return executing_processor; }
      inline void set_executing_processor(Processor p)
        { executing_processor = p; }
      inline unsigned get_tunable_index(void)
        { return total_tunable_count++; }
      inline UniqueID get_unique_id(void) const 
        { return get_context_uid(); }
      inline const char* get_task_name(void)
        { return get_task()->get_task_name(); }
      inline const std::vector<PhysicalRegion>& get_physical_regions(void) const
        { return physical_regions; }
      inline SingleTask* get_owner_task(void) const { return owner_task; }
      inline bool is_priority_mutable(void) const { return mutable_priority; }
      inline int get_depth(void) const { return depth; }
    public:
      // Interface for task contexts
      virtual RegionTreeContext get_context(void) const = 0;
      virtual ContextID get_context_id(void) const = 0;
      virtual UniqueID get_context_uid(void) const;
      virtual Task* get_task(void); 
      virtual InnerContext* find_parent_context(void);
      virtual void pack_remote_context(Serializer &rez, 
                                       AddressSpaceID target,
                                       bool replicate = false) = 0;
      virtual void compute_task_tree_coordinates(
          std::vector<std::pair<size_t,DomainPoint> > &coordinates) = 0;
      virtual bool attempt_children_complete(void) = 0;
      virtual bool attempt_children_commit(void) = 0;
      virtual VariantImpl* select_inline_variant(TaskOp *child,
                const std::vector<PhysicalRegion> &parent_regions,
                std::deque<InstanceSet> &physical_instances);
      virtual bool is_leaf_context(void) const;
      virtual bool is_inner_context(void) const;
#ifdef LEGION_USE_LIBDL
      virtual void perform_global_registration_callbacks(
                     Realm::DSOReferenceImplementation *dso, RtEvent local_done,
                     RtEvent global_done, std::set<RtEvent> &preconditions);
#endif
      virtual void handle_registration_callback_effects(RtEvent effects) = 0;
      virtual void print_once(FILE *f, const char *message) const;
      virtual void log_once(Realm::LoggerMessage &message) const;
      virtual ShardID get_shard_id(void) const;
      virtual size_t get_num_shards(void) const;
      virtual Future consensus_match(const void *input, void *output,
                                     size_t num_elements, size_t element_size);
    public:
      virtual VariantID register_variant(const TaskVariantRegistrar &registrar,
                                  const void *user_data, size_t user_data_size,
                                  const CodeDescriptor &desc, bool ret, 
                                  VariantID vid, bool check_task_id);
      virtual TraceID generate_dynamic_trace_id(void);
      virtual MapperID generate_dynamic_mapper_id(void);
      virtual ProjectionID generate_dynamic_projection_id(void);
      virtual ShardingID generate_dynamic_sharding_id(void);
      virtual TaskID generate_dynamic_task_id(void);
      virtual ReductionOpID generate_dynamic_reduction_id(void);
      virtual CustomSerdezID generate_dynamic_serdez_id(void);
      virtual bool perform_semantic_attach(bool &global);
      virtual void post_semantic_attach(void);
    public:
      // Interface to operations performed by a context
      virtual IndexSpace create_index_space(const Domain &bounds,
                                            TypeTag type_tag);
      virtual IndexSpace create_index_space(const Future &future,
                                            TypeTag type_tag) = 0;
      virtual IndexSpace create_index_space(
                           const std::vector<DomainPoint> &points);
      virtual IndexSpace create_index_space(
                           const std::vector<Domain> &rects);
      // This variant creates an uninitialized index space
      // that later is set by a task
      virtual IndexSpace create_unbound_index_space(TypeTag type_tag);
    protected:
      IndexSpace create_index_space_internal(const Domain *bounds,
                                             TypeTag type_tag);
    public:
      virtual IndexSpace union_index_spaces(
                           const std::vector<IndexSpace> &spaces);
      virtual IndexSpace intersect_index_spaces(
                           const std::vector<IndexSpace> &spaces);
      virtual IndexSpace subtract_index_spaces(
                           IndexSpace left, IndexSpace right);
      virtual void create_shared_ownership(IndexSpace handle);
      virtual void destroy_index_space(IndexSpace handle,
                                       const bool unordered,
                                       const bool recurse) = 0;
      virtual void create_shared_ownership(IndexPartition handle);
      virtual void destroy_index_partition(IndexPartition handle,
                                           const bool unordered,
                                           const bool recurse) = 0;
      virtual IndexPartition create_equal_partition(
                                            IndexSpace parent,
                                            IndexSpace color_space,
                                            size_t granularity,
                                            Color color) = 0;
      virtual IndexPartition create_partition_by_weights(IndexSpace parent,
                                            const FutureMap &weights,
                                            IndexSpace color_space,
                                            size_t granularity, 
                                            Color color) = 0;
      virtual IndexPartition create_partition_by_union(
                                            IndexSpace parent,
                                            IndexPartition handle1,
                                            IndexPartition handle2,
                                            IndexSpace color_space,
                                            PartitionKind kind,
                                            Color color) = 0;
      virtual IndexPartition create_partition_by_intersection(
                                            IndexSpace parent,
                                            IndexPartition handle1,
                                            IndexPartition handle2,
                                            IndexSpace color_space,
                                            PartitionKind kind,
                                            Color color) = 0;
      virtual IndexPartition create_partition_by_intersection(
                                            IndexSpace parent,
                                            IndexPartition partition,
                                            PartitionKind kind,
                                            Color color, 
                                            bool dominates) = 0;
      virtual IndexPartition create_partition_by_difference(
                                            IndexSpace parent,
                                            IndexPartition handle1,
                                            IndexPartition handle2,
                                            IndexSpace color_space,
                                            PartitionKind kind,
                                            Color color) = 0;
      virtual Color create_cross_product_partitions(
                                            IndexPartition handle1,
                                            IndexPartition handle2,
                              std::map<IndexSpace,IndexPartition> &handles,
                                            PartitionKind kind,
                                            Color color) = 0;
      virtual void create_association(      LogicalRegion domain,
                                            LogicalRegion domain_parent,
                                            FieldID domain_fid,
                                            IndexSpace range,
                                            MapperID id, MappingTagID tag) = 0;
      virtual IndexPartition create_restricted_partition(
                                            IndexSpace parent,
                                            IndexSpace color_space,
                                            const void *transform,
                                            size_t transform_size,
                                            const void *extent,
                                            size_t extent_size,
                                            PartitionKind part_kind,
                                            Color color) = 0;
      virtual IndexPartition create_partition_by_domain(
                                            IndexSpace parent,
                                  const std::map<DomainPoint,Domain> &domains,
                                            IndexSpace color_space,
                                            bool perform_intersections,
                                            PartitionKind part_kind,
                                            Color color) = 0;
      virtual IndexPartition create_partition_by_domain(
                                            IndexSpace parent,
                                            const FutureMap &domains,
                                            IndexSpace color_space,
                                            bool perform_intersections,
                                            PartitionKind part_kind,
                                            Color color) = 0;
      virtual IndexPartition create_partition_by_field(
                                            LogicalRegion handle,
                                            LogicalRegion parent_priv,
                                            FieldID fid,
                                            IndexSpace color_space,
                                            Color color,
                                            MapperID id, MappingTagID tag,
                                            PartitionKind part_kind) = 0;
      virtual IndexPartition create_partition_by_image(
                                            IndexSpace handle,
                                            LogicalPartition projection,
                                            LogicalRegion parent,
                                            FieldID fid,
                                            IndexSpace color_space,
                                            PartitionKind part_kind,
                                            Color color,
                                            MapperID id, MappingTagID tag) = 0;
      virtual IndexPartition create_partition_by_image_range(
                                            IndexSpace handle,
                                            LogicalPartition projection,
                                            LogicalRegion parent,
                                            FieldID fid,
                                            IndexSpace color_space,
                                            PartitionKind part_kind,
                                            Color color,
                                            MapperID id, MappingTagID tag) = 0;
      virtual IndexPartition create_partition_by_preimage(
                                            IndexPartition projection,
                                            LogicalRegion handle,
                                            LogicalRegion parent,
                                            FieldID fid,
                                            IndexSpace color_space,
                                            PartitionKind part_kind,
                                            Color color,
                                            MapperID id, MappingTagID tag) = 0;
      virtual IndexPartition create_partition_by_preimage_range(
                                            IndexPartition projection,
                                            LogicalRegion handle,
                                            LogicalRegion parent,
                                            FieldID fid,
                                            IndexSpace color_space,
                                            PartitionKind part_kind,
                                            Color color,
                                            MapperID id, MappingTagID tag) = 0;
      virtual IndexPartition create_pending_partition(
                                            IndexSpace parent,
                                            IndexSpace color_space,
                                            PartitionKind part_kind,
                                            Color color) = 0;
      virtual IndexSpace create_index_space_union(
                                            IndexPartition parent,
                                            const void *realm_color,
                                            size_t color_size,
                                            TypeTag type_tag,
                                const std::vector<IndexSpace> &handles) = 0;
      virtual IndexSpace create_index_space_union(
                                            IndexPartition parent,
                                            const void *realm_color,
                                            size_t color_size,
                                            TypeTag type_tag,
                                            IndexPartition handle) = 0;
      virtual IndexSpace create_index_space_intersection(
                                            IndexPartition parent,
                                            const void *realm_color,
                                            size_t color_size,
                                            TypeTag type_tag,
                                const std::vector<IndexSpace> &handles) = 0;
      virtual IndexSpace create_index_space_intersection(
                                            IndexPartition parent,
                                            const void *realm_color,
                                            size_t color_size,
                                            TypeTag type_tag,
                                            IndexPartition handle) = 0;
      virtual IndexSpace create_index_space_difference(
                                            IndexPartition parent,
                                            const void *realm_color,
                                            size_t color_size,
                                            TypeTag type_tag,
                                            IndexSpace initial,
                                const std::vector<IndexSpace> &handles) = 0;
      virtual FieldSpace create_field_space(void);
      virtual FieldSpace create_field_space(const std::vector<size_t> &sizes,
                                        std::vector<FieldID> &resulting_fields,
                                        CustomSerdezID serdez_id);
      virtual FieldSpace create_field_space(const std::vector<Future> &sizes,
                                        std::vector<FieldID> &resulting_fields,
                                        CustomSerdezID serdez_id) = 0;
      virtual void create_shared_ownership(FieldSpace handle);
      virtual void destroy_field_space(FieldSpace handle,
                                       const bool unordered) = 0;
      virtual FieldID allocate_field(FieldSpace space, size_t field_size,
                                     FieldID fid, bool local,
                                     CustomSerdezID serdez_id);
      virtual FieldID allocate_field(FieldSpace space, const Future &field_size,
                                     FieldID fid, bool local,
                                     CustomSerdezID serdez_id) = 0;
      virtual void allocate_local_field(
                                     FieldSpace space, size_t field_size,
                                     FieldID fid, CustomSerdezID serdez_id,
                                     std::set<RtEvent> &done_events) = 0;
      virtual void free_field(FieldAllocatorImpl *allocator, FieldSpace space, 
                              FieldID fid, const bool unordered) = 0;
      virtual void allocate_fields(FieldSpace space,
                                   const std::vector<size_t> &sizes,
                                   std::vector<FieldID> &resuling_fields,
                                   bool local, CustomSerdezID serdez_id);
      virtual void allocate_fields(FieldSpace space,
                                   const std::vector<Future> &sizes,
                                   std::vector<FieldID> &resuling_fields,
                                   bool local, CustomSerdezID serdez_id) = 0;
      virtual void allocate_local_fields(FieldSpace space,
                                   const std::vector<size_t> &sizes,
                                   const std::vector<FieldID> &resuling_fields,
                                   CustomSerdezID serdez_id,
                                   std::set<RtEvent> &done_events) = 0;
      virtual void free_fields(FieldAllocatorImpl *allocator, FieldSpace space, 
                               const std::set<FieldID> &to_free,
                               const bool unordered) = 0; 
      virtual LogicalRegion create_logical_region(RegionTreeForest *forest,
                                          IndexSpace index_space,
                                          FieldSpace field_space,
                                          const bool task_local,
                                          const bool output_region = false) = 0;
      virtual void create_shared_ownership(LogicalRegion handle);
      virtual void destroy_logical_region(LogicalRegion handle,
                                          const bool unordered) = 0;
      virtual void advise_analysis_subtree(LogicalRegion parent,
                                      const std::set<LogicalRegion> &regions,
                                      const std::set<LogicalPartition> &parts,
                                      const std::set<FieldID> &fields) = 0;
      virtual FieldAllocatorImpl* create_field_allocator(FieldSpace handle,
                                                         bool unordered);
      virtual void destroy_field_allocator(FieldSpaceNode *node);
      virtual void get_local_field_set(const FieldSpace handle,
                                       const std::set<unsigned> &indexes,
                                       std::set<FieldID> &to_set) const = 0;
      virtual void get_local_field_set(const FieldSpace handle,
                                       const std::set<unsigned> &indexes,
                                       std::vector<FieldID> &to_set) const = 0;
    public:
      virtual void add_physical_region(const RegionRequirement &req, 
          bool mapped, MapperID mid, MappingTagID tag, ApUserEvent &unmap_event,
          bool virtual_mapped, const InstanceSet &physical_instances) = 0;
      virtual Future execute_task(const TaskLauncher &launcher,
                                  std::vector<OutputRequirement> *outputs) = 0;
      virtual FutureMap execute_index_space(const IndexTaskLauncher &launcher,
                                   std::vector<OutputRequirement> *outputs) = 0;
      virtual Future execute_index_space(const IndexTaskLauncher &launcher,
                                   ReductionOpID redop, bool deterministic,
                                   std::vector<OutputRequirement> *outputs) = 0;
      virtual Future reduce_future_map(const FutureMap &future_map,
                                   ReductionOpID redop, bool deterministic) = 0;
      virtual FutureMap construct_future_map(const Domain &domain,
<<<<<<< HEAD
                                 const std::map<DomainPoint,TaskArgument> &data,
                                             bool collective = false) = 0;
=======
                               const std::map<DomainPoint,TaskArgument> &data,
                                             bool collective = false,
                                             ShardingID sid = 0) = 0;
>>>>>>> a8d5b406
      virtual FutureMap construct_future_map(const Domain &domain,
                    const std::map<DomainPoint,Future> &futures,
                    RtUserEvent domain_deletion = RtUserEvent::NO_RT_USER_EVENT,
                                             bool internal = false,
                                             bool collective = false,
                                             ShardingID sid = 0) = 0;
      virtual PhysicalRegion map_region(const InlineLauncher &launcher) = 0;
      virtual ApEvent remap_region(PhysicalRegion region) = 0;
      virtual void unmap_region(PhysicalRegion region) = 0;
      virtual void unmap_all_regions(bool external) = 0;
      virtual void fill_fields(const FillLauncher &launcher) = 0;
      virtual void fill_fields(const IndexFillLauncher &launcher) = 0;
      virtual void issue_copy(const CopyLauncher &launcher) = 0;
      virtual void issue_copy(const IndexCopyLauncher &launcher) = 0;
      virtual void issue_acquire(const AcquireLauncher &launcher) = 0;
      virtual void issue_release(const ReleaseLauncher &launcher) = 0;
      virtual PhysicalRegion attach_resource(
                                  const AttachLauncher &launcher) = 0;
      virtual ExternalResources attach_resources(
                                  const IndexAttachLauncher &launcher,
                                  bool deduplicate_across_shards) = 0;
      virtual Future detach_resource(PhysicalRegion region, 
                                     const bool flush,const bool unordered) = 0;
      virtual Future detach_resources(ExternalResources resources,
                                    const bool flush, const bool unordered) = 0;
      virtual void progress_unordered_operations(void) = 0;
      virtual FutureMap execute_must_epoch(
                                 const MustEpochLauncher &launcher) = 0;
      virtual Future issue_timing_measurement(
                                    const TimingLauncher &launcher) = 0;
      virtual Future issue_mapping_fence(void) = 0;
      virtual Future issue_execution_fence(void) = 0;
      virtual void complete_frame(void) = 0;
      virtual Predicate create_predicate(const Future &f) = 0;
      virtual Predicate predicate_not(const Predicate &p) = 0;
      virtual Predicate create_predicate(const PredicateLauncher &launcher) = 0;
      virtual Future get_predicate_future(const Predicate &p) = 0;
    public:
      // Calls for barriers and dynamic collectives
      virtual ApBarrier create_phase_barrier(unsigned arrivals,
                                                ReductionOpID redop = 0,
                                                const void *init_value = NULL,
                                                size_t init_size = 0) = 0;
      virtual void destroy_phase_barrier(ApBarrier bar) = 0;
      virtual PhaseBarrier advance_phase_barrier(PhaseBarrier bar) = 0;
      virtual void arrive_dynamic_collective(DynamicCollective dc,
                                             const void *buffer, 
                                             size_t size,
                                             unsigned count) = 0;
      virtual void defer_dynamic_collective_arrival(DynamicCollective dc,
                                                    const Future &f,
                                                    unsigned count) = 0;
      virtual Future get_dynamic_collective_result(DynamicCollective dc) = 0;
      virtual DynamicCollective advance_dynamic_collective(
                                                   DynamicCollective dc) = 0;
    public:
      // The following set of operations correspond directly
      // to the complete_mapping, complete_operation, and
      // commit_operations performed by an operation.  Every
      // one of those calls invokes the corresponding one of
      // these calls to notify the parent context.
      virtual size_t register_new_child_operation(Operation *op,
               const std::vector<StaticDependence> *dependences) = 0;
      virtual void register_new_internal_operation(InternalOp *op) = 0;
      virtual size_t register_new_close_operation(CloseOp *op) = 0;
      virtual size_t register_new_summary_operation(TraceSummaryOp *op) = 0;
      virtual ApEvent add_to_dependence_queue(Operation *op, 
                                              bool unordered = false,
                                              bool outermost = true) = 0;
      virtual void add_to_post_task_queue(TaskContext *ctx, RtEvent wait_on,
                                          const void *result, size_t size, 
                                          PhysicalInstance instance = 
                                            PhysicalInstance::NO_INST,
                                          FutureFunctor *callback_functor=NULL,
                                          bool own_functor = false) = 0;
      virtual void register_executing_child(Operation *op) = 0;
      virtual void register_child_executed(Operation *op) = 0;
      virtual void register_child_complete(Operation *op) = 0;
      virtual void register_child_commit(Operation *op) = 0; 
      virtual ApEvent register_implicit_dependences(Operation *op) = 0;
    public:
      virtual RtEvent get_current_mapping_fence_event(void) = 0;
      virtual ApEvent get_current_execution_fence_event(void) = 0;
      // Break this into two pieces since we know that there are some
      // kinds of operations (like deletions) that want to act like 
      // one-sided fences (e.g. waiting on everything before) but not
      // preventing re-ordering for things afterwards
      virtual void perform_fence_analysis(Operation *op, 
          std::set<ApEvent> &preconditions, bool mapping, bool execution) = 0;
      virtual void update_current_fence(FenceOp *op, 
                                        bool mapping, bool execution) = 0;
      virtual void update_current_implicit(Operation *op) = 0;
    public:
      virtual void begin_trace(TraceID tid, bool logical_only,
        bool static_trace, const std::set<RegionTreeID> *managed, bool dep) = 0;
      virtual void end_trace(TraceID tid, bool deprecated) = 0;
      virtual void record_previous_trace(LegionTrace *trace) = 0;
      virtual void invalidate_trace_cache(LegionTrace *trace,
                                          Operation *invalidator) = 0;
      virtual void record_blocking_call(void) = 0;
    public:
      virtual void issue_frame(FrameOp *frame, ApEvent frame_termination) = 0;
      virtual void perform_frame_issue(FrameOp *frame, 
                                       ApEvent frame_termination) = 0;
      virtual void finish_frame(ApEvent frame_termination) = 0;
    public:
      virtual void increment_outstanding(void) = 0;
      virtual void decrement_outstanding(void) = 0;
      virtual void increment_pending(void) = 0;
      virtual RtEvent decrement_pending(TaskOp *child) = 0;
      virtual RtEvent decrement_pending(bool need_deferral) = 0;
      virtual void increment_frame(void) = 0;
      virtual void decrement_frame(void) = 0;
    public:
#ifdef DEBUG_LEGION_COLLECTIVES
      virtual MergeCloseOp* get_merge_close_op(const LogicalUser &user,
                                               RegionTreeNode *node) = 0;
      virtual RefinementOp* get_refinement_op(const LogicalUser &user,
                                              RegionTreeNode *node) = 0;
#else
      virtual MergeCloseOp* get_merge_close_op(void) = 0;
      virtual RefinementOp* get_refinement_op(void) = 0;
#endif
    public:
      // Override by RemoteTask and TopLevelTask
      virtual InnerContext* find_top_context(InnerContext *previous = NULL) = 0;
    public:
      virtual void initialize_region_tree_contexts(
          const std::vector<RegionRequirement> &clone_requirements,
          const LegionVector<VersionInfo>::aligned &version_infos,
          const std::vector<EquivalenceSet*> &equivalence_sets,
          const std::vector<ApUserEvent> &unmap_events,
          std::set<RtEvent> &applied_events,
          std::set<RtEvent> &execution_events) = 0;
      virtual void invalidate_region_tree_contexts(const bool is_top_level_task,
                                      std::set<RtEvent> &applied) = 0;
      virtual void receive_created_region_contexts(RegionTreeContext ctx,
                            const std::vector<RegionNode*> &created_state,
                            std::set<RtEvent> &applied_events,size_t num_shards,
                            InnerContext *source_context) = 0;
      // This is called once all the effects from 
      // invalidate_region_tree_contexts have been applied 
      virtual void free_region_tree_context(void) = 0;
    public:
      virtual InstanceView* create_instance_top_view(PhysicalManager *manager,
                                                     AddressSpaceID source) = 0;
    public:
      virtual const std::vector<PhysicalRegion>& begin_task(
                                                   Legion::Runtime *&runtime);
      virtual PhysicalInstance create_task_local_instance(Memory memory,
                                        Realm::InstanceLayoutGeneric *layout);
      virtual void destroy_task_local_instance(PhysicalInstance instance);
      virtual void end_task(const void *res, size_t res_size, bool owned,
                    PhysicalInstance inst, FutureFunctor *callback_functor) = 0;
      virtual void post_end_task(const void *res, size_t res_size, 
                               bool owned, FutureFunctor *callback_functor) = 0;
      uintptr_t escape_task_local_instance(PhysicalInstance instance);
      void begin_misspeculation(void);
      void end_misspeculation(const void *res, size_t res_size);
    public:
      virtual void record_dynamic_collective_contribution(DynamicCollective dc,
                                                          const Future &f) = 0;
      virtual void find_collective_contributions(DynamicCollective dc,
                                             std::vector<Future> &futures) = 0;
    public:
      virtual TaskPriority get_current_priority(void) const = 0;
      virtual void set_current_priority(TaskPriority priority) = 0;
    public:
      PhysicalRegion get_physical_region(unsigned idx);
      void get_physical_references(unsigned idx, InstanceSet &refs);
    public:
      OutputRegion get_output_region(unsigned idx) const;
      const std::vector<OutputRegion> get_output_regions(void) const
        { return output_regions; }
    public:
      void add_created_region(LogicalRegion handle, const bool task_local,
                              const bool output_region = false);
      // for logging created region requirements
      void log_created_requirements(void);
    public:
      void register_region_creation(LogicalRegion handle, const bool task_local,
                                    const bool output_region);
    public:
      void register_field_creation(FieldSpace space, FieldID fid, bool local);
      void register_all_field_creations(FieldSpace space, bool local,
                                        const std::vector<FieldID> &fields);
    public:
      void register_field_space_creation(FieldSpace space);
    public:
      bool has_created_index_space(IndexSpace space) const;
      void register_index_space_creation(IndexSpace space);
    public:
      void register_index_partition_creation(IndexPartition handle);
    public:
      void destroy_user_lock(Reservation r);
      void destroy_user_barrier(ApBarrier b);
    public:
      virtual void report_leaks_and_duplicates(std::set<RtEvent> &preconds);
    public:
      void analyze_destroy_fields(FieldSpace handle,
                                  const std::set<FieldID> &to_delete,
                                  std::vector<RegionRequirement> &delete_reqs,
                                  std::vector<unsigned> &parent_req_indexes,
                                  std::vector<FieldID> &global_to_free,
                                  std::vector<FieldID> &local_to_free,
                                  std::vector<FieldID> &local_field_indexes,
                                  std::vector<unsigned> &deletion_req_indexes);
      void analyze_destroy_logical_region(LogicalRegion handle,
                                  std::vector<RegionRequirement> &delete_reqs,
                                  std::vector<unsigned> &parent_req_indexes,
                                  std::vector<bool> &returnable_privileges);
      virtual void analyze_free_local_fields(FieldSpace handle,
                                  const std::vector<FieldID> &local_to_free,
                                  std::vector<unsigned> &local_field_indexes);
      void remove_deleted_requirements(const std::vector<unsigned> &indexes,
                                  std::vector<LogicalRegion> &to_delete);
      void remove_deleted_fields(const std::set<FieldID> &to_free,
                                 const std::vector<unsigned> &indexes);
      virtual void remove_deleted_local_fields(FieldSpace space,
                                 const std::vector<FieldID> &to_remove); 
    public:
      virtual void raise_poison_exception(void);
      virtual void raise_region_exception(PhysicalRegion region, bool nuclear);
    public:
      bool safe_cast(RegionTreeForest *forest, IndexSpace handle, 
                     const void *realm_point, TypeTag type_tag);
      bool is_region_mapped(unsigned idx);
      void clone_requirement(unsigned idx, RegionRequirement &target);
      int find_parent_region_req(const RegionRequirement &req, 
                                 bool check_privilege = true);
      LegionErrorType check_privilege(const IndexSpaceRequirement &req) const;
      LegionErrorType check_privilege(const RegionRequirement &req, 
                                      FieldID &bad_field, int &bad_index, 
                                      bool skip_privileges = false) const; 
      LogicalRegion find_logical_region(unsigned index);
    protected:
      LegionErrorType check_privilege_internal(const RegionRequirement &req,
                                      const RegionRequirement &parent_req,
                                      std::set<FieldID>& privilege_fields,
                                      FieldID &bad_field, int local, int &bad,
                                      bool skip_privileges) const;
      bool check_region_dependence(RegionTreeID tid, IndexSpace space,
                                  const RegionRequirement &our_req,
                                  const RegionUsage &our_usage,
                                  const RegionRequirement &req,
                                  bool check_privileges = true) const;
    public:
      void add_output_region(const OutputRequirement &req,
                             InstanceSet instances,
                             bool global_indexing, bool valid);
      void finalize_output_regions(void);
      void initialize_overhead_tracker(void);
      inline void begin_runtime_call(void);
      inline void end_runtime_call(void);
      inline void begin_task_wait(bool from_runtime);
      inline void end_task_wait(void); 
      void remap_unmapped_regions(LegionTrace *current_trace,
                           const std::vector<PhysicalRegion> &unmapped_regions);
    public:
      void* get_local_task_variable(LocalVariableID id);
      void set_local_task_variable(LocalVariableID id, const void *value,
                                   void (*destructor)(void*));
    public:
      void yield(void);
      void release_task_local_instances(PhysicalInstance return_inst);
      void release_future_local_instance(PhysicalInstance return_inst);
    protected:
      Future predicate_task_false(const TaskLauncher &launcher);
      FutureMap predicate_index_task_false(size_t context_index,
                                           const IndexTaskLauncher &launcher);
      Future predicate_index_task_reduce_false(const IndexTaskLauncher &launch);
    public:
      // Find an index space name for a concrete launch domain
      IndexSpace find_index_launch_space(const Domain &domain);
    public:
      Runtime *const runtime;
      SingleTask *const owner_task;
      const std::vector<RegionRequirement> &regions;
      const std::vector<RegionRequirement> &output_reqs;
    protected:
      // For profiling information
      friend class SingleTask;
    protected:
      mutable LocalLock                         privilege_lock;
      int                                       depth;
      unsigned                                  next_created_index;
      // Application tasks can manipulate these next two data
      // structure by creating regions and fields, make sure you are
      // holding the operation lock when you are accessing them
      // We use a region requirement with an empty privilege_fields
      // set to indicate regions on which we have privileges for 
      // all fields because this is a created region instead of
      // a created field.
      std::map<unsigned,RegionRequirement>      created_requirements;
      std::map<unsigned,bool>                   returnable_privileges;
      // Number of outstanding deletions using this created requirement
      // The last one to send the count to zero actually gets to delete
      // the requirement and the logical region
      std::map<unsigned,unsigned>               deletion_counts;
    protected:
      // This data structure doesn't need a lock becaue
      // it is only mutated by the application task 
      std::vector<PhysicalRegion>               physical_regions; 
    protected:
      std::vector<OutputRegion>                 output_regions;
    protected:
      Processor                             executing_processor;
      unsigned                              total_tunable_count;
    protected:
      Mapping::ProfilingMeasurements::RuntimeOverhead *overhead_tracker;
      long long                                previous_profiling_time;
    protected:
      // Resources that can build up over a task's lifetime
      LegionDeque<Reservation,TASK_RESERVATION_ALLOC>::tracked context_locks;
      LegionDeque<ApBarrier,TASK_BARRIER_ALLOC>::tracked context_barriers;
    protected:
      std::map<LocalVariableID,
               std::pair<void*,void (*)(void*)> > task_local_variables;
    protected:
      // Cache for accelerating safe casts
      std::map<IndexSpace,IndexSpaceNode*> safe_cast_spaces;
    protected:
      // Field allocation data
      std::map<FieldSpace,FieldAllocatorImpl*> field_allocators;
    protected:
      // Our cached set of index spaces for immediate domains
      std::map<Domain,IndexSpace> index_launch_spaces;
    protected:
#ifdef LEGION_MALLOC_INSTANCES
      std::vector<std::pair<PhysicalInstance,uintptr_t> > task_local_instances;
#else
      std::set<PhysicalInstance> task_local_instances;
#endif
    protected:
      RtEvent pending_done;
      bool task_executed;
      bool has_inline_accessor;
      bool mutable_priority;
    protected: 
      bool children_complete_invoked;
      bool children_commit_invoked;
    public:
      const bool inline_task;
#ifdef LEGION_SPY
    protected:
      UniqueID current_fence_uid;
#endif
    }; 

    class InnerContext : public TaskContext,
                         public LegionHeapify<InnerContext> {
    public:
      // Prepipeline stages need to hold a reference since the
      // logical analysis could clean the context up before it runs
      struct PrepipelineArgs : public LgTaskArgs<PrepipelineArgs> {
      public:
        static const LgTaskID TASK_ID = LG_PRE_PIPELINE_ID;
      public:
        PrepipelineArgs(Operation *op, InnerContext *ctx)
          : LgTaskArgs<PrepipelineArgs>(op->get_unique_op_id()),
            context(ctx) { }
      public:
        InnerContext *const context;
      };
      struct DependenceArgs : public LgTaskArgs<DependenceArgs> {
      public:
        static const LgTaskID TASK_ID = LG_TRIGGER_DEPENDENCE_ID;
      public:
        DependenceArgs(Operation *op, InnerContext *ctx)
          : LgTaskArgs<DependenceArgs>(op->get_unique_op_id()), 
            context(ctx) { }
      public:
        InnerContext *const context;
      };
      struct PostEndArgs : public LgTaskArgs<PostEndArgs> {
      public:
        static const LgTaskID TASK_ID = LG_POST_END_ID;
      public:
        PostEndArgs(TaskOp *owner, InnerContext *ctx)
          : LgTaskArgs<PostEndArgs>(owner->get_unique_op_id()),
            proxy_this(ctx) { }
      public:
        InnerContext *const proxy_this;
      };
      struct PostTaskArgs {
      public:
        PostTaskArgs(TaskContext *ctx, size_t idx, const void *r, size_t s,
                     PhysicalInstance i, RtEvent w, FutureFunctor *f, bool o)
          : context(ctx), index(idx), result(r), size(s), 
            instance(i), wait_on(w), functor(f), owned(o) { }
      public:
        inline bool operator<(const PostTaskArgs &rhs) const
          { return index < rhs.index; }
      public:
        TaskContext *context;
        size_t index;
        const void *result;
        size_t size;
        PhysicalInstance instance;
        RtEvent wait_on;
        FutureFunctor *functor;
        bool owned;
      };
      struct PostDecrementArgs : public LgTaskArgs<PostDecrementArgs> {
      public:
        static const LgTaskID TASK_ID = LG_POST_DECREMENT_TASK_ID;
      public:
        PostDecrementArgs(InnerContext *ctx)
          : LgTaskArgs<PostDecrementArgs>(ctx->get_context_uid()),
            parent_ctx(ctx) { }
      public:
        InnerContext *const parent_ctx;
      };
      struct IssueFrameArgs : public LgTaskArgs<IssueFrameArgs> {
      public:
        static const LgTaskID TASK_ID = LG_ISSUE_FRAME_TASK_ID;
      public:
        IssueFrameArgs(TaskOp *owner, InnerContext *ctx,
                       FrameOp *f, ApEvent term)
          : LgTaskArgs<IssueFrameArgs>(owner->get_unique_op_id()),
            parent_ctx(ctx), frame(f), frame_termination(term) { }
      public:
        InnerContext *const parent_ctx;
        FrameOp *const frame;
        const ApEvent frame_termination;
      };
      struct RemoteCreateViewArgs : public LgTaskArgs<RemoteCreateViewArgs> {
      public:
        static const LgTaskID TASK_ID = LG_REMOTE_VIEW_CREATION_TASK_ID;
      public:
        RemoteCreateViewArgs(InnerContext *proxy, PhysicalManager *man,
               InstanceView **tar, RtUserEvent trig, AddressSpaceID src)
          : LgTaskArgs<RemoteCreateViewArgs>(implicit_provenance),
            proxy_this(proxy), manager(man), target(tar), 
            to_trigger(trig), source(src) { }
      public:
        InnerContext *const proxy_this;
        PhysicalManager *const manager;
        InstanceView **target;
        const RtUserEvent to_trigger;
        const AddressSpaceID source;
      };
      struct VerifyPartitionArgs : public LgTaskArgs<VerifyPartitionArgs> {
      public:
        static const LgTaskID TASK_ID = LG_DEFER_VERIFY_PARTITION_TASK_ID;
      public:
        VerifyPartitionArgs(InnerContext *proxy, IndexPartition p, 
                            PartitionKind k, const char *f)
          : LgTaskArgs<VerifyPartitionArgs>(proxy->get_unique_id()), 
            proxy_this(proxy), pid(p), kind(k), func(f) { }
      public:
        InnerContext *const proxy_this;
        const IndexPartition pid;
        const PartitionKind kind;
        const char *const func;
      };
      struct DeferRemoveRemoteReferenceArgs : 
        public LgTaskArgs<DeferRemoveRemoteReferenceArgs> {
      public:
        static const LgTaskID TASK_ID = LG_DEFER_REMOVE_REMOTE_REFS_TASK_ID;
      public:
        DeferRemoveRemoteReferenceArgs(UniqueID uid, 
               std::vector<DistributedCollectable*> *r) 
          : LgTaskArgs<DeferRemoveRemoteReferenceArgs>(uid), to_remove(r) { }
      public:
        std::vector<DistributedCollectable*> *const to_remove;
      };
      struct LocalFieldInfo {
      public:
        LocalFieldInfo(void)
          : fid(0), size(0), serdez(0), index(0), ancestor(false) { }
        LocalFieldInfo(FieldID f, size_t s, CustomSerdezID z, 
                       unsigned idx, bool a)
          : fid(f), size(s), serdez(z), index(idx), ancestor(a) { }
      public:
        FieldID fid;
        size_t size;
        CustomSerdezID serdez;
        unsigned index;
        bool ancestor;
      };
      class AttachProjectionFunctor : public ProjectionFunctor {
      public:
        AttachProjectionFunctor(ProjectionID pid,
                                std::vector<IndexSpace> &&spaces);
        virtual ~AttachProjectionFunctor(void) { }
      public:
        virtual LogicalRegion project(LogicalRegion upper_bound,
                                      const DomainPoint &point,
                                      const Domain &launch_domain);
        virtual LogicalRegion project(LogicalPartition upper_bound,
                                      const DomainPoint &point,
                                      const Domain &launch_domain);
      public:
        virtual bool is_functional(void) const { return true; }
        // Some depth >0 means the runtime can't analyze it
        virtual unsigned get_depth(void) const { return 1; }
      public:
        const std::vector<IndexSpace> handles;
        const ProjectionID pid;
      };
    public:
      InnerContext(Runtime *runtime, SingleTask *owner, int depth, 
                   bool full_inner, const std::vector<RegionRequirement> &reqs,
                   const std::vector<RegionRequirement> &output_reqs,
                   const std::vector<unsigned> &parent_indexes,
                   const std::vector<bool> &virt_mapped, UniqueID context_uid, 
                   ApEvent execution_fence, bool remote = false, 
                   bool inline_task = false);
      InnerContext(const InnerContext &rhs);
      virtual ~InnerContext(void);
    public:
      InnerContext& operator=(const InnerContext &rhs);
    public:
      inline unsigned get_max_trace_templates(void) const
        { return context_configuration.max_templates_per_trace; }
    public: // Privilege tracker methods
      virtual void receive_resources(size_t return_index,
              std::map<LogicalRegion,unsigned> &created_regions,
              std::vector<LogicalRegion> &deleted_regions,
              std::set<std::pair<FieldSpace,FieldID> > &created_fields,
              std::vector<std::pair<FieldSpace,FieldID> > &deleted_fields,
              std::map<FieldSpace,unsigned> &created_field_spaces,
              std::map<FieldSpace,std::set<LogicalRegion> > &latent_spaces,
              std::vector<FieldSpace> &deleted_field_spaces,
              std::map<IndexSpace,unsigned> &created_index_spaces,
              std::vector<std::pair<IndexSpace,bool> > &deleted_index_spaces,
              std::map<IndexPartition,unsigned> &created_partitions,
              std::vector<std::pair<IndexPartition,bool> > &deleted_partitions,
              std::set<RtEvent> &preconditions);
    protected:
      void register_region_creations(
                     std::map<LogicalRegion,unsigned> &regions);
      void register_region_deletions(ApEvent precondition,
                     const std::map<Operation*,GenerationID> &dependences,
                     std::vector<LogicalRegion> &regions,
                     std::set<RtEvent> &preconditions);
      void register_field_creations(
            std::set<std::pair<FieldSpace,FieldID> > &fields);
      void register_field_deletions(ApEvent precondition,
            const std::map<Operation*,GenerationID> &dependences,
            std::vector<std::pair<FieldSpace,FieldID> > &fields,
            std::set<RtEvent> &preconditions);
      void register_field_space_creations(
                          std::map<FieldSpace,unsigned> &spaces);
      void register_latent_field_spaces(
            std::map<FieldSpace,std::set<LogicalRegion> > &spaces);
      void register_field_space_deletions(ApEvent precondition,
                          const std::map<Operation*,GenerationID> &dependences,
                          std::vector<FieldSpace> &spaces,
                          std::set<RtEvent> &preconditions);
      void register_index_space_creations(
                          std::map<IndexSpace,unsigned> &spaces);
      void register_index_space_deletions(ApEvent precondition,
                          const std::map<Operation*,GenerationID> &dependences,
                          std::vector<std::pair<IndexSpace,bool> > &spaces,
                          std::set<RtEvent> &preconditions);
      void register_index_partition_creations(
                          std::map<IndexPartition,unsigned> &parts);
      void register_index_partition_deletions(ApEvent precondition,
                          const std::map<Operation*,GenerationID> &dependences,
                          std::vector<std::pair<IndexPartition,bool> > &parts,
                          std::set<RtEvent> &preconditions);
      ApEvent compute_return_deletion_dependences(size_t return_index,
                          std::map<Operation*,GenerationID> &dependences);
    public:
      int has_conflicting_regions(MapOp *map, bool &parent_conflict,
                                  bool &inline_conflict);
      int has_conflicting_regions(AttachOp *attach, bool &parent_conflict,
                                  bool &inline_conflict);
      int has_conflicting_internal(const RegionRequirement &req, 
                                   bool &parent_conflict,
                                   bool &inline_conflict);
      void find_conflicting_regions(TaskOp *task,
                                    std::vector<PhysicalRegion> &conflicting);
      void find_conflicting_regions(CopyOp *copy,
                                    std::vector<PhysicalRegion> &conflicting);
      void find_conflicting_regions(AcquireOp *acquire,
                                    std::vector<PhysicalRegion> &conflicting);
      void find_conflicting_regions(ReleaseOp *release,
                                    std::vector<PhysicalRegion> &conflicting);
      void find_conflicting_regions(DependentPartitionOp *partition,
                                    std::vector<PhysicalRegion> &conflicting);
      void find_conflicting_internal(const RegionRequirement &req,
                                    std::vector<PhysicalRegion> &conflicting);
      void find_conflicting_regions(FillOp *fill,
                                    std::vector<PhysicalRegion> &conflicting); 
      void register_inline_mapped_region(PhysicalRegion &region);
      void unregister_inline_mapped_region(PhysicalRegion &region);
    public:
      void print_children(void);
      void perform_window_wait(void);
    public:
      // Interface for task contexts
      virtual RegionTreeContext get_context(void) const;
      virtual ContextID get_context_id(void) const;
      virtual UniqueID get_context_uid(void) const;
      virtual bool is_inner_context(void) const;
      virtual void pack_remote_context(Serializer &rez, 
          AddressSpaceID target, bool replicate = false);
      virtual void unpack_remote_context(Deserializer &derez,
                                         std::set<RtEvent> &preconditions);
      virtual void compute_task_tree_coordinates(
          std::vector<std::pair<size_t,DomainPoint> > &coordinates);
      virtual RtEvent compute_equivalence_sets(EqSetTracker *target,
                      AddressSpaceID target_space, RegionNode *region, 
                      const FieldMask &mask, const UniqueID opid, 
                      const AddressSpaceID original_source);
      void record_pending_disjoint_complete_set(PendingEquivalenceSet *set,
                                                const FieldMask &mask);
      virtual bool finalize_disjoint_complete_sets(RegionNode *region,
          VersionManager *target, FieldMask mask, const UniqueID opid,
          const AddressSpaceID source, RtUserEvent ready_event);
      void invalidate_disjoint_complete_sets(RegionNode *region,
                                             const FieldMask &mask);
      virtual void deduplicate_invalidate_trackers(
                    const FieldMaskSet<EquivalenceSet> &to_untrack,
                    std::set<RtEvent> &applied_events);
      virtual bool attempt_children_complete(void);
      virtual bool attempt_children_commit(void);
      bool inline_child_task(TaskOp *child);
      virtual void handle_registration_callback_effects(RtEvent effects);
      virtual void analyze_free_local_fields(FieldSpace handle,
                                  const std::vector<FieldID> &local_to_free,
                                  std::vector<unsigned> &local_field_indexes);
      virtual void remove_deleted_local_fields(FieldSpace space,
                                 const std::vector<FieldID> &to_remove);
    public:
      using TaskContext::create_index_space;
      using TaskContext::create_field_space;
      using TaskContext::allocate_field;
      using TaskContext::allocate_fields;
      // Interface to operations performed by a context
      virtual IndexSpace create_index_space(const Future &future, TypeTag tag);
      virtual void destroy_index_space(IndexSpace handle, const bool unordered,
                                       const bool recurse);
      virtual void destroy_index_partition(IndexPartition handle,
                                           const bool unordered,
                                           const bool recurse);
      virtual IndexPartition create_equal_partition(
                                            IndexSpace parent,
                                            IndexSpace color_space,
                                            size_t granularity,
                                            Color color);
      virtual IndexPartition create_partition_by_weights(IndexSpace parent,
                                            const FutureMap &weights,
                                            IndexSpace color_space,
                                            size_t granularity, 
                                            Color color);
      virtual IndexPartition create_partition_by_union(
                                            IndexSpace parent,
                                            IndexPartition handle1,
                                            IndexPartition handle2,
                                            IndexSpace color_space,
                                            PartitionKind kind,
                                            Color color);
      virtual IndexPartition create_partition_by_intersection(
                                            IndexSpace parent,
                                            IndexPartition handle1,
                                            IndexPartition handle2,
                                            IndexSpace color_space,
                                            PartitionKind kind,
                                            Color color);
      virtual IndexPartition create_partition_by_intersection(
                                            IndexSpace parent,
                                            IndexPartition partition,
                                            PartitionKind kind,
                                            Color color,
                                            bool dominates);
      virtual IndexPartition create_partition_by_difference(
                                            IndexSpace parent,
                                            IndexPartition handle1,
                                            IndexPartition handle2,
                                            IndexSpace color_space,
                                            PartitionKind kind,
                                            Color color);
      virtual Color create_cross_product_partitions(
                                            IndexPartition handle1,
                                            IndexPartition handle2,
                              std::map<IndexSpace,IndexPartition> &handles,
                                            PartitionKind kind,
                                            Color color);
      virtual void create_association(      LogicalRegion domain,
                                            LogicalRegion domain_parent,
                                            FieldID domain_fid,
                                            IndexSpace range,
                                            MapperID id, MappingTagID tag);
      virtual IndexPartition create_restricted_partition(
                                            IndexSpace parent,
                                            IndexSpace color_space,
                                            const void *transform,
                                            size_t transform_size,
                                            const void *extent,
                                            size_t extent_size,
                                            PartitionKind part_kind,
                                            Color color);
      virtual IndexPartition create_partition_by_domain(
                                            IndexSpace parent,
                                  const std::map<DomainPoint,Domain> &domains,
                                            IndexSpace color_space,
                                            bool perform_intersections,
                                            PartitionKind part_kind,
                                            Color color);
      virtual IndexPartition create_partition_by_domain(
                                            IndexSpace parent,
                                            const FutureMap &domains,
                                            IndexSpace color_space,
                                            bool perform_intersections,
                                            PartitionKind part_kind,
                                            Color color);
      virtual IndexPartition create_partition_by_field(
                                            LogicalRegion handle,
                                            LogicalRegion parent_priv,
                                            FieldID fid,
                                            IndexSpace color_space,
                                            Color color,
                                            MapperID id, MappingTagID tag,
                                            PartitionKind part_kind);
      virtual IndexPartition create_partition_by_image(
                                            IndexSpace handle,
                                            LogicalPartition projection,
                                            LogicalRegion parent,
                                            FieldID fid,
                                            IndexSpace color_space,
                                            PartitionKind part_kind,
                                            Color color,
                                            MapperID id, MappingTagID tag);
      virtual IndexPartition create_partition_by_image_range(
                                            IndexSpace handle,
                                            LogicalPartition projection,
                                            LogicalRegion parent,
                                            FieldID fid,
                                            IndexSpace color_space,
                                            PartitionKind part_kind,
                                            Color color,
                                            MapperID id, MappingTagID tag);
      virtual IndexPartition create_partition_by_preimage(
                                            IndexPartition projection,
                                            LogicalRegion handle,
                                            LogicalRegion parent,
                                            FieldID fid,
                                            IndexSpace color_space,
                                            PartitionKind part_kind,
                                            Color color,
                                            MapperID id, MappingTagID tag);
      virtual IndexPartition create_partition_by_preimage_range(
                                            IndexPartition projection,
                                            LogicalRegion handle,
                                            LogicalRegion parent,
                                            FieldID fid,
                                            IndexSpace color_space,
                                            PartitionKind part_kind,
                                            Color color,
                                            MapperID id, MappingTagID tag);
      virtual IndexPartition create_pending_partition(
                                            IndexSpace parent,
                                            IndexSpace color_space,
                                            PartitionKind part_kind,
                                            Color color);
      virtual IndexSpace create_index_space_union(
                                            IndexPartition parent,
                                            const void *realm_color,
                                            size_t color_size,
                                            TypeTag type_tag,
                                const std::vector<IndexSpace> &handles);
      virtual IndexSpace create_index_space_union(
                                            IndexPartition parent,
                                            const void *realm_color,
                                            size_t color_size,
                                            TypeTag type_tag,
                                            IndexPartition handle);
      virtual IndexSpace create_index_space_intersection(
                                            IndexPartition parent,
                                            const void *realm_color,
                                            size_t color_size,
                                            TypeTag type_tag,
                                const std::vector<IndexSpace> &handles);
      virtual IndexSpace create_index_space_intersection(
                                            IndexPartition parent,
                                            const void *realm_color,
                                            size_t color_size,
                                            TypeTag type_tag,
                                            IndexPartition handle);
      virtual IndexSpace create_index_space_difference(
                                            IndexPartition parent,
                                            const void *realm_color,
                                            size_t color_size,
                                            TypeTag type_tag,
                                            IndexSpace initial,
                                const std::vector<IndexSpace> &handles);
      virtual void verify_partition(IndexPartition pid, PartitionKind kind,
                                    const char *function_name);
      static void handle_partition_verification(const void *args);
      virtual FieldSpace create_field_space(void);
      virtual FieldSpace create_field_space(const std::vector<size_t> &sizes,
                                        std::vector<FieldID> &resulting_fields,
                                        CustomSerdezID serdez_id);
      virtual FieldSpace create_field_space(const std::vector<Future> &sizes,
                                        std::vector<FieldID> &resulting_fields,
                                        CustomSerdezID serdez_id);
      virtual void destroy_field_space(FieldSpace handle, const bool unordered);
      virtual FieldID allocate_field(FieldSpace space, const Future &field_size,
                                     FieldID fid, bool local,
                                     CustomSerdezID serdez_id);
      virtual void allocate_local_field(FieldSpace space, size_t field_size,
                                     FieldID fid, CustomSerdezID serdez_id,
                                     std::set<RtEvent> &done_events);
      virtual void allocate_fields(FieldSpace space,
                                   const std::vector<Future> &sizes,
                                   std::vector<FieldID> &resuling_fields,
                                   bool local, CustomSerdezID serdez_id);
      virtual void allocate_local_fields(FieldSpace space,
                                   const std::vector<size_t> &sizes,
                                   const std::vector<FieldID> &resuling_fields,
                                   CustomSerdezID serdez_id,
                                   std::set<RtEvent> &done_events);
      virtual void free_field(FieldAllocatorImpl *allocator, FieldSpace space, 
                              FieldID fid, const bool unordered);
      virtual void free_fields(FieldAllocatorImpl *allocator, FieldSpace space,
                               const std::set<FieldID> &to_free,
                               const bool unordered);
      virtual LogicalRegion create_logical_region(RegionTreeForest *forest,
                                            IndexSpace index_space,
                                            FieldSpace field_space,
                                            const bool task_local,
                                            const bool output_region = false);
      virtual void destroy_logical_region(LogicalRegion handle,
                                          const bool unordered);
      virtual void advise_analysis_subtree(LogicalRegion parent,
                                      const std::set<LogicalRegion> &regions,
                                      const std::set<LogicalPartition> &parts,
                                      const std::set<FieldID> &fields);
      virtual void get_local_field_set(const FieldSpace handle,
                                       const std::set<unsigned> &indexes,
                                       std::set<FieldID> &to_set) const;
      virtual void get_local_field_set(const FieldSpace handle,
                                       const std::set<unsigned> &indexes,
                                       std::vector<FieldID> &to_set) const;
    public:
      virtual void add_physical_region(const RegionRequirement &req, 
          bool mapped, MapperID mid, MappingTagID tag, ApUserEvent &unmap_event,
          bool virtual_mapped, const InstanceSet &physical_instances);
      virtual Future execute_task(const TaskLauncher &launcher,
                                  std::vector<OutputRequirement> *outputs);
      virtual FutureMap execute_index_space(const IndexTaskLauncher &launcher,
                                       std::vector<OutputRequirement> *outputs);
      virtual Future execute_index_space(const IndexTaskLauncher &launcher,
                                       ReductionOpID redop, bool deterministic,
                                       std::vector<OutputRequirement> *outputs);
      virtual Future reduce_future_map(const FutureMap &future_map,
                                       ReductionOpID redop, bool deterministic);
      virtual FutureMap construct_future_map(const Domain &domain,
<<<<<<< HEAD
                                 const std::map<DomainPoint,TaskArgument> &data,
                                             bool collective = false);
=======
                               const std::map<DomainPoint,TaskArgument> &data,
                                             bool collective = false,
                                             ShardingID sid = 0);
>>>>>>> a8d5b406
      virtual FutureMap construct_future_map(const Domain &domain,
                    const std::map<DomainPoint,Future> &futures,
                    RtUserEvent domain_deletion = RtUserEvent::NO_RT_USER_EVENT,
                                             bool internal = false,
                                             bool collective = false,
                                             ShardingID sid = 0);
      virtual PhysicalRegion map_region(const InlineLauncher &launcher);
      virtual ApEvent remap_region(PhysicalRegion region);
      virtual void unmap_region(PhysicalRegion region);
      virtual void unmap_all_regions(bool external);
      virtual void fill_fields(const FillLauncher &launcher);
      virtual void fill_fields(const IndexFillLauncher &launcher);
      virtual void issue_copy(const CopyLauncher &launcher);
      virtual void issue_copy(const IndexCopyLauncher &launcher);
      virtual void issue_acquire(const AcquireLauncher &launcher);
      virtual void issue_release(const ReleaseLauncher &launcher);
      virtual PhysicalRegion attach_resource(const AttachLauncher &launcher);
      virtual ExternalResources attach_resources(
                                        const IndexAttachLauncher &launcher,
                                        bool deduplicate_across_shards);
      virtual RegionTreeNode* compute_index_attach_upper_bound(
                                        const IndexAttachLauncher &launcher,
                                        const std::vector<unsigned> &indexes);
      ProjectionID compute_index_attach_projection(
                                        IndexTreeNode *node, IndexAttachOp *op,
                                        unsigned local_start, size_t local_size,
                                        std::vector<IndexSpace> &spaces);
      virtual Future detach_resource(PhysicalRegion region, const bool flush,
                                     const bool unordered);
      virtual Future detach_resources(ExternalResources resources,
                                      const bool flush, const bool unordered);
      virtual void progress_unordered_operations(void);
      virtual FutureMap execute_must_epoch(const MustEpochLauncher &launcher);
      virtual Future issue_timing_measurement(const TimingLauncher &launcher);
      virtual Future issue_mapping_fence(void);
      virtual Future issue_execution_fence(void);
      virtual void complete_frame(void);
      virtual Predicate create_predicate(const Future &f);
      virtual Predicate predicate_not(const Predicate &p);
      virtual Predicate create_predicate(const PredicateLauncher &launcher);
      virtual Future get_predicate_future(const Predicate &p);
    public:
      // Calls for barriers and dynamic collectives
      virtual ApBarrier create_phase_barrier(unsigned arrivals,
                                                ReductionOpID redop = 0,
                                                const void *init_value = NULL,
                                                size_t init_size = 0);
      virtual void destroy_phase_barrier(ApBarrier bar);
      virtual PhaseBarrier advance_phase_barrier(PhaseBarrier bar);
      virtual void arrive_dynamic_collective(DynamicCollective dc,
                                             const void *buffer, 
                                             size_t size,
                                             unsigned count);
      virtual void defer_dynamic_collective_arrival(DynamicCollective dc,
                                                    const Future &f,
                                                    unsigned count);
      virtual Future get_dynamic_collective_result(DynamicCollective dc);
      virtual DynamicCollective advance_dynamic_collective(
                                                   DynamicCollective dc);
    public:
      // The following set of operations correspond directly
      // to the complete_mapping, complete_operation, and
      // commit_operations performed by an operation.  Every
      // one of those calls invokes the corresponding one of
      // these calls to notify the parent context.
      virtual size_t register_new_child_operation(Operation *op,
                const std::vector<StaticDependence> *dependences);
      virtual void register_new_internal_operation(InternalOp *op);
      // Must be called while holding the dependence lock
      virtual void insert_unordered_ops(AutoLock &d_lock, const bool end_task,
                                        const bool progress);
      virtual size_t register_new_close_operation(CloseOp *op);
      virtual size_t register_new_summary_operation(TraceSummaryOp *op);
      void add_to_prepipeline_queue(Operation *op);
      bool process_prepipeline_stage(void);
      virtual ApEvent add_to_dependence_queue(Operation *op, 
                                              bool unordered = false,
                                              bool outermost = true);
      void process_dependence_stage(void);
      virtual void add_to_post_task_queue(TaskContext *ctx, RtEvent wait_on,
                                          const void *result, size_t size, 
                                          PhysicalInstance instance =
                                            PhysicalInstance::NO_INST,
                                          FutureFunctor *callback_functor=NULL,
                                          bool own_functor = false);
      bool process_post_end_tasks(void);
      virtual void register_executing_child(Operation *op);
      virtual void register_child_executed(Operation *op);
      virtual void register_child_complete(Operation *op);
      virtual void register_child_commit(Operation *op); 
      virtual ApEvent register_implicit_dependences(Operation *op);
    public:
      virtual RtEvent get_current_mapping_fence_event(void);
      virtual ApEvent get_current_execution_fence_event(void);
      virtual void perform_fence_analysis(Operation *op, 
          std::set<ApEvent> &preconditions, bool mapping, bool execution);
      virtual void update_current_fence(FenceOp *op,
                                        bool mapping, bool execution);
      virtual void update_current_implicit(Operation *op);
    public:
      virtual void begin_trace(TraceID tid, bool logical_only,
          bool static_trace, const std::set<RegionTreeID> *managed, bool dep);
      virtual void end_trace(TraceID tid, bool deprecated);
      virtual void record_previous_trace(LegionTrace *trace);
      virtual void invalidate_trace_cache(LegionTrace *trace,
                                          Operation *invalidator);
      virtual void record_blocking_call(void);
    public:
      virtual void issue_frame(FrameOp *frame, ApEvent frame_termination);
      virtual void perform_frame_issue(FrameOp *frame, 
                                       ApEvent frame_termination);
      virtual void finish_frame(ApEvent frame_termination);
    public:
      virtual void increment_outstanding(void);
      virtual void decrement_outstanding(void);
      virtual void increment_pending(void);
      virtual RtEvent decrement_pending(TaskOp *child);
      virtual RtEvent decrement_pending(bool need_deferral);
      virtual void increment_frame(void);
      virtual void decrement_frame(void);
    public:
#ifdef DEBUG_LEGION_COLLECTIVES
      virtual MergeCloseOp* get_merge_close_op(const LogicalUser &user,
                                               RegionTreeNode *node);
      virtual RefinementOp* get_refinement_op(const LogicalUser &user,
                                               RegionTreeNode *node);
#else
      virtual MergeCloseOp* get_merge_close_op(void);
      virtual RefinementOp* get_refinement_op(void);
#endif
    public:
      bool nonexclusive_virtual_mapping(unsigned index);
      virtual InnerContext* find_parent_physical_context(unsigned index);
    public:
      // Override by RemoteTask and TopLevelTask
      virtual InnerContext* find_top_context(InnerContext *previous = NULL);
    public:
      void configure_context(MapperManager *mapper, TaskPriority priority);
      virtual void initialize_region_tree_contexts(
          const std::vector<RegionRequirement> &clone_requirements,
          const LegionVector<VersionInfo>::aligned &version_infos,
          const std::vector<EquivalenceSet*> &equivalence_sets,
          const std::vector<ApUserEvent> &unmap_events,
          std::set<RtEvent> &applied_events,
          std::set<RtEvent> &execution_events);
      virtual void invalidate_region_tree_contexts(const bool is_top_level_task,
                                                   std::set<RtEvent> &applied);
      void invalidate_created_requirement_contexts(const bool is_top_level_task,
                            std::set<RtEvent> &applied, size_t num_shards = 0);
      virtual void receive_created_region_contexts(RegionTreeContext ctx,
                            const std::vector<RegionNode*> &created_state,
                            std::set<RtEvent> &applied_events,size_t num_shards,
                            InnerContext *source_context);
      void invalidate_region_tree_context(LogicalRegion handle,
                                      std::set<RtEvent> &applied_events,
                                      std::vector<EquivalenceSet*> &to_release);
      virtual void report_leaks_and_duplicates(std::set<RtEvent> &preconds);
      virtual void free_region_tree_context(void);
    public:
      virtual InstanceView* create_instance_top_view(PhysicalManager *manager,
                                                     AddressSpaceID source);
      virtual FillView* find_or_create_fill_view(FillOp *op, 
                             std::set<RtEvent> &map_applied_events,
                             const void *value, const size_t value_size);
      static void handle_remote_view_creation(const void *args);
      void notify_instance_deletion(PhysicalManager *deleted); 
      static void handle_create_top_view_request(Deserializer &derez, 
                            Runtime *runtime, AddressSpaceID source);
      static void handle_create_top_view_response(Deserializer &derez,
                                                   Runtime *runtime);
    public:
      virtual const std::vector<PhysicalRegion>& begin_task(
                                                    Legion::Runtime *&runtime);
      virtual void end_task(const void *res, size_t res_size, bool owned,
                        PhysicalInstance inst, FutureFunctor *callback_functor);
      virtual void post_end_task(const void *res, size_t res_size, 
                                 bool owned, FutureFunctor *callback_functor);
    public:
      virtual void record_dynamic_collective_contribution(DynamicCollective dc,
                                                          const Future &f);
      virtual void find_collective_contributions(DynamicCollective dc,
                                       std::vector<Future> &contributions);
    public:
      virtual ShardingFunction* find_sharding_function(ShardingID sid);
    public:
      virtual TaskPriority get_current_priority(void) const;
      virtual void set_current_priority(TaskPriority priority); 
    public:
      static void handle_compute_equivalence_sets_request(Deserializer &derez,
                                     Runtime *runtime, AddressSpaceID source);
      static void remove_remote_references(
                       const std::vector<DistributedCollectable*> &to_remove);
      static void handle_remove_remote_references(const void *args);
    public:
      void clear_instance_top_views(void); 
    public:
      void free_remote_contexts(void);
      void send_remote_context(AddressSpaceID remote_instance, 
                               RemoteContext *target);
    public:
      void convert_source_views(const std::vector<PhysicalManager*> &sources,
                                std::vector<InstanceView*> &source_views);
      void convert_target_views(const InstanceSet &targets, 
                                std::vector<InstanceView*> &target_views);
      // I hate the container problem, same as previous except MaterializedView
      void convert_target_views(const InstanceSet &targets, 
                                std::vector<MaterializedView*> &target_views); 
    protected:
      void execute_task_launch(TaskOp *task, bool index, 
                               LegionTrace *current_trace, 
                               bool silence_warnings, bool inlining_enabled);
    public:
      void clone_local_fields(
          std::map<FieldSpace,std::vector<LocalFieldInfo> > &child_local) const;
#ifdef DEBUG_LEGION
      // This is a helpful debug method that can be useful when called from
      // a debugger to find the earliest operation that hasn't mapped yet
      // which is especially useful when debugging scheduler hangs
      Operation* get_earliest(void) const;
#endif
#ifdef LEGION_SPY
      void register_implicit_replay_dependence(Operation *op);
#endif
    public:
      static void handle_prepipeline_stage(const void *args);
      static void handle_dependence_stage(const void *args);
      static void handle_post_end_task(const void *args);
    public:
      const RegionTreeContext tree_context; 
      const UniqueID context_uid;
      const bool remote_context;
      const bool full_inner_context;
    protected:
      Mapper::ContextConfigOutput           context_configuration;
      std::vector<std::pair<size_t,DomainPoint> > context_coordinates;
    protected:
      const std::vector<unsigned>           &parent_req_indexes;
      const std::vector<bool>               &virtual_mapped;
      // Keep track of inline mapping regions for this task
      // so we can see when there are conflicts, note that accessing
      // this data structure requires the inline lock because
      // unordered detach operations can touch it without synchronizing
      // with the executing task
      mutable LocalLock inline_lock;
      LegionList<PhysicalRegion,TASK_INLINE_REGION_ALLOC>::tracked
                                                inline_regions;
    protected:
      mutable LocalLock                     child_op_lock;
      // Track whether this task has finished executing
      size_t total_children_count; // total number of sub-operations
      size_t total_close_count; 
      size_t total_summary_count;
      size_t outstanding_children_count;
      LegionMap<Operation*,GenerationID,
                EXECUTING_CHILD_ALLOC>::tracked executing_children;
      LegionMap<Operation*,GenerationID,
                EXECUTED_CHILD_ALLOC>::tracked executed_children;
      LegionMap<Operation*,GenerationID,
                COMPLETE_CHILD_ALLOC>::tracked complete_children; 
      // For tracking any operations that come from outside the
      // task like a garbage collector that need to be inserted
      // into the stream of operations from the task
      std::list<Operation*> unordered_ops;
#ifdef DEBUG_LEGION
      // In debug mode also keep track of them in context order so
      // we can see what the longest outstanding operation is which
      // is often useful when things hang
      std::map<unsigned,Operation*> outstanding_children;
#endif
#ifdef LEGION_SPY
      // Some help for Legion Spy for validating fences
      std::deque<UniqueID> ops_since_last_fence;
      std::set<ApEvent> previous_completion_events;
#endif
    protected: // Queues for fusing together small meta-tasks
      mutable LocalLock                               prepipeline_lock;
      std::deque<std::pair<Operation*,GenerationID> > prepipeline_queue;
      unsigned                                        outstanding_prepipeline;
    protected:
      mutable LocalLock                               dependence_lock;
      std::deque<Operation*>                          dependence_queue;
      RtEvent                                         dependence_precondition;
      // Only one of these ever to keep things in order
      bool                                            outstanding_dependence;
    protected:
      mutable LocalLock                               post_task_lock;
      std::list<PostTaskArgs>                         post_task_queue;
      CompletionQueue                                 post_task_comp_queue;
    protected:
      // Traces for this task's execution
      LegionMap<TraceID,LegionTrace*,TASK_TRACES_ALLOC>::tracked traces;
      LegionTrace *current_trace;
      LegionTrace *previous_trace;
      bool valid_wait_event;
      RtUserEvent window_wait;
      std::deque<ApEvent> frame_events;
      RtEvent last_registration; 
    protected:
      // Number of sub-tasks ready to map
      unsigned outstanding_subtasks;
      // Number of mapped sub-tasks that are yet to run
      unsigned pending_subtasks;
      // Number of pending_frames
      unsigned pending_frames;
      // Event used to order operations to the runtime
      RtEvent context_order_event;
      // Track whether this context is current active for scheduling
      // indicating that it is no longer far enough ahead
      bool currently_active_context;
    protected:
      FenceOp *current_mapping_fence;
      GenerationID mapping_fence_gen;
      unsigned current_mapping_fence_index;
      ApEvent current_execution_fence_event;
      unsigned current_execution_fence_index;
      // We currently do not track dependences for dependent partitioning
      // operations on index partitions and their subspaces directly, so 
      // we instead use this to ensure mapping dependence ordering with 
      // any operations which might need downstream information about 
      // partitions or subspaces. Note that this means that all dependent
      // partitioning operations are guaranteed to map in order currently
      // We've not extended this to include creation operations as well
      // for similar reasons, so now this is a general operation class
      Operation *last_implicit;
      GenerationID last_implicit_gen;
    protected:
      // For managing changing task priorities
      ApEvent realm_done_event;
      TaskPriority current_priority;
    protected: // Instance top view data structures
      mutable LocalLock                         instance_view_lock;
      std::map<PhysicalManager*,InstanceView*>  instance_top_views;
      std::map<PhysicalManager*,RtUserEvent>    pending_top_views;
    protected:
      mutable LocalLock                         pending_set_lock;
      LegionMap<RegionNode*,
        FieldMaskSet<PendingEquivalenceSet> >::aligned pending_equivalence_sets;
    protected:
      mutable LocalLock                       remote_lock;
      std::map<AddressSpaceID,RemoteContext*> remote_instances;
    protected:
      // Tracking information for dynamic collectives
      mutable LocalLock                       collective_lock;
      std::map<ApEvent,std::vector<Future> >  collective_contributions;
    protected:
      // Track information for locally allocated fields
      mutable LocalLock                                 local_field_lock;
      std::map<FieldSpace,std::vector<LocalFieldInfo> > local_field_infos;
    protected:
      // Cache for fill views
      mutable LocalLock     fill_view_lock;            
      std::list<FillView*>  fill_view_cache;
      static const size_t MAX_FILL_VIEW_CACHE_SIZE = 64;
    protected:
      // Equivalence sets that were invalidated by 
      // invalidate_region_tree_contexts and need to be released
      std::vector<EquivalenceSet*> invalidated_refinements;
    protected:
      // This data structure should only be accessed during the logical
      // analysis stage of the pipeline and therefore no lock is needed
      std::map<IndexTreeNode*,
        std::vector<AttachProjectionFunctor*> > attach_functions;
    };

    /**
     * \class TopLevelContext
     * This is the top-level task context that
     * exists at the root of a task tree. In
     * general there will only be one of these
     * per application unless mappers decide to
     * create their own tasks for performing
     * computation.
     */
    class TopLevelContext : public InnerContext {
    public:
      TopLevelContext(Runtime *runtime, UniqueID ctx_uid);
      TopLevelContext(const TopLevelContext &rhs);
      virtual ~TopLevelContext(void);
    public:
      TopLevelContext& operator=(const TopLevelContext &rhs);
    public:
      virtual void pack_remote_context(Serializer &rez, 
          AddressSpaceID target, bool replicate = false);
      virtual InnerContext* find_parent_context(void);
    public:
      virtual InnerContext* find_outermost_local_context(
                          InnerContext *previous = NULL);
      virtual InnerContext* find_top_context(InnerContext *previous = NULL);
    public:
      virtual void receive_created_region_contexts(RegionTreeContext ctx,
                            const std::vector<RegionNode*> &created_state,
                            std::set<RtEvent> &applied_events,size_t num_shards,
                            InnerContext *source_context);
      virtual RtEvent compute_equivalence_sets(EqSetTracker *target,
                      AddressSpaceID target_space, RegionNode *region, 
                      const FieldMask &mask, const UniqueID opid, 
                      const AddressSpaceID original_source);
    protected:
      std::vector<RegionRequirement>       dummy_requirements;
      std::vector<RegionRequirement>       dummy_output_requirements;
      std::vector<unsigned>                dummy_indexes;
      std::vector<bool>                    dummy_mapped;
    };

    /**
     * \class ReplicateContext
     * A replicate context is a special kind of inner context for
     * executing control-replicated tasks.
     */
    class ReplicateContext : public InnerContext {
    public: 
      struct ISBroadcast {
      public:
        ISBroadcast(void) : expr_id(0), did(0), double_buffer(false) { }
        ISBroadcast(IndexSpaceID i, IndexTreeID t, IndexSpaceExprID e, 
                    DistributedID d, bool db)
          : space_id(i), tid(t), expr_id(e), did(d), double_buffer(db) { }
      public:
        IndexSpaceID space_id;
        IndexTreeID tid;
        IndexSpaceExprID expr_id;
        DistributedID did;
        bool double_buffer;
      };
      struct IPBroadcast {
      public:
        IPBroadcast(void) : did(0), double_buffer(false) { }
        IPBroadcast(IndexPartitionID p, DistributedID d, bool db) 
          : pid(p), did(d), double_buffer(db) { }
      public:
        IndexPartitionID pid;
        DistributedID did;
        bool double_buffer;
      };
      struct FSBroadcast { 
      public:
        FSBroadcast(void) : did(0), double_buffer(false) { }
        FSBroadcast(FieldSpaceID i, DistributedID d, bool db) 
          : space_id(i), did(d), double_buffer(db) { }
      public:
        FieldSpaceID space_id;
        DistributedID did;
        bool double_buffer;
      };
      struct FIDBroadcast {
      public:
        FIDBroadcast(void) : field_id(0), double_buffer(false) { }
        FIDBroadcast(FieldID fid, bool db)
          : field_id(fid), double_buffer(db) { }
      public:
        FieldID field_id;
        bool double_buffer;
      };
      struct LRBroadcast {
      public:
        LRBroadcast(void) : tid(0), double_buffer(0) { }
        LRBroadcast(RegionTreeID t, DistributedID d, bool db) :
          tid(t), did(d), double_buffer(db) { }
      public:
        RegionTreeID tid;
        DistributedID did;
        bool double_buffer;
      };
      struct IntraSpaceDeps {
      public:
        std::map<ShardID,RtEvent> ready_deps;
        std::map<ShardID,RtUserEvent> pending_deps;
      };
    public:
      struct DeferDisjointCompleteResponseArgs :
        public LgTaskArgs<DeferDisjointCompleteResponseArgs> {
      public:
        static const LgTaskID TASK_ID = LG_DEFER_DISJOINT_COMPLETE_TASK_ID;
      public:
        DeferDisjointCompleteResponseArgs(UniqueID opid, VersionManager *target,
             AddressSpaceID space, VersionInfo *version_info, RtUserEvent done);
      public:
        VersionManager *const target;
        const AddressSpaceID target_space;
        VersionInfo *const version_info;
        const RtUserEvent done_event;
      };
    public:
      enum ReplicateAPICall {
        REPLICATE_PERFORM_REGISTRATION_CALLBACK,
        REPLICATE_CONSENSUS_MATCH,
        REPLICATE_REGISTER_TASK_VARIANT,
        REPLICATE_GENERATE_DYNAMIC_TRACE_ID,
        REPLICATE_GENERATE_DYNAMIC_MAPPER_ID,
        REPLICATE_GENERATE_DYNAMIC_PROJECTION_ID,
        REPLICATE_GENERATE_DYNAMIC_SHARDING_ID,
        REPLICATE_GENERATE_DYNAMIC_TASK_ID,
        REPLICATE_GENERATE_DYNAMIC_REDUCTION_ID,
        REPLICATE_GENERATE_DYNAMIC_SERDEZ_ID,
        REPLICATE_CREATE_INDEX_SPACE,
        REPLICATE_CREATE_UNBOUND_INDEX_SPACE,
        REPLICATE_UNION_INDEX_SPACES,
        REPLICATE_INTERSECT_INDEX_SPACES,
        REPLICATE_SUBTRACT_INDEX_SPACES,
        REPLICATE_CREATE_SHARED_OWNERSHIP,
        REPLICATE_DESTROY_INDEX_SPACE,
        REPLICATE_DESTROY_INDEX_PARTITION,
        REPLICATE_CREATE_EQUAL_PARTITION,
        REPLICATE_CREATE_PARTITION_BY_WEIGHTS,
        REPLICATE_CREATE_PARTITION_BY_UNION,
        REPLICATE_CREATE_PARTITION_BY_INTERSECTION,
        REPLICATE_CREATE_PARTITION_BY_DIFFERENCE,
        REPLICATE_CREATE_CROSS_PRODUCT_PARTITIONS,
        REPLICATE_CREATE_ASSOCIATION,
        REPLICATE_CREATE_RESTRICTED_PARTITION,
        REPLICATE_CREATE_PARTITION_BY_DOMAIN,
        REPLICATE_CREATE_PARTITION_BY_FIELD,
        REPLICATE_CREATE_PARTITION_BY_IMAGE,
        REPLICATE_CREATE_PARTITION_BY_IMAGE_RANGE,
        REPLICATE_CREATE_PARTITION_BY_PREIMAGE,
        REPLICATE_CREATE_PARTITION_BY_PREIMAGE_RANGE,
        REPLICATE_CREATE_PENDING_PARTITION,
        REPLICATE_CREATE_INDEX_SPACE_UNION,
        REPLICATE_CREATE_INDEX_SPACE_INTERSECTION,
        REPLICATE_CREATE_INDEX_SPACE_DIFFERENCE,
        REPLICATE_CREATE_FIELD_SPACE,
        REPLICATE_DESTROY_FIELD_SPACE,
        REPLICATE_ALLOCATE_FIELD,
        REPLICATE_FREE_FIELD,
        REPLICATE_ALLOCATE_FIELDS,
        REPLICATE_FREE_FIELDS,
        REPLICATE_CREATE_LOGICAL_REGION,
        REPLICATE_DESTROY_LOGICAL_REGION,
        REPLICATE_ADVISE_ANALYSIS_SUBTREE,
        REPLICATE_CREATE_FIELD_ALLOCATOR,
        REPLICATE_DESTROY_FIELD_ALLOCATOR,
        REPLICATE_EXECUTE_TASK,
        REPLICATE_EXECUTE_INDEX_SPACE,
        REPLICATE_REDUCE_FUTURE_MAP,
        REPLICATE_MAP_REGION,
        REPLICATE_REMAP_REGION,
        REPLICATE_FILL_FIELDS,
        REPLICATE_ISSUE_COPY,
        REPLICATE_ATTACH_RESOURCE,
        REPLICATE_DETACH_RESOURCE,
        REPLICATE_MUST_EPOCH,
        REPLICATE_TIMING_MEASUREMENT,
        REPLICATE_MAPPING_FENCE,
        REPLICATE_EXECUTION_FENCE,
        REPLICATE_BEGIN_TRACE,
        REPLICATE_END_TRACE,
        REPLICATE_CREATE_PHASE_BARRIER,
        REPLICATE_DESTROY_PHASE_BARRIER,
        REPLICATE_ADVANCE_PHASE_BARRIER,
        REPLICATE_ADVANCE_DYNAMIC_COLLECTIVE,
        REPLICATE_END_TASK,
      };
    public:
      class AttachDetachShardingFunctor : public ShardingFunctor {
      public:
        AttachDetachShardingFunctor(void) { }
        virtual ~AttachDetachShardingFunctor(void) { }
      public:
        virtual ShardID shard(const DomainPoint &point,
                              const Domain &full_space,
                              const size_t total_shards);
      };
    public:
      ReplicateContext(Runtime *runtime, ShardTask *owner,int d,bool full_inner,
                       const std::vector<RegionRequirement> &reqs,
                       const std::vector<RegionRequirement> &output_reqs,
                       const std::vector<unsigned> &parent_indexes,
                       const std::vector<bool> &virt_mapped,
                       UniqueID context_uid, ApEvent execution_fence_event,
                       ShardManager *manager, bool inline_task);
      ReplicateContext(const ReplicateContext &rhs);
      virtual ~ReplicateContext(void);
    public:
      ReplicateContext& operator=(const ReplicateContext &rhs);
    public:
      inline int get_shard_collective_radix(void) const
        { return shard_collective_radix; }
      inline int get_shard_collective_log_radix(void) const
        { return shard_collective_log_radix; }
      inline int get_shard_collective_stages(void) const
        { return shard_collective_stages; }
      inline int get_shard_collective_participating_shards(void) const
        { return shard_collective_participating_shards; }
      inline int get_shard_collective_last_radix(void) const
        { return shard_collective_last_radix; }
    public: // Privilege tracker methods
      virtual void receive_resources(size_t return_index,
              std::map<LogicalRegion,unsigned> &created_regions,
              std::vector<LogicalRegion> &deleted_regions,
              std::set<std::pair<FieldSpace,FieldID> > &created_fields,
              std::vector<std::pair<FieldSpace,FieldID> > &deleted_fields,
              std::map<FieldSpace,unsigned> &created_field_spaces,
              std::map<FieldSpace,std::set<LogicalRegion> > &latent_spaces,
              std::vector<FieldSpace> &deleted_field_spaces,
              std::map<IndexSpace,unsigned> &created_index_spaces,
              std::vector<std::pair<IndexSpace,bool> > &deleted_index_spaces,
              std::map<IndexPartition,unsigned> &created_partitions,
              std::vector<std::pair<IndexPartition,bool> > &deleted_partitions,
              std::set<RtEvent> &preconditions);
    protected:
      void receive_replicate_resources(size_t return_index,
              std::map<LogicalRegion,unsigned> &created_regions,
              std::vector<LogicalRegion> &deleted_regions,
              std::set<std::pair<FieldSpace,FieldID> > &created_fields,
              std::vector<std::pair<FieldSpace,FieldID> > &deleted_fields,
              std::map<FieldSpace,unsigned> &created_field_spaces,
              std::map<FieldSpace,std::set<LogicalRegion> > &latent_spaces,
              std::vector<FieldSpace> &deleted_field_spaces,
              std::map<IndexSpace,unsigned> &created_index_spaces,
              std::vector<std::pair<IndexSpace,bool> > &deleted_index_spaces,
              std::map<IndexPartition,unsigned> &created_partitions,
              std::vector<std::pair<IndexPartition,bool> > &deleted_partitions,
              std::set<RtEvent> &preconditions, RtBarrier &ready_barrier, 
              RtBarrier &mapped_barrier, RtBarrier &execution_barrier);
      void register_region_deletions(ApEvent precondition,
                     const std::map<Operation*,GenerationID> &dependences,
                     std::vector<LogicalRegion> &regions,
                     std::set<RtEvent> &preconditions, RtBarrier &ready_barrier,
                     RtBarrier &mapped_barrier, RtBarrier &execution_barrier);
      void register_field_deletions(ApEvent precondition,
            const std::map<Operation*,GenerationID> &dependences,
            std::vector<std::pair<FieldSpace,FieldID> > &fields,
            std::set<RtEvent> &preconditions, RtBarrier &ready_barrier,
            RtBarrier &mapped_barrier, RtBarrier &execution_barrier);
      void register_field_space_deletions(ApEvent precondition,
                    const std::map<Operation*,GenerationID> &dependences,
                    std::vector<FieldSpace> &spaces,
                    std::set<RtEvent> &preconditions, RtBarrier &ready_barrier,
                    RtBarrier &mapped_barrier, RtBarrier &execution_barrier);
      void register_index_space_deletions(ApEvent precondition,
                    const std::map<Operation*,GenerationID> &dependences,
                    std::vector<std::pair<IndexSpace,bool> > &spaces,
                    std::set<RtEvent> &preconditions, RtBarrier &ready_barrier,
                    RtBarrier &mapped_barrier, RtBarrier &execution_barrier);
      void register_index_partition_deletions(ApEvent precondition,
                    const std::map<Operation*,GenerationID> &dependences,
                    std::vector<std::pair<IndexPartition,bool> > &parts,
                    std::set<RtEvent> &preconditions, RtBarrier &ready_barrier,
                    RtBarrier &mapped_barrier, RtBarrier &execution_barrier);
    public:
      void perform_replicated_region_deletions(
                     std::vector<LogicalRegion> &regions,
                     std::set<RtEvent> &preconditions);
      void perform_replicated_field_deletions(
            std::vector<std::pair<FieldSpace,FieldID> > &fields,
            std::set<RtEvent> &preconditions);
      void perform_replicated_field_space_deletions(
                          std::vector<FieldSpace> &spaces,
                          std::set<RtEvent> &preconditions);
      void perform_replicated_index_space_deletions(
                          std::vector<IndexSpace> &spaces,
                          std::set<RtEvent> &preconditions);
      void perform_replicated_index_partition_deletions(
                          std::vector<IndexPartition> &parts,
                          std::set<RtEvent> &preconditions);
    public:
#ifdef LEGION_USE_LIBDL
      virtual void perform_global_registration_callbacks(
                     Realm::DSOReferenceImplementation *dso, RtEvent local_done,
                     RtEvent global_done, std::set<RtEvent> &preconditions);
#endif
      virtual void handle_registration_callback_effects(RtEvent effects);
      virtual void print_once(FILE *f, const char *message) const;
      virtual void log_once(Realm::LoggerMessage &message) const;
      virtual ShardID get_shard_id(void) const;
      virtual size_t get_num_shards(void) const;
      virtual Future consensus_match(const void *input, void *output,
                                     size_t num_elements, size_t element_size); 
    public:
      virtual VariantID register_variant(const TaskVariantRegistrar &registrar,
                                  const void *user_data, size_t user_data_size,
                                  const CodeDescriptor &desc, bool ret, 
                                  VariantID vid, bool check_task_id);
      virtual VariantImpl* select_inline_variant(TaskOp *child,
                const std::vector<PhysicalRegion> &parent_regions,
                std::deque<InstanceSet> &physical_instances);
      virtual TraceID generate_dynamic_trace_id(void);
      virtual MapperID generate_dynamic_mapper_id(void);
      virtual ProjectionID generate_dynamic_projection_id(void);
      virtual ShardingID generate_dynamic_sharding_id(void);
      virtual TaskID generate_dynamic_task_id(void);
      virtual ReductionOpID generate_dynamic_reduction_id(void);
      virtual CustomSerdezID generate_dynamic_serdez_id(void);
      virtual bool perform_semantic_attach(bool &global);
      virtual void post_semantic_attach(void);
    public:
      virtual void invalidate_region_tree_contexts(const bool is_top_level_task,
                                                   std::set<RtEvent> &applied);
      virtual void receive_created_region_contexts(RegionTreeContext ctx,
                            const std::vector<RegionNode*> &created_state,
                            std::set<RtEvent> &applied_events,size_t num_shards,
                            InnerContext *source_context);
      virtual void free_region_tree_context(void);
      void receive_replicate_created_region_contexts(RegionTreeContext ctx,
                          const std::vector<RegionNode*> &created_state, 
                          std::set<RtEvent> &applied_events, size_t num_shards,
                          InnerContext *source_context);
      void handle_created_region_contexts(Deserializer &derez,
                                          std::set<RtEvent> &applied_events);
    public: 
      // Interface to operations performed by a context
      virtual IndexSpace create_index_space(const Domain &domain, 
                                            TypeTag type_tag);
      virtual IndexSpace create_index_space(const Future &future, 
                                            TypeTag type_tag);
      virtual IndexSpace create_index_space(
                           const std::vector<DomainPoint> &points);
      virtual IndexSpace create_index_space(
                           const std::vector<Domain> &rects);
      virtual IndexSpace create_unbound_index_space(TypeTag type_tag);
    protected:
      IndexSpace create_index_space_replicated(const Domain *bounds,
                                               TypeTag type_tag);
    public:
      virtual IndexSpace union_index_spaces(
                           const std::vector<IndexSpace> &spaces);
      virtual IndexSpace intersect_index_spaces(
                           const std::vector<IndexSpace> &spaces);
      virtual IndexSpace subtract_index_spaces(
                           IndexSpace left, IndexSpace right);
      virtual void create_shared_ownership(IndexSpace handle);
      virtual void destroy_index_space(IndexSpace handle, 
                                       const bool unordered,
                                       const bool recurse);
      virtual void create_shared_ownership(IndexPartition handle);
      virtual void destroy_index_partition(IndexPartition handle, 
                                           const bool unordered,
                                           const bool recurse);
      virtual IndexPartition create_equal_partition(
                                            IndexSpace parent,
                                            IndexSpace color_space,
                                            size_t granularity,
                                            Color color);
      virtual IndexPartition create_partition_by_weights(IndexSpace parent,
                                            const FutureMap &weights,
                                            IndexSpace color_space,
                                            size_t granularity, 
                                            Color color);
      virtual IndexPartition create_partition_by_union(
                                            IndexSpace parent,
                                            IndexPartition handle1,
                                            IndexPartition handle2,
                                            IndexSpace color_space,
                                            PartitionKind kind,
                                            Color color);
      virtual IndexPartition create_partition_by_intersection(
                                            IndexSpace parent,
                                            IndexPartition handle1,
                                            IndexPartition handle2,
                                            IndexSpace color_space,
                                            PartitionKind kind,
                                            Color color);
      virtual IndexPartition create_partition_by_intersection(
                                            IndexSpace parent,
                                            IndexPartition partition,
                                            PartitionKind kind,
                                            Color color,
                                            bool dominates);
      virtual IndexPartition create_partition_by_difference(
                                            IndexSpace parent,
                                            IndexPartition handle1,
                                            IndexPartition handle2,
                                            IndexSpace color_space,
                                            PartitionKind kind,
                                            Color color);
      virtual Color create_cross_product_partitions(
                                            IndexPartition handle1,
                                            IndexPartition handle2,
                              std::map<IndexSpace,IndexPartition> &handles,
                                            PartitionKind kind,
                                            Color color);
      virtual void create_association(      LogicalRegion domain,
                                            LogicalRegion domain_parent,
                                            FieldID domain_fid,
                                            IndexSpace range,
                                            MapperID id, MappingTagID tag);
      virtual IndexPartition create_restricted_partition(
                                            IndexSpace parent,
                                            IndexSpace color_space,
                                            const void *transform,
                                            size_t transform_size,
                                            const void *extent,
                                            size_t extent_size,
                                            PartitionKind part_kind,
                                            Color color);
      virtual IndexPartition create_partition_by_domain(
                                            IndexSpace parent,
                                  const std::map<DomainPoint,Domain> &domains,
                                            IndexSpace color_space,
                                            bool perform_intersections,
                                            PartitionKind part_kind,
                                            Color color);
      virtual IndexPartition create_partition_by_domain(
                                            IndexSpace parent,
                                            const FutureMap &domains,
                                            IndexSpace color_space,
                                            bool perform_intersections,
                                            PartitionKind part_kind,
                                            Color color);
      virtual IndexPartition create_partition_by_field(
                                            LogicalRegion handle,
                                            LogicalRegion parent_priv,
                                            FieldID fid,
                                            IndexSpace color_space,
                                            Color color,
                                            MapperID id, MappingTagID tag,
                                            PartitionKind part_kind);
      virtual IndexPartition create_partition_by_image(
                                            IndexSpace handle,
                                            LogicalPartition projection,
                                            LogicalRegion parent,
                                            FieldID fid,
                                            IndexSpace color_space,
                                            PartitionKind part_kind,
                                            Color color,
                                            MapperID id, MappingTagID tag);
      virtual IndexPartition create_partition_by_image_range(
                                            IndexSpace handle,
                                            LogicalPartition projection,
                                            LogicalRegion parent,
                                            FieldID fid,
                                            IndexSpace color_space,
                                            PartitionKind part_kind,
                                            Color color,
                                            MapperID id, MappingTagID tag);
      virtual IndexPartition create_partition_by_preimage(
                                            IndexPartition projection,
                                            LogicalRegion handle,
                                            LogicalRegion parent,
                                            FieldID fid,
                                            IndexSpace color_space,
                                            PartitionKind part_kind,
                                            Color color,
                                            MapperID id, MappingTagID tag);
      virtual IndexPartition create_partition_by_preimage_range(
                                            IndexPartition projection,
                                            LogicalRegion handle,
                                            LogicalRegion parent,
                                            FieldID fid,
                                            IndexSpace color_space,
                                            PartitionKind part_kind,
                                            Color color,
                                            MapperID id, MappingTagID tag);
      virtual IndexPartition create_pending_partition(
                                            IndexSpace parent,
                                            IndexSpace color_space,
                                            PartitionKind part_kind,
                                            Color color);
      virtual IndexSpace create_index_space_union(
                                            IndexPartition parent,
                                            const void *realm_color,
                                            size_t color_size,
                                            TypeTag type_tag,
                                const std::vector<IndexSpace> &handles);
      virtual IndexSpace create_index_space_union(
                                            IndexPartition parent,
                                            const void *realm_color,
                                            size_t color_size,
                                            TypeTag type_tag,
                                            IndexPartition handle);
      virtual IndexSpace create_index_space_intersection(
                                            IndexPartition parent,
                                            const void *realm_color,
                                            size_t color_size,
                                            TypeTag type_tag,
                                const std::vector<IndexSpace> &handles);
      virtual IndexSpace create_index_space_intersection(
                                            IndexPartition parent,
                                            const void *realm_color,
                                            size_t color_size,
                                            TypeTag type_tag,
                                            IndexPartition handle);
      virtual IndexSpace create_index_space_difference(
                                            IndexPartition parent,
                                            const void *realm_color,
                                            size_t color_size,
                                            TypeTag type_tag,
                                            IndexSpace initial,
                                const std::vector<IndexSpace> &handles);
      virtual void verify_partition(IndexPartition pid, PartitionKind kind,
                                    const char *function_name);
      virtual FieldSpace create_field_space(void);
      virtual FieldSpace create_field_space(const std::vector<size_t> &sizes,
                                        std::vector<FieldID> &resulting_fields,
                                        CustomSerdezID serdez_id);
      virtual FieldSpace create_field_space(const std::vector<Future> &sizes,
                                        std::vector<FieldID> &resulting_fields,
                                        CustomSerdezID serdez_id);
      FieldSpace create_replicated_field_space(ShardID *creator_shard = NULL);
      virtual void create_shared_ownership(FieldSpace handle);
      virtual void destroy_field_space(FieldSpace handle, const bool unordered);
      virtual FieldID allocate_field(FieldSpace space, size_t field_size,
                                     FieldID fid, bool local,
                                     CustomSerdezID serdez_id);
      virtual FieldID allocate_field(FieldSpace space, const Future &field_size,
                                     FieldID fid, bool local,
                                     CustomSerdezID serdez_id);
      virtual void free_field(FieldAllocatorImpl *allocator, FieldSpace space, 
                              FieldID fid, const bool unordered);
      virtual void allocate_fields(FieldSpace space,
                                   const std::vector<size_t> &sizes,
                                   std::vector<FieldID> &resuling_fields,
                                   bool local, CustomSerdezID serdez_id);
      virtual void allocate_fields(FieldSpace space,
                                   const std::vector<Future> &sizes,
                                   std::vector<FieldID> &resuling_fields,
                                   bool local, CustomSerdezID serdez_id);
      virtual void free_fields(FieldAllocatorImpl *allocator, FieldSpace space, 
                               const std::set<FieldID> &to_free,
                               const bool unordered);
      virtual LogicalRegion create_logical_region(RegionTreeForest *forest,
                                            IndexSpace index_space,
                                            FieldSpace field_space,
                                            const bool task_local,
                                            const bool output_region = false);
      virtual void create_shared_ownership(LogicalRegion handle);
      virtual void destroy_logical_region(LogicalRegion handle,
                                          const bool unordered);
      virtual void advise_analysis_subtree(LogicalRegion parent,
                                      const std::set<LogicalRegion> &regions,
                                      const std::set<LogicalPartition> &parts,
                                      const std::set<FieldID> &fields);
    public:
      virtual FieldAllocatorImpl* create_field_allocator(FieldSpace handle,
                                                         bool unordered);
      virtual void destroy_field_allocator(FieldSpaceNode *node);
    public:
      virtual void insert_unordered_ops(AutoLock &d_lock, const bool end_task,
                                        const bool progress);
      virtual Future execute_task(const TaskLauncher &launcher,
                                  std::vector<OutputRequirement> *outputs);
      virtual FutureMap execute_index_space(const IndexTaskLauncher &launcher,
                                       std::vector<OutputRequirement> *outputs);
      virtual Future execute_index_space(const IndexTaskLauncher &launcher,
                                       ReductionOpID redop, bool deterministic,
                                       std::vector<OutputRequirement> *outputs);
      virtual Future reduce_future_map(const FutureMap &future_map,
                                       ReductionOpID redop, bool deterministic);
      virtual PhysicalRegion map_region(const InlineLauncher &launcher);
      virtual ApEvent remap_region(PhysicalRegion region);
      // Unmapping region is the same as for an inner context
      virtual void fill_fields(const FillLauncher &launcher);
      virtual void fill_fields(const IndexFillLauncher &launcher);
      virtual void issue_copy(const CopyLauncher &launcher);
      virtual void issue_copy(const IndexCopyLauncher &launcher);
      virtual void issue_acquire(const AcquireLauncher &launcher);
      virtual void issue_release(const ReleaseLauncher &launcher);
      virtual PhysicalRegion attach_resource(const AttachLauncher &launcher);
      virtual ExternalResources attach_resources(
                                          const IndexAttachLauncher &launcher,
                                          bool deduplicate_across_shards);
      virtual RegionTreeNode* compute_index_attach_upper_bound(
                                        const IndexAttachLauncher &launcher,
                                        const std::vector<unsigned> &indexes);
      virtual Future detach_resource(PhysicalRegion region, const bool flush,
                                     const bool unordered);
      virtual Future detach_resources(ExternalResources resources,
                                      const bool flush, const bool unordered);
      virtual FutureMap execute_must_epoch(const MustEpochLauncher &launcher);
      virtual Future issue_timing_measurement(const TimingLauncher &launcher);
      virtual Future issue_mapping_fence(void);
      virtual Future issue_execution_fence(void);
      virtual void begin_trace(TraceID tid, bool logical_only,
          bool static_trace, const std::set<RegionTreeID> *managed, bool dep);
      virtual void end_trace(TraceID tid, bool deprecated);
      virtual void end_task(const void *res, size_t res_size, bool owned,
                      PhysicalInstance inst, FutureFunctor *callback_future);
      virtual void post_end_task(const void *res, size_t res_size, 
                                 bool owned, FutureFunctor *callback_functor);
      virtual ApEvent add_to_dependence_queue(Operation *op, 
                                              bool unordered = false,
                                              bool outermost = true);
    public:
      virtual void record_dynamic_collective_contribution(DynamicCollective dc,
                                                          const Future &f);
      virtual void find_collective_contributions(DynamicCollective dc,
                                       std::vector<Future> &contributions);
    public:
      // Calls for barriers and dynamic collectives
      virtual ApBarrier create_phase_barrier(unsigned arrivals,
                                             ReductionOpID redop = 0,
                                             const void *init_value = NULL,
                                             size_t init_size = 0);
      virtual void destroy_phase_barrier(ApBarrier bar);
      virtual PhaseBarrier advance_phase_barrier(PhaseBarrier bar);
      virtual void arrive_dynamic_collective(DynamicCollective dc,
                                             const void *buffer, 
                                             size_t size,
                                             unsigned count);
      virtual void defer_dynamic_collective_arrival(DynamicCollective dc,
                                                    const Future &f,
                                                    unsigned count);
      virtual Future get_dynamic_collective_result(DynamicCollective dc);
      virtual DynamicCollective advance_dynamic_collective(
                                                   DynamicCollective dc);
    public:
#ifdef DEBUG_LEGION_COLLECTIVES
      virtual MergeCloseOp* get_merge_close_op(const LogicalUser &user,
                                               RegionTreeNode *node);
      virtual RefinementOp* get_refinement_op(const LogicalUser &user,
                                              RegionTreeNode *node);
#else
      virtual MergeCloseOp* get_merge_close_op(void);
      virtual RefinementOp* get_refinement_op(void);
#endif
    public:
      virtual void pack_remote_context(Serializer &rez, 
                                       AddressSpaceID target,
                                       bool replicate = false);
    public:
      virtual ShardingFunction* find_sharding_function(ShardingID sid);
    public:
      virtual InstanceView* create_instance_top_view(PhysicalManager *manager,
                                                     AddressSpaceID source);
      InstanceView* create_replicate_instance_top_view(PhysicalManager *manager,
                                                       AddressSpaceID source);
      void record_replicate_instance_top_view(PhysicalManager *manager, 
                                              InstanceView *result);
    public:
      void exchange_common_resources(void);
      void handle_collective_message(Deserializer &derez);
      void handle_future_map_request(Deserializer &derez);
      void handle_disjoint_complete_request(Deserializer &derez);
      static void handle_disjoint_complete_response(Deserializer &derez, 
                                                    Runtime *runtime);
      static void handle_defer_disjoint_complete_response(Runtime *runtime,
                                                          const void *args);
      static void finalize_disjoint_complete_response(Runtime *runtime,
            UniqueID opid, VersionManager *target, AddressSpaceID target_space,
            VersionInfo *version_info, RtUserEvent done_event);
      void handle_resource_update(Deserializer &derez,
                                  std::set<RtEvent> &applied);
      void handle_trace_update(Deserializer &derez, AddressSpaceID source);
      ApBarrier handle_find_trace_shard_event(size_t temp_index, ApEvent event,
                                              ShardID remote_shard);
      void record_intra_space_dependence(size_t context_index, 
          const DomainPoint &point, RtEvent point_mapped, ShardID next_shard);
      void handle_intra_space_dependence(Deserializer &derez);
    public:
      void increase_pending_index_spaces(unsigned count, bool double_buffer);
      void increase_pending_partitions(unsigned count, bool double_buffer);
      void increase_pending_field_spaces(unsigned count, bool double_buffer);
      void increase_pending_fields(unsigned count, bool double_buffer);
      void increase_pending_region_trees(unsigned count, bool double_buffer);
      bool create_shard_partition(IndexPartition &pid,
          IndexSpace parent, IndexSpace color_space, PartitionKind part_kind,
          LegionColor partition_color, bool color_generated,
          ValueBroadcast<bool> *disjoint_result = NULL,
          ApBarrier partition_ready = ApBarrier::NO_AP_BARRIER);
    public:
      // Collective methods
      CollectiveID get_next_collective_index(CollectiveIndexLocation loc,
                                             bool logical = false);
      void register_collective(ShardCollective *collective);
      ShardCollective* find_or_buffer_collective(Deserializer &derez);
      void unregister_collective(ShardCollective *collective);
    public:
      // Future map methods
      unsigned peek_next_future_map_barrier_index(void) const;
      RtBarrier get_next_future_map_barrier(void);
      void register_future_map(ReplFutureMapImpl *map);
      ReplFutureMapImpl* find_or_buffer_future_map_request(Deserializer &derez);
      void unregister_future_map(ReplFutureMapImpl *map);
    public:
      // Physical template methods
      size_t register_trace_template(ShardedPhysicalTemplate *phy_template);
      ShardedPhysicalTemplate* find_or_buffer_trace_update(Deserializer &derez,
                                                         AddressSpaceID source);
      void unregister_trace_template(size_t template_index);
    public:
      // Support for making equivalence sets (logical analysis stage only)
      ShardID get_next_equivalence_set_origin(void);
      bool replicate_partition_equivalence_sets(PartitionNode *node) const;
      virtual bool finalize_disjoint_complete_sets(RegionNode *region,
          VersionManager *target, FieldMask mask, const UniqueID opid,
          const AddressSpaceID source, RtUserEvent ready_event);
      virtual void deduplicate_invalidate_trackers(
                    const FieldMaskSet<EquivalenceSet> &to_untrack,
                    std::set<RtEvent> &applied_events);
    public:
      // Fence barrier methods
      RtBarrier get_next_mapping_fence_barrier(void);
      ApBarrier get_next_execution_fence_barrier(void);
      RtBarrier get_next_resource_return_barrier(void);
      RtBarrier get_next_refinement_barrier(void);
      RtBarrier get_next_trace_recording_barrier(void);
      RtBarrier get_next_summary_fence_barrier(void);
      inline void advance_replicate_barrier(RtBarrier &bar, size_t arrivals)
        {
          Runtime::advance_barrier(bar);
          if (!bar.exists())
            create_new_replicate_barrier(bar, arrivals);
        }
      inline void advance_replicate_barrier(ApBarrier &bar, size_t arrivals)
        {
          Runtime::advance_barrier(bar);
          if (!bar.exists())
            create_new_replicate_barrier(bar, arrivals);
        }
      inline void advance_logical_barrier(RtBarrier &bar, size_t arrivals)
        {
          Runtime::advance_barrier(bar);
          if (!bar.exists())
            create_new_logical_barrier(bar, arrivals);
        }
      inline void advance_logical_barrier(ApBarrier &bar, size_t arrivals)
        {
          Runtime::advance_barrier(bar);
          if (!bar.exists())
            create_new_logical_barrier(bar, arrivals);
        }
    protected:
      // These can only be called inside the task for this context
      // since they assume that all the shards are aligned and doing
      // the same calls for the same operations in the same order
      void create_new_replicate_barrier(RtBarrier &bar, size_t arrivals);
      void create_new_replicate_barrier(ApBarrier &bar, size_t arrivals);
      // This one can only be called inside the logical dependence analysis
      void create_new_logical_barrier(RtBarrier &bar, size_t arrivals);
      void create_new_logical_barrier(ApBarrier &bar, size_t arrivals);
    public:
      static void register_attach_detach_sharding_functor(Runtime *runtime);
      ShardingFunction* get_attach_detach_sharding_function(void);
      IndexSpaceNode* compute_index_attach_launch_spaces(
                                            std::vector<size_t> &shard_sizes);
    public:
      static void hash_future(Murmur3Hasher &hasher, 
                              const unsigned safe_level, const Future &future);
      static void hash_future_map(Murmur3Hasher &hasher, const FutureMap &map);
      static void hash_index_space_requirements(Murmur3Hasher &hasher,
          const std::vector<IndexSpaceRequirement> &index_requirements);
      static void hash_region_requirements(Murmur3Hasher &hasher,
          const std::vector<RegionRequirement> &region_requirements);
      static void hash_grants(Murmur3Hasher &hasher, 
          const std::vector<Grant> &grants);
      static void hash_phase_barriers(Murmur3Hasher &hasher,
          const std::vector<PhaseBarrier> &phase_barriers);
      static void hash_argument(Murmur3Hasher &hasher, 
                           const unsigned safe_level, const TaskArgument &arg);
      static void hash_predicate(Murmur3Hasher &hasher, const Predicate &pred);
      static void hash_static_dependences(Murmur3Hasher &hasher,
          const std::vector<StaticDependence> *dependences);
      static void hash_task_launcher(Murmur3Hasher &hasher, 
          const unsigned safe_level, const TaskLauncher &launcher);
      void hash_index_launcher(Murmur3Hasher &hasher,
          const unsigned safe_level, const IndexTaskLauncher &launcher);
      void verify_replicable(Murmur3Hasher &hasher, const char *func_name);
    public:
      // A little help for ConsensusMatchExchange since it is templated
      static void help_complete_future(Future &f, const void *ptr,
                                       size_t size, bool own);
    public:
      ShardTask *const owner_shard;
      ShardManager *const shard_manager;
      const size_t total_shards;
    protected:
      // These barriers are used to identify when close operations are mapped
      std::vector<RtBarrier>  close_mapped_barriers;
      unsigned                next_close_mapped_bar_index;
      // These barriers are used to identify when refinement ops are ready
      std::vector<RtBarrier>  refinement_ready_barriers;
      unsigned                next_refinement_ready_bar_index;
      // These barriers are used to identify when refinement ops are mapped
      std::vector<RtBarrier>  refinement_mapped_barriers;
      unsigned                next_refinement_mapped_bar_index; 
      // These barriers are for signaling when indirect copies are done
      std::vector<ApBarrier>  indirection_barriers;
      unsigned                next_indirection_bar_index;
      // These barriers are used for signaling when future maps can be reclaimed
      std::vector<RtBarrier>  future_map_barriers;
      unsigned                next_future_map_bar_index;
    protected:
      std::map<std::pair<size_t,DomainPoint>,IntraSpaceDeps> intra_space_deps;
    protected:
      // Store the global owner shard and local owner shard for allocation
      std::map<FieldSpace,
               std::pair<ShardID,bool> > field_allocator_owner_shards;
    protected:
      ShardID index_space_allocator_shard;
      ShardID index_partition_allocator_shard;
      ShardID field_space_allocator_shard;
      ShardID field_allocator_shard;
      ShardID logical_region_allocator_shard;
      ShardID dynamic_id_allocator_shard;
      ShardID equivalence_set_allocator_shard;
    protected:
      ApBarrier pending_partition_barrier;
      RtBarrier creation_barrier;
      RtBarrier deletion_ready_barrier;
      RtBarrier deletion_mapping_barrier;
      RtBarrier deletion_execution_barrier;
      RtBarrier inline_mapping_barrier;
      RtBarrier external_resource_barrier;
      RtBarrier mapping_fence_barrier;
      RtBarrier resource_return_barrier;
      RtBarrier trace_recording_barrier;
      RtBarrier summary_fence_barrier;
      ApBarrier execution_fence_barrier;
      ApBarrier attach_broadcast_barrier;
      ApBarrier attach_reduce_barrier;
      RtBarrier dependent_partition_barrier;
      RtBarrier semantic_attach_barrier;
      ApBarrier inorder_barrier;
#ifdef DEBUG_LEGION_COLLECTIVES
    protected:
      RtBarrier collective_check_barrier;
      RtBarrier logical_check_barrier;
      RtBarrier close_check_barrier;
      RtBarrier refinement_check_barrier;
      bool collective_guard_reentrant;
      bool logical_guard_reentrant;
#endif
    protected:
      // local barriers to this context for handling returned
      // resources from sub-tasks
      RtBarrier returned_resource_ready_barrier;
      RtBarrier returned_resource_mapped_barrier;
      RtBarrier returned_resource_execution_barrier;
    protected:
      int shard_collective_radix;
      int shard_collective_log_radix;
      int shard_collective_stages;
      int shard_collective_participating_shards;
      int shard_collective_last_radix;
    protected:
      mutable LocalLock replication_lock;
      CollectiveID next_available_collective_index;
      // We also need to create collectives in the logical dependence
      // analysis stage of the pipeline. We'll have those count on the
      // odd numbers of the collective IDs whereas the ones from the 
      // application task will be the even numbers.
      CollectiveID next_logical_collective_index;
      std::map<CollectiveID,ShardCollective*> collectives;
      std::map<CollectiveID,std::vector<
                std::pair<void*,size_t> > > pending_collective_updates;
    protected:
      // Pending allocations of various resources
      std::deque<std::pair<ValueBroadcast<ISBroadcast>*,bool> > 
                                            pending_index_spaces;
      std::deque<std::pair<ValueBroadcast<IPBroadcast>*,ShardID> >
                                            pending_index_partitions;
      std::deque<std::pair<ValueBroadcast<FSBroadcast>*,bool> >
                                            pending_field_spaces;
      std::deque<std::pair<ValueBroadcast<FIDBroadcast>*,bool> >
                                            pending_fields;
      std::deque<std::pair<ValueBroadcast<LRBroadcast>*,bool> >
                                            pending_region_trees;
    protected:
      std::map<RtEvent,ReplFutureMapImpl*> future_maps;
      std::map<RtEvent,std::vector<
                std::pair<void*,size_t> > > pending_future_map_requests;
    protected:
      std::map<size_t,ShardedPhysicalTemplate*> physical_templates;
      struct PendingTemplateUpdate {
      public:
        PendingTemplateUpdate(void)
          : ptr(NULL), size(0), source(0) { }
        PendingTemplateUpdate(void *p, size_t s, AddressSpaceID src)
          : ptr(p), size(s), source(src) { }
      public:
        void *ptr;
        size_t size;
        AddressSpaceID source;
      };
      std::map<size_t/*template index*/,
        std::vector<PendingTemplateUpdate> > pending_template_updates;
      size_t next_physical_template_index;
    protected:
      // Different from pending_top_views as this applies to our requests
      std::map<PhysicalManager*,RtUserEvent> pending_request_views;
      std::map<RegionTreeID,RtUserEvent> pending_tree_requests;
    protected:
      std::map<std::pair<unsigned,unsigned>,RtBarrier> ready_clone_barriers;
      std::map<std::pair<unsigned,unsigned>,RtUserEvent> pending_clone_barriers;
    protected:
      struct AttachLaunchSpace {
      public:
        AttachLaunchSpace(IndexSpaceNode *node) : launch_space(node) { }
      public:
        IndexSpaceNode *const launch_space;
        std::vector<size_t> shard_sizes;
      };
      std::vector<AttachLaunchSpace*> index_attach_launch_spaces;
    protected:
      unsigned next_replicate_bar_index;
      unsigned next_logical_bar_index;
    protected:
      static const unsigned MIN_UNORDERED_OPS_EPOCH = 32;
      static const unsigned MAX_UNORDERED_OPS_EPOCH = 32768;
      unsigned unordered_ops_counter;
      unsigned unordered_ops_epoch;
    };

    /**
     * \class RemoteTask
     * A small helper class for giving application
     * visibility to this remote context
     */
    class RemoteTask : public ExternalTask {
    public:
      RemoteTask(RemoteContext *owner);
      RemoteTask(const RemoteTask &rhs);
      virtual ~RemoteTask(void);
    public:
      RemoteTask& operator=(const RemoteTask &rhs);
    public:
      virtual int get_depth(void) const;
      virtual UniqueID get_unique_id(void) const;
      virtual size_t get_context_index(void) const; 
      virtual void set_context_index(size_t index);
      virtual bool has_parent_task(void) const;
      virtual const Task* get_parent_task(void) const;
      virtual const char* get_task_name(void) const;
      virtual bool has_trace(void) const;
    public:
      RemoteContext *const owner;
      unsigned context_index;
    };

    /**
     * \class RemoteContext
     * A remote copy of a TaskContext for the 
     * execution of sub-tasks on remote notes.
     */
    class RemoteContext : public InnerContext {
    public:
      struct RemotePhysicalRequestArgs :
        public LgTaskArgs<RemotePhysicalRequestArgs> {
      public:
        static const LgTaskID TASK_ID = LG_REMOTE_PHYSICAL_REQUEST_TASK_ID;
      public:
        RemotePhysicalRequestArgs(UniqueID uid, RemoteContext *ctx,
                                  InnerContext *loc, unsigned idx, 
                                  AddressSpaceID src, RtUserEvent trig)
          : LgTaskArgs<RemotePhysicalRequestArgs>(implicit_provenance), 
            context_uid(uid), target(ctx), local(loc), index(idx), 
            source(src), to_trigger(trig) { }
      public:
        const UniqueID context_uid;
        RemoteContext *const target;
        InnerContext *const local;
        const unsigned index;
        const AddressSpaceID source;
        const RtUserEvent to_trigger;
      };
      struct RemotePhysicalResponseArgs : 
        public LgTaskArgs<RemotePhysicalResponseArgs> {
      public:
        static const LgTaskID TASK_ID = LG_REMOTE_PHYSICAL_RESPONSE_TASK_ID;
      public:
        RemotePhysicalResponseArgs(RemoteContext *ctx, InnerContext *res, 
                                   unsigned idx)
          : LgTaskArgs<RemotePhysicalResponseArgs>(implicit_provenance), 
            target(ctx), result(res), index(idx) { }
      public:
        RemoteContext *const target;
        InnerContext *const result;
        const unsigned index;
      };
    public:
      RemoteContext(Runtime *runtime, UniqueID context_uid);
      RemoteContext(const RemoteContext &rhs);
      virtual ~RemoteContext(void);
    public:
      RemoteContext& operator=(const RemoteContext &rhs);
    public:
      virtual Task* get_task(void);
      virtual void unpack_remote_context(Deserializer &derez,
                                         std::set<RtEvent> &preconditions);
      virtual InnerContext* find_parent_context(void);
    public:
      virtual InnerContext* find_top_context(InnerContext *previous = NULL);
    public:
      virtual RtEvent compute_equivalence_sets(EqSetTracker *target,
                      AddressSpaceID target_space, RegionNode *region, 
                      const FieldMask &mask, const UniqueID opid, 
                      const AddressSpaceID original_source);
      virtual InnerContext* find_parent_physical_context(unsigned index);
      virtual InstanceView* create_instance_top_view(PhysicalManager *manager,
                                                     AddressSpaceID source);
      virtual void invalidate_region_tree_contexts(const bool is_top_level_task,
                                                   std::set<RtEvent> &applied);
      virtual void receive_created_region_contexts(RegionTreeContext ctx,
                            const std::vector<RegionNode*> &created_state,
                            std::set<RtEvent> &applied_events,size_t num_shards,
                            InnerContext *source_context);
      static void handle_created_region_contexts(Runtime *runtime, 
                                   Deserializer &derez, AddressSpaceID source);
      virtual void free_region_tree_context(void);
    public:
      virtual ShardingFunction* find_sharding_function(ShardingID sid);
    public:
      const Task* get_parent_task(void);
    public:
      void unpack_local_field_update(Deserializer &derez);
      static void handle_local_field_update(Deserializer &derez);
    public:
      static void handle_physical_request(Deserializer &derez,
                      Runtime *runtime, AddressSpaceID source);
      static void defer_physical_request(const void *args, Runtime *runtime);
      void set_physical_context_result(unsigned index, 
                                       InnerContext *result);
      static void handle_physical_response(Deserializer &derez, 
                                           Runtime *runtime);
      static void defer_physical_response(const void *args);
    protected:
      UniqueID parent_context_uid;
      InnerContext *parent_ctx;
      ShardManager *shard_manager; // if we're lucky and one is already here
    protected:
      bool top_level_context;
      RemoteTask remote_task;
    protected:
      std::vector<unsigned> local_parent_req_indexes;
      std::vector<bool> local_virtual_mapped;
    protected:
      // Cached physical contexts recorded from the owner
      std::map<unsigned/*index*/,InnerContext*> physical_contexts;
      std::map<unsigned,RtEvent> pending_physical_contexts;
    protected:
      // For remote replicate contexts
      size_t total_shards;
      ReplicationID repl_id;
      std::map<ShardingID,ShardingFunction*> sharding_functions;
    };

    /**
     * \class LeafContext
     * A context for the execution of a leaf task
     */
    class LeafContext : public TaskContext,
                        public LegionHeapify<LeafContext> {
    public:
      LeafContext(Runtime *runtime, SingleTask *owner,bool inline_task = false);
      LeafContext(const LeafContext &rhs);
      virtual ~LeafContext(void);
    public:
      LeafContext& operator=(const LeafContext &rhs);
    public: // Privilege tracker methods
      virtual void receive_resources(size_t return_index,
              std::map<LogicalRegion,unsigned> &created_regions,
              std::vector<LogicalRegion> &deleted_regions,
              std::set<std::pair<FieldSpace,FieldID> > &created_fields,
              std::vector<std::pair<FieldSpace,FieldID> > &deleted_fields,
              std::map<FieldSpace,unsigned> &created_field_spaces,
              std::map<FieldSpace,std::set<LogicalRegion> > &latent_spaces,
              std::vector<FieldSpace> &deleted_field_spaces,
              std::map<IndexSpace,unsigned> &created_index_spaces,
              std::vector<std::pair<IndexSpace,bool> > &deleted_index_spaces,
              std::map<IndexPartition,unsigned> &created_partitions,
              std::vector<std::pair<IndexPartition,bool> > &deleted_partitions,
              std::set<RtEvent> &preconditions);
    public:
      // Interface for task contexts
      virtual RegionTreeContext get_context(void) const;
      virtual ContextID get_context_id(void) const;
      virtual void pack_remote_context(Serializer &rez, 
          AddressSpaceID target, bool replicate = false);
      virtual void compute_task_tree_coordinates(
          std::vector<std::pair<size_t,DomainPoint> > &coordinates);
      virtual bool attempt_children_complete(void);
      virtual bool attempt_children_commit(void);
      void inline_child_task(TaskOp *child);
      virtual VariantImpl* select_inline_variant(TaskOp *child,
                const std::vector<PhysicalRegion> &parent_regions,
                std::deque<InstanceSet> &physical_instances);
      virtual void handle_registration_callback_effects(RtEvent effects);
      virtual bool is_leaf_context(void) const;
    public:
      using TaskContext::create_index_space;
      using TaskContext::create_field_space;
      using TaskContext::allocate_field;
      using TaskContext::allocate_fields;
      // Interface to operations performed by a context
      virtual IndexSpace create_index_space(const Future &future, TypeTag tag);
      virtual void destroy_index_space(IndexSpace handle, 
                                       const bool unordered,
                                       const bool recurse);
      virtual void destroy_index_partition(IndexPartition handle,
                                           const bool unordered, 
                                           const bool recurse);
      virtual IndexPartition create_equal_partition(
                                            IndexSpace parent,
                                            IndexSpace color_space,
                                            size_t granularity,
                                            Color color);
      virtual IndexPartition create_partition_by_weights(IndexSpace parent,
                                            const FutureMap &weights,
                                            IndexSpace color_space,
                                            size_t granularity, 
                                            Color color);
      virtual IndexPartition create_partition_by_union(
                                            IndexSpace parent,
                                            IndexPartition handle1,
                                            IndexPartition handle2,
                                            IndexSpace color_space,
                                            PartitionKind kind,
                                            Color color);
      virtual IndexPartition create_partition_by_intersection(
                                            IndexSpace parent,
                                            IndexPartition handle1,
                                            IndexPartition handle2,
                                            IndexSpace color_space,
                                            PartitionKind kind,
                                            Color color);
      virtual IndexPartition create_partition_by_intersection(
                                            IndexSpace parent,
                                            IndexPartition partition,
                                            PartitionKind kind,
                                            Color color,
                                            bool dominates);
      virtual IndexPartition create_partition_by_difference(
                                            IndexSpace parent,
                                            IndexPartition handle1,
                                            IndexPartition handle2,
                                            IndexSpace color_space,
                                            PartitionKind kind,
                                            Color color);
      virtual Color create_cross_product_partitions(
                                            IndexPartition handle1,
                                            IndexPartition handle2,
                              std::map<IndexSpace,IndexPartition> &handles,
                                            PartitionKind kind,
                                            Color color);
      virtual void create_association(      LogicalRegion domain,
                                            LogicalRegion domain_parent,
                                            FieldID domain_fid,
                                            IndexSpace range,
                                            MapperID id, MappingTagID tag);
      virtual IndexPartition create_restricted_partition(
                                            IndexSpace parent,
                                            IndexSpace color_space,
                                            const void *transform,
                                            size_t transform_size,
                                            const void *extent,
                                            size_t extent_size,
                                            PartitionKind part_kind,
                                            Color color);
      virtual IndexPartition create_partition_by_domain(
                                            IndexSpace parent,
                                  const std::map<DomainPoint,Domain> &domains,
                                            IndexSpace color_space,
                                            bool perform_intersections,
                                            PartitionKind part_kind,
                                            Color color);
      virtual IndexPartition create_partition_by_domain(
                                            IndexSpace parent,
                                            const FutureMap &domains,
                                            IndexSpace color_space,
                                            bool perform_intersections,
                                            PartitionKind part_kind,
                                            Color color);
      virtual IndexPartition create_partition_by_field(
                                            LogicalRegion handle,
                                            LogicalRegion parent_priv,
                                            FieldID fid,
                                            IndexSpace color_space,
                                            Color color,
                                            MapperID id, MappingTagID tag,
                                            PartitionKind part_kind);
      virtual IndexPartition create_partition_by_image(
                                            IndexSpace handle,
                                            LogicalPartition projection,
                                            LogicalRegion parent,
                                            FieldID fid,
                                            IndexSpace color_space,
                                            PartitionKind part_kind,
                                            Color color,
                                            MapperID id, MappingTagID tag);
      virtual IndexPartition create_partition_by_image_range(
                                            IndexSpace handle,
                                            LogicalPartition projection,
                                            LogicalRegion parent,
                                            FieldID fid,
                                            IndexSpace color_space,
                                            PartitionKind part_kind,
                                            Color color,
                                            MapperID id, MappingTagID tag);
      virtual IndexPartition create_partition_by_preimage(
                                            IndexPartition projection,
                                            LogicalRegion handle,
                                            LogicalRegion parent,
                                            FieldID fid,
                                            IndexSpace color_space,
                                            PartitionKind part_kind,
                                            Color color,
                                            MapperID id, MappingTagID tag);
      virtual IndexPartition create_partition_by_preimage_range(
                                            IndexPartition projection,
                                            LogicalRegion handle,
                                            LogicalRegion parent,
                                            FieldID fid,
                                            IndexSpace color_space,
                                            PartitionKind part_kind,
                                            Color color,
                                            MapperID id, MappingTagID tag);
      virtual IndexPartition create_pending_partition(
                                            IndexSpace parent,
                                            IndexSpace color_space,
                                            PartitionKind part_kind,
                                            Color color);
      virtual IndexSpace create_index_space_union(
                                            IndexPartition parent,
                                            const void *realm_color,
                                            size_t color_size,
                                            TypeTag type_tag,
                                const std::vector<IndexSpace> &handles);
      virtual IndexSpace create_index_space_union(
                                            IndexPartition parent,
                                            const void *realm_color,
                                            size_t color_size,
                                            TypeTag type_tag,
                                            IndexPartition handle);
      virtual IndexSpace create_index_space_intersection(
                                            IndexPartition parent,
                                            const void *realm_color,
                                            size_t color_size,
                                            TypeTag type_tag,
                                const std::vector<IndexSpace> &handles);
      virtual IndexSpace create_index_space_intersection(
                                            IndexPartition parent,
                                            const void *realm_color,
                                            size_t color_size,
                                            TypeTag type_tag,
                                            IndexPartition handle);
      virtual IndexSpace create_index_space_difference(
                                            IndexPartition parent,
                                            const void *realm_color,
                                            size_t color_size,
                                            TypeTag type_tag,
                                            IndexSpace initial,
                                const std::vector<IndexSpace> &handles);
      virtual FieldSpace create_field_space(const std::vector<Future> &sizes,
                                        std::vector<FieldID> &resulting_fields,
                                        CustomSerdezID serdez_id);
      virtual void destroy_field_space(FieldSpace handle, const bool unordered);
      virtual FieldID allocate_field(FieldSpace space, const Future &field_size,
                                     FieldID fid, bool local,
                                     CustomSerdezID serdez_id);
      virtual void allocate_local_field(FieldSpace space, size_t field_size,
                                     FieldID fid, CustomSerdezID serdez_id,
                                     std::set<RtEvent> &done_events);
      virtual void allocate_fields(FieldSpace space,
                                   const std::vector<Future> &sizes,
                                   std::vector<FieldID> &resuling_fields,
                                   bool local, CustomSerdezID serdez_id);
      virtual void allocate_local_fields(FieldSpace space,
                                   const std::vector<size_t> &sizes,
                                   const std::vector<FieldID> &resuling_fields,
                                   CustomSerdezID serdez_id,
                                   std::set<RtEvent> &done_events);
      virtual void free_field(FieldAllocatorImpl *allocator, FieldSpace space, 
                              FieldID fid, const bool unordered);
      virtual void free_fields(FieldAllocatorImpl *allocator, FieldSpace space,
                               const std::set<FieldID> &to_free,
                               const bool unordered);
      virtual LogicalRegion create_logical_region(RegionTreeForest *forest,
                                            IndexSpace index_space,
                                            FieldSpace field_space,
                                            const bool task_local,
                                            const bool output_region = false);
      virtual void destroy_logical_region(LogicalRegion handle,
                                          const bool unordered);
      virtual void advise_analysis_subtree(LogicalRegion parent,
                                      const std::set<LogicalRegion> &regions,
                                      const std::set<LogicalPartition> &parts,
                                      const std::set<FieldID> &fields);
      virtual void get_local_field_set(const FieldSpace handle,
                                       const std::set<unsigned> &indexes,
                                       std::set<FieldID> &to_set) const;
      virtual void get_local_field_set(const FieldSpace handle,
                                       const std::set<unsigned> &indexes,
                                       std::vector<FieldID> &to_set) const;
    public:
      virtual void add_physical_region(const RegionRequirement &req, 
          bool mapped, MapperID mid, MappingTagID tag, ApUserEvent &unmap_event,
          bool virtual_mapped, const InstanceSet &physical_instances);
      virtual Future execute_task(const TaskLauncher &launcher,
                                  std::vector<OutputRequirement> *outputs);
      virtual FutureMap execute_index_space(const IndexTaskLauncher &launcher,
                                       std::vector<OutputRequirement> *outputs);
      virtual Future execute_index_space(const IndexTaskLauncher &launcher,
                                       ReductionOpID redop, bool deterministic,
                                       std::vector<OutputRequirement> *outputs);
      virtual Future reduce_future_map(const FutureMap &future_map,
                                       ReductionOpID redop, bool deterministic);
      virtual FutureMap construct_future_map(const Domain &domain,
<<<<<<< HEAD
                                 const std::map<DomainPoint,TaskArgument> &data,
                                             bool collective = false);
=======
                               const std::map<DomainPoint,TaskArgument> &data,
                                             bool collective = false,
                                             ShardingID sid = 0);
>>>>>>> a8d5b406
      virtual FutureMap construct_future_map(const Domain &domain,
                    const std::map<DomainPoint,Future> &futures,
                    RtUserEvent domain_deletion = RtUserEvent::NO_RT_USER_EVENT,
                                             bool internal = false,
                                             bool collective = false,
                                             ShardingID sid = 0);
      virtual PhysicalRegion map_region(const InlineLauncher &launcher);
      virtual ApEvent remap_region(PhysicalRegion region);
      virtual void unmap_region(PhysicalRegion region);
      virtual void unmap_all_regions(bool external);
      virtual void fill_fields(const FillLauncher &launcher);
      virtual void fill_fields(const IndexFillLauncher &launcher);
      virtual void issue_copy(const CopyLauncher &launcher);
      virtual void issue_copy(const IndexCopyLauncher &launcher);
      virtual void issue_acquire(const AcquireLauncher &launcher);
      virtual void issue_release(const ReleaseLauncher &launcher);
      virtual PhysicalRegion attach_resource(const AttachLauncher &launcher);
      virtual ExternalResources attach_resources(
                                          const IndexAttachLauncher &launcher,
                                          bool deduplicate_across_shards);
      virtual Future detach_resource(PhysicalRegion region, const bool flush,
                                     const bool unordered);
      virtual Future detach_resources(ExternalResources resources,
                                      const bool flush, const bool unordered);
      virtual void progress_unordered_operations(void);
      virtual FutureMap execute_must_epoch(const MustEpochLauncher &launcher);
      virtual Future issue_timing_measurement(const TimingLauncher &launcher);
      virtual Future issue_mapping_fence(void);
      virtual Future issue_execution_fence(void);
      virtual void complete_frame(void);
      virtual Predicate create_predicate(const Future &f);
      virtual Predicate predicate_not(const Predicate &p);
      virtual Predicate create_predicate(const PredicateLauncher &launcher);
      virtual Future get_predicate_future(const Predicate &p);
    public:
      // Calls for barriers and dynamic collectives
      virtual ApBarrier create_phase_barrier(unsigned arrivals,
                                                ReductionOpID redop = 0,
                                                const void *init_value = NULL,
                                                size_t init_size = 0);
      virtual void destroy_phase_barrier(ApBarrier bar);
      virtual PhaseBarrier advance_phase_barrier(PhaseBarrier bar);
      virtual void arrive_dynamic_collective(DynamicCollective dc,
                                             const void *buffer, 
                                             size_t size,
                                             unsigned count);
      virtual void defer_dynamic_collective_arrival(DynamicCollective dc,
                                                    const Future &f,
                                                    unsigned count);
      virtual Future get_dynamic_collective_result(DynamicCollective dc);
      virtual DynamicCollective advance_dynamic_collective(
                                                   DynamicCollective dc);
    public:
      // The following set of operations correspond directly
      // to the complete_mapping, complete_operation, and
      // commit_operations performed by an operation.  Every
      // one of those calls invokes the corresponding one of
      // these calls to notify the parent context.
      virtual size_t register_new_child_operation(Operation *op,
                const std::vector<StaticDependence> *dependences);
      virtual void register_new_internal_operation(InternalOp *op);
      virtual size_t register_new_close_operation(CloseOp *op);
      virtual size_t register_new_summary_operation(TraceSummaryOp *op);
      virtual ApEvent add_to_dependence_queue(Operation *op, 
                                              bool unordered = false,
                                              bool outermost = true);
      virtual void add_to_post_task_queue(TaskContext *ctx, RtEvent wait_on,
                                          const void *result, size_t size, 
                                          PhysicalInstance instance =
                                            PhysicalInstance::NO_INST,
                                          FutureFunctor *callback_functor=NULL,
                                          bool own_functor = false);
      virtual void register_executing_child(Operation *op);
      virtual void register_child_executed(Operation *op);
      virtual void register_child_complete(Operation *op);
      virtual void register_child_commit(Operation *op); 
      virtual ApEvent register_implicit_dependences(Operation *op);
    public:
      virtual RtEvent get_current_mapping_fence_event(void);
      virtual ApEvent get_current_execution_fence_event(void);
      virtual void perform_fence_analysis(Operation *op,
          std::set<ApEvent> &preconditions, bool mapping, bool execution);
      virtual void update_current_fence(FenceOp *op,
                                        bool mapping, bool execution);
      virtual void update_current_implicit(Operation *op);
    public:
      virtual void begin_trace(TraceID tid, bool logical_only,
          bool static_trace, const std::set<RegionTreeID> *managed, bool dep);
      virtual void end_trace(TraceID tid, bool deprecated);
      virtual void record_previous_trace(LegionTrace *trace);
      virtual void invalidate_trace_cache(LegionTrace *trace,
                                          Operation *invalidator);
      virtual void record_blocking_call(void);
    public:
      virtual void issue_frame(FrameOp *frame, ApEvent frame_termination);
      virtual void perform_frame_issue(FrameOp *frame, 
                                       ApEvent frame_termination);
      virtual void finish_frame(ApEvent frame_termination);
    public:
      virtual void increment_outstanding(void);
      virtual void decrement_outstanding(void);
      virtual void increment_pending(void);
      virtual RtEvent decrement_pending(TaskOp *child);
      virtual RtEvent decrement_pending(bool need_deferral);
      virtual void increment_frame(void);
      virtual void decrement_frame(void);
    public:
#ifdef DEBUG_LEGION_COLLECTIVES
      virtual MergeCloseOp* get_merge_close_op(const LogicalUser &user,
                                               RegionTreeNode *node);
      virtual RefinementOp* get_refinement_op(const LogicalUser &user,
                                              RegionTreeNode *node);
#else
      virtual MergeCloseOp* get_merge_close_op(void);
      virtual RefinementOp* get_refinement_op(void);
#endif
    public:
      virtual InnerContext* find_top_context(InnerContext *previous = NULL);
    public:
      virtual void initialize_region_tree_contexts(
          const std::vector<RegionRequirement> &clone_requirements,
          const LegionVector<VersionInfo>::aligned &version_infos,
          const std::vector<EquivalenceSet*> &equivalence_sets,
          const std::vector<ApUserEvent> &unmap_events,
          std::set<RtEvent> &applied_events, 
          std::set<RtEvent> &execution_events);
      virtual void invalidate_region_tree_contexts(const bool is_top_level_task,
                                                   std::set<RtEvent> &applied);
      virtual void receive_created_region_contexts(RegionTreeContext ctx,
                            const std::vector<RegionNode*> &created_state,
                            std::set<RtEvent> &applied_events,size_t num_shards,
                            InnerContext *source_context);
      virtual void free_region_tree_context(void);
    public:
      virtual InstanceView* create_instance_top_view(PhysicalManager *manager,
                                                     AddressSpaceID source);
    public:
      virtual void end_task(const void *res, size_t res_size, bool owned,
                        PhysicalInstance inst, FutureFunctor *callback_functor);
      virtual void post_end_task(const void *res, size_t res_size, 
                                 bool owned, FutureFunctor *callback_functor);
    public:
      virtual void record_dynamic_collective_contribution(DynamicCollective dc,
                                                          const Future &f);
      virtual void find_collective_contributions(DynamicCollective dc,
                                             std::vector<Future> &futures);
    protected:
      mutable LocalLock                            leaf_lock;
      std::set<RtEvent>                            execution_events;
      size_t                                       inlined_tasks;
    public:
      virtual TaskPriority get_current_priority(void) const;
      virtual void set_current_priority(TaskPriority priority);
    };

    //--------------------------------------------------------------------------
    inline void TaskContext::begin_runtime_call(void)
    //--------------------------------------------------------------------------
    {
      if (overhead_tracker == NULL)
        return;
      const long long current = Realm::Clock::current_time_in_nanoseconds();
      const long long diff = current - previous_profiling_time;
      overhead_tracker->application_time += diff;
      previous_profiling_time = current;
    }

    //--------------------------------------------------------------------------
    inline void TaskContext::end_runtime_call(void)
    //--------------------------------------------------------------------------
    {
      if (overhead_tracker == NULL)
        return;
      const long long current = Realm::Clock::current_time_in_nanoseconds();
      const long long diff = current - previous_profiling_time;
      overhead_tracker->runtime_time += diff;
      previous_profiling_time = current;
    }

    //--------------------------------------------------------------------------
    inline void TaskContext::begin_task_wait(bool from_runtime)
    //--------------------------------------------------------------------------
    {
      if (overhead_tracker == NULL)
        return;
      const long long current = Realm::Clock::current_time_in_nanoseconds();
      const long long diff = current - previous_profiling_time;
      if (from_runtime)
        overhead_tracker->runtime_time += diff;
      else
        overhead_tracker->application_time += diff;
      previous_profiling_time = current;
    }

    //--------------------------------------------------------------------------
    inline void TaskContext::end_task_wait(void)
    //--------------------------------------------------------------------------
    {
      if (overhead_tracker == NULL)
        return;
      const long long current = Realm::Clock::current_time_in_nanoseconds();
      const long long diff = current - previous_profiling_time;
      overhead_tracker->wait_time += diff;
      previous_profiling_time = current;
    }

  };
};


#endif // __LEGION_CONTEXT_H__
<|MERGE_RESOLUTION|>--- conflicted
+++ resolved
@@ -373,14 +373,9 @@
       virtual Future reduce_future_map(const FutureMap &future_map,
                                    ReductionOpID redop, bool deterministic) = 0;
       virtual FutureMap construct_future_map(const Domain &domain,
-<<<<<<< HEAD
                                  const std::map<DomainPoint,TaskArgument> &data,
-                                             bool collective = false) = 0;
-=======
-                               const std::map<DomainPoint,TaskArgument> &data,
                                              bool collective = false,
                                              ShardingID sid = 0) = 0;
->>>>>>> a8d5b406
       virtual FutureMap construct_future_map(const Domain &domain,
                     const std::map<DomainPoint,Future> &futures,
                     RtUserEvent domain_deletion = RtUserEvent::NO_RT_USER_EVENT,
@@ -1233,14 +1228,9 @@
       virtual Future reduce_future_map(const FutureMap &future_map,
                                        ReductionOpID redop, bool deterministic);
       virtual FutureMap construct_future_map(const Domain &domain,
-<<<<<<< HEAD
                                  const std::map<DomainPoint,TaskArgument> &data,
-                                             bool collective = false);
-=======
-                               const std::map<DomainPoint,TaskArgument> &data,
                                              bool collective = false,
                                              ShardingID sid = 0);
->>>>>>> a8d5b406
       virtual FutureMap construct_future_map(const Domain &domain,
                     const std::map<DomainPoint,Future> &futures,
                     RtUserEvent domain_deletion = RtUserEvent::NO_RT_USER_EVENT,
@@ -2928,14 +2918,9 @@
       virtual Future reduce_future_map(const FutureMap &future_map,
                                        ReductionOpID redop, bool deterministic);
       virtual FutureMap construct_future_map(const Domain &domain,
-<<<<<<< HEAD
                                  const std::map<DomainPoint,TaskArgument> &data,
-                                             bool collective = false);
-=======
-                               const std::map<DomainPoint,TaskArgument> &data,
                                              bool collective = false,
                                              ShardingID sid = 0);
->>>>>>> a8d5b406
       virtual FutureMap construct_future_map(const Domain &domain,
                     const std::map<DomainPoint,Future> &futures,
                     RtUserEvent domain_deletion = RtUserEvent::NO_RT_USER_EVENT,
