--- conflicted
+++ resolved
@@ -511,14 +511,7 @@
         bool static_trace, const std::set<RegionTreeID> *managed, bool dep,
         Provenance *provenance, bool from_application = true) = 0;
       virtual void end_trace(TraceID tid, bool deprecated,
-<<<<<<< HEAD
                              Provenance *provenance, bool from_application = true) = 0;
-      virtual void record_previous_trace(LogicalTrace *trace) = 0;
-      virtual void invalidate_trace_cache(LogicalTrace *trace,
-                                          Operation *invalidator) = 0;
-=======
-                             Provenance *provenance) = 0;
->>>>>>> 93d851de
       virtual void record_blocking_call(uint64_t future_coordinate) = 0;
       virtual void wait_on_future(FutureImpl *future, RtEvent ready) = 0;
       virtual void wait_on_future_map(FutureMapImpl *map, RtEvent ready) = 0;
@@ -1648,14 +1641,7 @@
           bool static_trace, const std::set<RegionTreeID> *managed, bool dep,
           Provenance *provenance, bool from_application = true);
       virtual void end_trace(TraceID tid, bool deprecated,
-<<<<<<< HEAD
                              Provenance *provenance, bool from_application = true);
-      virtual void record_previous_trace(LogicalTrace *trace);
-      virtual void invalidate_trace_cache(LogicalTrace *trace,
-                                          Operation *invalidator);
-=======
-                             Provenance *provenance);
->>>>>>> 93d851de
       virtual void record_blocking_call(uint64_t future_coordinate);
       virtual void wait_on_future(FutureImpl *future, RtEvent ready);
       virtual void wait_on_future_map(FutureMapImpl *map, RtEvent ready);
@@ -2954,13 +2940,9 @@
           bool static_trace, const std::set<RegionTreeID> *managed, bool dep,
           Provenance *provenance, bool from_application = true);
       virtual void end_trace(TraceID tid, bool deprecated,
-<<<<<<< HEAD
                              Provenance *provenance, bool from_application = true);
-=======
-                             Provenance *provenance);
       virtual void wait_on_future(FutureImpl *future, RtEvent ready);
       virtual void wait_on_future_map(FutureMapImpl *map, RtEvent ready);
->>>>>>> 93d851de
       virtual void end_task(const void *res, size_t res_size, bool owned,
                       PhysicalInstance inst, FutureFunctor *callback_future,
                       const Realm::ExternalInstanceResource *resource,
@@ -4000,14 +3982,7 @@
           bool static_trace, const std::set<RegionTreeID> *managed, bool dep,
           Provenance *provenance, bool from_application = true);
       virtual void end_trace(TraceID tid, bool deprecated,
-<<<<<<< HEAD
                              Provenance *provenance, bool from_application = true);
-      virtual void record_previous_trace(LogicalTrace *trace);
-      virtual void invalidate_trace_cache(LogicalTrace *trace,
-                                          Operation *invalidator);
-=======
-                             Provenance *provenance);
->>>>>>> 93d851de
       virtual void record_blocking_call(uint64_t future_coordinate);
       virtual void wait_on_future(FutureImpl *future, RtEvent ready);
       virtual void wait_on_future_map(FutureMapImpl *map, RtEvent ready);
