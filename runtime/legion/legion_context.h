/* Copyright 2017 Stanford University, NVIDIA Corporation
 *
 * Licensed under the Apache License, Version 2.0 (the "License");
 * you may not use this file except in compliance with the License.
 * You may obtain a copy of the License at
 *
 *     http://www.apache.org/licenses/LICENSE-2.0
 *
 * Unless required by applicable law or agreed to in writing, software
 * distributed under the License is distributed on an "AS IS" BASIS,
 * WITHOUT WARRANTIES OR CONDITIONS OF ANY KIND, either express or implied.
 * See the License for the specific language governing permissions and
 * limitations under the License.
 */

#ifndef __LEGION_CONTEXT_H__
#define __LEGION_CONTEXT_H__

#include "legion.h"
#include "legion_tasks.h"
#include "legion_mapping.h"
#include "legion_instances.h"
#include "legion_allocation.h"

namespace Legion {
  namespace Internal {
   
    /**
     * \class TaskContext
     * The base class for all task contexts which 
     * provide all the methods for handling the 
     * execution of a task at runtime.
     */
    class TaskContext : public ContextInterface, 
                        public ResourceTracker, public Collectable {
    public:
      struct PostEndArgs : public LgTaskArgs<PostEndArgs> {
      public:
        static const LgTaskID TASK_ID = LG_POST_END_ID;
      public:
        TaskContext *proxy_this;
        void *result;
        size_t result_size;
      };
      class AutoRuntimeCall {
      public:
        AutoRuntimeCall(TaskContext *c) : ctx(c) { ctx->begin_runtime_call(); }
        ~AutoRuntimeCall(void) { ctx->end_runtime_call(); }
      public:
        TaskContext *const ctx;
      };
    public:
      TaskContext(Runtime *runtime, TaskOp *owner,
                  const std::vector<RegionRequirement> &reqs);
      TaskContext(const TaskContext &rhs);
      virtual ~TaskContext(void);
    public:
      TaskContext& operator=(const TaskContext &rhs);
    public:
      // This is used enough that we want it inlined
      inline Processor get_executing_processor(void) const
        { return executing_processor; }
      inline void set_executing_processor(Processor p)
        { executing_processor = p; }
      inline unsigned get_tunable_index(void)
        { return total_tunable_count++; }
      inline UniqueID get_unique_id(void) const 
        { return get_context_uid(); }
      inline const char* get_task_name(void)
        { return get_task()->get_task_name(); }
      inline const std::vector<PhysicalRegion>& get_physical_regions(void) const
        { return physical_regions; }
      inline bool has_created_requirements(void) const
        { return !created_requirements.empty(); }
      inline TaskOp* get_owner_task(void) const { return owner_task; }
    public:
      // Interface for task contexts
      virtual RegionTreeContext get_context(void) const = 0;
      virtual ContextID get_context_id(void) const = 0;
      virtual UniqueID get_context_uid(void) const;
      virtual int get_depth(void) const;
      virtual Task* get_task(void); 
      virtual TaskContext* find_parent_context(void);
      virtual void pack_remote_context(Serializer &rez, 
                                       AddressSpaceID target,
                                       bool replicate = false) = 0;
      virtual bool attempt_children_complete(void) = 0;
      virtual bool attempt_children_commit(void) = 0;
      virtual void inline_child_task(TaskOp *child) = 0;
      virtual VariantImpl* select_inline_variant(TaskOp *child) const = 0;
      virtual bool is_leaf_context(void) const;
      virtual bool is_inner_context(void) const;
      virtual bool is_replicate_context(void) const;
      virtual void print_once(FILE *f, const char *message) const;
      virtual void log_once(Realm::LoggerMessage &message) const;
    public:
      // Interface to operations performed by a context
      virtual IndexSpace create_index_space(RegionTreeForest *forest,
                                            const void *realm_is, 
                                            TypeTag type_tag) = 0;
      virtual IndexSpace union_index_spaces(RegionTreeForest *forest,
                           const std::vector<IndexSpace> &spaces) = 0;
      virtual IndexSpace intersect_index_spaces(RegionTreeForest *forest,
                           const std::vector<IndexSpace> &spaces) = 0;
      virtual IndexSpace subtract_index_spaces(RegionTreeForest *forest,
                           IndexSpace left, IndexSpace right) = 0;
      virtual void destroy_index_space(IndexSpace handle) = 0;
      virtual void destroy_index_partition(IndexPartition handle) = 0;
      virtual IndexPartition create_equal_partition(RegionTreeForest *forest,
                                            IndexSpace parent,
                                            IndexSpace color_space,
                                            size_t granularity,
                                            Color color) = 0;
      virtual IndexPartition create_partition_by_union(RegionTreeForest *forest,
                                            IndexSpace parent,
                                            IndexPartition handle1,
                                            IndexPartition handle2,
                                            IndexSpace color_space,
                                            PartitionKind kind,
                                            Color color) = 0;
      virtual IndexPartition create_partition_by_intersection(
                                            RegionTreeForest *forest,
                                            IndexSpace parent,
                                            IndexPartition handle1,
                                            IndexPartition handle2,
                                            IndexSpace color_space,
                                            PartitionKind kind,
                                            Color color) = 0;
      virtual IndexPartition create_partition_by_difference(
                                            RegionTreeForest *forest,
                                            IndexSpace parent,
                                            IndexPartition handle1,
                                            IndexPartition handle2,
                                            IndexSpace color_space,
                                            PartitionKind kind,
                                            Color color) = 0;
      virtual Color create_cross_product_partitions(
                                            RegionTreeForest *forest,
                                            IndexPartition handle1,
                                            IndexPartition handle2,
                              std::map<IndexSpace,IndexPartition> &handles,
                                            PartitionKind kind,
                                            Color color) = 0;
      virtual void create_association(      LogicalRegion domain,
                                            LogicalRegion domain_parent,
                                            FieldID domain_fid,
                                            IndexSpace range,
                                            MapperID id, MappingTagID tag) = 0;
      virtual IndexPartition create_restricted_partition(
                                            RegionTreeForest *forest,
                                            IndexSpace parent,
                                            IndexSpace color_space,
                                            const void *transform,
                                            size_t transform_size,
                                            const void *extent,
                                            size_t extent_size,
                                            PartitionKind part_kind,
                                            Color color) = 0;
      virtual IndexPartition create_partition_by_field(
                                            RegionTreeForest *forest,
                                            LogicalRegion handle,
                                            LogicalRegion parent_priv,
                                            FieldID fid,
                                            IndexSpace color_space,
                                            Color color,
                                            MapperID id, MappingTagID tag) = 0;
      virtual IndexPartition create_partition_by_image(
                                            RegionTreeForest *forest,
                                            IndexSpace handle,
                                            LogicalPartition projection,
                                            LogicalRegion parent,
                                            FieldID fid,
                                            IndexSpace color_space,
                                            PartitionKind part_kind,
                                            Color color,
                                            MapperID id, MappingTagID tag) = 0;
      virtual IndexPartition create_partition_by_image_range(
                                            RegionTreeForest *forest,
                                            IndexSpace handle,
                                            LogicalPartition projection,
                                            LogicalRegion parent,
                                            FieldID fid,
                                            IndexSpace color_space,
                                            PartitionKind part_kind,
                                            Color color,
                                            MapperID id, MappingTagID tag) = 0;
      virtual IndexPartition create_partition_by_preimage(
                                            RegionTreeForest *forest,
                                            IndexPartition projection,
                                            LogicalRegion handle,
                                            LogicalRegion parent,
                                            FieldID fid,
                                            IndexSpace color_space,
                                            PartitionKind part_kind,
                                            Color color,
                                            MapperID id, MappingTagID tag) = 0;
      virtual IndexPartition create_partition_by_preimage_range(
                                            RegionTreeForest *forest,
                                            IndexPartition projection,
                                            LogicalRegion handle,
                                            LogicalRegion parent,
                                            FieldID fid,
                                            IndexSpace color_space,
                                            PartitionKind part_kind,
                                            Color color,
                                            MapperID id, MappingTagID tag) = 0;
      virtual IndexPartition create_pending_partition(
                                            RegionTreeForest *forest,
                                            IndexSpace parent,
                                            IndexSpace color_space,
                                            PartitionKind part_kind,
                                            Color color) = 0;
      virtual IndexSpace create_index_space_union(
                                            RegionTreeForest *forest,
                                            IndexPartition parent,
                                            const void *realm_color,
                                            TypeTag type_tag,
                                const std::vector<IndexSpace> &handles) = 0;
      virtual IndexSpace create_index_space_union(
                                            RegionTreeForest *forest,
                                            IndexPartition parent,
                                            const void *realm_color,
                                            TypeTag type_tag,
                                            IndexPartition handle) = 0;
      virtual IndexSpace create_index_space_intersection(
                                            RegionTreeForest *forest,
                                            IndexPartition parent,
                                            const void *realm_color,
                                            TypeTag type_tag,
                                const std::vector<IndexSpace> &handles) = 0;
      virtual IndexSpace create_index_space_intersection(
                                            RegionTreeForest *forest,
                                            IndexPartition parent,
                                            const void *realm_color,
                                            TypeTag type_tag,
                                            IndexPartition handle) = 0;
      virtual IndexSpace create_index_space_difference(
                                            RegionTreeForest *forest,
                                            IndexPartition parent,
                                            const void *realm_color,
                                            TypeTag type_tag,
                                            IndexSpace initial,
                                const std::vector<IndexSpace> &handles) = 0;
      virtual FieldSpace create_field_space(RegionTreeForest *forest) = 0;
      virtual void destroy_field_space(FieldSpace handle) = 0;
      virtual FieldID allocate_field(RegionTreeForest *forest,
                                     FieldSpace space, size_t field_size,
                                     FieldID fid, bool local,
                                     CustomSerdezID serdez_id) = 0;
      virtual void free_field(FieldSpace space, FieldID fid) = 0;
      virtual void allocate_fields(RegionTreeForest *forest,
                                   FieldSpace space,
                                   const std::vector<size_t> &sizes,
                                   std::vector<FieldID> &resuling_fields,
                                   bool local, CustomSerdezID serdez_id) = 0;
      virtual void free_fields(FieldSpace space, 
                               const std::set<FieldID> &to_free) = 0; 
      virtual LogicalRegion create_logical_region(RegionTreeForest *forest,
                                            IndexSpace index_space,
                                            FieldSpace field_space) = 0;
      virtual void destroy_logical_region(LogicalRegion handle) = 0;
      virtual void destroy_logical_partition(LogicalPartition handle) = 0;
      virtual FieldAllocator create_field_allocator(Legion::Runtime *external,
                                                    FieldSpace handle) = 0;
    public:
      virtual Future execute_task(const TaskLauncher &launcher) = 0;
      virtual FutureMap execute_index_space(
                                         const IndexTaskLauncher &launcher) = 0;
      virtual Future execute_index_space(const IndexTaskLauncher &launcher,
                                         ReductionOpID redop) = 0; 
      virtual PhysicalRegion map_region(const InlineLauncher &launcher) = 0;
      virtual void remap_region(PhysicalRegion region) = 0;
      virtual void unmap_region(PhysicalRegion region) = 0;
      virtual void fill_fields(const FillLauncher &launcher) = 0;
      virtual void fill_fields(const IndexFillLauncher &launcher) = 0;
      virtual void issue_copy(const CopyLauncher &launcher) = 0;
      virtual void issue_copy(const IndexCopyLauncher &launcher) = 0;
      virtual void issue_acquire(const AcquireLauncher &launcher) = 0;
      virtual void issue_release(const ReleaseLauncher &launcher) = 0;
      virtual PhysicalRegion attach_resource(
                                  const AttachLauncher &launcher) = 0;
      virtual void detach_resource(PhysicalRegion region) = 0;
      virtual FutureMap execute_must_epoch(
                                 const MustEpochLauncher &launcher) = 0;
      virtual Future issue_timing_measurement(
                                    const TimingLauncher &launcher) = 0;
      virtual void issue_mapping_fence(void) = 0;
      virtual void issue_execution_fence(void) = 0;
      virtual void complete_frame(void) = 0;
      virtual Predicate create_predicate(const Future &f) = 0;
      virtual Predicate predicate_not(const Predicate &p) = 0;
      virtual Predicate create_predicate(const PredicateLauncher &launcher) = 0;
      virtual Future get_predicate_future(const Predicate &p) = 0;
    public:
      // The following set of operations correspond directly
      // to the complete_mapping, complete_operation, and
      // commit_operations performed by an operation.  Every
      // one of those calls invokes the corresponding one of
      // these calls to notify the parent context.
      virtual unsigned register_new_child_operation(Operation *op,
               const std::vector<StaticDependence> *dependences) = 0;
      virtual void register_new_internal_operation(InternalOp *op) = 0;
      virtual unsigned register_new_close_operation(CloseOp *op) = 0;
      virtual void add_to_dependence_queue(Operation *op, bool has_lock,
                                           RtEvent op_precondition) = 0;
      virtual void register_child_executed(Operation *op) = 0;
      virtual void register_child_complete(Operation *op) = 0;
      virtual void register_child_commit(Operation *op) = 0; 
      virtual void unregister_child_operation(Operation *op) = 0;
      virtual ApEvent register_fence_dependence(Operation *op) = 0;
#ifdef LEGION_SPY
      virtual ApEvent get_fence_precondition(void) const = 0;
#endif
    public:
      virtual void perform_fence_analysis(FenceOp *op) = 0;
      virtual void update_current_fence(FenceOp *op) = 0;
    public:
      virtual void begin_trace(TraceID tid) = 0;
      virtual void end_trace(TraceID tid) = 0;
      virtual void begin_static_trace(
                                     const std::set<RegionTreeID> *managed) = 0;
      virtual void end_static_trace(void) = 0;
    public:
      virtual void issue_frame(FrameOp *frame, ApEvent frame_termination) = 0;
      virtual void perform_frame_issue(FrameOp *frame, 
                                       ApEvent frame_termination) = 0;
      virtual void finish_frame(ApEvent frame_termination) = 0;
    public:
      virtual void increment_outstanding(void) = 0;
      virtual void decrement_outstanding(void) = 0;
      virtual void increment_pending(void) = 0;
      virtual RtEvent decrement_pending(TaskOp *child) = 0;
      virtual RtEvent decrement_pending(bool need_deferral) = 0;
      virtual void increment_frame(void) = 0;
      virtual void decrement_frame(void) = 0;
    public:
      virtual InterCloseOp* get_inter_close_op(void) = 0;
      virtual IndexCloseOp* get_index_close_op(void) = 0;
      virtual ReadCloseOp*  get_read_only_close_op(void) = 0;
    public:
      virtual InnerContext* find_parent_logical_context(unsigned index) = 0;
      virtual InnerContext* find_parent_physical_context(unsigned index) = 0;
      virtual void find_parent_version_info(unsigned index, unsigned depth, 
                const FieldMask &version_mask, InnerContext *context,
                VersionInfo &version_info, std::set<RtEvent> &ready_events) = 0;
      // Override by RemoteTask and TopLevelTask
      virtual InnerContext* find_outermost_local_context(
                          InnerContext *previous = NULL) = 0;
      virtual InnerContext* find_top_context(void) = 0;
    public:
      virtual void initialize_region_tree_contexts(
          const std::vector<RegionRequirement> &clone_requirements,
          const std::vector<ApUserEvent> &unmap_events,
          std::set<ApEvent> &preconditions,
          std::set<RtEvent> &applied_events) = 0;
      virtual void invalidate_region_tree_contexts(void) = 0;
      virtual void send_back_created_state(AddressSpaceID target) = 0;
    public:
      virtual InstanceView* create_instance_top_view(PhysicalManager *manager,
                                                     AddressSpaceID source) = 0;
      static void handle_remote_view_creation(const void *args);
      static void handle_create_top_view_request(Deserializer &derez, 
                            Runtime *runtime, AddressSpaceID source);
      static void handle_create_top_view_response(Deserializer &derez,
                                                   Runtime *runtime);
    public:
      virtual const std::vector<PhysicalRegion>& begin_task(void);
      virtual void end_task(const void *res, size_t res_size, bool owned) = 0;
      virtual void post_end_task(const void *res, 
                                 size_t res_size, bool owned) = 0;
    public:
      virtual void add_acquisition(AcquireOp *op, 
                                   const RegionRequirement &req) = 0;
      virtual void remove_acquisition(ReleaseOp *op, 
                                      const RegionRequirement &req) = 0;
      virtual void add_restriction(AttachOp *op, InstanceManager *instance,
                                   const RegionRequirement &req) = 0;
      virtual void remove_restriction(DetachOp *op, 
                                      const RegionRequirement &req) = 0;
      virtual void release_restrictions(void) = 0;
      virtual bool has_restrictions(void) const = 0; 
      virtual void perform_restricted_analysis(const RegionRequirement &req, 
                                               RestrictInfo &restrict_info) = 0;
    public:
      virtual void record_dynamic_collective_contribution(DynamicCollective dc,
                                                          const Future &f) = 0;
      virtual void find_collective_contributions(DynamicCollective dc,
                                             std::vector<Future> &futures) = 0;
    public:
      PhysicalRegion get_physical_region(unsigned idx);
      void get_physical_references(unsigned idx, InstanceSet &refs);
    public:
      void add_created_region(LogicalRegion handle);
      // for logging created region requirements
      void log_created_requirements(void);
    public: // Privilege tracker methods
      virtual void register_region_creations(
                          const std::set<LogicalRegion> &regions);
      virtual void register_region_deletions(
                          const std::set<LogicalRegion> &regions);
    public:
      virtual void register_field_creations(
            const std::map<std::pair<FieldSpace,FieldID>,bool> &fields);
      virtual void register_field_deletions(
                const std::set<std::pair<FieldSpace,FieldID> > &fields);
    public:
      virtual void register_field_space_creations(
                          const std::set<FieldSpace> &spaces);
      virtual void register_field_space_deletions(
                          const std::set<FieldSpace> &spaces);
    public:
      virtual void register_index_space_creations(
                          const std::set<IndexSpace> &spaces);
      virtual void register_index_space_deletions(
                          const std::set<IndexSpace> &spaces);
    public:
      virtual void register_index_partition_creations(
                          const std::set<IndexPartition> &parts);
      virtual void register_index_partition_deletions(
                          const std::set<IndexPartition> &parts);
    public:
      void register_region_creation(LogicalRegion handle);
      void register_region_deletion(LogicalRegion handle);
    public:
      void register_field_creation(FieldSpace space, FieldID fid, bool local);
      void register_field_creations(FieldSpace space, bool local,
                                    const std::vector<FieldID> &fields);
      void register_field_deletions(FieldSpace space,
                                    const std::set<FieldID> &to_free);
    public:
      void register_field_space_creation(FieldSpace space);
      void register_field_space_deletion(FieldSpace space);
    public:
      bool has_created_index_space(IndexSpace space) const;
      void register_index_space_creation(IndexSpace space);
      void register_index_space_deletion(IndexSpace space);
    public:
      void register_index_partition_creation(IndexPartition handle);
      void register_index_partition_deletion(IndexPartition handle);
    public:
      bool was_created_requirement_deleted(const RegionRequirement &req) const;
    public:
      void destroy_user_lock(Reservation r);
      void destroy_user_barrier(ApBarrier b);
    public:
      void analyze_destroy_fields(FieldSpace handle,
                                  const std::set<FieldID> &to_delete,
                                  std::vector<RegionRequirement> &delete_reqs,
                                  std::vector<unsigned> &parent_req_indexes);
      void analyze_destroy_logical_region(LogicalRegion handle, 
                                  std::vector<RegionRequirement> &delete_reqs,
                                  std::vector<unsigned> &parent_req_indexes);
      void analyze_destroy_logical_partition(LogicalPartition handle,
                                  std::vector<RegionRequirement> &delete_reqs,
                                  std::vector<unsigned> &parent_req_indexes);
    public:
      int has_conflicting_regions(MapOp *map, bool &parent_conflict,
                                  bool &inline_conflict);
      int has_conflicting_regions(AttachOp *attach, bool &parent_conflict,
                                  bool &inline_conflict);
      int has_conflicting_internal(const RegionRequirement &req, 
                                   bool &parent_conflict,
                                   bool &inline_conflict);
      void find_conflicting_regions(TaskOp *task,
                                    std::vector<PhysicalRegion> &conflicting);
      void find_conflicting_regions(CopyOp *copy,
                                    std::vector<PhysicalRegion> &conflicting);
      void find_conflicting_regions(AcquireOp *acquire,
                                    std::vector<PhysicalRegion> &conflicting);
      void find_conflicting_regions(ReleaseOp *release,
                                    std::vector<PhysicalRegion> &conflicting);
      void find_conflicting_regions(DependentPartitionOp *partition,
                                    std::vector<PhysicalRegion> &conflicting);
      void find_conflicting_internal(const RegionRequirement &req,
                                    std::vector<PhysicalRegion> &conflicting);
      void find_conflicting_regions(FillOp *fill,
                                    std::vector<PhysicalRegion> &conflicting);
      bool check_region_dependence(RegionTreeID tid, IndexSpace space,
                                  const RegionRequirement &our_req,
                                  const RegionUsage &our_usage,
                                  const RegionRequirement &req);
      void register_inline_mapped_region(PhysicalRegion &region);
      void unregister_inline_mapped_region(PhysicalRegion &region);
    public:
      bool safe_cast(RegionTreeForest *forest, IndexSpace handle, 
                     const void *realm_point, TypeTag type_tag);
      bool is_region_mapped(unsigned idx);
      void clone_requirement(unsigned idx, RegionRequirement &target);
      int find_parent_region_req(const RegionRequirement &req, 
                                 bool check_privilege = true);
      unsigned find_parent_region(unsigned idx, TaskOp *task);
      unsigned find_parent_index_region(unsigned idx, TaskOp *task);
      PrivilegeMode find_parent_privilege_mode(unsigned idx);
      LegionErrorType check_privilege(const IndexSpaceRequirement &req) const;
      LegionErrorType check_privilege(const RegionRequirement &req, 
                                      FieldID &bad_field, int &bad_index, 
                                      bool skip_privileges = false) const; 
      LogicalRegion find_logical_region(unsigned index);
    protected:
      LegionErrorType check_privilege_internal(const RegionRequirement &req,
                                      const RegionRequirement &parent_req,
                                      std::set<FieldID>& privilege_fields,
                                      FieldID &bad_field, int local, int &bad,
                                      bool skip_privileges) const;
    public:
      void add_physical_region(const RegionRequirement &req, bool mapped,
          MapperID mid, MappingTagID tag, ApUserEvent unmap_event,
          bool virtual_mapped, const InstanceSet &physical_instances);
      void initialize_overhead_tracker(void);
      void unmap_all_regions(void); 
      inline void begin_runtime_call(void);
      inline void end_runtime_call(void);
      inline void begin_task_wait(bool from_runtime);
      inline void end_task_wait(void); 
      void remap_unmapped_regions(LegionTrace *current_trace,
                           const std::vector<PhysicalRegion> &unmapped_regions);
    public:
      void* get_local_task_variable(LocalVariableID id);
      void set_local_task_variable(LocalVariableID id, const void *value,
                                   void (*destructor)(void*));
    public:
      Runtime *const runtime;
      TaskOp *const owner_task;
      const std::vector<RegionRequirement> &regions;
    protected:
      friend class SingleTask;
      Reservation context_lock;
    protected:
      // Keep track of inline mapping regions for this task
      // so we can see when there are conflicts
      LegionList<PhysicalRegion,TASK_INLINE_REGION_ALLOC>::tracked
                                                   inline_regions; 
      // Application tasks can manipulate these next two data
      // structures by creating regions and fields, make sure you are
      // holding the operation lock when you are accessing them
      std::deque<RegionRequirement>             created_requirements;
      // Track whether the created region requirements have
      // privileges to be returned or not
      std::vector<bool>                         returnable_privileges;
    protected:
      std::vector<PhysicalRegion>               physical_regions;
    protected: // Instance top view data structures
      std::map<PhysicalManager*,InstanceView*>  instance_top_views;
      std::map<PhysicalManager*,RtUserEvent>    pending_top_views;
    protected:
      Processor                             executing_processor;
      unsigned                              total_tunable_count;
    protected:
      Mapping::ProfilingMeasurements::RuntimeOverhead *overhead_tracker;
      long long                                previous_profiling_time;
    protected:
      // Resources that can build up over a task's lifetime
      LegionDeque<Reservation,TASK_RESERVATION_ALLOC>::tracked context_locks;
      LegionDeque<ApBarrier,TASK_BARRIER_ALLOC>::tracked context_barriers;
    protected:
      std::map<LocalVariableID,
               std::pair<void*,void (*)(void*)> > task_local_variables;
    protected:
      // Cache for accelerating safe casts
      std::map<IndexSpace,IndexSpaceNode*> safe_cast_spaces;
    protected:
      RtEvent pending_done;
      bool task_executed;
      bool has_inline_accessor;
    protected: 
      bool children_complete_invoked;
      bool children_commit_invoked;
#ifdef LEGION_SPY
    public:
      RtEvent update_previous_mapped_event(RtEvent next);
    protected:
      UniqueID current_fence_uid;
      RtEvent previous_mapped_event;
#endif
    };

    class InnerContext : public TaskContext {
    public:
      struct DeferredDependenceArgs : 
        public LgTaskArgs<DeferredDependenceArgs> {
      public:
        static const LgTaskID TASK_ID = LG_TRIGGER_DEPENDENCE_ID;
      public:
        Operation *op;
      }; 
      struct DecrementArgs : public LgTaskArgs<DecrementArgs> {
      public:
        static const LgTaskID TASK_ID = LG_DECREMENT_PENDING_TASK_ID;
      public:
        InnerContext *parent_ctx;
      };
      struct PostDecrementArgs : public LgTaskArgs<PostDecrementArgs> {
      public:
        static const LgTaskID TASK_ID = LG_POST_DECREMENT_TASK_ID;
      public:
        InnerContext *parent_ctx;
      };
      struct WindowWaitArgs : public LgTaskArgs<WindowWaitArgs> {
      public:
        static const LgTaskID TASK_ID = LG_WINDOW_WAIT_TASK_ID;
      public:
        InnerContext *parent_ctx;
      };
      struct IssueFrameArgs : public LgTaskArgs<IssueFrameArgs> {
      public:
        static const LgTaskID TASK_ID = LG_ISSUE_FRAME_TASK_ID;
      public:
        InnerContext *parent_ctx;
        FrameOp *frame;
        ApEvent frame_termination;
      };
      struct AddToDepQueueArgs : public LgTaskArgs<AddToDepQueueArgs> {
      public:
        static const LgTaskID TASK_ID = LG_ADD_TO_DEP_QUEUE_TASK_ID;
      public:
        InnerContext *proxy_this;
        Operation *op;
        RtEvent op_pre;
      };
      struct RemoteCreateViewArgs : public LgTaskArgs<RemoteCreateViewArgs> {
      public:
        static const LgTaskID TASK_ID = LG_REMOTE_VIEW_CREATION_TASK_ID;
      public:
        InnerContext *proxy_this;
        PhysicalManager *manager;
        InstanceView **target;
        RtUserEvent to_trigger;
        AddressSpaceID source;
      };
      struct LocalFieldInfo {
      public:
        LocalFieldInfo(void)
          : fid(0), size(0), serdez(0), index(0), ancestor(false) { }
        LocalFieldInfo(FieldID f, size_t s, CustomSerdezID z, 
                       unsigned idx, bool a)
          : fid(f), size(s), serdez(z), index(idx), ancestor(a) { }
      public:
        FieldID fid;
        size_t size;
        CustomSerdezID serdez;
        unsigned index;
        bool ancestor;
      };
    public:
      InnerContext(Runtime *runtime, TaskOp *owner, bool full_inner,
                   const std::vector<RegionRequirement> &reqs,
                   const std::vector<unsigned> &parent_indexes,
                   const std::vector<bool> &virt_mapped,
                   UniqueID context_uid, bool remote = false);
      InnerContext(const InnerContext &rhs);
      virtual ~InnerContext(void);
    public:
      InnerContext& operator=(const InnerContext &rhs);
    public:
      void print_children(void);
      void perform_window_wait(void);
    public:
      // Interface for task contexts
      virtual RegionTreeContext get_context(void) const;
      virtual ContextID get_context_id(void) const;
      virtual UniqueID get_context_uid(void) const;
      virtual int get_depth(void) const;
      virtual bool is_inner_context(void) const;
      virtual void pack_remote_context(Serializer &rez, 
          AddressSpaceID target, bool replicate = false);
      virtual void unpack_remote_context(Deserializer &derez,
                                         std::set<RtEvent> &preconditions);
      virtual AddressSpaceID get_version_owner(RegionTreeNode *node,
                                               AddressSpaceID source);
      void notify_region_tree_node_deletion(RegionTreeNode *node);
      virtual bool attempt_children_complete(void);
      virtual bool attempt_children_commit(void);
      virtual void inline_child_task(TaskOp *child);
      virtual VariantImpl* select_inline_variant(TaskOp *child) const;
    public:
      // Interface to operations performed by a context
      virtual IndexSpace create_index_space(RegionTreeForest *forest,
                                            const void *realm_is, 
                                            TypeTag type_tag);
      virtual IndexSpace union_index_spaces(RegionTreeForest *forest,
                           const std::vector<IndexSpace> &spaces);
      virtual IndexSpace intersect_index_spaces(RegionTreeForest *forest,
                           const std::vector<IndexSpace> &spaces);
      virtual IndexSpace subtract_index_spaces(RegionTreeForest *forest,
                           IndexSpace left, IndexSpace right);
      virtual void destroy_index_space(IndexSpace handle);
      virtual void destroy_index_partition(IndexPartition handle);
      virtual IndexPartition create_equal_partition(RegionTreeForest *forest,
                                            IndexSpace parent,
                                            IndexSpace color_space,
                                            size_t granularity,
                                            Color color);
      virtual IndexPartition create_partition_by_union(RegionTreeForest *forest,
                                            IndexSpace parent,
                                            IndexPartition handle1,
                                            IndexPartition handle2,
                                            IndexSpace color_space,
                                            PartitionKind kind,
                                            Color color);
      virtual IndexPartition create_partition_by_intersection(
                                            RegionTreeForest *forest,
                                            IndexSpace parent,
                                            IndexPartition handle1,
                                            IndexPartition handle2,
                                            IndexSpace color_space,
                                            PartitionKind kind,
                                            Color color);
      virtual IndexPartition create_partition_by_difference(
                                            RegionTreeForest *forest,
                                            IndexSpace parent,
                                            IndexPartition handle1,
                                            IndexPartition handle2,
                                            IndexSpace color_space,
                                            PartitionKind kind,
                                            Color color);
      virtual Color create_cross_product_partitions(
                                            RegionTreeForest *forest,
                                            IndexPartition handle1,
                                            IndexPartition handle2,
                              std::map<IndexSpace,IndexPartition> &handles,
                                            PartitionKind kind,
                                            Color color);
      virtual void create_association(      LogicalRegion domain,
                                            LogicalRegion domain_parent,
                                            FieldID domain_fid,
                                            IndexSpace range,
                                            MapperID id, MappingTagID tag);
      virtual IndexPartition create_restricted_partition(
                                            RegionTreeForest *forest,
                                            IndexSpace parent,
                                            IndexSpace color_space,
                                            const void *transform,
                                            size_t transform_size,
                                            const void *extent,
                                            size_t extent_size,
                                            PartitionKind part_kind,
                                            Color color);
      virtual IndexPartition create_partition_by_field(
                                            RegionTreeForest *forest,
                                            LogicalRegion handle,
                                            LogicalRegion parent_priv,
                                            FieldID fid,
                                            IndexSpace color_space,
                                            Color color,
                                            MapperID id, MappingTagID tag);
      virtual IndexPartition create_partition_by_image(
                                            RegionTreeForest *forest,
                                            IndexSpace handle,
                                            LogicalPartition projection,
                                            LogicalRegion parent,
                                            FieldID fid,
                                            IndexSpace color_space,
                                            PartitionKind part_kind,
                                            Color color,
                                            MapperID id, MappingTagID tag);
      virtual IndexPartition create_partition_by_image_range(
                                            RegionTreeForest *forest,
                                            IndexSpace handle,
                                            LogicalPartition projection,
                                            LogicalRegion parent,
                                            FieldID fid,
                                            IndexSpace color_space,
                                            PartitionKind part_kind,
                                            Color color,
                                            MapperID id, MappingTagID tag);
      virtual IndexPartition create_partition_by_preimage(
                                            RegionTreeForest *forest,
                                            IndexPartition projection,
                                            LogicalRegion handle,
                                            LogicalRegion parent,
                                            FieldID fid,
                                            IndexSpace color_space,
                                            PartitionKind part_kind,
                                            Color color,
                                            MapperID id, MappingTagID tag);
      virtual IndexPartition create_partition_by_preimage_range(
                                            RegionTreeForest *forest,
                                            IndexPartition projection,
                                            LogicalRegion handle,
                                            LogicalRegion parent,
                                            FieldID fid,
                                            IndexSpace color_space,
                                            PartitionKind part_kind,
                                            Color color,
                                            MapperID id, MappingTagID tag);
      virtual IndexPartition create_pending_partition(
                                            RegionTreeForest *forest,
                                            IndexSpace parent,
                                            IndexSpace color_space,
                                            PartitionKind part_kind,
                                            Color color);
      virtual IndexSpace create_index_space_union(
                                            RegionTreeForest *forest,
                                            IndexPartition parent,
                                            const void *realm_color,
                                            TypeTag type_tag,
                                const std::vector<IndexSpace> &handles);
      virtual IndexSpace create_index_space_union(
                                            RegionTreeForest *forest,
                                            IndexPartition parent,
                                            const void *realm_color,
                                            TypeTag type_tag,
                                            IndexPartition handle);
      virtual IndexSpace create_index_space_intersection(
                                            RegionTreeForest *forest,
                                            IndexPartition parent,
                                            const void *realm_color,
                                            TypeTag type_tag,
                                const std::vector<IndexSpace> &handles);
      virtual IndexSpace create_index_space_intersection(
                                            RegionTreeForest *forest,
                                            IndexPartition parent,
                                            const void *realm_color,
                                            TypeTag type_tag,
                                            IndexPartition handle);
      virtual IndexSpace create_index_space_difference(
                                            RegionTreeForest *forest,
                                            IndexPartition parent,
                                            const void *realm_color,
                                            TypeTag type_tag,
                                            IndexSpace initial,
                                const std::vector<IndexSpace> &handles);
      virtual FieldSpace create_field_space(RegionTreeForest *forest);
      virtual void destroy_field_space(FieldSpace handle);
      virtual FieldID allocate_field(RegionTreeForest *forest,
                                     FieldSpace space, size_t field_size,
                                     FieldID fid, bool local,
                                     CustomSerdezID serdez_id);
      virtual void free_field(FieldSpace space, FieldID fid);
      virtual void allocate_fields(RegionTreeForest *forest,
                                   FieldSpace space,
                                   const std::vector<size_t> &sizes,
                                   std::vector<FieldID> &resuling_fields,
                                   bool local, CustomSerdezID serdez_id);
      virtual void free_fields(FieldSpace space, 
                               const std::set<FieldID> &to_free);
      virtual LogicalRegion create_logical_region(RegionTreeForest *forest,
                                            IndexSpace index_space,
                                            FieldSpace field_space);
      virtual void destroy_logical_region(LogicalRegion handle);
      virtual void destroy_logical_partition(LogicalPartition handle);
      virtual FieldAllocator create_field_allocator(Legion::Runtime *external,
                                                    FieldSpace handle);
    public:
      // Find an index space name for a concrete launch domain
      virtual IndexSpace find_index_launch_space(const Domain &launch_domain);
      virtual Future execute_task(const TaskLauncher &launcher);
      virtual FutureMap execute_index_space(const IndexTaskLauncher &launcher);
      virtual Future execute_index_space(const IndexTaskLauncher &launcher,
                                         ReductionOpID redop);
      virtual PhysicalRegion map_region(const InlineLauncher &launcher);
      virtual void remap_region(PhysicalRegion region);
      virtual void unmap_region(PhysicalRegion region);
      virtual void fill_fields(const FillLauncher &launcher);
      virtual void fill_fields(const IndexFillLauncher &launcher);
      virtual void issue_copy(const CopyLauncher &launcher);
      virtual void issue_copy(const IndexCopyLauncher &launcher);
      virtual void issue_acquire(const AcquireLauncher &launcher);
      virtual void issue_release(const ReleaseLauncher &launcher);
      virtual PhysicalRegion attach_resource(const AttachLauncher &launcher);
      virtual void detach_resource(PhysicalRegion region);
      virtual FutureMap execute_must_epoch(const MustEpochLauncher &launcher);
      virtual Future issue_timing_measurement(const TimingLauncher &launcher);
      virtual void issue_mapping_fence(void);
      virtual void issue_execution_fence(void);
      virtual void complete_frame(void);
      virtual Predicate create_predicate(const Future &f);
      virtual Predicate predicate_not(const Predicate &p);
      virtual Predicate create_predicate(const PredicateLauncher &launcher);
      virtual Future get_predicate_future(const Predicate &p);
    public:
      // The following set of operations correspond directly
      // to the complete_mapping, complete_operation, and
      // commit_operations performed by an operation.  Every
      // one of those calls invokes the corresponding one of
      // these calls to notify the parent context.
      virtual unsigned register_new_child_operation(Operation *op,
                const std::vector<StaticDependence> *dependences);
      virtual void register_new_internal_operation(InternalOp *op);
      virtual unsigned register_new_close_operation(CloseOp *op);
      virtual void add_to_dependence_queue(Operation *op, bool has_lock,
                                           RtEvent op_precondition);
      virtual void register_child_executed(Operation *op);
      virtual void register_child_complete(Operation *op);
      virtual void register_child_commit(Operation *op); 
      virtual void unregister_child_operation(Operation *op);
      virtual ApEvent register_fence_dependence(Operation *op);
#ifdef LEGION_SPY
      virtual ApEvent get_fence_precondition(void) const;
#endif
    public:
      virtual void perform_fence_analysis(FenceOp *op);
      virtual void update_current_fence(FenceOp *op);
    public:
      virtual void begin_trace(TraceID tid);
      virtual void end_trace(TraceID tid);
      virtual void begin_static_trace(const std::set<RegionTreeID> *managed);
      virtual void end_static_trace(void);
    public:
      virtual void issue_frame(FrameOp *frame, ApEvent frame_termination);
      virtual void perform_frame_issue(FrameOp *frame, 
                                       ApEvent frame_termination);
      virtual void finish_frame(ApEvent frame_termination);
    public:
      virtual void increment_outstanding(void);
      virtual void decrement_outstanding(void);
      virtual void increment_pending(void);
      virtual RtEvent decrement_pending(TaskOp *child);
      virtual RtEvent decrement_pending(bool need_deferral);
      virtual void increment_frame(void);
      virtual void decrement_frame(void);
    public:
      virtual InterCloseOp* get_inter_close_op(void);
      virtual IndexCloseOp* get_index_close_op(void);
      virtual ReadCloseOp*  get_read_only_close_op(void);
    public:
      virtual InnerContext* find_parent_logical_context(unsigned index);
      virtual InnerContext* find_parent_physical_context(unsigned index);
      virtual void find_parent_version_info(unsigned index, unsigned depth, 
                  const FieldMask &version_mask, InnerContext *context,
                  VersionInfo &version_info, std::set<RtEvent> &ready_events);
    public:
      // Override by RemoteTask and TopLevelTask
      virtual InnerContext* find_outermost_local_context(
                          InnerContext *previous = NULL);
      virtual InnerContext* find_top_context(void);
    public:
      void configure_context(MapperManager *mapper);
      virtual void initialize_region_tree_contexts(
          const std::vector<RegionRequirement> &clone_requirements,
          const std::vector<ApUserEvent> &unmap_events,
          std::set<ApEvent> &preconditions,
          std::set<RtEvent> &applied_events);
      virtual void invalidate_region_tree_contexts(void);
      virtual void send_back_created_state(AddressSpaceID target);
    public:
      virtual InstanceView* create_instance_top_view(PhysicalManager *manager,
                                                     AddressSpaceID source);
      static void handle_remote_view_creation(const void *args);
      void notify_instance_deletion(PhysicalManager *deleted); 
      static void handle_create_top_view_request(Deserializer &derez, 
                            Runtime *runtime, AddressSpaceID source);
      static void handle_create_top_view_response(Deserializer &derez,
                                                   Runtime *runtime);
    public:
      virtual void end_task(const void *res, size_t res_size, bool owned);
      virtual void post_end_task(const void *res, size_t res_size, bool owned);
    public:
      virtual void add_acquisition(AcquireOp *op, 
                                   const RegionRequirement &req);
      virtual void remove_acquisition(ReleaseOp *op, 
                                      const RegionRequirement &req);
      virtual void add_restriction(AttachOp *op, InstanceManager *instance,
                                   const RegionRequirement &req);
      virtual void remove_restriction(DetachOp *op, 
                                      const RegionRequirement &req);
      virtual void release_restrictions(void);
      virtual bool has_restrictions(void) const; 
      virtual void perform_restricted_analysis(const RegionRequirement &req, 
                                               RestrictInfo &restrict_info);
    public:
      virtual void record_dynamic_collective_contribution(DynamicCollective dc,
                                                          const Future &f);
      virtual void find_collective_contributions(DynamicCollective dc,
                                       std::vector<Future> &contributions);
    public:
      virtual ShardingFunction* find_sharding_function(ShardingID sid);
      virtual ShardManager* find_shard_manager(void) const;
    public:
      static void handle_version_owner_request(Deserializer &derez,
                            Runtime *runtime, AddressSpaceID source);
      void process_version_owner_response(RegionTreeNode *node, 
                                          AddressSpaceID result);
      static void handle_version_owner_response(Deserializer &derez,
                                                Runtime *runtime);
    public:
      void invalidate_remote_contexts(void);
      void send_remote_context(AddressSpaceID remote_instance, 
                               RemoteContext *target);
<<<<<<< HEAD
=======
    protected:
      // Find an index space name for a concrete launch domain
      IndexSpace find_index_launch_space(const Domain &launch_domain);
      void execute_task_launch(TaskOp *task, bool index, 
                               LegionTrace *current_trace, 
                               bool silence_warnings, bool inlining_enabled);
>>>>>>> 04306c67
    public:
      void clone_local_fields(
          std::map<FieldSpace,std::vector<LocalFieldInfo> > &child_local) const;
    public:
      const RegionTreeContext tree_context; 
      const UniqueID context_uid;
      const bool remote_context;
      const bool full_inner_context;
    protected:
      Mapper::ContextConfigOutput           context_configuration;
    protected:
      const std::vector<unsigned>           &parent_req_indexes;
      const std::vector<bool>               &virtual_mapped;
    protected:
      // Track whether this task has finished executing
      unsigned total_children_count; // total number of sub-operations
      unsigned total_close_count; 
      unsigned outstanding_children_count;
      LegionMap<Operation*,GenerationID,
                EXECUTING_CHILD_ALLOC>::tracked executing_children;
      LegionMap<Operation*,GenerationID,
                EXECUTED_CHILD_ALLOC>::tracked executed_children;
      LegionMap<Operation*,GenerationID,
                COMPLETE_CHILD_ALLOC>::tracked complete_children; 
#ifdef DEBUG_LEGION
      // In debug mode also keep track of them in context order so
      // we can see what the longest outstanding operation is which
      // is often useful when things hang
      std::map<unsigned,Operation*> outstanding_children;
#endif
    protected:
      // Traces for this task's execution
      LegionMap<TraceID,DynamicTrace*,TASK_TRACES_ALLOC>::tracked traces;
      LegionTrace *current_trace;
      // Event for waiting when the number of mapping+executing
      // child operations has grown too large.
      bool valid_wait_event;
      RtUserEvent window_wait;
      std::deque<ApEvent> frame_events;
      RtEvent last_registration;
      RtEvent dependence_precondition;
    protected:
      // Our cached set of index spaces for immediate domains
      std::map<Domain,IndexSpace> index_launch_spaces;
    protected:
      // Number of sub-tasks ready to map
      unsigned outstanding_subtasks;
      // Number of mapped sub-tasks that are yet to run
      unsigned pending_subtasks;
      // Number of pending_frames
      unsigned pending_frames;
      // Event used to order operations to the runtime
      RtEvent context_order_event;
      // Track whether this context is current active for scheduling
      // indicating that it is no longer far enough ahead
      bool currently_active_context;
    protected:
      FenceOp *current_fence;
      GenerationID fence_gen;
      ApEvent current_fence_event;
      unsigned current_fence_index;
    protected:
      // For tracking restricted coherence
      std::list<Restriction*> coherence_restrictions;
    protected:
      std::map<RegionTreeNode*,
        std::pair<AddressSpaceID,bool/*remote only*/> > region_tree_owners;
    protected:
      std::map<RegionTreeNode*,RtUserEvent> pending_version_owner_requests;
    protected:
      std::map<AddressSpaceID,RemoteContext*> remote_instances;
    protected:
      // Tracking information for dynamic collectives
      std::map<ApEvent,std::vector<Future> > collective_contributions;
    protected:
      // Track information for locally allocated fields
      std::map<FieldSpace,std::vector<LocalFieldInfo> > local_fields;
#ifdef LEGION_SPY
      // Some help for Legion Spy for validating execution fences
    protected:
      std::set<ApEvent> previous_completion_events;
#endif
    };

    /**
     * \class TopLevelContext
     * This is the top-level task context that
     * exists at the root of a task tree. In
     * general there will only be one of these
     * per application unless mappers decide to
     * create their own tasks for performing
     * computation.
     */
    class TopLevelContext : public InnerContext {
    public:
      TopLevelContext(Runtime *runtime, UniqueID ctx_uid);
      TopLevelContext(const TopLevelContext &rhs);
      virtual ~TopLevelContext(void);
    public:
      TopLevelContext& operator=(const TopLevelContext &rhs);
    public:
      virtual int get_depth(void) const;
      virtual void pack_remote_context(Serializer &rez, 
          AddressSpaceID target, bool replicate = false);
      virtual TaskContext* find_parent_context(void);
    public:
      virtual InnerContext* find_outermost_local_context(
                          InnerContext *previous = NULL);
      virtual InnerContext* find_top_context(void);
    public:
      virtual VersionInfo& get_version_info(unsigned idx);
      virtual const std::vector<VersionInfo>* get_version_infos(void);
      virtual AddressSpaceID get_version_owner(RegionTreeNode *node,
                                               AddressSpaceID source);
    protected:
      std::vector<RegionRequirement>       dummy_requirements;
      std::vector<unsigned>                dummy_indexes;
      std::vector<bool>                    dummy_mapped;
    };

    /**
     * \class ReplicateContext
     * A replicate context is a special kind of inner context for
     * executing control-replicated tasks.
     */
    class ReplicateContext : public InnerContext {
    public:
      struct ReclaimFutureMapArgs :
        public LgTaskArgs<ReclaimFutureMapArgs> {
      public:
        static const LgTaskID TASK_ID = LG_RECLAIM_FUTURE_MAP_TASK_ID;
      public:
        ReplicateContext *ctx;
        ReplFutureMapImpl *impl;
      };
      struct ISBroadcast {
      public:
        ISBroadcast(void) : did(0) { }
        ISBroadcast(IndexSpace h, DistributedID d) : handle(h), did(d) { }
      public:
        IndexSpace handle;
        DistributedID did;
      };
      struct IPBroadcast {
      public:
        IPBroadcast(void) : did(0) { }
        IPBroadcast(IndexPartition p, DistributedID d) : pid(p), did(d) { }
      public:
        IndexPartition pid;
        DistributedID did;
      };
      struct FSBroadcast { 
      public:
        FSBroadcast(void) : did(0) { }
        FSBroadcast(FieldSpace h, DistributedID d) : handle(h), did(d) { }
      public:
        FieldSpace handle;
        DistributedID did;
      };
    public:
      ReplicateContext(Runtime *runtime, ShardTask *owner, bool full_inner,
                       const std::vector<RegionRequirement> &reqs,
                       const std::vector<unsigned> &parent_indexes,
                       const std::vector<bool> &virt_mapped,
                       UniqueID context_uid, ShardManager *manager);
      ReplicateContext(const ReplicateContext &rhs);
      virtual ~ReplicateContext(void);
    public:
      ReplicateContext& operator=(const ReplicateContext &rhs);
    public:
      inline int get_shard_collective_radix(void) const
        { return shard_collective_radix; }
      inline int get_shard_collective_log_radix(void) const
        { return shard_collective_log_radix; }
      inline int get_shard_collective_stages(void) const
        { return shard_collective_stages; }
      inline int get_shard_collective_participating_shards(void) const
        { return shard_collective_participating_shards; }
      inline int get_shard_collective_last_radix(void) const
        { return shard_collective_last_radix; }
      inline int get_shard_collective_last_log_radix(void) const
        { return shard_collective_last_log_radix; }
    public:
      virtual bool is_replicate_context(void) const;
    public:
      virtual void print_once(FILE *f, const char *message) const;
      virtual void log_once(Realm::LoggerMessage &message) const;
    public:
      virtual InnerContext* find_parent_physical_context(unsigned index);
    public:
      // Interface to operations performed by a context
      virtual IndexSpace create_index_space(RegionTreeForest *forest,
                                            const void *realm_is, 
                                            TypeTag type_tag);
      virtual IndexSpace union_index_spaces(RegionTreeForest *forest,
                           const std::vector<IndexSpace> &spaces);
      virtual IndexSpace intersect_index_spaces(RegionTreeForest *forest,
                           const std::vector<IndexSpace> &spaces);
      virtual IndexSpace subtract_index_spaces(RegionTreeForest *forest,
                           IndexSpace left, IndexSpace right);
      virtual void destroy_index_space(IndexSpace handle);
      virtual void destroy_index_partition(IndexPartition handle);
      virtual IndexPartition create_equal_partition(RegionTreeForest *forest,
                                            IndexSpace parent,
                                            IndexSpace color_space,
                                            size_t granularity,
                                            Color color);
      virtual IndexPartition create_partition_by_union(RegionTreeForest *forest,
                                            IndexSpace parent,
                                            IndexPartition handle1,
                                            IndexPartition handle2,
                                            IndexSpace color_space,
                                            PartitionKind kind,
                                            Color color);
      virtual IndexPartition create_partition_by_intersection(
                                            RegionTreeForest *forest,
                                            IndexSpace parent,
                                            IndexPartition handle1,
                                            IndexPartition handle2,
                                            IndexSpace color_space,
                                            PartitionKind kind,
                                            Color color);
      virtual IndexPartition create_partition_by_difference(
                                            RegionTreeForest *forest,
                                            IndexSpace parent,
                                            IndexPartition handle1,
                                            IndexPartition handle2,
                                            IndexSpace color_space,
                                            PartitionKind kind,
                                            Color color);
      virtual Color create_cross_product_partitions(
                                            RegionTreeForest *forest,
                                            IndexPartition handle1,
                                            IndexPartition handle2,
                              std::map<IndexSpace,IndexPartition> &handles,
                                            PartitionKind kind,
                                            Color color);
      virtual void create_association(      LogicalRegion domain,
                                            LogicalRegion domain_parent,
                                            FieldID domain_fid,
                                            IndexSpace range,
                                            MapperID id, MappingTagID tag);
      virtual IndexPartition create_restricted_partition(
                                            RegionTreeForest *forest,
                                            IndexSpace parent,
                                            IndexSpace color_space,
                                            const void *transform,
                                            size_t transform_size,
                                            const void *extent,
                                            size_t extent_size,
                                            PartitionKind part_kind,
                                            Color color);
      virtual IndexPartition create_partition_by_field(
                                            RegionTreeForest *forest,
                                            LogicalRegion handle,
                                            LogicalRegion parent_priv,
                                            FieldID fid,
                                            IndexSpace color_space,
                                            Color color,
                                            MapperID id, MappingTagID tag);
      virtual IndexPartition create_partition_by_image(
                                            RegionTreeForest *forest,
                                            IndexSpace handle,
                                            LogicalPartition projection,
                                            LogicalRegion parent,
                                            FieldID fid,
                                            IndexSpace color_space,
                                            PartitionKind part_kind,
                                            Color color,
                                            MapperID id, MappingTagID tag);
      virtual IndexPartition create_partition_by_image_range(
                                            RegionTreeForest *forest,
                                            IndexSpace handle,
                                            LogicalPartition projection,
                                            LogicalRegion parent,
                                            FieldID fid,
                                            IndexSpace color_space,
                                            PartitionKind part_kind,
                                            Color color,
                                            MapperID id, MappingTagID tag);
      virtual IndexPartition create_partition_by_preimage(
                                            RegionTreeForest *forest,
                                            IndexPartition projection,
                                            LogicalRegion handle,
                                            LogicalRegion parent,
                                            FieldID fid,
                                            IndexSpace color_space,
                                            PartitionKind part_kind,
                                            Color color,
                                            MapperID id, MappingTagID tag);
      virtual IndexPartition create_partition_by_preimage_range(
                                            RegionTreeForest *forest,
                                            IndexPartition projection,
                                            LogicalRegion handle,
                                            LogicalRegion parent,
                                            FieldID fid,
                                            IndexSpace color_space,
                                            PartitionKind part_kind,
                                            Color color,
                                            MapperID id, MappingTagID tag);
      virtual IndexPartition create_pending_partition(
                                            RegionTreeForest *forest,
                                            IndexSpace parent,
                                            IndexSpace color_space,
                                            PartitionKind part_kind,
                                            Color color);
      virtual IndexSpace create_index_space_union(
                                            RegionTreeForest *forest,
                                            IndexPartition parent,
                                            const void *realm_color,
                                            TypeTag type_tag,
                                const std::vector<IndexSpace> &handles);
      virtual IndexSpace create_index_space_union(
                                            RegionTreeForest *forest,
                                            IndexPartition parent,
                                            const void *realm_color,
                                            TypeTag type_tag,
                                            IndexPartition handle);
      virtual IndexSpace create_index_space_intersection(
                                            RegionTreeForest *forest,
                                            IndexPartition parent,
                                            const void *realm_color,
                                            TypeTag type_tag,
                                const std::vector<IndexSpace> &handles);
      virtual IndexSpace create_index_space_intersection(
                                            RegionTreeForest *forest,
                                            IndexPartition parent,
                                            const void *realm_color,
                                            TypeTag type_tag,
                                            IndexPartition handle);
      virtual IndexSpace create_index_space_difference(
                                            RegionTreeForest *forest,
                                            IndexPartition parent,
                                            const void *realm_color,
                                            TypeTag type_tag,
                                            IndexSpace initial,
                                const std::vector<IndexSpace> &handles);
      virtual FieldSpace create_field_space(RegionTreeForest *forest);
      virtual void destroy_field_space(FieldSpace handle);
      virtual FieldID allocate_field(RegionTreeForest *forest,
                                     FieldSpace space, size_t field_size,
                                     FieldID fid, bool local,
                                     CustomSerdezID serdez_id);
      virtual void free_field(FieldSpace space, FieldID fid);
      virtual void allocate_fields(RegionTreeForest *forest,
                                   FieldSpace space,
                                   const std::vector<size_t> &sizes,
                                   std::vector<FieldID> &resuling_fields,
                                   bool local, CustomSerdezID serdez_id);
      virtual void free_fields(FieldSpace space, 
                               const std::set<FieldID> &to_free);
      virtual LogicalRegion create_logical_region(RegionTreeForest *forest,
                                            IndexSpace index_space,
                                            FieldSpace field_space);
      virtual void destroy_logical_region(LogicalRegion handle);
      virtual void destroy_logical_partition(LogicalPartition handle);
    public:
      virtual IndexSpace find_index_launch_space(const Domain &launch_domain);
      virtual Future execute_task(const TaskLauncher &launcher);
      virtual FutureMap execute_index_space(const IndexTaskLauncher &launcher);
      virtual Future execute_index_space(const IndexTaskLauncher &launcher,
                                         ReductionOpID redop);
      // Mapping, remapping, and unmapping region are same as inner context
      // Single fill ops are the same as normal inner context
      virtual void fill_fields(const IndexFillLauncher &launcher);
      virtual void issue_copy(const CopyLauncher &launcher);
      virtual void issue_copy(const IndexCopyLauncher &launcher);
      virtual void issue_acquire(const AcquireLauncher &launcher);
      virtual void issue_release(const ReleaseLauncher &launcher);
      virtual PhysicalRegion attach_resource(const AttachLauncher &launcher);
      virtual void detach_resource(PhysicalRegion region);
      virtual FutureMap execute_must_epoch(const MustEpochLauncher &launcher);
      virtual Future issue_timing_measurement(const TimingLauncher &launcher);
    public:
      virtual void record_dynamic_collective_contribution(DynamicCollective dc,
                                                          const Future &f);
      virtual void find_collective_contributions(DynamicCollective dc,
                                       std::vector<Future> &contributions);
    public:
      virtual InterCloseOp* get_inter_close_op(void);
      virtual IndexCloseOp* get_index_close_op(void);
    public:
      virtual void pack_remote_context(Serializer &rez, 
                                       AddressSpaceID target,
                                       bool replicate = false);
    public:
      virtual ShardingFunction* find_sharding_function(ShardingID sid);
      virtual ShardManager* find_shard_manager(void) const;
    public:
      virtual InstanceView* create_instance_top_view(PhysicalManager *manager,
                                                     AddressSpaceID source);
      InstanceView* create_replicate_instance_top_view(PhysicalManager *manager,
                                                       AddressSpaceID source);
      void record_replicate_instance_top_view(PhysicalManager *manager, 
                                              InstanceView *result);
    public:
      void exchange_common_resources(void);
      void handle_collective_message(Deserializer &derez);
      void handle_future_map_request(Deserializer &derez);
      void handle_composite_view_request(Deserializer &derez);
    public:
      // Collective methods
      CollectiveID get_next_collective_index(CollectiveIndexLocation loc);
      void register_collective(ShardCollective *collective);
      ShardCollective* find_or_buffer_collective(Deserializer &derez);
      void unregister_collective(ShardCollective *collective);
    public:
      // Future map methods
      ApBarrier get_next_future_map_barrier(void);
      void register_future_map(ReplFutureMapImpl *map);
      ReplFutureMapImpl* find_or_buffer_future_map_request(Deserializer &derez);
      void unregister_future_map(ReplFutureMapImpl *map);
      static void handle_future_map_reclaim(const void *args);
    public:
      // Composite view methods
      void register_composite_view(CompositeView* view, RtEvent close_done);
      CompositeView* find_or_buffer_composite_view_request(Deserializer &derez);
      void unregister_composite_view(CompositeView *view, RtEvent close_done);
    public:
      ShardTask *const owner_shard;
      ShardManager *const shard_manager;
    protected:
      // These are barriers used to identify composite views for close ops
      std::vector<RtBarrier>  inter_close_barriers;
      unsigned                next_close_bar_index;
    protected:
      ShardID index_space_allocator_shard;
      ShardID index_partition_allocator_shard;
      ShardID field_space_allocator_shard;
      ShardID field_allocator_shard;
      ShardID logical_region_allocator_shard;
    protected:
      ApBarrier pending_partition_barrier;
      ApBarrier future_map_barrier;
      RtBarrier creation_barrier;
#ifdef DEBUG_LEGION_COLLECTIVES
    protected:
      RtBarrier collective_check_barrier;
#endif
    protected:
      int shard_collective_radix;
      int shard_collective_log_radix;
      int shard_collective_stages;
      int shard_collective_participating_shards;
      int shard_collective_last_radix;
      int shard_collective_last_log_radix;
    protected:
      CollectiveID next_available_collective_index;
      std::map<CollectiveID,ShardCollective*> collectives;
      std::map<CollectiveID,std::vector<
                std::pair<void*,size_t> > > pending_collective_updates;
    protected:
      std::map<ApEvent,ReplFutureMapImpl*> future_maps;
      std::map<ApEvent,std::vector<
                std::pair<void*,size_t> > > pending_future_map_requests;
    protected:
      // Composite views that are still valid across the shards
      std::map<RtEvent/*done event*/,CompositeView*> live_composite_views;
      std::map<RtEvent,std::vector<
                std::pair<void*,size_t> > > pending_composite_view_requests;
    protected:
      // Different from pending_top_views as this applies to our requests
      std::map<PhysicalManager*,RtUserEvent> pending_request_views;
    };

    /**
     * \class RemoteTask
     * A small helper class for giving application
     * visibility to this remote context
     */
    class RemoteTask : public ExternalTask {
    public:
      RemoteTask(RemoteContext *owner);
      RemoteTask(const RemoteTask &rhs);
      virtual ~RemoteTask(void);
    public:
      RemoteTask& operator=(const RemoteTask &rhs);
    public:
      virtual UniqueID get_unique_id(void) const;
      virtual unsigned get_context_index(void) const; 
      virtual void set_context_index(unsigned index);
      virtual int get_depth(void) const;
      virtual const char* get_task_name(void) const;
    public:
      RemoteContext *const owner;
      unsigned context_index;
    };

    /**
     * \class RemoteContext
     * A remote copy of a TaskContext for the 
     * execution of sub-tasks on remote notes.
     */
    class RemoteContext : public InnerContext {
    public:
      RemoteContext(Runtime *runtime, UniqueID context_uid);
      RemoteContext(const RemoteContext &rhs);
      virtual ~RemoteContext(void);
    public:
      RemoteContext& operator=(const RemoteContext &rhs);
    public:
      virtual int get_depth(void) const;
      virtual Task* get_task(void);
      virtual void unpack_remote_context(Deserializer &derez,
                                         std::set<RtEvent> &preconditions);
      virtual TaskContext* find_parent_context(void);
    public:
      virtual InnerContext* find_outermost_local_context(
                          InnerContext *previous = NULL);
      virtual InnerContext* find_top_context(void);
    public:
      virtual VersionInfo& get_version_info(unsigned idx);
      virtual const std::vector<VersionInfo>* get_version_infos(void);
      virtual AddressSpaceID get_version_owner(RegionTreeNode *node,
                                               AddressSpaceID source);
      virtual void find_parent_version_info(unsigned index, unsigned depth, 
                  const FieldMask &version_mask, InnerContext *context,
                  VersionInfo &version_info, std::set<RtEvent> &ready_events);
      virtual InnerContext* find_parent_physical_context(unsigned index);
      virtual InstanceView* create_instance_top_view(PhysicalManager *manager,
                                                     AddressSpaceID source);
      virtual void invalidate_region_tree_contexts(void);
    public:
      virtual ShardingFunction* find_sharding_function(ShardingID sid);
      virtual ShardManager* find_shard_manager(void) const;
    public:
      void unpack_local_field_update(Deserializer &derez);
      static void handle_local_field_update(Deserializer &derez);
    public:
      static void handle_physical_request(Deserializer &derez,
                      Runtime *runtime, AddressSpaceID source);
      void set_physical_context_result(unsigned index, InnerContext *result);
      static void handle_physical_response(Deserializer &derez, 
                                           Runtime *runtime);
    protected:
      UniqueID parent_context_uid;
      TaskContext *parent_ctx;
      ShardManager *shard_manager; // if we're lucky and one is already here
    protected:
      int depth;
      ApEvent remote_completion_event;
      std::vector<VersionInfo> version_infos;
      bool top_level_context;
      RemoteTask remote_task;
    protected:
      std::vector<unsigned> local_parent_req_indexes;
      std::vector<bool> local_virtual_mapped;
    protected:
      // Cached physical contexts recorded from the owner
      std::map<unsigned/*index*/,InnerContext*> physical_contexts;
      std::map<unsigned,RtEvent> pending_physical_contexts;
    protected:
      // For remote replicate contexts
      size_t total_shards;
      ReplicationID repl_id;
      std::map<ShardingID,ShardingFunction*> sharding_functions;
    };

    /**
     * \class LeafContext
     * A context for the execution of a leaf task
     */
    class LeafContext : public TaskContext {
    public:
      LeafContext(Runtime *runtime, TaskOp *owner);
      LeafContext(const LeafContext &rhs);
      virtual ~LeafContext(void);
    public:
      LeafContext& operator=(const LeafContext &rhs);
    public:
      // Interface for task contexts
      virtual RegionTreeContext get_context(void) const;
      virtual ContextID get_context_id(void) const;
      virtual void pack_remote_context(Serializer &rez, 
          AddressSpaceID target, bool replicate = false);
      virtual bool attempt_children_complete(void);
      virtual bool attempt_children_commit(void);
      virtual void inline_child_task(TaskOp *child);
      virtual VariantImpl* select_inline_variant(TaskOp *child) const;
      virtual bool is_leaf_context(void) const;
    public:
      // Interface to operations performed by a context
      virtual IndexSpace create_index_space(RegionTreeForest *forest,
                                            const void *realm_is, 
                                            TypeTag type_tag);
      virtual IndexSpace union_index_spaces(RegionTreeForest *forest,
                           const std::vector<IndexSpace> &spaces);
      virtual IndexSpace intersect_index_spaces(RegionTreeForest *forest,
                           const std::vector<IndexSpace> &spaces);
      virtual IndexSpace subtract_index_spaces(RegionTreeForest *forest,
                           IndexSpace left, IndexSpace right);
      virtual void destroy_index_space(IndexSpace handle);
      virtual void destroy_index_partition(IndexPartition handle);
      virtual IndexPartition create_equal_partition(RegionTreeForest *forest,
                                            IndexSpace parent,
                                            IndexSpace color_space,
                                            size_t granularity,
                                            Color color);
      virtual IndexPartition create_partition_by_union(RegionTreeForest *forest,
                                            IndexSpace parent,
                                            IndexPartition handle1,
                                            IndexPartition handle2,
                                            IndexSpace color_space,
                                            PartitionKind kind,
                                            Color color);
      virtual IndexPartition create_partition_by_intersection(
                                            RegionTreeForest *forest,
                                            IndexSpace parent,
                                            IndexPartition handle1,
                                            IndexPartition handle2,
                                            IndexSpace color_space,
                                            PartitionKind kind,
                                            Color color);
      virtual IndexPartition create_partition_by_difference(
                                            RegionTreeForest *forest,
                                            IndexSpace parent,
                                            IndexPartition handle1,
                                            IndexPartition handle2,
                                            IndexSpace color_space,
                                            PartitionKind kind,
                                            Color color);
      virtual Color create_cross_product_partitions(
                                            RegionTreeForest *forest,
                                            IndexPartition handle1,
                                            IndexPartition handle2,
                              std::map<IndexSpace,IndexPartition> &handles,
                                            PartitionKind kind,
                                            Color color);
      virtual void create_association(      LogicalRegion domain,
                                            LogicalRegion domain_parent,
                                            FieldID domain_fid,
                                            IndexSpace range,
                                            MapperID id, MappingTagID tag);
      virtual IndexPartition create_restricted_partition(
                                            RegionTreeForest *forest,
                                            IndexSpace parent,
                                            IndexSpace color_space,
                                            const void *transform,
                                            size_t transform_size,
                                            const void *extent,
                                            size_t extent_size,
                                            PartitionKind part_kind,
                                            Color color);
      virtual IndexPartition create_partition_by_field(
                                            RegionTreeForest *forest,
                                            LogicalRegion handle,
                                            LogicalRegion parent_priv,
                                            FieldID fid,
                                            IndexSpace color_space,
                                            Color color,
                                            MapperID id, MappingTagID tag);
      virtual IndexPartition create_partition_by_image(
                                            RegionTreeForest *forest,
                                            IndexSpace handle,
                                            LogicalPartition projection,
                                            LogicalRegion parent,
                                            FieldID fid,
                                            IndexSpace color_space,
                                            PartitionKind part_kind,
                                            Color color,
                                            MapperID id, MappingTagID tag);
      virtual IndexPartition create_partition_by_image_range(
                                            RegionTreeForest *forest,
                                            IndexSpace handle,
                                            LogicalPartition projection,
                                            LogicalRegion parent,
                                            FieldID fid,
                                            IndexSpace color_space,
                                            PartitionKind part_kind,
                                            Color color,
                                            MapperID id, MappingTagID tag);
      virtual IndexPartition create_partition_by_preimage(
                                            RegionTreeForest *forest,
                                            IndexPartition projection,
                                            LogicalRegion handle,
                                            LogicalRegion parent,
                                            FieldID fid,
                                            IndexSpace color_space,
                                            PartitionKind part_kind,
                                            Color color,
                                            MapperID id, MappingTagID tag);
      virtual IndexPartition create_partition_by_preimage_range(
                                            RegionTreeForest *forest,
                                            IndexPartition projection,
                                            LogicalRegion handle,
                                            LogicalRegion parent,
                                            FieldID fid,
                                            IndexSpace color_space,
                                            PartitionKind part_kind,
                                            Color color,
                                            MapperID id, MappingTagID tag);
      virtual IndexPartition create_pending_partition(
                                            RegionTreeForest *forest,
                                            IndexSpace parent,
                                            IndexSpace color_space,
                                            PartitionKind part_kind,
                                            Color color);
      virtual IndexSpace create_index_space_union(
                                            RegionTreeForest *forest,
                                            IndexPartition parent,
                                            const void *realm_color,
                                            TypeTag type_tag,
                                const std::vector<IndexSpace> &handles);
      virtual IndexSpace create_index_space_union(
                                            RegionTreeForest *forest,
                                            IndexPartition parent,
                                            const void *realm_color,
                                            TypeTag type_tag,
                                            IndexPartition handle);
      virtual IndexSpace create_index_space_intersection(
                                            RegionTreeForest *forest,
                                            IndexPartition parent,
                                            const void *realm_color,
                                            TypeTag type_tag,
                                const std::vector<IndexSpace> &handles);
      virtual IndexSpace create_index_space_intersection(
                                            RegionTreeForest *forest,
                                            IndexPartition parent,
                                            const void *realm_color,
                                            TypeTag type_tag,
                                            IndexPartition handle);
      virtual IndexSpace create_index_space_difference(
                                            RegionTreeForest *forest,
                                            IndexPartition parent,
                                            const void *realm_color,
                                            TypeTag type_tag,
                                            IndexSpace initial,
                                const std::vector<IndexSpace> &handles);
      virtual FieldSpace create_field_space(RegionTreeForest *forest);
      virtual void destroy_field_space(FieldSpace handle);
      virtual FieldID allocate_field(RegionTreeForest *forest,
                                     FieldSpace space, size_t field_size,
                                     FieldID fid, bool local,
                                     CustomSerdezID serdez_id);
      virtual void free_field(FieldSpace space, FieldID fid);
      virtual void allocate_fields(RegionTreeForest *forest,
                                   FieldSpace space,
                                   const std::vector<size_t> &sizes,
                                   std::vector<FieldID> &resuling_fields,
                                   bool local, CustomSerdezID serdez_id);
      virtual void free_fields(FieldSpace space, 
                               const std::set<FieldID> &to_free);
      virtual LogicalRegion create_logical_region(RegionTreeForest *forest,
                                            IndexSpace index_space,
                                            FieldSpace field_space);
      virtual void destroy_logical_region(LogicalRegion handle);
      virtual void destroy_logical_partition(LogicalPartition handle);
      virtual FieldAllocator create_field_allocator(Legion::Runtime *external,
                                                    FieldSpace handle);
    public:
      virtual Future execute_task(const TaskLauncher &launcher);
      virtual FutureMap execute_index_space(const IndexTaskLauncher &launcher);
      virtual Future execute_index_space(const IndexTaskLauncher &launcher,
                                         ReductionOpID redop);
      virtual PhysicalRegion map_region(const InlineLauncher &launcher);
      virtual void remap_region(PhysicalRegion region);
      virtual void unmap_region(PhysicalRegion region);
      virtual void fill_fields(const FillLauncher &launcher);
      virtual void fill_fields(const IndexFillLauncher &launcher);
      virtual void issue_copy(const CopyLauncher &launcher);
      virtual void issue_copy(const IndexCopyLauncher &launcher);
      virtual void issue_acquire(const AcquireLauncher &launcher);
      virtual void issue_release(const ReleaseLauncher &launcher);
      virtual PhysicalRegion attach_resource(const AttachLauncher &launcher);
      virtual void detach_resource(PhysicalRegion region);
      virtual FutureMap execute_must_epoch(const MustEpochLauncher &launcher);
      virtual Future issue_timing_measurement(const TimingLauncher &launcher);
      virtual void issue_mapping_fence(void);
      virtual void issue_execution_fence(void);
      virtual void complete_frame(void);
      virtual Predicate create_predicate(const Future &f);
      virtual Predicate predicate_not(const Predicate &p);
      virtual Predicate create_predicate(const PredicateLauncher &launcher);
      virtual Future get_predicate_future(const Predicate &p);
    public:
      // The following set of operations correspond directly
      // to the complete_mapping, complete_operation, and
      // commit_operations performed by an operation.  Every
      // one of those calls invokes the corresponding one of
      // these calls to notify the parent context.
      virtual unsigned register_new_child_operation(Operation *op,
                const std::vector<StaticDependence> *dependences);
      virtual void register_new_internal_operation(InternalOp *op);
      virtual unsigned register_new_close_operation(CloseOp *op);
      virtual void add_to_dependence_queue(Operation *op, bool has_lock,
                                           RtEvent op_precondition);
      virtual void register_child_executed(Operation *op);
      virtual void register_child_complete(Operation *op);
      virtual void register_child_commit(Operation *op); 
      virtual void unregister_child_operation(Operation *op);
      virtual ApEvent register_fence_dependence(Operation *op);
#ifdef LEGION_SPY
      virtual ApEvent get_fence_precondition(void) const;
#endif
    public:
      virtual void perform_fence_analysis(FenceOp *op);
      virtual void update_current_fence(FenceOp *op);
    public:
      virtual void begin_trace(TraceID tid);
      virtual void end_trace(TraceID tid);
      virtual void begin_static_trace(const std::set<RegionTreeID> *managed);
      virtual void end_static_trace(void);
    public:
      virtual void issue_frame(FrameOp *frame, ApEvent frame_termination);
      virtual void perform_frame_issue(FrameOp *frame, 
                                       ApEvent frame_termination);
      virtual void finish_frame(ApEvent frame_termination);
    public:
      virtual void increment_outstanding(void);
      virtual void decrement_outstanding(void);
      virtual void increment_pending(void);
      virtual RtEvent decrement_pending(TaskOp *child);
      virtual RtEvent decrement_pending(bool need_deferral);
      virtual void increment_frame(void);
      virtual void decrement_frame(void);
    public:
      virtual InterCloseOp* get_inter_close_op(void);
      virtual IndexCloseOp* get_index_close_op(void);
      virtual ReadCloseOp*  get_read_only_close_op(void);
    public:
      virtual InnerContext* find_parent_logical_context(unsigned index);
      virtual InnerContext* find_parent_physical_context(unsigned index);
      virtual void find_parent_version_info(unsigned index, unsigned depth, 
                  const FieldMask &version_mask, InnerContext *context,
                  VersionInfo &version_info, std::set<RtEvent> &ready_events);
      virtual InnerContext* find_outermost_local_context(
                          InnerContext *previous = NULL);
      virtual InnerContext* find_top_context(void);
    public:
      virtual void initialize_region_tree_contexts(
          const std::vector<RegionRequirement> &clone_requirements,
          const std::vector<ApUserEvent> &unmap_events,
          std::set<ApEvent> &preconditions,
          std::set<RtEvent> &applied_events);
      virtual void invalidate_region_tree_contexts(void);
      virtual void send_back_created_state(AddressSpaceID target);
    public:
      virtual InstanceView* create_instance_top_view(PhysicalManager *manager,
                                                     AddressSpaceID source);
      static void handle_remote_view_creation(const void *args);
      static void handle_create_top_view_request(Deserializer &derez, 
                            Runtime *runtime, AddressSpaceID source);
      static void handle_create_top_view_response(Deserializer &derez,
                                                   Runtime *runtime);
    public:
      virtual void end_task(const void *res, size_t res_size, bool owned);
      virtual void post_end_task(const void *res, size_t res_size, bool owned);
    public:
      virtual void add_acquisition(AcquireOp *op, 
                                   const RegionRequirement &req);
      virtual void remove_acquisition(ReleaseOp *op, 
                                      const RegionRequirement &req);
      virtual void add_restriction(AttachOp *op, InstanceManager *instance,
                                   const RegionRequirement &req);
      virtual void remove_restriction(DetachOp *op, 
                                      const RegionRequirement &req);
      virtual void release_restrictions(void);
      virtual bool has_restrictions(void) const; 
      virtual void perform_restricted_analysis(const RegionRequirement &req, 
                                               RestrictInfo &restrict_info);
    public:
      virtual void record_dynamic_collective_contribution(DynamicCollective dc,
                                                          const Future &f);
      virtual void find_collective_contributions(DynamicCollective dc,
                                             std::vector<Future> &futures);
    };

    /**
     * \class InlineContext
     * A context for performing the inline execution
     * of a task inside of a parent task.
     */
    class InlineContext : public TaskContext {
    public:
      InlineContext(Runtime *runtime, TaskContext *enclosing, TaskOp *child);
      InlineContext(const InlineContext &rhs);
      virtual ~InlineContext(void);
    public:
      InlineContext& operator=(const InlineContext &rhs);
    public:
      // Interface for task contexts
      virtual RegionTreeContext get_context(void) const;
      virtual ContextID get_context_id(void) const;
      virtual UniqueID get_context_uid(void) const;
      virtual int get_depth(void) const;
      virtual void pack_remote_context(Serializer &rez, 
          AddressSpaceID target, bool replicate);
      virtual bool attempt_children_complete(void);
      virtual bool attempt_children_commit(void);
      virtual void inline_child_task(TaskOp *child);
      virtual VariantImpl* select_inline_variant(TaskOp *child) const;
    public:
      // Interface to operations performed by a context
      virtual IndexSpace create_index_space(RegionTreeForest *forest,
                                            const void *realm_is, 
                                            TypeTag type_tag);
      virtual IndexSpace union_index_spaces(RegionTreeForest *forest,
                           const std::vector<IndexSpace> &spaces);
      virtual IndexSpace intersect_index_spaces(RegionTreeForest *forest,
                           const std::vector<IndexSpace> &spaces);
      virtual IndexSpace subtract_index_spaces(RegionTreeForest *forest,
                           IndexSpace left, IndexSpace right);
      virtual void destroy_index_space(IndexSpace handle);
      virtual void destroy_index_partition(IndexPartition handle);
      virtual IndexPartition create_equal_partition(RegionTreeForest *forest,
                                            IndexSpace parent,
                                            IndexSpace color_space,
                                            size_t granularity,
                                            Color color);
      virtual IndexPartition create_partition_by_union(RegionTreeForest *forest,
                                            IndexSpace parent,
                                            IndexPartition handle1,
                                            IndexPartition handle2,
                                            IndexSpace color_space,
                                            PartitionKind kind,
                                            Color color);
      virtual IndexPartition create_partition_by_intersection(
                                            RegionTreeForest *forest,
                                            IndexSpace parent,
                                            IndexPartition handle1,
                                            IndexPartition handle2,
                                            IndexSpace color_space,
                                            PartitionKind kind,
                                            Color color);
      virtual IndexPartition create_partition_by_difference(
                                            RegionTreeForest *forest,
                                            IndexSpace parent,
                                            IndexPartition handle1,
                                            IndexPartition handle2,
                                            IndexSpace color_space,
                                            PartitionKind kind,
                                            Color color);
      virtual Color create_cross_product_partitions(
                                            RegionTreeForest *forest,
                                            IndexPartition handle1,
                                            IndexPartition handle2,
                              std::map<IndexSpace,IndexPartition> &handles,
                                            PartitionKind kind,
                                            Color color);
      virtual void create_association(      LogicalRegion domain,
                                            LogicalRegion domain_parent,
                                            FieldID domain_fid,
                                            IndexSpace range,
                                            MapperID id, MappingTagID tag);
      virtual IndexPartition create_restricted_partition(
                                            RegionTreeForest *forest,
                                            IndexSpace parent,
                                            IndexSpace color_space,
                                            const void *transform,
                                            size_t transform_size,
                                            const void *extent,
                                            size_t extent_size,
                                            PartitionKind part_kind,
                                            Color color);
      virtual IndexPartition create_partition_by_field(
                                            RegionTreeForest *forest,
                                            LogicalRegion handle,
                                            LogicalRegion parent_priv,
                                            FieldID fid,
                                            IndexSpace color_space,
                                            Color color,
                                            MapperID id, MappingTagID tag);
      virtual IndexPartition create_partition_by_image(
                                            RegionTreeForest *forest,
                                            IndexSpace handle,
                                            LogicalPartition projection,
                                            LogicalRegion parent,
                                            FieldID fid,
                                            IndexSpace color_space,
                                            PartitionKind part_kind,
                                            Color color,
                                            MapperID id, MappingTagID tag);
      virtual IndexPartition create_partition_by_image_range(
                                            RegionTreeForest *forest,
                                            IndexSpace handle,
                                            LogicalPartition projection,
                                            LogicalRegion parent,
                                            FieldID fid,
                                            IndexSpace color_space,
                                            PartitionKind part_kind,
                                            Color color,
                                            MapperID id, MappingTagID tag);
      virtual IndexPartition create_partition_by_preimage(
                                            RegionTreeForest *forest,
                                            IndexPartition projection,
                                            LogicalRegion handle,
                                            LogicalRegion parent,
                                            FieldID fid,
                                            IndexSpace color_space,
                                            PartitionKind part_kind,
                                            Color color,
                                            MapperID id, MappingTagID tag);
      virtual IndexPartition create_partition_by_preimage_range(
                                            RegionTreeForest *forest,
                                            IndexPartition projection,
                                            LogicalRegion handle,
                                            LogicalRegion parent,
                                            FieldID fid,
                                            IndexSpace color_space,
                                            PartitionKind part_kind,
                                            Color color,
                                            MapperID id, MappingTagID tag);
      virtual IndexPartition create_pending_partition(
                                            RegionTreeForest *forest,
                                            IndexSpace parent,
                                            IndexSpace color_space,
                                            PartitionKind part_kind,
                                            Color color);
      virtual IndexSpace create_index_space_union(
                                            RegionTreeForest *forest,
                                            IndexPartition parent,
                                            const void *realm_color,
                                            TypeTag type_tag,
                                const std::vector<IndexSpace> &handles);
      virtual IndexSpace create_index_space_union(
                                            RegionTreeForest *forest,
                                            IndexPartition parent,
                                            const void *realm_color,
                                            TypeTag type_tag,
                                            IndexPartition handle);
      virtual IndexSpace create_index_space_intersection(
                                            RegionTreeForest *forest,
                                            IndexPartition parent,
                                            const void *realm_color,
                                            TypeTag type_tag,
                                const std::vector<IndexSpace> &handles);
      virtual IndexSpace create_index_space_intersection(
                                            RegionTreeForest *forest,
                                            IndexPartition parent,
                                            const void *realm_color,
                                            TypeTag type_tag,
                                            IndexPartition handle);
      virtual IndexSpace create_index_space_difference(
                                            RegionTreeForest *forest,
                                            IndexPartition parent,
                                            const void *realm_color,
                                            TypeTag type_tag,
                                            IndexSpace initial,
                                const std::vector<IndexSpace> &handles);
      virtual FieldSpace create_field_space(RegionTreeForest *forest);
      virtual void destroy_field_space(FieldSpace handle);
      virtual FieldID allocate_field(RegionTreeForest *forest,
                                     FieldSpace space, size_t field_size,
                                     FieldID fid, bool local,
                                     CustomSerdezID serdez_id);
      virtual void free_field(FieldSpace space, FieldID fid);
      virtual void allocate_fields(RegionTreeForest *forest,
                                   FieldSpace space,
                                   const std::vector<size_t> &sizes,
                                   std::vector<FieldID> &resuling_fields,
                                   bool local, CustomSerdezID serdez_id);
      virtual void free_fields(FieldSpace space, 
                               const std::set<FieldID> &to_free);
      virtual LogicalRegion create_logical_region(RegionTreeForest *forest,
                                            IndexSpace index_space,
                                            FieldSpace field_space);
      virtual void destroy_logical_region(LogicalRegion handle);
      virtual void destroy_logical_partition(LogicalPartition handle);
      virtual FieldAllocator create_field_allocator(Legion::Runtime *external,
                                                    FieldSpace handle);
    public:
      virtual Future execute_task(const TaskLauncher &launcher);
      virtual FutureMap execute_index_space(const IndexTaskLauncher &launcher);
      virtual Future execute_index_space(const IndexTaskLauncher &launcher,
                                         ReductionOpID redop);
      virtual PhysicalRegion map_region(const InlineLauncher &launcher);
      virtual void remap_region(PhysicalRegion region);
      virtual void unmap_region(PhysicalRegion region);
      virtual void fill_fields(const FillLauncher &launcher);
      virtual void fill_fields(const IndexFillLauncher &launcher);
      virtual void issue_copy(const CopyLauncher &launcher);
      virtual void issue_copy(const IndexCopyLauncher &launcher);
      virtual void issue_acquire(const AcquireLauncher &launcher);
      virtual void issue_release(const ReleaseLauncher &launcher);
      virtual PhysicalRegion attach_resource(const AttachLauncher &launcher);
      virtual void detach_resource(PhysicalRegion region);
      virtual FutureMap execute_must_epoch(const MustEpochLauncher &launcher);
      virtual Future issue_timing_measurement(const TimingLauncher &launcher);
      virtual void issue_mapping_fence(void);
      virtual void issue_execution_fence(void);
      virtual void complete_frame(void);
      virtual Predicate create_predicate(const Future &f);
      virtual Predicate predicate_not(const Predicate &p);
      virtual Predicate create_predicate(const PredicateLauncher &launcher);
      virtual Future get_predicate_future(const Predicate &p);
    public:
      // The following set of operations correspond directly
      // to the complete_mapping, complete_operation, and
      // commit_operations performed by an operation.  Every
      // one of those calls invokes the corresponding one of
      // these calls to notify the parent context.
      virtual unsigned register_new_child_operation(Operation *op,
                const std::vector<StaticDependence> *dependences);
      virtual void register_new_internal_operation(InternalOp *op);
      virtual unsigned register_new_close_operation(CloseOp *op);
      virtual void add_to_dependence_queue(Operation *op, bool has_lock,
                                           RtEvent op_precondition);
      virtual void register_child_executed(Operation *op);
      virtual void register_child_complete(Operation *op);
      virtual void register_child_commit(Operation *op); 
      virtual void unregister_child_operation(Operation *op);
      virtual ApEvent register_fence_dependence(Operation *op);
#ifdef LEGION_SPY
      virtual ApEvent get_fence_precondition(void) const;
#endif
    public:
      virtual void perform_fence_analysis(FenceOp *op);
      virtual void update_current_fence(FenceOp *op);
    public:
      virtual void begin_trace(TraceID tid);
      virtual void end_trace(TraceID tid);
      virtual void begin_static_trace(const std::set<RegionTreeID> *managed);
      virtual void end_static_trace(void);
    public:
      virtual void issue_frame(FrameOp *frame, ApEvent frame_termination);
      virtual void perform_frame_issue(FrameOp *frame, 
                                       ApEvent frame_termination);
      virtual void finish_frame(ApEvent frame_termination);
    public:
      virtual void increment_outstanding(void);
      virtual void decrement_outstanding(void);
      virtual void increment_pending(void);
      virtual RtEvent decrement_pending(TaskOp *child);
      virtual RtEvent decrement_pending(bool need_deferral);
      virtual void increment_frame(void);
      virtual void decrement_frame(void);
    public:
      virtual InterCloseOp* get_inter_close_op(void);
      virtual IndexCloseOp* get_index_close_op(void);
      virtual ReadCloseOp*  get_read_only_close_op(void);
    public:
      virtual InnerContext* find_parent_logical_context(unsigned index);
      virtual InnerContext* find_parent_physical_context(unsigned index);
      virtual void find_parent_version_info(unsigned index, unsigned depth, 
                  const FieldMask &version_mask, InnerContext *context,
                  VersionInfo &version_info, std::set<RtEvent> &ready_events);
      // Override by RemoteTask and TopLevelTask
      virtual InnerContext* find_outermost_local_context(
                          InnerContext *previous = NULL);
      virtual InnerContext* find_top_context(void);
    public:
      virtual void initialize_region_tree_contexts(
          const std::vector<RegionRequirement> &clone_requirements,
          const std::vector<ApUserEvent> &unmap_events,
          std::set<ApEvent> &preconditions,
          std::set<RtEvent> &applied_events);
      virtual void invalidate_region_tree_contexts(void);
      virtual void send_back_created_state(AddressSpaceID target);
    public:
      virtual InstanceView* create_instance_top_view(PhysicalManager *manager,
                                                     AddressSpaceID source);
      static void handle_remote_view_creation(const void *args);
      static void handle_create_top_view_request(Deserializer &derez, 
                            Runtime *runtime, AddressSpaceID source);
      static void handle_create_top_view_response(Deserializer &derez,
                                                   Runtime *runtime);
    public:
      virtual const std::vector<PhysicalRegion>& begin_task(void);
      virtual void end_task(const void *res, size_t res_size, bool owned);
      virtual void post_end_task(const void *res, size_t res_size, bool owned);
    public:
      virtual void add_acquisition(AcquireOp *op, 
                                   const RegionRequirement &req);
      virtual void remove_acquisition(ReleaseOp *op, 
                                      const RegionRequirement &req);
      virtual void add_restriction(AttachOp *op, InstanceManager *instance,
                                   const RegionRequirement &req);
      virtual void remove_restriction(DetachOp *op, 
                                      const RegionRequirement &req);
      virtual void release_restrictions(void);
      virtual bool has_restrictions(void) const; 
      virtual void perform_restricted_analysis(const RegionRequirement &req, 
                                               RestrictInfo &restrict_info);
    public:
      virtual void record_dynamic_collective_contribution(DynamicCollective dc,
                                                          const Future &f);
      virtual void find_collective_contributions(DynamicCollective dc,
                                             std::vector<Future> &futures);
    protected:
      TaskContext *const enclosing;
      TaskOp *const inline_task;
    protected:
      std::vector<unsigned> parent_req_indexes;
    };

    //--------------------------------------------------------------------------
    inline void TaskContext::begin_runtime_call(void)
    //--------------------------------------------------------------------------
    {
      if (overhead_tracker == NULL)
        return;
      const long long current = Realm::Clock::current_time_in_nanoseconds();
      const long long diff = current - previous_profiling_time;
      overhead_tracker->application_time += diff;
      previous_profiling_time = current;
    }

    //--------------------------------------------------------------------------
    inline void TaskContext::end_runtime_call(void)
    //--------------------------------------------------------------------------
    {
      if (overhead_tracker == NULL)
        return;
      const long long current = Realm::Clock::current_time_in_nanoseconds();
      const long long diff = current - previous_profiling_time;
      overhead_tracker->runtime_time += diff;
      previous_profiling_time = current;
    }

    //--------------------------------------------------------------------------
    inline void TaskContext::begin_task_wait(bool from_runtime)
    //--------------------------------------------------------------------------
    {
      if (overhead_tracker == NULL)
        return;
      const long long current = Realm::Clock::current_time_in_nanoseconds();
      const long long diff = current - previous_profiling_time;
      if (from_runtime)
        overhead_tracker->runtime_time += diff;
      else
        overhead_tracker->application_time += diff;
      previous_profiling_time = current;
    }

    //--------------------------------------------------------------------------
    inline void TaskContext::end_task_wait(void)
    //--------------------------------------------------------------------------
    {
      if (overhead_tracker == NULL)
        return;
      const long long current = Realm::Clock::current_time_in_nanoseconds();
      const long long diff = current - previous_profiling_time;
      overhead_tracker->wait_time += diff;
      previous_profiling_time = current;
    }

  };
};


#endif // __LEGION_CONTEXT_H__
<|MERGE_RESOLUTION|>--- conflicted
+++ resolved
@@ -977,15 +977,10 @@
       void invalidate_remote_contexts(void);
       void send_remote_context(AddressSpaceID remote_instance, 
                                RemoteContext *target);
-<<<<<<< HEAD
-=======
-    protected:
-      // Find an index space name for a concrete launch domain
-      IndexSpace find_index_launch_space(const Domain &launch_domain);
+    protected:
       void execute_task_launch(TaskOp *task, bool index, 
                                LegionTrace *current_trace, 
                                bool silence_warnings, bool inlining_enabled);
->>>>>>> 04306c67
     public:
       void clone_local_fields(
           std::map<FieldSpace,std::vector<LocalFieldInfo> > &child_local) const;
