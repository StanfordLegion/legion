--- conflicted
+++ resolved
@@ -1786,14 +1786,8 @@
     //--------------------------------------------------------------------------
     CopyLauncher::CopyLauncher(Predicate pred /*= Predicate::TRUE_PRED*/,
                                MapperID mid /*=0*/, MappingTagID t /*=0*/)
-<<<<<<< HEAD
       : predicate(pred), map_id(mid), tag(t), point(DomainPoint(0)),
-        copy_kind(NORMAL_COPY), indirect_tid(0), indirect_fid(0),
         static_dependences(NULL), silence_warnings(false)
-=======
-      : predicate(pred), map_id(mid), tag(t), static_dependences(NULL), 
-        silence_warnings(false)
->>>>>>> 3dd3f5bf
     //--------------------------------------------------------------------------
     {
     }
