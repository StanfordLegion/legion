--- conflicted
+++ resolved
@@ -593,14 +593,8 @@
 #ifdef DEBUG_LEGION
         assert(reservation_lock.exists());
 #endif
-<<<<<<< HEAD
       ApEvent lock_event(reservation_lock.acquire(mode,exclusive));
       lock_event.lg_wait();
-=======
-        ApEvent lock_event(reservation_lock.acquire(mode,exclusive));
-        if (!lock_event.has_triggered())
-            lock_event.wait();
->>>>>>> 6e35ca88
     }
     
     //--------------------------------------------------------------------------
@@ -725,14 +719,8 @@
 #ifdef DEBUG_LEGION
         assert(phase_barrier.exists());
 #endif
-<<<<<<< HEAD
       ApEvent e = Internal::Runtime::get_previous_phase(*this);
       e.lg_wait();
-=======
-        ApEvent e = Internal::Runtime::get_previous_phase(*this);
-        if (!e.has_triggered())
-            e.wait();
->>>>>>> 6e35ca88
     }
     
     //--------------------------------------------------------------------------
@@ -4629,7 +4617,6 @@
     {
         return Internal::Runtime::get_runtime(p)->external;
     }
-<<<<<<< HEAD
 
 #ifdef ENABLE_LEGION_TLS
     //--------------------------------------------------------------------------
@@ -4640,9 +4627,6 @@
     }
 #endif
 
-=======
-    
->>>>>>> 6e35ca88
     //--------------------------------------------------------------------------
     /*static*/ ReductionOpTable& Runtime::get_reduction_table(void)
     //--------------------------------------------------------------------------
