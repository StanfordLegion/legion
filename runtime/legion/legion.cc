--- conflicted
+++ resolved
@@ -357,11 +357,7 @@
     ArgumentMap::ArgumentMap(void)
     //--------------------------------------------------------------------------
     {
-<<<<<<< HEAD
-        impl = Internal::legion_new<Internal::ArgumentMapImpl>();
-=======
       impl = new Internal::ArgumentMapImpl();
->>>>>>> 0fa45556
 #ifdef DEBUG_LEGION
         assert(impl != NULL);
 #endif
@@ -372,11 +368,7 @@
     ArgumentMap::ArgumentMap(const FutureMap &rhs)
     //--------------------------------------------------------------------------
     {
-<<<<<<< HEAD
-        impl = Internal::legion_new<Internal::ArgumentMapImpl>(rhs);
-=======
       impl = new Internal::ArgumentMapImpl(rhs);
->>>>>>> 0fa45556
 #ifdef DEBUG_LEGION
         assert(impl != NULL);
 #endif
@@ -407,17 +399,7 @@
     {
         if (impl != NULL)
         {
-<<<<<<< HEAD
-            // Remove our reference and if we were the
-            // last reference holder, then delete it
-            if (impl->remove_reference())
-            {
-                Internal::legion_delete(impl);
-            }
-            impl = NULL;
-=======
           delete impl;
->>>>>>> 0fa45556
         }
     }
     
@@ -429,23 +411,11 @@
         // if so remove our reference
         if (impl != NULL)
         {
-<<<<<<< HEAD
-            if (impl->remove_reference())
-            {
-                Internal::legion_delete(impl);
-            }
-        }
-        impl = Internal::legion_new<Internal::ArgumentMapImpl>(rhs);
-        impl->add_reference();
-        return *this;
-=======
           delete impl;
         }
-      }
       impl = new Internal::ArgumentMapImpl(rhs);
       impl->add_reference();
       return *this;
->>>>>>> 0fa45556
     }
     
     //--------------------------------------------------------------------------
@@ -456,14 +426,7 @@
         // if so remove our reference
         if (impl != NULL)
         {
-<<<<<<< HEAD
-            if (impl->remove_reference())
-            {
-                Internal::legion_delete(impl);
-            }
-=======
           delete impl;
->>>>>>> 0fa45556
         }
         impl = rhs.impl;
         // Add our reference to the new impl
@@ -665,38 +628,18 @@
     Grant::~Grant(void)
     //--------------------------------------------------------------------------
     {
-<<<<<<< HEAD
-        if (impl != NULL)
-        {
-            if (impl->remove_reference())
-                Internal::legion_delete(impl);
-            impl = NULL;
-        }
-=======
       if (impl != NULL)
       {
         if (impl->remove_reference())
           delete impl;
         impl = NULL;
       }
->>>>>>> 0fa45556
     }
     
     //--------------------------------------------------------------------------
     Grant& Grant::operator=(const Grant &rhs)
     //--------------------------------------------------------------------------
     {
-<<<<<<< HEAD
-        if (impl != NULL)
-        {
-            if (impl->remove_reference())
-                Internal::legion_delete(impl);
-        }
-        impl = rhs.impl;
-        if (impl != NULL)
-            impl->add_reference();
-        return *this;
-=======
       if (impl != NULL)
       {
         if (impl->remove_reference())
@@ -706,7 +649,6 @@
       if (impl != NULL)
         impl->add_reference();
       return *this;
->>>>>>> 0fa45556
     }
     
     /////////////////////////////////////////////////////////////
@@ -1757,21 +1699,12 @@
     MPILegionHandshake::~MPILegionHandshake(void)
     //--------------------------------------------------------------------------
     {
-<<<<<<< HEAD
-        if (impl != NULL)
-        {
-            if (impl->remove_reference())
-                Internal::legion_delete(impl);
-            impl = NULL;
-        }
-=======
       if (impl != NULL)
       {
         if (impl->remove_reference())
           delete impl;
         impl = NULL;
       }
->>>>>>> 0fa45556
     }
     
     //--------------------------------------------------------------------------
@@ -1788,17 +1721,6 @@
                                                       const MPILegionHandshake &rhs)
     //--------------------------------------------------------------------------
     {
-<<<<<<< HEAD
-        if (impl != NULL)
-        {
-            if (impl->remove_reference())
-                Internal::legion_delete(impl);
-        }
-        impl = rhs.impl;
-        if (impl != NULL)
-            impl->add_reference();
-        return *this;
-=======
       if (impl != NULL)
       {
         if (impl->remove_reference())
@@ -1808,7 +1730,6 @@
       if (impl != NULL)
         impl->add_reference();
       return *this;
->>>>>>> 0fa45556
     }
     
     //--------------------------------------------------------------------------
@@ -1905,21 +1826,12 @@
     Future::~Future(void)
     //--------------------------------------------------------------------------
     {
-<<<<<<< HEAD
-        if (impl != NULL)
-        {
-            if (impl->remove_base_gc_ref(Internal::FUTURE_HANDLE_REF))
-                Internal::legion_delete(impl);
-            impl = NULL;
-        }
-=======
       if (impl != NULL)
       {
         if (impl->remove_base_gc_ref(Internal::FUTURE_HANDLE_REF))
           delete impl;
         impl = NULL;
       }
->>>>>>> 0fa45556
     }
     
     //--------------------------------------------------------------------------
@@ -1935,17 +1847,6 @@
     Future& Future::operator=(const Future &rhs)
     //--------------------------------------------------------------------------
     {
-<<<<<<< HEAD
-        if (impl != NULL)
-        {
-            if (impl->remove_base_gc_ref(Internal::FUTURE_HANDLE_REF))
-                Internal::legion_delete(impl);
-        }
-        impl = rhs.impl;
-        if (impl != NULL)
-            impl->add_base_gc_ref(Internal::FUTURE_HANDLE_REF);
-        return *this;
-=======
       if (impl != NULL)
       {
         if (impl->remove_base_gc_ref(Internal::FUTURE_HANDLE_REF))
@@ -1955,7 +1856,6 @@
       if (impl != NULL)
         impl->add_base_gc_ref(Internal::FUTURE_HANDLE_REF);
       return *this;
->>>>>>> 0fa45556
     }
     
     //--------------------------------------------------------------------------
@@ -2044,38 +1944,18 @@
     FutureMap::~FutureMap(void)
     //--------------------------------------------------------------------------
     {
-<<<<<<< HEAD
-        if (impl != NULL)
-        {
-            if (impl->remove_base_gc_ref(Internal::FUTURE_HANDLE_REF))
-                Internal::legion_delete(impl);
-            impl = NULL;
-        }
-=======
       if (impl != NULL)
       {
         if (impl->remove_base_gc_ref(Internal::FUTURE_HANDLE_REF))
           delete impl;
         impl = NULL;
       }
->>>>>>> 0fa45556
     }
     
     //--------------------------------------------------------------------------
     FutureMap& FutureMap::operator=(const FutureMap &rhs)
     //--------------------------------------------------------------------------
     {
-<<<<<<< HEAD
-        if (impl != NULL)
-        {
-            if (impl->remove_base_gc_ref(Internal::FUTURE_HANDLE_REF))
-                Internal::legion_delete(impl);
-        }
-        impl = rhs.impl;
-        if (impl != NULL)
-            impl->add_base_gc_ref(Internal::FUTURE_HANDLE_REF);
-        return *this;
-=======
       if (impl != NULL)
       {
         if (impl->remove_base_gc_ref(Internal::FUTURE_HANDLE_REF))
@@ -2085,7 +1965,6 @@
       if (impl != NULL)
         impl->add_base_gc_ref(Internal::FUTURE_HANDLE_REF);
       return *this;
->>>>>>> 0fa45556
     }
     
     //--------------------------------------------------------------------------
@@ -2148,38 +2027,18 @@
     PhysicalRegion::~PhysicalRegion(void)
     //--------------------------------------------------------------------------
     {
-<<<<<<< HEAD
-        if (impl != NULL)
-        {
-            if (impl->remove_reference())
-                Internal::legion_delete(impl);
-            impl = NULL;
-        }
-=======
       if (impl != NULL)
       {
         if (impl->remove_reference())
           delete impl;
         impl = NULL;
       }
->>>>>>> 0fa45556
     }
     
     //--------------------------------------------------------------------------
     PhysicalRegion& PhysicalRegion::operator=(const PhysicalRegion &rhs)
     //--------------------------------------------------------------------------
     {
-<<<<<<< HEAD
-        if (impl != NULL)
-        {
-            if (impl->remove_reference())
-                Internal::legion_delete(impl);
-        }
-        impl = rhs.impl;
-        if (impl != NULL)
-            impl->add_reference();
-        return *this;
-=======
       if (impl != NULL)
       {
         if (impl->remove_reference())
@@ -2189,7 +2048,6 @@
       if (impl != NULL)
         impl->add_reference();
       return *this;
->>>>>>> 0fa45556
     }
     
     //--------------------------------------------------------------------------
@@ -2367,15 +2225,11 @@
     //--------------------------------------------------------------------------
     {
     }
-<<<<<<< HEAD
-    
-=======
 
 // FIXME: This exists for backwards compatibility but it is tripping
 // over our own deprecation warnings. Turn those off inside this method.
 #pragma GCC diagnostic push
 #pragma GCC diagnostic ignored "-Wdeprecated-declarations"
->>>>>>> 0fa45556
     //--------------------------------------------------------------------------
     LogicalRegion ProjectionFunctor::project(const Mappable *mappable,
                                              unsigned index, LogicalRegion upper_bound, const DomainPoint &point)
@@ -2402,16 +2256,12 @@
         }
         return LogicalRegion::NO_REGION;
     }
-<<<<<<< HEAD
-    
-=======
 #pragma GCC diagnostic pop
 
 // FIXME: This exists for backwards compatibility but it is tripping
 // over our own deprecation warnings. Turn those off inside this method.
 #pragma GCC diagnostic push
 #pragma GCC diagnostic ignored "-Wdeprecated-declarations"
->>>>>>> 0fa45556
     //--------------------------------------------------------------------------
     LogicalRegion ProjectionFunctor::project(const Mappable *mappable,
                                              unsigned index, LogicalPartition upper_bound, const DomainPoint &point)
@@ -2439,12 +2289,8 @@
         }
         return LogicalRegion::NO_REGION;
     }
-<<<<<<< HEAD
-    
-=======
 #pragma GCC diagnostic pop
 
->>>>>>> 0fa45556
     //--------------------------------------------------------------------------
     LogicalRegion ProjectionFunctor::project(Context ctx, Task *task,
                                              unsigned index, LogicalRegion upper_bound, const DomainPoint &point)
@@ -4750,19 +4596,11 @@
         assert(mpi_participants > 0);
         assert(legion_participants > 0);
 #endif
-<<<<<<< HEAD
-        MPILegionHandshake result(
-                                  Internal::legion_new<Internal::MPILegionHandshakeImpl>(init_in_MPI,
-                                                                                         mpi_participants, legion_participants));
-        Internal::Runtime::register_handshake(result);
-        return result;
-=======
       MPILegionHandshake result(
           new Internal::MPILegionHandshakeImpl(init_in_MPI,
                                        mpi_participants, legion_participants));
       Internal::Runtime::register_handshake(result);
       return result;
->>>>>>> 0fa45556
     }
     
     //--------------------------------------------------------------------------
