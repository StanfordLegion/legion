/* Copyright 2017 Stanford University, NVIDIA Corporation
 *
 * Licensed under the Apache License, Version 2.0 (the "License");
 * you may not use this file except in compliance with the License.
 * You may obtain a copy of the License at
 *
 *     http://www.apache.org/licenses/LICENSE-2.0
 *
 * Unless required by applicable law or agreed to in writing, software
 * distributed under the License is distributed on an "AS IS" BASIS,
 * WITHOUT WARRANTIES OR CONDITIONS OF ANY KIND, either express or implied.
 * See the License for the specific language governing permissions and
 * limitations under the License.
 */

#include "legion.h"
#include "runtime.h"
#include "legion_ops.h"
#include "legion_tasks.h"
#include "region_tree.h"
#include "legion_spy.h"
#include "legion_trace.h"
#include "legion_profiling.h"
#include "legion_instances.h"
#include "legion_views.h"
#include "legion_analysis.h"
#include "legion_context.h"

namespace Legion {
  namespace Internal {

    LEGION_EXTERN_LOGGER_DECLARATIONS

    /////////////////////////////////////////////////////////////
    // Users and Info 
    /////////////////////////////////////////////////////////////

    //--------------------------------------------------------------------------
    LogicalUser::LogicalUser(void)
      : GenericUser(), op(NULL), idx(0), gen(0), timeout(TIMEOUT)
#ifdef LEGION_SPY
        , uid(0)
#endif
    //--------------------------------------------------------------------------
    {
    }

    //--------------------------------------------------------------------------
    LogicalUser::LogicalUser(Operation *o, unsigned id, const RegionUsage &u,
                             const FieldMask &m)
      : GenericUser(u, m), op(o), idx(id), 
        gen(o->get_generation()), timeout(TIMEOUT)
#ifdef LEGION_SPY
        , uid(o->get_unique_op_id())
#endif
    //--------------------------------------------------------------------------
    {
    }

    //--------------------------------------------------------------------------
    PhysicalUser::PhysicalUser(void)
    //--------------------------------------------------------------------------
    {
    }
    
    //--------------------------------------------------------------------------
    PhysicalUser::PhysicalUser(const RegionUsage &u, const LegionColor c,
                               UniqueID id, unsigned idx, RegionNode *n)
      : usage(u), child(c), op_id(id), index(idx), node(n)
    //--------------------------------------------------------------------------
    {
    }

    //--------------------------------------------------------------------------
    PhysicalUser::PhysicalUser(const PhysicalUser &rhs)
    //--------------------------------------------------------------------------
    {
      // should never be called
      assert(false);
    }

    //--------------------------------------------------------------------------
    PhysicalUser::~PhysicalUser(void)
    //--------------------------------------------------------------------------
    {
    }

    //--------------------------------------------------------------------------
    PhysicalUser& PhysicalUser::operator=(const PhysicalUser &rhs)
    //--------------------------------------------------------------------------
    {
      // should never be called
      assert(false);
      return *this;
    }

    //--------------------------------------------------------------------------
    void PhysicalUser::pack_user(Serializer &rez)
    //--------------------------------------------------------------------------
    {
      rez.serialize(child);
      rez.serialize(usage.privilege);
      rez.serialize(usage.prop);
      rez.serialize(usage.redop);
      rez.serialize(op_id);
      rez.serialize(index);
      rez.serialize(node->handle);
    }

    //--------------------------------------------------------------------------
    /*static*/ PhysicalUser* PhysicalUser::unpack_user(Deserializer &derez,
                                                       bool add_reference,
                                                       RegionTreeForest *forest)
    //--------------------------------------------------------------------------
    {
      PhysicalUser *result = legion_new<PhysicalUser>();
      derez.deserialize(result->child);
      derez.deserialize(result->usage.privilege);
      derez.deserialize(result->usage.prop);
      derez.deserialize(result->usage.redop);
      derez.deserialize(result->op_id);
      derez.deserialize(result->index);
      LogicalRegion handle;
      derez.deserialize(handle);
      result->node = forest->get_node(handle);
#ifdef DEBUG_LEGION
      assert(result != NULL);
#endif
      if (add_reference)
        result->add_reference();
      return result;
    }

    //--------------------------------------------------------------------------
    TraversalInfo::TraversalInfo(ContextID c, Operation *o, unsigned idx,
                                 const RegionRequirement &r, VersionInfo &info, 
                                 const FieldMask &k, std::set<RtEvent> &e)
      : ctx(c), op(o), index(idx), req(r), version_info(info),
        traversal_mask(k), context_uid(o->get_context()->get_context_uid()),
        map_applied_events(e)
    //--------------------------------------------------------------------------
    {
    }

    /////////////////////////////////////////////////////////////
    // VersioningSet
    /////////////////////////////////////////////////////////////

    //--------------------------------------------------------------------------
    template<ReferenceSource REF_KIND, bool LOCAL>
    VersioningSet<REF_KIND,LOCAL>::VersioningSet(void)
      : single(true)
    //--------------------------------------------------------------------------
    {
      versions.single_version = NULL;
    }

    //--------------------------------------------------------------------------
    template<ReferenceSource REF_KIND, bool LOCAL>
    VersioningSet<REF_KIND,LOCAL>::VersioningSet(const VersioningSet &rhs)
      : single(true) 
    //--------------------------------------------------------------------------
    {
      // must be empty
#ifdef DEBUG_LEGION
      assert(rhs.single);
      assert(rhs.versions.single_version == NULL);
#endif
      versions.single_version = NULL;
    }

    //--------------------------------------------------------------------------
    template<ReferenceSource REF_KIND, bool LOCAL>
    VersioningSet<REF_KIND,LOCAL>::~VersioningSet(void)
    //--------------------------------------------------------------------------
    {
      clear(); 
    }

    //--------------------------------------------------------------------------
    template<ReferenceSource REF_KIND, bool LOCAL>
    VersioningSet<REF_KIND,LOCAL>& VersioningSet<REF_KIND,LOCAL>::operator=(
                                                       const VersioningSet &rhs)
    //--------------------------------------------------------------------------
    {
      // should never be called
      assert(false);
    }

    //--------------------------------------------------------------------------
    template<ReferenceSource REF_KIND, bool LOCAL>
    void* VersioningSet<REF_KIND,LOCAL>::operator new(size_t count)
    //--------------------------------------------------------------------------
    {
      return legion_alloc_aligned<VersioningSet<REF_KIND,LOCAL>,
                                  true/*bytes*/>(count);
    }

    //--------------------------------------------------------------------------
    template<ReferenceSource REF_KIND, bool LOCAL>
    void VersioningSet<REF_KIND,LOCAL>::operator delete(void *ptr)
    //--------------------------------------------------------------------------
    {
      free(ptr);
    }

    //--------------------------------------------------------------------------
    template<ReferenceSource REF_KIND, bool LOCAL>
    const FieldMask& VersioningSet<REF_KIND,LOCAL>::operator[](
                                                      VersionState *state) const
    //--------------------------------------------------------------------------
    {
      if (single)
      {
#ifdef DEBUG_LEGION
        assert(state == versions.single_version);
#endif
        return valid_fields;
      }
      else
      {
        LegionMap<VersionState*,FieldMask>::aligned::const_iterator finder =
          versions.multi_versions->find(state);
#ifdef DEBUG_LEGION
        assert(finder != versions.multi_versions->end());
#endif
        return finder->second;
      }
    }

    //--------------------------------------------------------------------------
    template<ReferenceSource REF_KIND, bool LOCAL>
    void VersioningSet<REF_KIND,LOCAL>::insert(VersionState *state, 
                               const FieldMask &mask, ReferenceMutator *mutator)
    //--------------------------------------------------------------------------
    {
#ifdef DEBUG_LEGION
      assert(!!mask);
#endif
      if (single)
      {
        if (versions.single_version == NULL)
        {
          versions.single_version = state;
          valid_fields = mask;
          if (REF_KIND != LAST_SOURCE_REF)
          {
#ifdef DEBUG_LEGION
            //assert(mutator != NULL);
#endif
            // If we're not local and this is the owner we
            // have to send a remote update 
            if (!LOCAL && !state->is_owner())
              state->send_remote_valid_update(state->owner_space, mutator,
                                              1/*count*/, true/*add*/);
            state->add_base_valid_ref(REF_KIND, mutator);
          }
        }
        else if (versions.single_version == state)
        {
          valid_fields |= mask;
        }
        else
        {
          // Go to multi
          LegionMap<VersionState*,FieldMask>::aligned *multi = 
            new LegionMap<VersionState*,FieldMask>::aligned();
          (*multi)[versions.single_version] = valid_fields;
          (*multi)[state] = mask;
          versions.multi_versions = multi;
          single = false;
          valid_fields |= mask;
          if (REF_KIND != LAST_SOURCE_REF)
          {
#ifdef DEBUG_LEGION
            //assert(mutator != NULL);
#endif
            if (!LOCAL && !state->is_owner())
              state->send_remote_valid_update(state->owner_space, mutator,
                                              1/*count*/, true/*add*/);
            state->add_base_valid_ref(REF_KIND, mutator);
          }
        }
      }
      else
      {
 #ifdef DEBUG_LEGION
        assert(versions.multi_versions != NULL);
#endif   
        LegionMap<VersionState*,FieldMask>::aligned::iterator finder = 
          versions.multi_versions->find(state);
        if (finder == versions.multi_versions->end())
        {
          (*versions.multi_versions)[state] = mask;
          if (REF_KIND != LAST_SOURCE_REF)
          {
#ifdef DEBUG_LEGION
            //assert(mutator != NULL);
#endif
            if (!LOCAL && !state->is_owner())
              state->send_remote_valid_update(state->owner_space, mutator,
                                              1/*count*/, true/*add*/);
            state->add_base_valid_ref(REF_KIND, mutator);
          }
        }
        else
          finder->second |= mask;
        valid_fields |= mask;
      }
    }

    //--------------------------------------------------------------------------
    template<ReferenceSource REF_KIND, bool LOCAL>
    RtEvent VersioningSet<REF_KIND,LOCAL>::insert(VersionState *state,
                                                  const FieldMask &mask, 
                                                  Runtime *runtime, RtEvent pre)
    //--------------------------------------------------------------------------
    {
#ifdef DEBUG_LEGION
      assert(!!mask);
#endif
      if (single)
      {
        if (versions.single_version == NULL)
        {
          versions.single_version = state;
          valid_fields = mask;
          if (REF_KIND != LAST_SOURCE_REF)
          {
            VersioningSetRefArgs args;
            args.state = state;
            args.kind = REF_KIND;
            return runtime->issue_runtime_meta_task(args, LG_LATENCY_PRIORITY,
                                                    NULL, pre);
          }
        }
        else if (versions.single_version == state)
        {
          valid_fields |= mask;
        }
        else
        {
          // Go to multi
          LegionMap<VersionState*,FieldMask>::aligned *multi = 
            new LegionMap<VersionState*,FieldMask>::aligned();
          (*multi)[versions.single_version] = valid_fields;
          (*multi)[state] = mask;
          versions.multi_versions = multi;
          single = false;
          valid_fields |= mask;
          if (REF_KIND != LAST_SOURCE_REF)
          {
            VersioningSetRefArgs args;
            args.state = state;
            args.kind = REF_KIND;
            return runtime->issue_runtime_meta_task(args, LG_LATENCY_PRIORITY,
                                                    NULL, pre);
          }
        }
      }
      else
      {
 #ifdef DEBUG_LEGION
        assert(versions.multi_versions != NULL);
#endif   
        LegionMap<VersionState*,FieldMask>::aligned::iterator finder = 
          versions.multi_versions->find(state);
        if (finder == versions.multi_versions->end())
        {
          (*versions.multi_versions)[state] = mask;
          if (REF_KIND != LAST_SOURCE_REF)
          {
            VersioningSetRefArgs args;
            args.state = state;
            args.kind = REF_KIND;
            return runtime->issue_runtime_meta_task(args, LG_LATENCY_PRIORITY,
                                                    NULL, pre);
          }
        }
        else
          finder->second |= mask;
        valid_fields |= mask;
      }
      return RtEvent::NO_RT_EVENT;
    }

    //--------------------------------------------------------------------------
    template<ReferenceSource REF_KIND, bool LOCAL>
    void VersioningSet<REF_KIND,LOCAL>::erase(VersionState *to_erase) 
    //--------------------------------------------------------------------------
    {
      if (single)
      {
#ifdef DEBUG_LEGION
        assert(versions.single_version == to_erase);
#endif
        versions.single_version = NULL;
        valid_fields.clear();
      }
      else
      {
        LegionMap<VersionState*,FieldMask>::aligned::iterator finder = 
          versions.multi_versions->find(to_erase);
#ifdef DEBUG_LEGION
        assert(finder != versions.multi_versions->end());
#endif
        valid_fields -= finder->second;
        versions.multi_versions->erase(finder);
        if (versions.multi_versions->size() == 1)
        {
          // go back to single
          finder = versions.multi_versions->begin();
          valid_fields = finder->second;
          VersionState *first = finder->first;
          delete versions.multi_versions;
          versions.single_version = first;
          single = true;
        }
      }
      if (REF_KIND != LAST_SOURCE_REF)
      {
        if (!LOCAL && !to_erase->is_owner())
          to_erase->send_remote_valid_update(to_erase->owner_space, 
              NULL/*mutator*/, 1/*count*/, false/*add*/);
        if (to_erase->remove_base_valid_ref(REF_KIND))
          legion_delete(to_erase);
      }
    }

    //--------------------------------------------------------------------------
    template<ReferenceSource REF_KIND, bool LOCAL>
    void VersioningSet<REF_KIND,LOCAL>::clear(void)
    //--------------------------------------------------------------------------
    {
      if (single)
      {
        if ((REF_KIND != LAST_SOURCE_REF) && (versions.single_version != NULL))
        {
          if (!LOCAL && !versions.single_version->is_owner())
            versions.single_version->send_remote_valid_update(
                versions.single_version->owner_space, 
                NULL/*mutator*/, 1/*count*/, false/*add*/);
          if (versions.single_version->remove_base_valid_ref(REF_KIND))
            legion_delete(versions.single_version);
        }
        versions.single_version = NULL;
      }
      else
      {
#ifdef DEBUG_LEGION
        assert(versions.multi_versions != NULL);
#endif
        if (REF_KIND != LAST_SOURCE_REF)
        {
          for (LegionMap<VersionState*,FieldMask>::aligned::iterator it = 
                versions.multi_versions->begin(); it != 
                versions.multi_versions->end(); it++)
          {
            if (!LOCAL && !it->first->is_owner())
              it->first->send_remote_valid_update(it->first->owner_space,
                  NULL/*mutator*/, 1/*count*/, false/*add*/);
            if (it->first->remove_base_valid_ref(REF_KIND))
              legion_delete(it->first);
          }
        }
        delete versions.multi_versions;
        versions.multi_versions = NULL;
        single = true;
      }
      valid_fields.clear();
    }

    //--------------------------------------------------------------------------
    template<ReferenceSource REF_KIND, bool LOCAL>
    size_t VersioningSet<REF_KIND,LOCAL>::size(void) const
    //--------------------------------------------------------------------------
    {
      if (single)
      {
        if (versions.single_version == NULL)
          return 0;
        else
          return 1;
      }
      else
        return versions.multi_versions->size(); 
    }

    //--------------------------------------------------------------------------
    template<ReferenceSource REF_KIND, bool LOCAL>
    std::pair<VersionState*,FieldMask>* 
                VersioningSet<REF_KIND,LOCAL>::next(VersionState *current) const
    //--------------------------------------------------------------------------
    {
      if (single)
      {
#ifdef DEBUG_LEGION
        assert(current == versions.single_version);
#endif
        return NULL; 
      }
      else
      {
        LegionMap<VersionState*,FieldMask>::aligned::iterator finder = 
          versions.multi_versions->find(current);
#ifdef DEBUG_LEGION
        assert(finder != versions.multi_versions->end());
#endif
        finder++;
        if (finder == versions.multi_versions->end())
          return NULL;
        else
          return reinterpret_cast<
                      std::pair<VersionState*,FieldMask>*>(&(*finder));
      }
    }

    //--------------------------------------------------------------------------
    template<ReferenceSource REF_KIND, bool LOCAL>
    void VersioningSet<REF_KIND,LOCAL>::move(VersioningSet &other)
    //--------------------------------------------------------------------------
    {
#ifdef DEBUG_LEGION
      assert(other.empty());
#endif
      if (single)
      {
        other.versions.single_version = versions.single_version;
        other.single = true;
        versions.single_version = NULL;
      }
      else
      {
        other.versions.multi_versions = versions.multi_versions;
        other.single = false;
        versions.multi_versions = NULL;
        single = true;
      }
      other.valid_fields = valid_fields;
      valid_fields.clear();
    }

    //--------------------------------------------------------------------------
    template<ReferenceSource REF_KIND, bool LOCAL>
    typename VersioningSet<REF_KIND,LOCAL>::iterator 
                                VersioningSet<REF_KIND,LOCAL>::begin(void) const
    //--------------------------------------------------------------------------
    {
      // Scariness!
      if (single)
      {
        // If we're empty return end
        if (versions.single_version == NULL)
          return end();
        return iterator(this, 
            reinterpret_cast<std::pair<VersionState*,FieldMask>*>(
              const_cast<VersioningSet<REF_KIND,LOCAL>*>(this)), 
                                                    true/*single*/);
      }
      else
        return iterator(this,
            reinterpret_cast<std::pair<VersionState*,FieldMask>*>(
              &(*(versions.multi_versions->begin()))), false); 
    }

    //--------------------------------------------------------------------------
    template<ReferenceSource REF_KIND, bool LOCAL> 
      template<ReferenceSource ARG_KIND, bool ARG_LOCAL>
    void VersioningSet<REF_KIND,LOCAL>::reduce(const FieldMask &merge_mask, 
                             VersioningSet<ARG_KIND,ARG_LOCAL> &new_states,
                             ReferenceMutator *mutator)
    //--------------------------------------------------------------------------
    {
      // If you are looking for the magical reduce function that allows
      // us to know which are the most recent version state objects, well
      // you can congratulate yourself because you've found it
#ifdef DEBUG_LEGION
      sanity_check();
      new_states.sanity_check();
#endif
      std::vector<VersionState*> to_erase_new;
      for (typename VersioningSet<ARG_KIND,ARG_LOCAL>::iterator nit = 
            new_states.begin(); nit != new_states.end(); nit++)
      {
        LegionMap<VersionState*,FieldMask>::aligned to_add; 
        std::vector<VersionState*> to_erase_local;
        FieldMask overlap = merge_mask & nit->second;
        // This VersionState doesn't apply locally if there are no fields
        if (!overlap)
          continue;
        // We can remove these fields from the new states becasue
        // we know that we are going to handle it
        nit->second -= overlap;
        if (!nit->second)
          to_erase_new.push_back(nit->first);
        // Iterate over our states and see which ones interfere
        for (typename VersioningSet<REF_KIND,LOCAL>::iterator it = begin();
              it != end(); it++)
        {
          FieldMask local_overlap = it->second & overlap;
          if (!local_overlap)
            continue;
          // Overlapping fields to two different version states, compare
          // the version numbers to see which one we should keep
          if (it->first->version_number < nit->first->version_number)
          {
            // Take the next one, throw away this one
            to_add[nit->first] |= local_overlap;
            it->second -= local_overlap;
            if (!it->second)
              to_erase_local.push_back(it->first);
          }
#ifdef DEBUG_LEGION
          else if (it->first->version_number == nit->first->version_number)
            // better be the same object with overlapping fields 
            // and the same version number
            assert(it->first == nit->first);
#endif  
          // Otherwise we keep the old one and throw away the new one
          overlap -= local_overlap;
          if (!overlap)
            break;
        }
        // If we still have fields for this version state, then
        // we just have to insert it locally
        if (!!overlap)
          insert(nit->first, overlap, mutator);
        if (!to_erase_local.empty())
        {
          for (std::vector<VersionState*>::const_iterator it = 
                to_erase_local.begin(); it != to_erase_local.end(); it++)
            erase(*it);
        }
        if (!to_add.empty())
        {
          for (LegionMap<VersionState*,FieldMask>::aligned::const_iterator
                it = to_add.begin(); it != to_add.end(); it++)
            insert(it->first, it->second, mutator);
        }
      }
      if (!to_erase_new.empty())
      {
        for (std::vector<VersionState*>::const_iterator it = 
              to_erase_new.begin(); it != to_erase_new.end(); it++)
          new_states.erase(*it);
      }
#ifdef DEBUG_LEGION
      sanity_check();
#endif
    }

#ifdef DEBUG_LEGION
    //--------------------------------------------------------------------------
    template<ReferenceSource REF_KIND, bool LOCAL>
    void VersioningSet<REF_KIND,LOCAL>::sanity_check(void) const
    //--------------------------------------------------------------------------
    {
      // Each field should exist exactly once
      if (!single)
      {
        assert(versions.multi_versions != NULL);
        FieldMask previous_mask;
        for (LegionMap<VersionState*,FieldMask>::aligned::const_iterator it = 
              versions.multi_versions->begin(); it != 
              versions.multi_versions->end(); it++)
        {
          assert(previous_mask * it->second);
          previous_mask |= it->second;
        }
      }
    }
#endif

    /////////////////////////////////////////////////////////////
    // VersionInfo 
    /////////////////////////////////////////////////////////////

    //--------------------------------------------------------------------------
    VersionInfo::VersionInfo(void)
      : upper_bound_node(NULL)
    //--------------------------------------------------------------------------
    {
    }

    //--------------------------------------------------------------------------
    VersionInfo::VersionInfo(const VersionInfo &rhs)
      : upper_bound_node(rhs.upper_bound_node), 
        field_versions(rhs.field_versions), split_masks(rhs.split_masks)
    //--------------------------------------------------------------------------
    {
      physical_states.resize(rhs.physical_states.size(), NULL); 
      for (unsigned idx = 0; idx < physical_states.size(); idx++)
      {
        if (rhs.physical_states[idx] == NULL)
          continue;
        physical_states[idx] = rhs.physical_states[idx]->clone();
      }
    }

    //--------------------------------------------------------------------------
    VersionInfo::~VersionInfo(void)
    //--------------------------------------------------------------------------
    {
      clear();
    }

    //--------------------------------------------------------------------------
    VersionInfo& VersionInfo::operator=(const VersionInfo &rhs)
    //--------------------------------------------------------------------------
    {
#ifdef DEBUG_LEGION
      assert(field_versions.empty());
      assert(physical_states.empty());
      assert(split_masks.empty());
#endif
      upper_bound_node = rhs.upper_bound_node;
      field_versions = rhs.field_versions;
      split_masks = rhs.split_masks;
      physical_states.resize(rhs.physical_states.size(), NULL); 
      for (unsigned idx = 0; idx < physical_states.size(); idx++)
      {
        if (rhs.physical_states[idx] == NULL)
          continue;
        physical_states[idx] = rhs.physical_states[idx]->clone();
      }
      return *this;
    }

    //--------------------------------------------------------------------------
    void VersionInfo::record_split_fields(RegionTreeNode *node,
                            const FieldMask &split_mask, unsigned offset/*= 0*/)
    //--------------------------------------------------------------------------
    {
      const unsigned depth = node->get_depth() + offset;
#ifdef DEBUG_LEGION
      assert(depth < split_masks.size());
#endif
      split_masks[depth] |= split_mask;
    }

    //--------------------------------------------------------------------------
    void VersionInfo::add_current_version(VersionState *state, 
                                    const FieldMask &state_mask, bool path_only)
    //--------------------------------------------------------------------------
    {
      RegionTreeNode *node = state->logical_node;
      const unsigned depth = node->get_depth();
#ifdef DEBUG_LEGION
      assert(depth < physical_states.size());
#endif
      if (physical_states[depth] == NULL)
        physical_states[depth] = legion_new<PhysicalState>(node, path_only);
      physical_states[depth]->add_version_state(state, state_mask);
      // Now record the version information
#ifdef DEBUG_LEGION
      assert(depth < field_versions.size());
#endif
      FieldVersions &local_versions = field_versions[depth];
      FieldVersions::iterator finder = 
        local_versions.find(state->version_number);
      if (finder == local_versions.end())
        local_versions[state->version_number] = state_mask;
      else
        finder->second |= state_mask;
    }

    //--------------------------------------------------------------------------
    void VersionInfo::add_advance_version(VersionState *state, 
                                    const FieldMask &state_mask, bool path_only)
    //--------------------------------------------------------------------------
    {
      RegionTreeNode *node = state->logical_node;
      const unsigned depth = node->get_depth();
#ifdef DEBUG_LEGION
      assert(depth < physical_states.size());
#endif
      if (physical_states[depth] == NULL)
        physical_states[depth] = legion_new<PhysicalState>(node, path_only);
      physical_states[depth]->add_advance_state(state, state_mask);
    }

    //--------------------------------------------------------------------------
    void VersionInfo::set_upper_bound_node(RegionTreeNode *node)
    //--------------------------------------------------------------------------
    {
      upper_bound_node = node;
    }

    //--------------------------------------------------------------------------
    bool VersionInfo::has_physical_states(void) const
    //--------------------------------------------------------------------------
    {
      for (unsigned idx = 0; idx < physical_states.size(); idx++)
      {
        if (physical_states[idx] != NULL)
          return true;
      }
      return false;
    }

    //--------------------------------------------------------------------------
    void VersionInfo::apply_mapping(std::set<RtEvent> &applied_conditions, 
                                    bool copy_through/*=false*/)
    //--------------------------------------------------------------------------
    {
      // We only ever need to apply state at the leaves
#ifdef DEBUG_LEGION
      assert(!physical_states.empty());
#endif
      unsigned last_idx = physical_states.size() - 1;
      if (copy_through)
      {
        // Deal with mis-speculated state that we still have to propagate
        PhysicalState *state = physical_states[last_idx];
        // If we have advance states and we haven't capture, then
        // we need to propagate information
        if (state->has_advance_states() && !state->is_captured())
          state->capture_state();
      }
      physical_states[last_idx]->apply_state(applied_conditions);
    }

    //--------------------------------------------------------------------------
    void VersionInfo::resize(size_t max_depth)
    //--------------------------------------------------------------------------
    {
      // Make this max_depth+1
      max_depth += 1;
      field_versions.resize(max_depth);
      physical_states.resize(max_depth,NULL);
      split_masks.resize(max_depth);
    }

    //--------------------------------------------------------------------------
    void VersionInfo::resize(size_t max_depth, HandleType req_handle,
                             ProjectionFunction *function)
    //--------------------------------------------------------------------------
    {
      // Path depth is twice the function depth because it counts region levels
      max_depth += (2*function->depth);
      // If it is a partition projection function we add one more
      // to get to the next region
      if (req_handle == PART_PROJECTION)
        max_depth += 1;
      resize(max_depth);
    }

    //--------------------------------------------------------------------------
    void VersionInfo::clear(void)
    //--------------------------------------------------------------------------
    {
      upper_bound_node = NULL;
      field_versions.clear();
      for (std::vector<PhysicalState*>::const_iterator it = 
            physical_states.begin(); it != physical_states.end(); it++)
      {
        if ((*it) != NULL)
          legion_delete(*it);
      }
      physical_states.clear();
      split_masks.clear();
    }

    //--------------------------------------------------------------------------
    void VersionInfo::sanity_check(unsigned depth)
    //--------------------------------------------------------------------------
    {
      if (depth >= field_versions.size())
        return;
      const FieldVersions &versions = field_versions[depth];
      FieldMask previous_fields;
      for (LegionMap<VersionID,FieldMask>::aligned::const_iterator it = 
            versions.begin(); it != versions.end(); it++)
      {
        assert(previous_fields * it->second);
        previous_fields |= it->second;
      }
    }

    //--------------------------------------------------------------------------
    void VersionInfo::clone_logical(const VersionInfo &rhs, 
                                 const FieldMask &mask, RegionTreeNode *to_node)
    //--------------------------------------------------------------------------
    {
#ifdef DEBUG_LEGION
      assert(upper_bound_node == NULL);
      assert(physical_states.empty());
      assert(field_versions.empty());
      assert(split_masks.empty());
#endif
      const unsigned max_depth = to_node->get_depth() + 1;
#ifdef DEBUG_LEGION
      assert(max_depth <= rhs.split_masks.size());
#endif
      // Only need to copy over the upper bound and split masks that
      // are computed as part of the logical analysis
      upper_bound_node = rhs.upper_bound_node;
      split_masks.resize(max_depth);
      for (unsigned idx = 0; idx < max_depth; idx++)
        split_masks[idx] = rhs.split_masks[idx] & mask;
      // Only need to resize the other things
      field_versions.resize(max_depth);
      physical_states.resize(max_depth, NULL);
    }

    //--------------------------------------------------------------------------
    void VersionInfo::copy_to(VersionInfo &rhs)
    //--------------------------------------------------------------------------
    {
      rhs.upper_bound_node = upper_bound_node;
      // No need to copy over the physical states
      rhs.field_versions = field_versions;
      rhs.split_masks = split_masks;
    }

    //--------------------------------------------------------------------------
    void VersionInfo::clone_to_depth(unsigned depth, const FieldMask &mask,
                                     VersionInfo &target_info) const
    //--------------------------------------------------------------------------
    {
      // If the upper bound nodes are the same, we are done
      const unsigned upper_depth = upper_bound_node->get_depth();
#ifdef DEBUG_LEGION
      assert(upper_depth <= depth);
#endif
      if (upper_depth == depth)
        return;
      // Update the upper bound node
      target_info.set_upper_bound_node(upper_bound_node);
      // Copy data into the target info
      for (unsigned idx = upper_depth; idx < depth; idx++)
      {
        const PhysicalState *state = physical_states[idx];
#ifdef DEBUG_LEGION
        assert(state != NULL);
#endif
        FieldMask split_overlap = split_masks[idx] & mask;
        if (!!split_overlap)
          target_info.record_split_fields(state->node, split_overlap);
        // Also copy over the needed version states
        state->clone_to(mask, target_info);
      }
    }

    //--------------------------------------------------------------------------
    PhysicalState* VersionInfo::find_physical_state(RegionTreeNode *node)
    //--------------------------------------------------------------------------
    {
      const unsigned depth = node->get_depth();
#ifdef DEBUG_LEGION
      assert(depth < physical_states.size());
#endif
      PhysicalState *result = physical_states[depth];
      // We can make a physical state if it is below our upper bound node
      if ((result == NULL) && 
          (upper_bound_node->get_depth() <= node->get_depth()))
      {
        result = 
          legion_new<PhysicalState>(node, (depth < (physical_states.size()-1)));
        result->capture_state();
        physical_states[depth] = result;
        return result;
      }
#ifdef DEBUG_LEGION
      assert(result != NULL);
      assert(result->node == node);
#endif
      if (!result->is_captured())
        result->capture_state();
      return result;
    }

    //--------------------------------------------------------------------------
    void VersionInfo::get_field_versions(RegionTreeNode *node, bool split_prev,
                                         const FieldMask &needed_fields,
                                         FieldVersions &result_versions)
    //--------------------------------------------------------------------------
    {
      const unsigned depth = node->get_depth();
#ifdef DEBUG_LEGION
      assert(depth < field_versions.size());
      assert(depth < split_masks.size());
#endif
      const FieldMask &split_mask = split_masks[depth];
      const FieldVersions &local_versions = field_versions[depth];
      if (!split_prev || !!split_mask)
      {
        // If we don't care about the split previous mask then we can
        // just copy over what we need
        for (FieldVersions::const_iterator it = local_versions.begin();
              it != local_versions.end(); it++)
        {
          const FieldMask overlap = needed_fields & it->second;
          if (!overlap)
            continue;
          result_versions[it->first] = overlap;
        }
      }
      else
      {
        // We need to save any fields that are needed, and we want
        // the previous version number for any split fields
        for (FieldVersions::const_iterator it = local_versions.begin();
              it != local_versions.end(); it++)
        {
          FieldMask overlap = needed_fields & it->second;
          if (!overlap)
            continue;
          FieldMask split_overlap = overlap & split_mask;
          if (!split_overlap)
          {
            result_versions[it->first] = overlap;
            continue;
          }
#ifdef DEBUG_LEGION
          assert(it->first > 0);
#endif
          result_versions[it->first - 1] = split_overlap;
          overlap -= split_overlap;
          if (!!overlap)
            result_versions[it->first] = overlap;
        }
      }
    }

    //--------------------------------------------------------------------------
    void VersionInfo::get_advance_versions(RegionTreeNode *node, bool base,
                                           const FieldMask &needed_fields,
                                           FieldVersions &result_versions)
    //--------------------------------------------------------------------------
    {
      const unsigned depth = node->get_depth();
#ifdef DEBUG_LEGION
      assert(depth < split_masks.size());
      assert(depth < field_versions.size());
#endif
      const FieldVersions &local_versions = field_versions[depth];
      if (base)
      {
        // Should be no split masks for base updates
#ifdef DEBUG_LEGION
        assert(!split_masks[depth]);
#endif
        // Bottom node with no split fields so therefore we need all
        // the fields advanced
        for (FieldVersions::const_iterator it = local_versions.begin();
              it != local_versions.end(); it++)
        {
          FieldMask overlap = needed_fields & it->second;
          if (!overlap)
            continue;
          result_versions[it->first+1] = overlap;
        }
      }
      else
      {
        // Above versions have already been advanced as reflected
        // by split fields
        for (FieldVersions::const_iterator it = local_versions.begin();
              it != local_versions.end(); it++)
        {
          FieldMask overlap = needed_fields & it->second;
          if (!overlap)
            continue;
          result_versions[it->first] = overlap;
        }
      }
    }

    //--------------------------------------------------------------------------
    const FieldMask& VersionInfo::get_split_mask(unsigned depth) const
    //--------------------------------------------------------------------------
    {
#ifdef DEBUG_LEGION
      assert(depth < split_masks.size());
#endif
      return split_masks[depth];
    }

    //--------------------------------------------------------------------------
    void VersionInfo::get_split_mask(RegionTreeNode *node,
                                     const FieldMask &needed_fields,
                                     FieldMask &result)
    //--------------------------------------------------------------------------
    {
      const unsigned depth = node->get_depth();
#ifdef DEBUG_LEGION
      assert(depth < split_masks.size());
#endif
      result = split_masks[depth];
    }

    //--------------------------------------------------------------------------
    void VersionInfo::pack_writing_version_numbers(Serializer &rez) const
    //--------------------------------------------------------------------------
    {
      pack_version_numbers(rez);
    }

    //--------------------------------------------------------------------------
    void VersionInfo::pack_version_info(Serializer &rez) const
    //--------------------------------------------------------------------------
    {
      pack_version_numbers(rez);
      if (upper_bound_node != NULL)
      {
        rez.serialize<size_t>(physical_states.size());
        bool is_region = upper_bound_node->is_region();
        for (std::vector<PhysicalState*>::const_iterator it = 
              physical_states.begin(); it != physical_states.end(); it++)
        {
          if ((*it) == NULL)
          {
            rez.serialize<bool>(true); // empty
            continue;
          }
          rez.serialize<bool>(false); // not empty
          rez.serialize<bool>((*it)->path_only);
          if (is_region)
            rez.serialize((*it)->node->as_region_node()->handle);
          else
            rez.serialize((*it)->node->as_partition_node()->handle);
          (*it)->pack_physical_state(rez);
          // Reverse polarity
          is_region = !is_region;
        }
      }
    }

    //--------------------------------------------------------------------------
    void VersionInfo::unpack_version_info(Deserializer &derez, 
                              Runtime *runtime, std::set<RtEvent> &ready_events)
    //--------------------------------------------------------------------------
    {
      unpack_version_numbers(derez, runtime->forest);
      if (upper_bound_node != NULL)
      {
        size_t num_states;
        derez.deserialize(num_states);
        physical_states.resize(num_states, NULL);
        bool is_region = upper_bound_node->is_region();
        for (unsigned idx = 0; idx < num_states; idx++)
        {
          bool empty;
          derez.deserialize(empty);
          if (empty)
            continue;
          bool is_path_only;
          derez.deserialize(is_path_only);
          RegionTreeNode *node = NULL;
          if (is_region)
          {
            LogicalRegion handle;
            derez.deserialize(handle);
            node = runtime->forest->get_node(handle);
          }
          else
          {
            LogicalPartition handle;
            derez.deserialize(handle);
            node = runtime->forest->get_node(handle);
          }
          PhysicalState *next = legion_new<PhysicalState>(node, is_path_only);
          next->unpack_physical_state(derez, runtime, ready_events);
          physical_states[idx] = next;
          // Reverse the polarity
          is_region = !is_region;
        }
      }
    }

    //--------------------------------------------------------------------------
    void VersionInfo::pack_version_numbers(Serializer &rez) const
    //--------------------------------------------------------------------------
    {
#ifdef DEBUG_LEGION
      assert(split_masks.size() == field_versions.size());
#endif
      pack_upper_bound_node(rez);
      // Then pack the split masks, nothing else needs to be sent
      rez.serialize<size_t>(split_masks.size());
      for (unsigned idx = 0; idx < split_masks.size(); idx++)
        rez.serialize(split_masks[idx]);
      for (unsigned idx = 0; idx < field_versions.size(); idx++)
      {
        const LegionMap<VersionID,FieldMask>::aligned &fields = 
          field_versions[idx];
        rez.serialize<size_t>(fields.size());
        for (LegionMap<VersionID,FieldMask>::aligned::const_iterator it = 
              fields.begin(); it != fields.end(); it++)
        {
          rez.serialize(it->first);
          rez.serialize(it->second);
        }
      }
    }

    //--------------------------------------------------------------------------
    void VersionInfo::unpack_version_numbers(Deserializer &derez,
                                             RegionTreeForest *forest)
    //--------------------------------------------------------------------------
    {
      unpack_upper_bound_node(derez, forest);
      size_t depth;
      derez.deserialize(depth);
      split_masks.resize(depth);
      for (unsigned idx = 0; idx < depth; idx++)
        derez.deserialize(split_masks[idx]);
      field_versions.resize(depth);
      for (unsigned idx = 0; idx < depth; idx++)
      {
        size_t num_versions;
        derez.deserialize(num_versions);
        if (num_versions == 0)
          continue;
        LegionMap<VersionID,FieldMask>::aligned &fields = 
          field_versions[idx];
        for (unsigned idx2 = 0; idx2 < num_versions; idx2++)
        {
          VersionID vid;
          derez.deserialize(vid);
          derez.deserialize(fields[vid]);
        }
      }
    }

    //--------------------------------------------------------------------------
    void VersionInfo::pack_upper_bound_node(Serializer &rez) const
    //--------------------------------------------------------------------------
    {
      // Pack the upper bound node (if there is one)
      if (upper_bound_node != NULL)
      {
        if (upper_bound_node->is_region())
        {
          rez.serialize<bool>(true/*is region*/);
          rez.serialize(upper_bound_node->as_region_node()->handle);
        }
        else
        {
          rez.serialize<bool>(false/*is region*/);
          rez.serialize(upper_bound_node->as_partition_node()->handle);
        }
      }
      else
      {
        rez.serialize<bool>(true/*is region*/);
        rez.serialize(LogicalRegion::NO_REGION);
      }
    }

    //--------------------------------------------------------------------------
    void VersionInfo::unpack_upper_bound_node(Deserializer &derez,
                                              RegionTreeForest *forest)
    //--------------------------------------------------------------------------
    {
#ifdef DEBUG_LEGION
      assert(upper_bound_node == NULL);
#endif
      bool is_region;
      derez.deserialize(is_region);
      if (is_region)
      {
        LogicalRegion handle;
        derez.deserialize(handle);
        if (handle.exists())
          upper_bound_node = forest->get_node(handle);
      }
      else
      {
        LogicalPartition handle;
        derez.deserialize(handle);
        upper_bound_node = forest->get_node(handle);
      }
    }

    /////////////////////////////////////////////////////////////
    // RestrictInfo 
    /////////////////////////////////////////////////////////////

    //--------------------------------------------------------------------------
    RestrictInfo::RestrictInfo(void)
    //--------------------------------------------------------------------------
    {
    }

    //--------------------------------------------------------------------------
    RestrictInfo::RestrictInfo(const RestrictInfo &rhs)
    //--------------------------------------------------------------------------
    {
#ifdef DEBUG_LEGION
      assert(restrictions.empty());
#endif
      for (LegionMap<PhysicalManager*,FieldMask>::aligned::const_iterator it = 
            rhs.restrictions.begin(); it != rhs.restrictions.end(); it++)
      {
        it->first->add_base_gc_ref(RESTRICTED_REF);
        restrictions.insert(*it);
      }
    }

    //--------------------------------------------------------------------------
    RestrictInfo::~RestrictInfo(void)
    //--------------------------------------------------------------------------
    {
      for (LegionMap<PhysicalManager*,FieldMask>::aligned::const_iterator it = 
            restrictions.begin(); it != restrictions.end(); it++)
      {
        if (it->first->remove_base_gc_ref(RESTRICTED_REF))
          legion_delete(it->first);
      }
      restrictions.clear();
    }

    //--------------------------------------------------------------------------
    RestrictInfo& RestrictInfo::operator=(const RestrictInfo &rhs)
    //--------------------------------------------------------------------------
    {
#ifdef DEBUG_LEGION
      assert(restrictions.empty());
#endif
      for (LegionMap<PhysicalManager*,FieldMask>::aligned::const_iterator it = 
            rhs.restrictions.begin(); it != rhs.restrictions.end(); it++)
      {
        it->first->add_base_gc_ref(RESTRICTED_REF);
        restrictions.insert(*it);
      }
      return *this;
    }

    //--------------------------------------------------------------------------
    void RestrictInfo::record_restriction(PhysicalManager *inst, 
                                          const FieldMask &mask)
    //--------------------------------------------------------------------------
    {
      LegionMap<PhysicalManager*,FieldMask>::aligned::iterator finder = 
        restrictions.find(inst);
      if (finder == restrictions.end())
      {
        inst->add_base_gc_ref(RESTRICTED_REF);
        restrictions[inst] = mask;
      }
      else
        finder->second |= mask;
    }

    //--------------------------------------------------------------------------
    void RestrictInfo::populate_restrict_fields(FieldMask &to_fill) const
    //--------------------------------------------------------------------------
    {
      for (LegionMap<PhysicalManager*,FieldMask>::aligned::const_iterator it = 
            restrictions.begin(); it != restrictions.end(); it++)
        to_fill |= it->second;
    }

    //--------------------------------------------------------------------------
    void RestrictInfo::clear(void)
    //--------------------------------------------------------------------------
    {
      for (LegionMap<PhysicalManager*,FieldMask>::aligned::const_iterator it = 
            restrictions.begin(); it != restrictions.end(); it++)
      {
        if (it->first->remove_base_gc_ref(RESTRICTED_REF))
          legion_delete(it->first);
      }
      restrictions.clear();
      restricted_instances.clear();
    }

    //--------------------------------------------------------------------------
    const InstanceSet& RestrictInfo::get_instances(void)
    //--------------------------------------------------------------------------
    {
      if (restricted_instances.size() == restrictions.size())
        return restricted_instances;
      restricted_instances.resize(restrictions.size());
      unsigned idx = 0;
      for (LegionMap<PhysicalManager*,FieldMask>::aligned::const_iterator it = 
            restrictions.begin(); it != restrictions.end(); it++, idx++)
        restricted_instances[idx] = InstanceRef(it->first, it->second);
      return restricted_instances;
    }

    //--------------------------------------------------------------------------
    void RestrictInfo::pack_info(Serializer &rez) const
    //--------------------------------------------------------------------------
    {
      rez.serialize<size_t>(restrictions.size());
      for (LegionMap<PhysicalManager*,FieldMask>::aligned::const_iterator it = 
            restrictions.begin(); it != restrictions.end(); it++)
      {
        rez.serialize(it->first->did);
        rez.serialize(it->second);
      }
    }

    //--------------------------------------------------------------------------
    void RestrictInfo::unpack_info(Deserializer &derez, Runtime *runtime,
                                   std::set<RtEvent> &ready_events)
    //--------------------------------------------------------------------------
    {
      size_t num_restrictions;
      derez.deserialize(num_restrictions);
      for (unsigned idx = 0; idx < num_restrictions; idx++)
      {
        DistributedID did;
        derez.deserialize(did);
        RtEvent ready;
        PhysicalManager *manager =  
          runtime->find_or_request_physical_manager(did, ready);
        derez.deserialize(restrictions[manager]);
        if (ready.exists() && !ready.has_triggered())
        {
          DeferRestrictedManagerArgs args;
          args.manager = manager;
          ready = runtime->issue_runtime_meta_task(args, LG_LATENCY_PRIORITY,
                                                   NULL, ready);
          ready_events.insert(ready);
        }
        else
        {
          WrapperReferenceMutator mutator(ready_events);
          manager->add_base_gc_ref(RESTRICTED_REF, &mutator);
        }
      }
    }

    //--------------------------------------------------------------------------
    /*static*/ void RestrictInfo::handle_deferred_reference(const void *args)
    //--------------------------------------------------------------------------
    {
      const DeferRestrictedManagerArgs *margs = 
        (const DeferRestrictedManagerArgs*)args;
      LocalReferenceMutator mutator;
      margs->manager->add_base_gc_ref(RESTRICTED_REF, &mutator);
    }

    /////////////////////////////////////////////////////////////
    // Restriction 
    /////////////////////////////////////////////////////////////

    //--------------------------------------------------------------------------
    Restriction::Restriction(RegionNode *n)
      : tree_id(n->handle.get_tree_id()), local_node(n)
    //--------------------------------------------------------------------------
    {
    }

    //--------------------------------------------------------------------------
    Restriction::Restriction(const Restriction &rhs)
      : tree_id(rhs.tree_id), local_node(rhs.local_node)
    //--------------------------------------------------------------------------
    {
      // should never be called
      assert(false);
    }

    //--------------------------------------------------------------------------
    Restriction::~Restriction(void)
    //--------------------------------------------------------------------------
    {
      // Delete our acquisitions
      for (std::set<Acquisition*>::const_iterator it = acquisitions.begin();
            it != acquisitions.end(); it++)
        delete (*it);
      acquisitions.clear();
      // Remove references on any of our instances
      for (LegionMap<PhysicalManager*,FieldMask>::aligned::const_iterator it =
            instances.begin(); it != instances.end(); it++)
      {
        if (it->first->remove_base_gc_ref(RESTRICTED_REF))
          legion_delete(it->first);
      }
      instances.clear();
    }

    //--------------------------------------------------------------------------
    Restriction& Restriction::operator=(const Restriction &rhs)
    //--------------------------------------------------------------------------
    {
      // should never be called
      assert(false);
      return *this;
    }

    //--------------------------------------------------------------------------
    void* Restriction::operator new(size_t count)
    //--------------------------------------------------------------------------
    {
      return legion_alloc_aligned<Restriction,true/*bytes*/>(count);
    }

    //--------------------------------------------------------------------------
    void Restriction::operator delete(void *ptr)
    //--------------------------------------------------------------------------
    {
      free(ptr);
    }

    //--------------------------------------------------------------------------
    void Restriction::add_restricted_instance(PhysicalManager *inst,
                                              const FieldMask &inst_fields)
    //--------------------------------------------------------------------------
    {
      // Always update the restricted fields
      restricted_fields |= inst_fields;
      LegionMap<PhysicalManager*,FieldMask>::aligned::iterator finder = 
        instances.find(inst);
      if (finder == instances.end())
      {
        inst->add_base_gc_ref(RESTRICTED_REF);
        instances[inst] = inst_fields;
      }
      else
        finder->second |= inst_fields; 
    }

    //--------------------------------------------------------------------------
    void Restriction::find_restrictions(RegionTreeNode *node, 
              FieldMask &possibly_restricted, RestrictInfo &restrict_info) const
    //--------------------------------------------------------------------------
    {
      if (!local_node->intersects_with(node))    
        return;
      // See if we have any acquires that make this alright
      for (std::set<Acquisition*>::const_iterator it = acquisitions.begin();
            it != acquisitions.end(); it++)
      {
        (*it)->find_restrictions(node, possibly_restricted, restrict_info);
        if (!possibly_restricted)
          return;
      }
      // If we make it here then we are restricted
      FieldMask restricted = possibly_restricted & restricted_fields;
      if (!!restricted)
      {
        // Record the restrictions
        for (LegionMap<PhysicalManager*,FieldMask>::aligned::const_iterator
              it = instances.begin(); it != instances.end(); it++)
        {
          FieldMask overlap = it->second & restricted;
          if (!overlap)
            continue;
          restrict_info.record_restriction(it->first, overlap);
        }
        // Remove the restricted fields
        possibly_restricted -= restricted;
      }
    }

    //--------------------------------------------------------------------------
    bool Restriction::matches(DetachOp *op, RegionNode *node,
                              FieldMask &remaining_fields)
    //--------------------------------------------------------------------------
    {
      // Not the same node, then we aren't going to match
      if (local_node != node)
        return false;
      FieldMask overlap = remaining_fields & restricted_fields;
      if (!overlap)
        return false;
      // If we have any acquired fields here, we can't match
      for (std::set<Acquisition*>::const_iterator it = acquisitions.begin();
            it != acquisitions.end(); it++)
      {
        (*it)->remove_acquired_fields(overlap);
        if (!overlap)
          return false;
      }
      // These are the fields that we match for
      remaining_fields -= overlap;
      restricted_fields -= overlap;
      // We've been removed, deletion will clean up the references
      if (!restricted_fields)
        return true;
      // Filter out the overlapped instances
      std::vector<PhysicalManager*> to_delete;
      for (LegionMap<PhysicalManager*,FieldMask>::aligned::iterator it = 
            instances.begin(); it != instances.end(); it++)
      {
        it->second -= overlap;
        if (!it->second)
          to_delete.push_back(it->first);
      }
      if (!to_delete.empty())
      {
        for (std::vector<PhysicalManager*>::const_iterator it = 
              to_delete.begin(); it != to_delete.end(); it++)
        {
          instances.erase(*it);
          if ((*it)->remove_base_gc_ref(RESTRICTED_REF))
            legion_delete(*it);
        }
      }
      return false;
    }

    //--------------------------------------------------------------------------
    void Restriction::remove_restricted_fields(FieldMask &remaining) const
    //--------------------------------------------------------------------------
    {
      remaining -= restricted_fields;
    }

    //--------------------------------------------------------------------------
    void Restriction::add_acquisition(AcquireOp *op, RegionNode *node,
                                      FieldMask &remaining_fields)
    //--------------------------------------------------------------------------
    {
      FieldMask overlap = restricted_fields & remaining_fields;
      if (!overlap)
        return;
      // If we don't dominate then we can't help
      if (!local_node->dominates(node))
      {
        if (local_node->intersects_with(node))
        {
          log_run.error("Illegal partial acquire operation (ID %lld) "
                        "performed in task %s (ID %lld)", op->get_unique_id(),
                        op->get_context()->get_task_name(),
                        op->get_context()->get_unique_id());
#ifdef DEBUG_LEGION
          assert(false);
#endif
          exit(ERROR_ILLEGAL_PARTIAL_ACQUISITION);
        }
        return;
      }
      // At this point we know we'll be handling the fields one 
      // way or another so remove them for the original set
      remaining_fields -= overlap;
      // Try adding it to any of the acquires
      for (std::set<Acquisition*>::const_iterator it = acquisitions.begin();
            it != acquisitions.end(); it++)
      {
        (*it)->add_acquisition(op, node, overlap);
        if (!overlap)
          return;
      }
      // If we still have any remaining fields, we can add them here
      acquisitions.insert(new Acquisition(node, overlap));
    }
    
    //--------------------------------------------------------------------------
    void Restriction::remove_acquisition(ReleaseOp *op, RegionNode *node,
                                         FieldMask &remaining_fields)
    //--------------------------------------------------------------------------
    {
      if (restricted_fields * remaining_fields)
        return;
      if (!local_node->intersects_with(node))
        return;
      std::vector<Acquisition*> to_delete;
      for (std::set<Acquisition*>::const_iterator it = acquisitions.begin();
            it != acquisitions.end(); it++)
      {
        if ((*it)->matches(op, node, remaining_fields))
          to_delete.push_back(*it);
        else if (!!remaining_fields)
          (*it)->remove_acquisition(op, node, remaining_fields);
        if (!remaining_fields)
          return;
      }
      if (!to_delete.empty())
      {
        for (std::vector<Acquisition*>::const_iterator it = 
              to_delete.begin(); it != to_delete.end(); it++)
        {
          acquisitions.erase(*it);
          delete (*it);
        }
      }
    }

    //--------------------------------------------------------------------------
    void Restriction::add_restriction(AttachOp *op, RegionNode *node,
                             PhysicalManager *inst, FieldMask &remaining_fields)
    //--------------------------------------------------------------------------
    {
      if (restricted_fields * remaining_fields)
        return;
      if (!local_node->intersects_with(node))
        return;
      // Try adding it to any of our acquires
      for (std::set<Acquisition*>::const_iterator it = acquisitions.begin();
            it != acquisitions.end(); it++)
      {
        (*it)->add_restriction(op, node, inst, remaining_fields);
        if (!remaining_fields)
          return;
      }
      // It's bad if we get here
      log_run.error("Illegal interfering restriction performed by attach "
                    "operation (ID %lld) in task %s (ID %lld)",
                    op->get_unique_op_id(), op->get_context()->get_task_name(),
                    op->get_context()->get_unique_id());
#ifdef DEBUG_LEGION
      assert(false);
#endif
      exit(ERROR_ILLEGAL_INTERFERING_RESTRICTIONS);
    }
    
    //--------------------------------------------------------------------------
    void Restriction::remove_restriction(DetachOp *op, RegionNode *node,
                                         FieldMask &remaining_fields)
    //--------------------------------------------------------------------------
    {
      if (restricted_fields * remaining_fields)
        return;
      if (!local_node->dominates(node))
        return;
      for (std::set<Acquisition*>::const_iterator it = acquisitions.begin();
            it != acquisitions.end(); it++)
      {
        (*it)->remove_restriction(op, node, remaining_fields);
        if (!remaining_fields)
          return;
      }
    }

    /////////////////////////////////////////////////////////////
    // Acquisition 
    /////////////////////////////////////////////////////////////

    //--------------------------------------------------------------------------
    Acquisition::Acquisition(RegionNode *node, const FieldMask &acquired)
      : local_node(node), acquired_fields(acquired)
    //--------------------------------------------------------------------------
    {
    }

    //--------------------------------------------------------------------------
    Acquisition::Acquisition(const Acquisition &rhs)
      : local_node(rhs.local_node)
    //--------------------------------------------------------------------------
    {
      // should never be called
      assert(false);
    }

    //--------------------------------------------------------------------------
    Acquisition::~Acquisition(void)
    //--------------------------------------------------------------------------
    {
      for (std::set<Restriction*>::const_iterator it = restrictions.begin();
            it != restrictions.end(); it++)
        delete (*it);
      restrictions.clear();
    }

    //--------------------------------------------------------------------------
    Acquisition& Acquisition::operator=(const Acquisition &rhs)
    //--------------------------------------------------------------------------
    {
      // should never be called
      assert(false);
      return *this;
    }

    //--------------------------------------------------------------------------
    void* Acquisition::operator new(size_t count)
    //--------------------------------------------------------------------------
    {
      return legion_alloc_aligned<Acquisition,true/*bytes*/>(count);
    }

    //--------------------------------------------------------------------------
    void Acquisition::operator delete(void *ptr)
    //--------------------------------------------------------------------------
    {
      free(ptr);
    }

    //--------------------------------------------------------------------------
    void Acquisition::find_restrictions(RegionTreeNode *node,
                                        FieldMask &possibly_restricted,
                                        RestrictInfo &restrict_info) const
    //--------------------------------------------------------------------------
    {
      if (acquired_fields * possibly_restricted)
        return;
      if (!local_node->intersects_with(node))
        return;
      // Check to see if it is restricted below
      for (std::set<Restriction*>::const_iterator it = 
            restrictions.begin(); it != restrictions.end(); it++)
      {
        (*it)->find_restrictions(node, possibly_restricted, restrict_info);
        if (!possibly_restricted)
          return;
      }
      FieldMask overlap = acquired_fields & possibly_restricted;
      // If we dominate and they weren't restricted below, we know
      // that they are acquired
      if (!!overlap && local_node->dominates(node))
        possibly_restricted -= overlap;
    }

    //--------------------------------------------------------------------------
    bool Acquisition::matches(ReleaseOp *op, RegionNode *node,
                              FieldMask &remaining_fields)
    //--------------------------------------------------------------------------
    {
      if (local_node != node)
        return false;
      FieldMask overlap = remaining_fields & acquired_fields;
      if (!overlap)
        return false;
      // If we have any restricted fields below, then we can't match
      for (std::set<Restriction*>::const_iterator it = restrictions.begin();
            it != restrictions.end(); it++)
      {
        (*it)->remove_restricted_fields(overlap);
        if (!overlap)
          return false;
      }
      // These are the fields that we match for
      remaining_fields -= overlap;
      acquired_fields -= overlap;
      if (!acquired_fields)
        return true;
      else
        return false;
    }

    //--------------------------------------------------------------------------
    void Acquisition::remove_acquired_fields(FieldMask &remaining_fields) const
    //--------------------------------------------------------------------------
    {
      remaining_fields -= acquired_fields;
    }

    //--------------------------------------------------------------------------
    void Acquisition::add_acquisition(AcquireOp *op, RegionNode *node,
                                      FieldMask &remaining_fields)
    //--------------------------------------------------------------------------
    {
      if (acquired_fields * remaining_fields)
        return;
      if (!local_node->intersects_with(node))
        return;
      for (std::set<Restriction*>::const_iterator it = 
            restrictions.begin(); it != restrictions.end(); it++)
      {
        (*it)->add_acquisition(op, node, remaining_fields);
        if (!remaining_fields)
          return;
      }
      // It's bad if we get here
      log_run.error("Illegal interfering acquire operation performed by "
                    "acquire operation (ID %lld) in task %s (ID %lld)",
                    op->get_unique_op_id(), op->get_context()->get_task_name(),
                    op->get_context()->get_unique_id());
#ifdef DEBUG_LEGION
      assert(false);
#endif
      exit(ERROR_ILLEGAL_INTERFERING_ACQUISITIONS);
    }

    //--------------------------------------------------------------------------
    void Acquisition::remove_acquisition(ReleaseOp *op, RegionNode *node,
                                         FieldMask &remaining_fields)
    //--------------------------------------------------------------------------
    {
      if (acquired_fields * remaining_fields)
        return;
      if (!local_node->dominates(node))
        return;
      for (std::set<Restriction*>::const_iterator it = restrictions.begin();
            it != restrictions.end(); it++)
      {
        (*it)->remove_acquisition(op, node, remaining_fields);
        if (!remaining_fields)
          return;
      }
    }

    //--------------------------------------------------------------------------
    void Acquisition::add_restriction(AttachOp *op, RegionNode *node,
                          PhysicalManager *manager, FieldMask &remaining_fields)
    //--------------------------------------------------------------------------
    {
      FieldMask overlap = remaining_fields & acquired_fields;
      if (!overlap)
        return;
      if (!local_node->dominates(node))
      {
        if (local_node->intersects_with(node))
        {
          log_run.error("Illegal partial restriction operation performed by "
                        "attach operation (ID %lld) in task %s (ID %lld)",
                        op->get_unique_op_id(), 
                        op->get_context()->get_task_name(),
                        op->get_context()->get_unique_id());
#ifdef DEBUG_LEGION
          assert(false);
#endif
          exit(ERROR_ILLEGAL_PARTIAL_RESTRICTION);
        }
        return;
      }
      // At this point we know we'll be able to do the restriction
      remaining_fields -= overlap;
      for (std::set<Restriction*>::const_iterator it = restrictions.begin();
            it != restrictions.end(); it++)
      {
        (*it)->add_restriction(op, node, manager, overlap);
        if (!overlap)
          return;
      }
      Restriction *restriction = new Restriction(node);
      restriction->add_restricted_instance(manager, overlap);
      restrictions.insert(restriction); 
    }

    //--------------------------------------------------------------------------
    void Acquisition::remove_restriction(DetachOp *op, RegionNode *node,
                                         FieldMask &remaining_fields)
    //--------------------------------------------------------------------------
    {
      if (acquired_fields * remaining_fields)
        return;
      if (!local_node->intersects_with(node))
        return;
      std::vector<Restriction*> to_delete;
      for (std::set<Restriction*>::const_iterator it = restrictions.begin();
            it != restrictions.end(); it++)
      {
        if ((*it)->matches(op, node, remaining_fields))
          to_delete.push_back(*it);
        else if (!!remaining_fields)
          (*it)->remove_restriction(op, node, remaining_fields);
        if (!remaining_fields)
          return;
      }
      if (!to_delete.empty())
      {
        for (std::vector<Restriction*>::const_iterator it = 
              to_delete.begin(); it != to_delete.end(); it++)
        {
          restrictions.erase(*it);
          delete (*it);
        }
      }
    }

    /////////////////////////////////////////////////////////////
    // TraceInfo 
    /////////////////////////////////////////////////////////////

    //--------------------------------------------------------------------------
    TraceInfo::TraceInfo(bool already_tr, LegionTrace *tr, unsigned idx,
                         const RegionRequirement &r)
      : already_traced(already_tr), trace(tr), req_idx(idx), req(r)
    //--------------------------------------------------------------------------
    {
      // If we have a trace but it doesn't handle the region tree then
      // we should mark that this is not part of a trace
      if ((trace != NULL) && 
          !trace->handles_region_tree(req.parent.get_tree_id()))
      {
        already_traced = false;
        trace = NULL;
      }
    }

    /////////////////////////////////////////////////////////////
    // ProjectionInfo 
    /////////////////////////////////////////////////////////////

    //--------------------------------------------------------------------------
    ProjectionInfo::ProjectionInfo(Runtime *runtime, 
                      const RegionRequirement &req, const Domain &launch_domain)
      : projection((req.handle_type != SINGULAR) ? 
          runtime->find_projection_function(req.projection) : NULL),
        projection_type(req.handle_type),
        projection_domain((req.handle_type != SINGULAR) ?
            launch_domain : Domain::NO_DOMAIN), dirty_reduction(false)
    //--------------------------------------------------------------------------
    {
    }

    //--------------------------------------------------------------------------
    void ProjectionInfo::record_projection_epoch(ProjectionEpochID epoch,
                                                 const FieldMask &epoch_mask)
    //--------------------------------------------------------------------------
    {
      LegionMap<ProjectionEpochID,FieldMask>::aligned::iterator finder = 
        projection_epochs.find(epoch);
      if (finder == projection_epochs.end())
        projection_epochs[epoch] = epoch_mask;
      else
        finder->second |= epoch_mask;
    }

    //--------------------------------------------------------------------------
    void ProjectionInfo::clear(void)
    //--------------------------------------------------------------------------
    {
      projection = NULL;
      projection_type = SINGULAR;
      projection_domain = Domain::NO_DOMAIN;
      projection_epochs.clear();
      dirty_reduction = false;
    }

    //--------------------------------------------------------------------------
    void ProjectionInfo::pack_info(Serializer &rez) const
    //--------------------------------------------------------------------------
    {
      rez.serialize<size_t>(projection_epochs.size());
      for (LegionMap<ProjectionEpochID,FieldMask>::aligned::const_iterator 
            it = projection_epochs.begin(); it != projection_epochs.end(); it++)
      {
        rez.serialize(it->first);
        rez.serialize(it->second);
      }
      rez.serialize<bool>(dirty_reduction);
    }

    //--------------------------------------------------------------------------
    void ProjectionInfo::unpack_info(Deserializer &derez, Runtime *runtime,
                      const RegionRequirement &req, const Domain &launch_domain)
    //--------------------------------------------------------------------------
    {
      projection_type = req.handle_type;
      if (req.handle_type != SINGULAR)
      {
        projection = runtime->find_projection_function(req.projection);
        projection_domain = launch_domain; 
      }
      size_t num_epochs;
      derez.deserialize(num_epochs);
      for (unsigned idx = 0; idx < num_epochs; idx++)
      {
        ProjectionEpochID epoch_id;
        derez.deserialize(epoch_id);
        derez.deserialize(projection_epochs[epoch_id]);
      }
      derez.deserialize<bool>(dirty_reduction);
    }

    /////////////////////////////////////////////////////////////
    // PathTraverser 
    /////////////////////////////////////////////////////////////

    //--------------------------------------------------------------------------
    PathTraverser::PathTraverser(RegionTreePath &p)
      : path(p)
    //--------------------------------------------------------------------------
    {
    }

    //--------------------------------------------------------------------------
    PathTraverser::PathTraverser(const PathTraverser &rhs)
      : path(rhs.path)
    //--------------------------------------------------------------------------
    {
      // should never be called
      assert(false);
    }

    //--------------------------------------------------------------------------
    PathTraverser::~PathTraverser(void)
    //--------------------------------------------------------------------------
    {
    }

    //--------------------------------------------------------------------------
    PathTraverser& PathTraverser::operator=(const PathTraverser &rhs)
    //--------------------------------------------------------------------------
    {
      // should never be called
      assert(false);
      return *this;
    }

    //--------------------------------------------------------------------------
    bool PathTraverser::traverse(RegionTreeNode *node)
    //--------------------------------------------------------------------------
    {
      // Continue visiting nodes and then finding their children
      // until we have traversed the entire path.
      while (true)
      {
#ifdef DEBUG_LEGION
        assert(node != NULL);
#endif
        depth = node->get_depth();
        has_child = path.has_child(depth);
        if (has_child)
          next_child = path.get_child(depth);
        bool continue_traversal = node->visit_node(this);
        if (!continue_traversal)
          return false;
        if (!has_child)
          break;
        node = node->get_tree_child(next_child);
      }
      return true;
    }

    /////////////////////////////////////////////////////////////
    // LogicalPathRegistrar
    /////////////////////////////////////////////////////////////

    //--------------------------------------------------------------------------
    LogicalPathRegistrar::LogicalPathRegistrar(ContextID c, Operation *o,
                                       const FieldMask &m, RegionTreePath &p)
      : PathTraverser(p), ctx(c), field_mask(m), op(o)
    //--------------------------------------------------------------------------
    {
    }

    //--------------------------------------------------------------------------
    LogicalPathRegistrar::LogicalPathRegistrar(const LogicalPathRegistrar&rhs)
      : PathTraverser(rhs.path), ctx(0), field_mask(FieldMask()), op(NULL)
    //--------------------------------------------------------------------------
    {
      // should never be called
      assert(false);
    }

    //--------------------------------------------------------------------------
    LogicalPathRegistrar::~LogicalPathRegistrar(void)
    //--------------------------------------------------------------------------
    {
    }

    //--------------------------------------------------------------------------
    LogicalPathRegistrar& LogicalPathRegistrar::operator=(
                                                const LogicalPathRegistrar &rhs)
    //--------------------------------------------------------------------------
    {
      // should never be called
      assert(false);
      return *this;
    }

    //--------------------------------------------------------------------------
    bool LogicalPathRegistrar::visit_region(RegionNode *node)
    //--------------------------------------------------------------------------
    {
      node->register_logical_dependences(ctx, op, field_mask,false/*dominate*/);
      if (!has_child)
      {
        // If we're at the bottom, fan out and do all the children
        LogicalRegistrar registrar(ctx, op, field_mask, false);
        return node->visit_node(&registrar);
      }
      return true;
    }

    //--------------------------------------------------------------------------
    bool LogicalPathRegistrar::visit_partition(PartitionNode *node)
    //--------------------------------------------------------------------------
    {
      node->register_logical_dependences(ctx, op, field_mask,false/*dominate*/);
      if (!has_child)
      {
        // If we're at the bottom, fan out and do all the children
        LogicalRegistrar registrar(ctx, op, field_mask, false);
        return node->visit_node(&registrar);
      }
      return true;
    }


    /////////////////////////////////////////////////////////////
    // LogicalRegistrar
    /////////////////////////////////////////////////////////////
    
    //--------------------------------------------------------------------------
    LogicalRegistrar::LogicalRegistrar(ContextID c, Operation *o,
                                       const FieldMask &m, bool dom)
      : ctx(c), field_mask(m), op(o), dominate(dom)
    //--------------------------------------------------------------------------
    {
    }

    //--------------------------------------------------------------------------
    LogicalRegistrar::LogicalRegistrar(const LogicalRegistrar &rhs)
      : ctx(0), field_mask(FieldMask()), op(NULL), dominate(rhs.dominate)
    //--------------------------------------------------------------------------
    {
      // should never be called
      assert(false);
    }

    //--------------------------------------------------------------------------
    LogicalRegistrar::~LogicalRegistrar(void)
    //--------------------------------------------------------------------------
    {
    }

    //--------------------------------------------------------------------------
    LogicalRegistrar& LogicalRegistrar::operator=(const LogicalRegistrar &rhs)
    //--------------------------------------------------------------------------
    {
      // should never be called
      assert(false);
      return *this;
    }

    //--------------------------------------------------------------------------
    bool LogicalRegistrar::visit_only_valid(void) const
    //--------------------------------------------------------------------------
    {
      return false;
    }

    //--------------------------------------------------------------------------
    bool LogicalRegistrar::visit_region(RegionNode *node)
    //--------------------------------------------------------------------------
    {
      node->register_logical_dependences(ctx, op, field_mask, dominate);
      return true;
    }

    //--------------------------------------------------------------------------
    bool LogicalRegistrar::visit_partition(PartitionNode *node)
    //--------------------------------------------------------------------------
    {
      node->register_logical_dependences(ctx, op, field_mask, dominate);
      return true;
    }

    /////////////////////////////////////////////////////////////
    // CurrentInitializer 
    /////////////////////////////////////////////////////////////

    //--------------------------------------------------------------------------
    CurrentInitializer::CurrentInitializer(ContextID c)
      : ctx(c)
    //--------------------------------------------------------------------------
    {
    }

    //--------------------------------------------------------------------------
    CurrentInitializer::CurrentInitializer(const CurrentInitializer &rhs)
      : ctx(0)
    //--------------------------------------------------------------------------
    {
      // should never be called
      assert(false);
    }

    //--------------------------------------------------------------------------
    CurrentInitializer::~CurrentInitializer(void)
    //--------------------------------------------------------------------------
    {
    }

    //--------------------------------------------------------------------------
    CurrentInitializer& CurrentInitializer::operator=(
                                                  const CurrentInitializer &rhs)
    //--------------------------------------------------------------------------
    {
      // should never be called
      assert(false);
      return *this;
    }

    //--------------------------------------------------------------------------
    bool CurrentInitializer::visit_only_valid(void) const
    //--------------------------------------------------------------------------
    {
      return false;
    }

    //--------------------------------------------------------------------------
    bool CurrentInitializer::visit_region(RegionNode *node)
    //--------------------------------------------------------------------------
    {
      node->initialize_current_state(ctx); 
      return true;
    }

    //--------------------------------------------------------------------------
    bool CurrentInitializer::visit_partition(PartitionNode *node)
    //--------------------------------------------------------------------------
    {
      node->initialize_current_state(ctx);
      return true;
    }

    /////////////////////////////////////////////////////////////
    // CurrentInvalidator
    /////////////////////////////////////////////////////////////

    //--------------------------------------------------------------------------
    CurrentInvalidator::CurrentInvalidator(ContextID c, bool only)
      : ctx(c), users_only(only)
    //--------------------------------------------------------------------------
    {
    }

    //--------------------------------------------------------------------------
    CurrentInvalidator::CurrentInvalidator(const CurrentInvalidator &rhs)
      : ctx(0), users_only(false)
    //--------------------------------------------------------------------------
    {
      // should never be called
      assert(false);
    }

    //--------------------------------------------------------------------------
    CurrentInvalidator::~CurrentInvalidator(void)
    //--------------------------------------------------------------------------
    {
    }

    //--------------------------------------------------------------------------
    CurrentInvalidator& CurrentInvalidator::operator=(
                                                  const CurrentInvalidator &rhs)
    //--------------------------------------------------------------------------
    {
      // should never be called
      assert(false);
      return *this;
    }

    //--------------------------------------------------------------------------
    bool CurrentInvalidator::visit_only_valid(void) const
    //--------------------------------------------------------------------------
    {
      return false;
    }

    //--------------------------------------------------------------------------
    bool CurrentInvalidator::visit_region(RegionNode *node)
    //--------------------------------------------------------------------------
    {
      node->invalidate_current_state(ctx, users_only); 
      return true;
    }

    //--------------------------------------------------------------------------
    bool CurrentInvalidator::visit_partition(PartitionNode *node)
    //--------------------------------------------------------------------------
    {
      node->invalidate_current_state(ctx, users_only);
      return true;
    }

    /////////////////////////////////////////////////////////////
    // DeletionInvalidator 
    /////////////////////////////////////////////////////////////

    //--------------------------------------------------------------------------
    DeletionInvalidator::DeletionInvalidator(ContextID c, const FieldMask &dm)
      : ctx(c), deletion_mask(dm)
    //--------------------------------------------------------------------------
    {
    }

    //--------------------------------------------------------------------------
    DeletionInvalidator::DeletionInvalidator(const DeletionInvalidator &rhs)
      : ctx(0), deletion_mask(rhs.deletion_mask)
    //--------------------------------------------------------------------------
    {
      // should never be called
      assert(false);
    }

    //--------------------------------------------------------------------------
    DeletionInvalidator::~DeletionInvalidator(void)
    //--------------------------------------------------------------------------
    {
    }

    //--------------------------------------------------------------------------
    DeletionInvalidator& DeletionInvalidator::operator=(
                                                 const DeletionInvalidator &rhs)
    //--------------------------------------------------------------------------
    {
      // should never be called
      assert(false);
      return *this;
    }

    //--------------------------------------------------------------------------
    bool DeletionInvalidator::visit_only_valid(void) const
    //--------------------------------------------------------------------------
    {
      return false;
    }

    //--------------------------------------------------------------------------
    bool DeletionInvalidator::visit_region(RegionNode *node)
    //--------------------------------------------------------------------------
    {
      node->invalidate_deleted_state(ctx, deletion_mask); 
      return true;
    }

    //--------------------------------------------------------------------------
    bool DeletionInvalidator::visit_partition(PartitionNode *node)
    //--------------------------------------------------------------------------
    {
      node->invalidate_deleted_state(ctx, deletion_mask);
      return true;
    }

    /////////////////////////////////////////////////////////////
    // Projection Epoch
    /////////////////////////////////////////////////////////////

    // C++ is really dumb
    const ProjectionEpochID ProjectionEpoch::first_epoch;

    //--------------------------------------------------------------------------
    ProjectionEpoch::ProjectionEpoch(ProjectionEpochID id, const FieldMask &m)
      : epoch_id(id), valid_fields(m)
    //--------------------------------------------------------------------------
    {
    }

    //--------------------------------------------------------------------------
    ProjectionEpoch::ProjectionEpoch(const ProjectionEpoch &rhs)
      : epoch_id(rhs.epoch_id), valid_fields(rhs.valid_fields)
    //--------------------------------------------------------------------------
    {
      // should never be called
      assert(false);
    }

    //--------------------------------------------------------------------------
    ProjectionEpoch::~ProjectionEpoch(void)
    //--------------------------------------------------------------------------
    {
    }

    //--------------------------------------------------------------------------
    ProjectionEpoch& ProjectionEpoch::operator=(const ProjectionEpoch &rhs)
    //--------------------------------------------------------------------------
    {
      // should never be called
      assert(false);
      return *this;
    }

    //--------------------------------------------------------------------------
    void* ProjectionEpoch::operator new(size_t count)
    //--------------------------------------------------------------------------
    {
      return legion_alloc_aligned<ProjectionEpoch,true/*bytes*/>(count);
    }

    //--------------------------------------------------------------------------
    void ProjectionEpoch::operator delete(void *ptr)
    //--------------------------------------------------------------------------
    {
      free(ptr);
    }

    //--------------------------------------------------------------------------
    void ProjectionEpoch::insert(ProjectionFunction *function, const Domain &d)
    //--------------------------------------------------------------------------
    {
#ifdef DEBUG_LEGION
      assert(!!valid_fields);
#endif
      projections[function].insert(d);
    }

    /////////////////////////////////////////////////////////////
    // LogicalState 
    ///////////////////////////////////////////////////////////// 

    //--------------------------------------------------------------------------
    LogicalState::LogicalState(RegionTreeNode *node, ContextID ctx)
      : owner(node)
    //--------------------------------------------------------------------------
    {
    }

    //--------------------------------------------------------------------------
    LogicalState::LogicalState(const LogicalState &rhs)
      : owner(NULL)
    //--------------------------------------------------------------------------
    {
      // should never be called
      assert(false);
    }

    //--------------------------------------------------------------------------
    LogicalState::~LogicalState(void)
    //--------------------------------------------------------------------------
    {
    }

    //--------------------------------------------------------------------------
    LogicalState& LogicalState::operator=(const LogicalState&rhs)
    //--------------------------------------------------------------------------
    {
      // should never be called
      assert(false);
      return *this;
    }

    //--------------------------------------------------------------------------
    void* LogicalState::operator new(size_t count)
    //--------------------------------------------------------------------------
    {
      return legion_alloc_aligned<LogicalState,true/*bytes*/>(count);
    }

    //--------------------------------------------------------------------------
    void* LogicalState::operator new[](size_t count)
    //--------------------------------------------------------------------------
    {
      return legion_alloc_aligned<LogicalState,true/*bytes*/>(count);
    }

    //--------------------------------------------------------------------------
    void LogicalState::operator delete(void *ptr)
    //--------------------------------------------------------------------------
    {
      free(ptr);
    }

    //--------------------------------------------------------------------------
    void LogicalState::operator delete[](void *ptr)
    //--------------------------------------------------------------------------
    {
      free(ptr);
    }

    //--------------------------------------------------------------------------
    void LogicalState::check_init(void)
    //--------------------------------------------------------------------------
    {
#ifdef DEBUG_LEGION
      assert(field_states.empty());
      assert(curr_epoch_users.empty());
      assert(prev_epoch_users.empty());
      assert(projection_epochs.empty());
      assert(!dirty_fields);
      assert(!dirty_below);
      assert(!reduction_fields);
#endif
    }

    //--------------------------------------------------------------------------
    void LogicalState::clear_logical_users(void)
    //--------------------------------------------------------------------------
    {
      if (!curr_epoch_users.empty())
      {
        for (LegionList<LogicalUser,CURR_LOGICAL_ALLOC>::track_aligned::
              const_iterator it = curr_epoch_users.begin(); it != 
              curr_epoch_users.end(); it++)
        {
          it->op->remove_mapping_reference(it->gen); 
        }
        curr_epoch_users.clear();
      }
      if (!prev_epoch_users.empty())
      {
        for (LegionList<LogicalUser,PREV_LOGICAL_ALLOC>::track_aligned::
              const_iterator it = prev_epoch_users.begin(); it != 
              prev_epoch_users.end(); it++)
        {
          it->op->remove_mapping_reference(it->gen); 
        }
        prev_epoch_users.clear();
      }
    }

    //--------------------------------------------------------------------------
    void LogicalState::reset(void)
    //--------------------------------------------------------------------------
    {
      field_states.clear();
      clear_logical_users(); 
      dirty_below.clear();
      dirty_fields.clear();
      reduction_fields.clear();
      outstanding_reductions.clear();
      for (std::list<ProjectionEpoch*>::const_iterator it = 
            projection_epochs.begin(); it != projection_epochs.end(); it++)
        delete *it;
      projection_epochs.clear();
    } 

    //--------------------------------------------------------------------------
    void LogicalState::clear_deleted_state(const FieldMask &deleted_mask)
    //--------------------------------------------------------------------------
    {
      for (LegionList<FieldState>::aligned::iterator it = field_states.begin();
            it != field_states.end(); /*nothing*/)
      {
        it->valid_fields -= deleted_mask;
        if (!it->valid_fields)
        {
          it = field_states.erase(it);
          continue;
        }
        std::vector<LegionColor> to_delete;
        for (LegionMap<LegionColor,FieldMask>::aligned::iterator child_it = 
              it->open_children.begin(); child_it != 
              it->open_children.end(); child_it++)
        {
          child_it->second -= deleted_mask;
          if (!child_it->second)
            to_delete.push_back(child_it->first);
        }
        if (!to_delete.empty())
        {
          for (std::vector<LegionColor>::const_iterator cit = to_delete.begin();
                cit != to_delete.end(); cit++)
            it->open_children.erase(*cit);
        }
        if (!it->open_children.empty())
          it++;
        else
          it = field_states.erase(it);
      }
      reduction_fields -= deleted_mask;
      if (!outstanding_reductions.empty())
      {
        std::vector<ReductionOpID> to_delete;
        for (LegionMap<ReductionOpID,FieldMask>::aligned::iterator it = 
              outstanding_reductions.begin(); it != 
              outstanding_reductions.end(); it++)
        {
          it->second -= deleted_mask;
          if (!it->second)
            to_delete.push_back(it->first);
        }
        for (std::vector<ReductionOpID>::const_iterator it = 
              to_delete.begin(); it != to_delete.end(); it++)
        {
          outstanding_reductions.erase(*it);
        }
      }
      dirty_below -= deleted_mask;
      dirty_fields -= deleted_mask;
    }

    //--------------------------------------------------------------------------
    void LogicalState::advance_projection_epochs(const FieldMask &advance_mask)
    //--------------------------------------------------------------------------
    {
      // See if we can get some coalescing going on here
      std::map<ProjectionEpochID,ProjectionEpoch*> to_add; 
      for (std::list<ProjectionEpoch*>::iterator it = 
            projection_epochs.begin(); it != 
            projection_epochs.end(); /*nothing*/)
      {
        FieldMask overlap = (*it)->valid_fields & advance_mask;
        if (!overlap)
        {
          it++;
          continue;
        }
        const ProjectionEpochID next_epoch_id = (*it)->epoch_id + 1;
        std::map<ProjectionEpochID,ProjectionEpoch*>::iterator finder = 
          to_add.find(next_epoch_id);
        if (finder == to_add.end())
        {
          ProjectionEpoch *next_epoch = 
            new ProjectionEpoch((*it)->epoch_id+1, overlap);
          to_add[next_epoch_id] = next_epoch;
        }
        else
          finder->second->valid_fields |= overlap;
        // Filter the fields from our old one
        (*it)->valid_fields -= overlap;
        if (!((*it)->valid_fields))
        {
          delete (*it);
          it = projection_epochs.erase(it);
        }
        else
          it++;
      }
      if (!to_add.empty())
      {
        for (std::map<ProjectionEpochID,ProjectionEpoch*>::const_iterator it = 
              to_add.begin(); it != to_add.end(); it++)
          projection_epochs.push_back(it->second);
      }
    }

    //--------------------------------------------------------------------------
    void LogicalState::capture_projection_epochs(FieldMask capture_mask,
                                                 ProjectionInfo &info)
    //--------------------------------------------------------------------------
    {
#ifdef DEBUG_LEGION
      assert(!!capture_mask);
#endif
      for (std::list<ProjectionEpoch*>::const_iterator it = 
            projection_epochs.begin(); it != projection_epochs.end(); it++)
      {
        FieldMask overlap = (*it)->valid_fields & capture_mask;
        if (!overlap)
          continue;
        info.record_projection_epoch((*it)->epoch_id, overlap);
        capture_mask -= overlap;
        if (!capture_mask)
          return;
      }
      // If it didn't already exist, start a new projection epoch
      ProjectionEpoch *new_epoch = 
        new ProjectionEpoch(ProjectionEpoch::first_epoch, capture_mask);
      new_epoch->insert(info.projection, info.projection_domain);
      projection_epochs.push_back(new_epoch);
      // Record it
      info.record_projection_epoch(ProjectionEpoch::first_epoch, capture_mask);
    }

    //--------------------------------------------------------------------------
    void LogicalState::capture_close_epochs(FieldMask capture_mask,
                                            ClosedNode *closed_node) const
    //--------------------------------------------------------------------------
    {
      for (std::list<ProjectionEpoch*>::const_iterator it = 
            projection_epochs.begin(); it != projection_epochs.end(); it++)
      {
        FieldMask overlap = (*it)->valid_fields & capture_mask;
        if (!overlap)
          continue;
        closed_node->record_projections(*it, overlap);
        capture_mask -= overlap;
        if (!capture_mask)
          return;
      }
    }

    //--------------------------------------------------------------------------
    void LogicalState::update_projection_epochs(FieldMask update_mask,
                                                const ProjectionInfo &info)
    //--------------------------------------------------------------------------
    {
      for (std::list<ProjectionEpoch*>::const_iterator it = 
            projection_epochs.begin(); it != projection_epochs.end(); it++)
      {
        FieldMask overlap = (*it)->valid_fields & update_mask;
        if (!overlap)
          continue;
        (*it)->insert(info.projection, info.projection_domain);
        update_mask -= overlap;
        if (!update_mask)
          return;
      }
#ifdef DEBUG_LEGION
      assert(!!update_mask);
#endif
      // If we get here will still have an update mask so make an epoch
      ProjectionEpoch *new_epoch = 
        new ProjectionEpoch(ProjectionEpoch::first_epoch, update_mask);
      new_epoch->insert(info.projection, info.projection_domain);
      projection_epochs.push_back(new_epoch);
    }

    /////////////////////////////////////////////////////////////
    // FieldState 
    /////////////////////////////////////////////////////////////

    //--------------------------------------------------------------------------
    FieldState::FieldState(void)
      : open_state(NOT_OPEN), redop(0), projection(NULL), 
        projection_domain(Domain::NO_DOMAIN), rebuild_timeout(1)
    //--------------------------------------------------------------------------
    {
    }

    //--------------------------------------------------------------------------
    FieldState::FieldState(const GenericUser &user, const FieldMask &m, 
                           const LegionColor c)
      : ChildState(m), redop(0), projection(NULL), 
        projection_domain(Domain::NO_DOMAIN), rebuild_timeout(1)
    //--------------------------------------------------------------------------
    {
      if (IS_READ_ONLY(user.usage))
        open_state = OPEN_READ_ONLY;
      else if (IS_WRITE(user.usage))
        open_state = OPEN_READ_WRITE;
      else if (IS_REDUCE(user.usage))
      {
        open_state = OPEN_SINGLE_REDUCE;
        redop = user.usage.redop;
      }
      open_children[c] = m;
    }

    //--------------------------------------------------------------------------
    FieldState::FieldState(const RegionUsage &usage, const FieldMask &m,
                           ProjectionFunction *proj, const Domain &proj_dom, 
                           bool disjoint, bool dirty_reduction)
      : ChildState(m), redop(0), projection(proj), 
        projection_domain(proj_dom), rebuild_timeout(1)
    //--------------------------------------------------------------------------
    {
#ifdef DEBUG_LEGION
      assert(projection != NULL);
#endif
      if (IS_READ_ONLY(usage))
        open_state = OPEN_READ_ONLY_PROJ;
      else if (IS_REDUCE(usage))
      {
        if (dirty_reduction)
          open_state = OPEN_REDUCE_PROJ_DIRTY;
        else
          open_state = OPEN_REDUCE_PROJ;
        redop = usage.redop;
      }
      else if (disjoint && (projection->depth == 0))
        open_state = OPEN_READ_WRITE_PROJ_DISJOINT_SHALLOW;
      else
        open_state = OPEN_READ_WRITE_PROJ;
    }

    //--------------------------------------------------------------------------
    bool FieldState::overlaps(const FieldState &rhs) const
    //--------------------------------------------------------------------------
    {
      if (redop != rhs.redop)
        return false;
      if (projection != rhs.projection)
        return false;
      // Only do this test if they are both projections
      if ((projection != NULL) && (projection_domain != rhs.projection_domain))
        return false;
      if (redop == 0)
        return (open_state == rhs.open_state);
      else
      {
#ifdef DEBUG_LEGION
        assert((open_state == OPEN_SINGLE_REDUCE) ||
               (open_state == OPEN_MULTI_REDUCE) ||
               (open_state == OPEN_REDUCE_PROJ) ||
               (open_state == OPEN_REDUCE_PROJ_DIRTY));
        assert((rhs.open_state == OPEN_SINGLE_REDUCE) ||
               (rhs.open_state == OPEN_MULTI_REDUCE) ||
               (rhs.open_state == OPEN_REDUCE_PROJ) ||
               (rhs.open_state == OPEN_REDUCE_PROJ_DIRTY));
#endif
        // Only support merging reduction fields with exactly the
        // same mask which should be single fields for reductions
        return (valid_fields == rhs.valid_fields);
      }
    }

    //--------------------------------------------------------------------------
    void FieldState::merge(const FieldState &rhs, RegionTreeNode *node)
    //--------------------------------------------------------------------------
    {
      valid_fields |= rhs.valid_fields;
      for (LegionMap<LegionColor,FieldMask>::aligned::const_iterator it = 
            rhs.open_children.begin(); it != rhs.open_children.end(); it++)
      {
        LegionMap<LegionColor,FieldMask>::aligned::iterator finder = 
                                      open_children.find(it->first);
        if (finder == open_children.end())
          open_children[it->first] = it->second;
        else
          finder->second |= it->second;
      }
#ifdef DEBUG_LEGION
      assert(redop == rhs.redop);
      assert(projection == rhs.projection);
#endif
      if (redop > 0)
      {
#ifdef DEBUG_LEGION
        assert(!open_children.empty());
#endif
        // For the reductions, handle the case where we need to merge
        // reduction modes, if they are all disjoint, we don't need
        // to distinguish between single and multi reduce
        if (node->are_all_children_disjoint())
        {
          open_state = OPEN_READ_WRITE;
          redop = 0;
        }
        else
        {
          if (open_children.size() == 1)
            open_state = OPEN_SINGLE_REDUCE;
          else
            open_state = OPEN_MULTI_REDUCE;
        }
      }
    }

    //--------------------------------------------------------------------------
    bool FieldState::projection_domain_dominates(const Domain &next_dom) const
    //--------------------------------------------------------------------------
    {
#ifdef DEBUG_LEGION
      assert(projection_domain.get_dim() > 0);
#endif
      // If the domains do not have the same dimension, the answer must be no
      if (projection_domain.get_dim() != next_dom.get_dim())
        return false;
      if (projection_domain == next_dom)
        return true;
      switch (projection_domain.get_dim())
      {
        case 1:
          {
            LegionRuntime::Arrays::Rect<1> local_rect =  
              projection_domain.get_rect<1>();
            LegionRuntime::Arrays::Rect<1> next_rect = 
              next_dom.get_rect<1>();
            return local_rect.dominates(next_rect);
          }
        case 2:
          {
            LegionRuntime::Arrays::Rect<2> local_rect =  
              projection_domain.get_rect<2>();
            LegionRuntime::Arrays::Rect<2> next_rect = 
              next_dom.get_rect<2>();
            return local_rect.dominates(next_rect);
          }
        case 3:
          {
            LegionRuntime::Arrays::Rect<3> local_rect =  
              projection_domain.get_rect<3>();
            LegionRuntime::Arrays::Rect<3> next_rect = 
              next_dom.get_rect<3>();
            return local_rect.dominates(next_rect);
          }
        default:
          assert(false);
      }
      return false;
    }

    //--------------------------------------------------------------------------
    void FieldState::print_state(TreeStateLogger *logger,
                                 const FieldMask &capture_mask) const
    //--------------------------------------------------------------------------
    {
      switch (open_state)
      {
        case NOT_OPEN:
          {
            logger->log("Field State: NOT OPEN (%ld)", 
                        open_children.size());
            break;
          }
        case OPEN_READ_WRITE:
          {
            logger->log("Field State: OPEN READ WRITE (%ld)", 
                        open_children.size());
            break;
          }
        case OPEN_READ_ONLY:
          {
            logger->log("Field State: OPEN READ-ONLY (%ld)", 
                        open_children.size());
            break;
          }
        case OPEN_SINGLE_REDUCE:
          {
            logger->log("Field State: OPEN SINGLE REDUCE Mode %d (%ld)", 
                        redop, open_children.size());
            break;
          }
        case OPEN_MULTI_REDUCE:
          {
            logger->log("Field State: OPEN MULTI REDUCE Mode %d (%ld)", 
                        redop, open_children.size());
            break;
          }
        case OPEN_READ_ONLY_PROJ:
          {
            logger->log("Field State: OPEN READ-ONLY PROJECTION %d",
                        projection);
            break;
          }
        case OPEN_READ_WRITE_PROJ:
          {
            logger->log("Field State: OPEN READ WRITE PROJECTION %d",
                        projection);
            break;
          }
        case OPEN_REDUCE_PROJ:
          {
            logger->log("Field State: OPEN REDUCE PROJECTION %d Mode %d",
                        projection, redop);
            break;
          }
        default:
          assert(false);
      }
      logger->down();
      for (LegionMap<LegionColor,FieldMask>::aligned::const_iterator it = 
            open_children.begin(); it != open_children.end(); it++)
      {
        FieldMask overlap = it->second & capture_mask;
        if (!overlap)
          continue;
        char *mask_buffer = overlap.to_string();
        logger->log("Color %d   Mask %s", it->first, mask_buffer);
        free(mask_buffer);
      }
      logger->up();
    }

    /////////////////////////////////////////////////////////////
    // Closed Node
    /////////////////////////////////////////////////////////////

    //--------------------------------------------------------------------------
    ClosedNode::ClosedNode(RegionTreeNode *n)
      : node(n)
    //--------------------------------------------------------------------------
    {
    }

    //--------------------------------------------------------------------------
    ClosedNode::ClosedNode(const ClosedNode &rhs)
      : node(rhs.node)
    //--------------------------------------------------------------------------
    {
      // should never be called
      assert(false);
    }

    //--------------------------------------------------------------------------
    ClosedNode::~ClosedNode(void)
    //--------------------------------------------------------------------------
    {
      // Recursively delete the rest of the tree
      for (std::map<RegionTreeNode*,ClosedNode*>::const_iterator it = 
            children.begin(); it != children.end(); it++)
        delete it->second;
      children.clear();
    }

    //--------------------------------------------------------------------------
    ClosedNode& ClosedNode::operator=(const ClosedNode &rhs)
    //--------------------------------------------------------------------------
    {
      // should never be called
      assert(false);
      return *this;
    }

    //--------------------------------------------------------------------------
    void* ClosedNode::operator new(size_t count)
    //--------------------------------------------------------------------------
    {
      return legion_alloc_aligned<ClosedNode,true/*bytes*/>(count); 
    }

    //--------------------------------------------------------------------------
    void ClosedNode::operator delete(void *ptr)
    //--------------------------------------------------------------------------
    {
      free(ptr);
    }

    //--------------------------------------------------------------------------
    ClosedNode* ClosedNode::clone_disjoint_projection(
                  RegionTreeNode *child_node, const FieldMask &close_mask) const
    //--------------------------------------------------------------------------
    {
#ifdef DEBUG_LEGION
      assert(children.empty()); // should never have any children here
#endif
      ClosedNode *result = new ClosedNode(child_node);
      for (std::map<ProjectionFunction*,
                    LegionMap<Domain,FieldMask>::aligned>::const_iterator pit =
            projections.begin(); pit != projections.end(); pit++)
      {
        for (LegionMap<Domain,FieldMask>::aligned::const_iterator it = 
              pit->second.begin(); it != pit->second.end(); it++)
        {
          FieldMask overlap = it->second & close_mask;
          if (!overlap)
            continue;
          result->record_projection(pit->first, it->first, overlap);
        }
      }
      return result;
    }

    //--------------------------------------------------------------------------
    void ClosedNode::record_projection(ProjectionFunction *function,
                                    const Domain &domain, const FieldMask &mask)
    //--------------------------------------------------------------------------
    {
      projections[function][domain] |= mask;
    }

    //--------------------------------------------------------------------------
    void ClosedNode::add_child_node(ClosedNode *child)
    //--------------------------------------------------------------------------
    {
#ifdef DEBUG_LEGION
      assert(children.find(child->node) == children.end());
#endif
      children[child->node] = child; 
    }

    //--------------------------------------------------------------------------
    void ClosedNode::record_closed_fields(const FieldMask &fields)
    //--------------------------------------------------------------------------
    {
      covered_fields |= fields;
    }

    //--------------------------------------------------------------------------
    void ClosedNode::record_projections(const ProjectionEpoch *epoch,
                                        const FieldMask &fields)
    //--------------------------------------------------------------------------
    {
      for (std::map<ProjectionFunction*,std::set<Domain> >::const_iterator pit =
            epoch->projections.begin(); pit != epoch->projections.end(); pit++)
      {
        std::map<ProjectionFunction*,LegionMap<Domain,FieldMask>::aligned>::
          iterator finder = projections.find(pit->first);
        if (finder != projections.end())
        {
          for (std::set<Domain>::const_iterator it = pit->second.begin();
                it != pit->second.end(); it++)
          {
            LegionMap<Domain,FieldMask>::aligned::iterator finder2 = 
              finder->second.find(*it);
            if (finder2 == finder->second.end())
              finder->second[*it] = fields;
            else
              finder2->second |= fields;
          }
        }
        else
        {
          // Didn't exist before so we can just insert 
          LegionMap<Domain,FieldMask>::aligned &doms = projections[pit->first];
          for (std::set<Domain>::const_iterator it = pit->second.begin();
                it != pit->second.end(); it++)
            doms[*it] = fields;
        }
      }
    }

    //--------------------------------------------------------------------------
    void ClosedNode::fix_closed_tree(void)
    //--------------------------------------------------------------------------
    {
      // If we are complete and have all our children, that we can also
      // infer covering at this node
      if (!children.empty())
      {
        const bool local_complete = node->is_complete() && 
          (children.size() == node->get_num_children());
        bool first_child = true;
        FieldMask child_covered;
        // Do all our sub-trees first
        for (std::map<RegionTreeNode*,ClosedNode*>::const_iterator it = 
              children.begin(); it != children.end(); it++)
        {
          // Recurse down the tree
          it->second->fix_closed_tree();
          // Update our valid mask
          valid_fields |= it->second->get_valid_fields();
          // If the child is complete we can also update covered
          if (it->second->node->is_complete())
            covered_fields |= it->second->get_covered_fields();
          if (local_complete)
          {
            if (first_child)
            {
              child_covered = it->second->get_covered_fields();
              first_child = false;
            }
            else
              child_covered &= it->second->get_covered_fields();
          }
        }
        if (local_complete && !!child_covered)
          covered_fields |= child_covered;
      }
      // All our covered fields are always valid
      valid_fields |= covered_fields;
      // Finally update our valid fields based on any projections
      if (!projections.empty())
      {
        for (std::map<ProjectionFunction*,
                  LegionMap<Domain,FieldMask>::aligned>::const_iterator pit = 
              projections.begin(); pit != projections.end(); pit++) 
        {
          for (LegionMap<Domain,FieldMask>::aligned::const_iterator it = 
                pit->second.begin(); it != pit->second.end(); it++)
            valid_fields |= it->second;
        }
      }
    }

    //--------------------------------------------------------------------------
    void ClosedNode::filter_dominated_fields(const ClosedNode *old_tree, 
                                            FieldMask &non_dominated_mask) const
    //--------------------------------------------------------------------------
    {
#ifdef DEBUG_LEGION
      assert(node == old_tree->node); // should always be the same
#endif
      // We can remove any fields we are covered by here
      if (!!covered_fields)
      {
        non_dominated_mask -= covered_fields;
        if (!non_dominated_mask)
          return;
      }
      // If we have any projections, we can also try to filter by that
      if (!projections.empty())
      {
        old_tree->filter_dominated_projection_fields(non_dominated_mask, 
                                                     projections); 
        if (!non_dominated_mask)
          return;
      }
      // Otherwise try to see if the children zip well, this only
      // works if we actually have children that can dominate other children
      if (!children.empty())
        old_tree->filter_dominated_children(non_dominated_mask, children);
    }

    //--------------------------------------------------------------------------
    void ClosedNode::filter_dominated_projection_fields(
        FieldMask &non_dominated_mask,
        const std::map<ProjectionFunction*,
                  LegionMap<Domain,FieldMask>::aligned> &new_projections) const
    //--------------------------------------------------------------------------
    {
      // In order to remove a dominated field, for each of our projection
      // operations, we need to find one in the new set that dominates it
      FieldMask dominated_mask = non_dominated_mask;
      for (std::map<ProjectionFunction*,
                    LegionMap<Domain,FieldMask>::aligned>::const_iterator pit =
            projections.begin(); pit != projections.end(); pit++)
      {
        // Set this iterator to the begining to start
        // Use it later to find domains with the same projection function
        std::map<ProjectionFunction*,
                 LegionMap<Domain,FieldMask>::aligned>::const_iterator
                   finder = new_projections.begin();
        for (LegionMap<Domain,FieldMask>::aligned::const_iterator dit = 
              pit->second.begin(); dit != pit->second.end(); dit++)
        {
          FieldMask overlap = dit->second & dominated_mask;
          if (!overlap)
            continue;
          // If it's still at the beginning try to find it
          if (finder == new_projections.begin())
            finder = new_projections.find(pit->first);
          // If we found it then we can try to find overlapping domains
          if (finder != new_projections.end())
          {
            for (LegionMap<Domain,FieldMask>::aligned::const_iterator it = 
                  finder->second.begin(); it != finder->second.end(); it++)
            {
              FieldMask dom_overlap = overlap & it->second;
              if (!dom_overlap)
                continue; 
              // Dimensions don't have to match, if they don't we don't care
              if (it->first.get_dim() != dit->first.get_dim())
                continue;
              // See if the domain dominates
              switch (it->first.get_dim())
              {
                case 1:
                  {
                    LegionRuntime::Arrays::Rect<1>
		      prev_rect = dit->first.get_rect<1>();
                    LegionRuntime::Arrays::Rect<1>
		      next_rect = it->first.get_rect<1>();
                    if (next_rect.dominates(prev_rect))
                      overlap -= dom_overlap;
                    break;
                  }
                case 2:
                  {
                    LegionRuntime::Arrays::Rect<2>
		      prev_rect = dit->first.get_rect<2>();
                    LegionRuntime::Arrays::Rect<2>
		      next_rect = it->first.get_rect<2>();
                    if (next_rect.dominates(prev_rect))
                      overlap -= dom_overlap;
                    break;
                  }
                case 3:
                  {
                    LegionRuntime::Arrays::Rect<3>
		      prev_rect = dit->first.get_rect<3>();
                    LegionRuntime::Arrays::Rect<3>
		      next_rect = it->first.get_rect<3>();
                    if (next_rect.dominates(prev_rect))
                      overlap -= dom_overlap;
                    break;
                  }
                default:
                  assert(false); // bad dimension size
              }
              if (!overlap)
                break;
            }
          }
          // Any fields still in overlap are not dominated
          if (!!overlap)
          {
            dominated_mask -= overlap;
            if (!dominated_mask)
              break;
          }
        }
        // Didn't find any dominated fields so we are done
        if (!dominated_mask)
          break;
      }
      if (!!dominated_mask)
        non_dominated_mask -= dominated_mask;
    }

    //--------------------------------------------------------------------------
    void ClosedNode::filter_dominated_children(FieldMask &non_dominated_mask,
               const std::map<RegionTreeNode*,ClosedNode*> &new_children) const
    //--------------------------------------------------------------------------
    {
      // In order to remove a field, it has to be dominated in all our children
      FieldMask dominated_fields = non_dominated_mask;
      // If we have projections instead of explicitly closed children then we 
      // aren't going to directly compare them right now
      // TODO: make this analysis more precise
      if (!projections.empty())
      {
        for (std::map<ProjectionFunction*,
                      LegionMap<Domain,FieldMask>::aligned>::const_iterator
              pit = projections.begin(); pit != projections.end(); pit++)
        {
          for (LegionMap<Domain,FieldMask>::aligned::const_iterator it = 
                pit->second.begin(); it != pit->second.end(); it++)
          {
            const FieldMask overlap = it->second & dominated_fields;
            if (!overlap)
              continue;
            dominated_fields -= overlap;
            if (!dominated_fields)
              return;
          }
        }
      }
      for (std::map<RegionTreeNode*,ClosedNode*>::const_iterator it = 
            children.begin(); it != children.end(); it++)
      {
        FieldMask overlap = it->second->get_valid_fields() & non_dominated_mask;
        if (!overlap)
          continue;
        std::map<RegionTreeNode*,ClosedNode*>::const_iterator finder = 
          new_children.find(it->first);
        // If we can't find it, then we are not dominated for those fields
        if (finder == new_children.end())
        {
          dominated_fields -= overlap;
          if (!dominated_fields)
            return;
        }
        FieldMask child_non_dominated = overlap;
        finder->second->filter_dominated_fields(it->second,child_non_dominated);
        dominated_fields &= (overlap - child_non_dominated);
        if (!dominated_fields)
          return;
      }
      non_dominated_mask -= dominated_fields;
    }

    //--------------------------------------------------------------------------
    void ClosedNode::pack_closed_node(Serializer &rez) const 
    //--------------------------------------------------------------------------
    {
      if (node->is_region())
        rez.serialize(node->as_region_node()->handle);
      else
        rez.serialize(node->as_partition_node()->handle);
      rez.serialize(valid_fields);
      rez.serialize(covered_fields);
      rez.serialize<size_t>(projections.size());
      for (std::map<ProjectionFunction*,
                    LegionMap<Domain,FieldMask>::aligned>::const_iterator pit =
            projections.begin(); pit != projections.end(); pit++)
      {
        rez.serialize(pit->first->projection_id);
        rez.serialize<size_t>(pit->second.size());
        for (LegionMap<Domain,FieldMask>::aligned::const_iterator it = 
              pit->second.begin(); it != pit->second.end(); it++)
        {
          rez.serialize(it->first);
          rez.serialize(it->second);
        }
      }
      rez.serialize<size_t>(children.size());
      for (std::map<RegionTreeNode*,ClosedNode*>::const_iterator it = 
            children.begin(); it != children.end(); it++)
        it->second->pack_closed_node(rez);
    }

    //--------------------------------------------------------------------------
    void ClosedNode::perform_unpack(Deserializer &derez, 
                                    Runtime *runtime, bool is_region)
    //--------------------------------------------------------------------------
    {
      derez.deserialize(valid_fields);
      derez.deserialize(covered_fields);
      size_t num_projections;
      derez.deserialize(num_projections);
      for (unsigned idx = 0; idx < num_projections; idx++)
      {
        ProjectionID pid;
        derez.deserialize(pid);
        ProjectionFunction *function = runtime->find_projection_function(pid);
        LegionMap<Domain,FieldMask>::aligned &doms = projections[function];
        size_t num_doms;
        derez.deserialize(num_doms);
        for (unsigned idx2 = 0; idx2 < num_doms; idx2++)
        {
          Domain dom;
          derez.deserialize(dom);
          derez.deserialize(doms[dom]);
        }
      }
      size_t num_children;
      derez.deserialize(num_children);
      for (unsigned idx = 0; idx < num_children; idx++)
      {
        ClosedNode *child = unpack_closed_node(derez, runtime, !is_region); 
        children[child->node] = child;
      }
    }

    //--------------------------------------------------------------------------
    /*static*/ ClosedNode* ClosedNode::unpack_closed_node(Deserializer &derez,
                                               Runtime *runtime, bool is_region)
    //--------------------------------------------------------------------------
    {
      RegionTreeNode *node = NULL;
      if (is_region)
      {
        LogicalRegion handle;
        derez.deserialize(handle);
        node = runtime->forest->get_node(handle);
      }
      else
      {
        LogicalPartition handle;
        derez.deserialize(handle);
        node = runtime->forest->get_node(handle);
      }
      ClosedNode *result = legion_new<ClosedNode>(node);
      result->perform_unpack(derez, runtime, is_region);
      return result;
    }

    /////////////////////////////////////////////////////////////
    // Logical Closer 
    /////////////////////////////////////////////////////////////

    //--------------------------------------------------------------------------
    LogicalCloser::LogicalCloser(ContextID c, const LogicalUser &u, 
                                 RegionTreeNode *r, bool val, bool capture)
      : ctx(c), user(u), root_node(r), validates(val), capture_users(capture),
        normal_close_op(NULL), index_close_op(NULL),
        read_only_close_op(NULL), flush_only_close_op(NULL)
    //--------------------------------------------------------------------------
    {
    }

    //--------------------------------------------------------------------------
    LogicalCloser::LogicalCloser(const LogicalCloser &rhs)
      : user(rhs.user), root_node(rhs.root_node), validates(rhs.validates),
        capture_users(rhs.capture_users)
    //--------------------------------------------------------------------------
    {
      // should never be called
      assert(false);
    }

    //--------------------------------------------------------------------------
    LogicalCloser::~LogicalCloser(void)
    //--------------------------------------------------------------------------
    {
    }

    //--------------------------------------------------------------------------
    LogicalCloser& LogicalCloser::operator=(const LogicalCloser &rhs)
    //--------------------------------------------------------------------------
    {
      // should never be called
      assert(false);
      return *this;
    }

    //--------------------------------------------------------------------------
    void LogicalCloser::record_close_operation(const FieldMask &mask, 
                                           bool projection, bool disjoint_close)
    //--------------------------------------------------------------------------
    {
#ifdef DEBUG_LEGION
      assert(!!mask);
#endif
      if (disjoint_close)
      {
#ifdef DEBUG_LEGION
        assert(projection); // should only happen with projections
        assert(mask * normal_close_mask); // shouldn't overlap
#endif
        disjoint_close_mask |= mask;
        closed_projections |= mask;
      }
      else
      {
#ifdef DEBUG_LEGION
        assert(mask * disjoint_close_mask); // shouldn't overlap
#endif
        normal_close_mask |= mask;
        if (projection)
          closed_projections |= mask;
      }
    }

    //--------------------------------------------------------------------------
    void LogicalCloser::record_overwriting_close(const FieldMask &mask,
                                                 bool projection)
    //--------------------------------------------------------------------------
    {
#ifdef DEBUG_LEGION
      assert(!!mask);
#endif
      // Overwriting closes do all the same stuff as read-only closes
      // only they also get to clear the dirty-below bits in the state
      overwriting_close_mask |= mask;
      record_read_only_close(mask, projection);
    }

    //--------------------------------------------------------------------------
    void LogicalCloser::record_read_only_close(const FieldMask &mask,
                                               bool projection)
    //--------------------------------------------------------------------------
    {
#ifdef DEBUG_LEGION
      assert(!!mask);
#endif
      read_only_close_mask |= mask;
      if (projection)
        closed_projections |= mask;
    }

    //--------------------------------------------------------------------------
    void LogicalCloser::record_flush_only_close(const FieldMask &mask)
    //--------------------------------------------------------------------------
    {
#ifdef DEBUG_LEGION
      assert(!!mask);
#endif
      flush_only_close_mask |= mask;
    }

    //--------------------------------------------------------------------------
    ClosedNode* LogicalCloser::find_closed_node(RegionTreeNode *node)
    //--------------------------------------------------------------------------
    {
      std::map<RegionTreeNode*,ClosedNode*>::const_iterator finder = 
        closed_nodes.find(node);
      if (finder != closed_nodes.end())
        return finder->second;
      // Otherwise we need to make it
      ClosedNode *result = new ClosedNode(node);
      closed_nodes[node] = result;
      // Make it up the tree if necessary
      if (node != root_node)
      {
        ClosedNode *parent = find_closed_node(node->get_parent());
        parent->add_child_node(result);
      }
      return result;
    }

    //--------------------------------------------------------------------------
    void LogicalCloser::record_closed_user(const LogicalUser &user,
                                          const FieldMask &mask, bool read_only)
    //--------------------------------------------------------------------------
    {
      if (read_only)
      {
        read_only_closed_users.push_back(user);
        LogicalUser &closed_user = read_only_closed_users.back();
        closed_user.field_mask = mask;
      }
      else
      {
        normal_closed_users.push_back(user);
        LogicalUser &closed_user = normal_closed_users.back();
        closed_user.field_mask = mask;
      }
    }

    //--------------------------------------------------------------------------
    void LogicalCloser::initialize_close_operations(LogicalState &state, 
                                                   Operation *creator,
                                                   const VersionInfo &ver_info,
                                                   const TraceInfo &trace_info)
    //--------------------------------------------------------------------------
    {
#ifdef DEBUG_LEGION
      // These sets of fields better be disjoint
      assert(normal_close_mask * flush_only_close_mask);
#endif
      // Construct a reigon requirement for this operation
      // All privileges are based on the parent logical region
      RegionRequirement req;
      if (root_node->is_region())
        req = RegionRequirement(root_node->as_region_node()->handle,
                                READ_WRITE, EXCLUSIVE, trace_info.req.parent);
      else
        req = RegionRequirement(root_node->as_partition_node()->handle, 0,
                                READ_WRITE, EXCLUSIVE, trace_info.req.parent);
      
      if (!!normal_close_mask)
      {
        normal_close_op = creator->runtime->get_available_inter_close_op(false);
        // Compute the set of fields that we need
        root_node->column_source->get_field_set(normal_close_mask,
                                               trace_info.req.privilege_fields,
                                               req.privilege_fields);
        std::map<RegionTreeNode*,ClosedNode*>::const_iterator finder = 
          closed_nodes.find(root_node);
#ifdef DEBUG_LEGION
        assert(finder != closed_nodes.end()); // better have a closed tree
#endif
        // Now initialize the operation
        normal_close_op->initialize(creator->get_context(), req, finder->second,
                                    trace_info, trace_info.req_idx, 
                                    ver_info, normal_close_mask, creator);
        // We can clear this now
        closed_nodes.clear();
<<<<<<< HEAD
      }
      if (!!disjoint_close_mask)
      {
        index_close_op = creator->runtime->get_available_index_close_op(false);
        // Compute the set of fields that we need
        req.privilege_fields.clear();
        root_node->column_source->get_field_set(disjoint_close_mask,
                                               trace_info.req.privilege_fields,
                                               req.privilege_fields);
        std::map<RegionTreeNode*,ClosedNode*>::const_iterator finder = 
          closed_nodes.find(root_node);
#ifdef DEBUG_LEGION
        assert(finder != closed_nodes.end()); // better have a closed tree
        assert(!root_node->is_region());
#endif
        const Domain &color_space = 
          root_node->as_partition_node()->row_source->color_space;
        // Perform the close over the whole domain
        index_close_op->initialize(creator->get_context(), req, finder->second, 
                                   trace_info, trace_info.req_idx, 
                                   ver_info, disjoint_close_mask, creator,
                                   color_space);
=======
        // See if we are doing a disjoint close for any of these fields
        if (!!disjoint_close_mask)
        {
          // Record the disjoint close, advance the projection epochs
          // and then record the new projection epoch that the close
          // will be a part of
          const Domain &color_space = root_node->as_partition_node()->
                        row_source->color_space->get_color_space_domain();
          ProjectionInfo &proj_info = 
            normal_close_op->initialize_disjoint_close(disjoint_close_mask,
                                                       color_space);
          // Advance these epochs and then mark that we no longer need
          // to advance them during update_state
          state.advance_projection_epochs(disjoint_close_mask);
          closed_projections -= disjoint_close_mask;
          state.capture_projection_epochs(disjoint_close_mask, proj_info);
          // No need to record ourselves in the epoch since we know
          // that we are disjoint shallow
        }
>>>>>>> 44963290
      }
      if (!!read_only_close_mask)
      {
        read_only_close_op = 
          creator->runtime->get_available_read_close_op(false);
        req.privilege_fields.clear();
        root_node->column_source->get_field_set(read_only_close_mask,
                                               trace_info.req.privilege_fields,
                                               req.privilege_fields);
        read_only_close_op->initialize(creator->get_context(), req, 
                                       trace_info, trace_info.req_idx, 
                                       read_only_close_mask, creator);
      }
      // Finally if we have any fields which are flush only
      // make a close operation for them and add it to force close
      if (!!flush_only_close_mask)
      {
        flush_only_close_op =
          creator->runtime->get_available_inter_close_op(false);
        req.privilege_fields.clear();
        // Compute the set of fields that we need
        root_node->column_source->get_field_set(flush_only_close_mask,
                                               trace_info.req.privilege_fields,
                                               req.privilege_fields);
        // Make a closed tree of just the root node
        // There are no dirty fields here since we just flushing reductions
        ClosedNode *closed_tree = new ClosedNode(root_node);
        flush_only_close_op->initialize(creator->get_context(), req, 
            closed_tree, trace_info, trace_info.req_idx, 
            ver_info, flush_only_close_mask, creator);
      }
    }

    //--------------------------------------------------------------------------
    void LogicalCloser::perform_dependence_analysis(const LogicalUser &current,
                                                    const FieldMask &open_below,
              LegionList<LogicalUser,CURR_LOGICAL_ALLOC>::track_aligned &cusers,
              LegionList<LogicalUser,PREV_LOGICAL_ALLOC>::track_aligned &pusers)
    //--------------------------------------------------------------------------
    {
      // We also need to do dependence analysis against all the other operations
      // that this operation recorded dependences on above in the tree so we
      // don't run too early.
      LegionList<LogicalUser,LOGICAL_REC_ALLOC>::track_aligned &above_users = 
                                              current.op->get_logical_records();
      if (normal_close_op != NULL)
      {
        LogicalUser normal_close_user(normal_close_op, 0/*idx*/, 
            RegionUsage(READ_WRITE, EXCLUSIVE, 0/*redop*/), normal_close_mask);
        register_dependences(normal_close_op, normal_close_user, current, 
            open_below, normal_closed_users, above_users, cusers, pusers);
      }
      if (index_close_op != NULL)
      {
        LogicalUser index_close_user(index_close_op, 0/*idx*/,
           RegionUsage(READ_WRITE, EXCLUSIVE, 0/*redop*/), disjoint_close_mask);
        register_dependences(index_close_op, index_close_user, current,
            open_below, normal_closed_users, above_users, cusers, pusers);
      }
      if (read_only_close_op != NULL)
      {
        LogicalUser read_only_close_user(read_only_close_op, 0/*idx*/, 
          RegionUsage(READ_WRITE, EXCLUSIVE, 0/*redop*/), read_only_close_mask);
        register_dependences(read_only_close_op, read_only_close_user, current,
            open_below, read_only_closed_users, above_users, cusers, pusers);
        
      }
      if (flush_only_close_op != NULL)
      {
        LegionList<LogicalUser,CLOSE_LOGICAL_ALLOC>::track_aligned no_users;
        LogicalUser flush_close_user(flush_only_close_op, 0/*idx*/, 
         RegionUsage(READ_WRITE, EXCLUSIVE, 0/*redop*/), flush_only_close_mask);
        register_dependences(flush_only_close_op, flush_close_user,
            current, open_below, no_users, above_users, cusers, pusers);
      }
      // Now we can remove our references on our local users
      for (LegionList<LogicalUser>::aligned::const_iterator it = 
            normal_closed_users.begin(); it != normal_closed_users.end(); it++)
      {
        it->op->remove_mapping_reference(it->gen);
      }
      for (LegionList<LogicalUser>::aligned::const_iterator it =
            read_only_closed_users.begin(); it != 
            read_only_closed_users.end(); it++)
      {
        it->op->remove_mapping_reference(it->gen);
      }
    }

    // If you are looking for LogicalCloser::register_dependences it can 
    // be found in region_tree.cc to make sure the templates are instantiated

    //--------------------------------------------------------------------------
    void LogicalCloser::update_state(LogicalState &state)
    //--------------------------------------------------------------------------
    {
#ifdef DEBUG_LEGION
      assert(state.owner == root_node);
#endif
      // Advance any closed projection epochs
      if (!!closed_projections)
        state.advance_projection_epochs(closed_projections);
      // If we had any overwriting close operations remove dirty below bits
      if (!!overwriting_close_mask)
        state.dirty_below -= overwriting_close_mask;
      // If we only have read-only closes then we are done
      FieldMask closed_mask = 
        normal_close_mask | disjoint_close_mask | flush_only_close_mask;
      if (!closed_mask)
        return;
      root_node->filter_prev_epoch_users(state, closed_mask);
      root_node->filter_curr_epoch_users(state, closed_mask);
      // Any dirty data which is not a disjoint close resides at this level
      // otherwise it is still below
      if (!!disjoint_close_mask)
      {
        closed_mask -= disjoint_close_mask;
        if (!closed_mask)
          return;
      }
      // the dirty data now resides at this level
      state.dirty_fields |= closed_mask;
      state.dirty_below -= closed_mask;
    }

    //--------------------------------------------------------------------------
    void LogicalCloser::register_close_operations(
               LegionList<LogicalUser,CURR_LOGICAL_ALLOC>::track_aligned &users)
    //--------------------------------------------------------------------------
    {
      // No need to add mapping references, we did that in 
      // LogicalCloser::register_dependences
      if (normal_close_op != NULL)
      {
        LogicalUser close_user(normal_close_op, 0/*idx*/, 
            RegionUsage(READ_WRITE, EXCLUSIVE, 0/*redop*/), normal_close_mask);
        users.push_back(close_user);
      }
      if (index_close_op != NULL)
      {
        LogicalUser close_user(index_close_op, 0/*idx*/,
           RegionUsage(READ_WRITE, EXCLUSIVE, 0/*redop*/), disjoint_close_mask);
        users.push_back(close_user);
      }
      if (read_only_close_op != NULL)
      {
        LogicalUser close_user(read_only_close_op, 0/*idx*/, 
          RegionUsage(READ_WRITE, EXCLUSIVE, 0/*redop*/), read_only_close_mask);
        users.push_back(close_user);
      }
      if (flush_only_close_op != NULL)
      {
        LogicalUser close_user(flush_only_close_op, 0/*idx*/, 
         RegionUsage(READ_WRITE, EXCLUSIVE, 0/*redop*/), flush_only_close_mask);
        users.push_back(close_user);
      }
    }

    /////////////////////////////////////////////////////////////
    // Physical State 
    /////////////////////////////////////////////////////////////

    //--------------------------------------------------------------------------
    PhysicalState::PhysicalState(RegionTreeNode *n, bool path)
      : node(n), path_only(path), captured(false)
    //--------------------------------------------------------------------------
    {
    }

    //--------------------------------------------------------------------------
    PhysicalState::PhysicalState(const PhysicalState &rhs)
      : node(NULL), path_only(false)
    //--------------------------------------------------------------------------
    {
      // should never be called
      assert(false);
    }

    //--------------------------------------------------------------------------
    PhysicalState::~PhysicalState(void)
    //--------------------------------------------------------------------------
    {
      // Remove references to our version states and delete them if necessary
      version_states.clear();
      advance_states.clear();
    }

    //--------------------------------------------------------------------------
    PhysicalState& PhysicalState::operator=(const PhysicalState &rhs)
    //--------------------------------------------------------------------------
    {
      // should never be called
      assert(false);
      return *this;
    }
    
    //--------------------------------------------------------------------------
    void* PhysicalState::operator new(size_t count)
    //--------------------------------------------------------------------------
    {
      return legion_alloc_aligned<PhysicalState,true/*bytes*/>(count);
    }

    //--------------------------------------------------------------------------
    void* PhysicalState::operator new[](size_t count)
    //--------------------------------------------------------------------------
    {
      return legion_alloc_aligned<PhysicalState,true/*bytes*/>(count);
    }

    //--------------------------------------------------------------------------
    void PhysicalState::operator delete(void *ptr)
    //--------------------------------------------------------------------------
    {
      free(ptr);
    }

    //--------------------------------------------------------------------------
    void PhysicalState::operator delete[](void *ptr)
    //--------------------------------------------------------------------------
    {
      free(ptr);
    }

    //--------------------------------------------------------------------------
    void PhysicalState::pack_physical_state(Serializer &rez)
    //--------------------------------------------------------------------------
    {
      rez.serialize<size_t>(version_states.size());
      for (PhysicalVersions::iterator it = version_states.begin();
            it != version_states.end(); it++)
      {
        rez.serialize(it->first->did);
        rez.serialize(it->second);
      }
      rez.serialize<size_t>(advance_states.size());
      for (PhysicalVersions::iterator it = advance_states.begin();
            it != advance_states.end(); it++)
      {
        rez.serialize(it->first->did);
        rez.serialize(it->second);
      }
    }

    //--------------------------------------------------------------------------
    void PhysicalState::unpack_physical_state(Deserializer &derez,
                                              Runtime *runtime,
                                              std::set<RtEvent> &ready_events)
    //--------------------------------------------------------------------------
    {
      WrapperReferenceMutator mutator(ready_events);
      size_t num_versions;
      derez.deserialize(num_versions);
      for (unsigned idx = 0; idx < num_versions; idx++)
      {
        DistributedID did;
        derez.deserialize(did);
        FieldMask mask;
        derez.deserialize(mask);
        RtEvent ready;
        VersionState *state = runtime->find_or_request_version_state(did,ready);
        if (ready.exists())
        {
          RtEvent done = version_states.insert(state, mask, runtime, ready);
          ready_events.insert(done);
        }
        else
          version_states.insert(state, mask, &mutator);
      }
      size_t num_advance;
      derez.deserialize(num_advance);
      for (unsigned idx = 0; idx < num_advance; idx++)
      {
        DistributedID did;
        derez.deserialize(did);
        FieldMask mask;
        derez.deserialize(mask);
        RtEvent ready;
        VersionState *state = runtime->find_or_request_version_state(did,ready);
        if (ready.exists())
        {
          RtEvent done = advance_states.insert(state, mask, runtime, ready);
          ready_events.insert(done);
        }
        else
          advance_states.insert(state, mask, &mutator);
      }
    }

    //--------------------------------------------------------------------------
    void PhysicalState::add_version_state(VersionState *state, 
                                          const FieldMask &state_mask)
    //--------------------------------------------------------------------------
    {
      version_states.insert(state, state_mask);
    }

    //--------------------------------------------------------------------------
    void PhysicalState::add_advance_state(VersionState *state, 
                                          const FieldMask &state_mask)
    //--------------------------------------------------------------------------
    {
      advance_states.insert(state, state_mask);
    }

    //--------------------------------------------------------------------------
    void PhysicalState::capture_state(void)
    //--------------------------------------------------------------------------
    {
      DETAILED_PROFILER(node->context->runtime,
                        PHYSICAL_STATE_CAPTURE_STATE_CALL);
#ifdef DEBUG_LEGION
      assert(!captured);
#endif
      // Path only first since path only can also be a split
      if (path_only)
      {
        for (PhysicalVersions::iterator it = version_states.begin();
              it != version_states.end(); it++)
        {
          it->first->update_path_only_state(this, it->second);
        }
      }
      else
      {
        for (PhysicalVersions::iterator it = version_states.begin();
              it != version_states.end(); it++)
        {
          it->first->update_physical_state(this, it->second);
        }
      }
      captured = true;
    }

    //--------------------------------------------------------------------------
    void PhysicalState::apply_state(std::set<RtEvent> &applied_conditions) const
    //--------------------------------------------------------------------------
    {
      DETAILED_PROFILER(node->context->runtime,
                        PHYSICAL_STATE_APPLY_STATE_CALL);
#ifdef DEBUG_LEGION
      assert(captured);
#endif
      // No advance versions then we are done
      if (advance_states.empty())
        return;
      for (PhysicalVersions::iterator it = advance_states.begin();
            it != advance_states.end(); it++)
        it->first->merge_physical_state(this, it->second, applied_conditions);
    }

    //--------------------------------------------------------------------------
    void PhysicalState::filter_composite_mask(FieldMask &composite_mask)
    //--------------------------------------------------------------------------
    {
      FieldMask need_close;
      for (PhysicalVersions::iterator it = version_states.begin();
            it != version_states.end(); it++)
      {
        FieldMask overlap = it->second & composite_mask;
        if (!overlap)
          continue;
        it->first->find_close_fields(overlap, need_close);
        if (need_close == composite_mask)
          return;
      }
      composite_mask &= need_close;
    }

    //--------------------------------------------------------------------------
    void PhysicalState::capture_composite_root(CompositeView *composite_view,
                  const FieldMask &close_mask, ReferenceMutator *mutator,
                  const LegionMap<LogicalView*,FieldMask>::aligned &valid_above)
    //--------------------------------------------------------------------------
    {
      // Capture all the information for the root from the version_states
      for (PhysicalVersions::iterator it = version_states.begin();
            it != version_states.end(); it++)
      {
        FieldMask overlap = it->second & close_mask;
        if (!overlap)
          continue;
        it->first->capture_root(composite_view, overlap, mutator);
      }
      // Finally record any valid above views
      for (LegionMap<LogicalView*,FieldMask>::aligned::const_iterator it = 
            valid_above.begin(); it != valid_above.end(); it++)
        composite_view->record_valid_view(it->first, it->second);
    }

    //--------------------------------------------------------------------------
    PhysicalState* PhysicalState::clone(void) const
    //--------------------------------------------------------------------------
    {
      PhysicalState *result = legion_new<PhysicalState>(node, path_only);
      if (!version_states.empty())
      {
        for (PhysicalVersions::iterator it = version_states.begin();
              it != version_states.end(); it++)
          result->add_version_state(it->first, it->second);
      }
      if (!advance_states.empty())
      {
        for (PhysicalVersions::iterator it = advance_states.begin();
              it != advance_states.end(); it++)
          result->add_advance_state(it->first, it->second);
      }
      if (is_captured())
      {
        result->dirty_mask = dirty_mask;
        result->reduction_mask = reduction_mask;
        result->valid_views = valid_views;
        result->reduction_views = reduction_views;
      }
      return result;
    }

    //--------------------------------------------------------------------------
    void PhysicalState::clone_to(const FieldMask &mask, 
                                 VersionInfo &target_info) const
    //--------------------------------------------------------------------------
    {
      // Should only be calling this on path only nodes
#ifdef DEBUG_LEGION
      assert(path_only);
#endif
      if (!version_states.empty())
      {
        for (PhysicalVersions::iterator it = version_states.begin();
              it != version_states.end(); it++)
        {
          FieldMask overlap = it->second & mask;
          if (!overlap)
            continue;
          target_info.add_current_version(it->first, overlap, path_only);
        }
      }
      if (!advance_states.empty())
      {
        for (PhysicalVersions::iterator it = advance_states.begin();
              it != advance_states.end(); it++)
        {
          FieldMask overlap = it->second & mask;
          if (!overlap)
            continue;
          target_info.add_advance_version(it->first, overlap, path_only);
        }
      }
    }

    //--------------------------------------------------------------------------
    void PhysicalState::print_physical_state(const FieldMask &capture_mask,
                         LegionMap<LegionColor,FieldMask>::aligned &to_traverse,
                                             TreeStateLogger *logger)
    //--------------------------------------------------------------------------
    {
      // Dirty Mask
      {
        FieldMask overlap = dirty_mask & capture_mask;
        char *dirty_buffer = overlap.to_string();
        logger->log("Dirty Mask: %s",dirty_buffer);
        free(dirty_buffer);
      }
      // Valid Views
      {
        unsigned num_valid = 0;
        for (LegionMap<LogicalView*,FieldMask>::aligned::const_iterator it = 
              valid_views.begin(); it != valid_views.end(); it++)
        {
          if (it->second * capture_mask)
            continue;
          num_valid++;
        }
        logger->log("Valid Instances (%d)", num_valid);
        logger->down();
        for (LegionMap<LogicalView*,FieldMask>::aligned::const_iterator it = 
              valid_views.begin(); it != valid_views.end(); it++)
        {
          FieldMask overlap = it->second & capture_mask;
          if (!overlap)
            continue;
          if (it->first->is_deferred_view())
            continue;
#ifdef DEBUG_LEGION
          assert(it->first->as_instance_view()->is_materialized_view());
#endif
          MaterializedView *current = 
            it->first->as_instance_view()->as_materialized_view();
          char *valid_mask = overlap.to_string();
          logger->log("Instance " IDFMT "   Memory " IDFMT "   Mask %s",
                      current->manager->get_instance().id, 
                      current->manager->get_memory().id, valid_mask);
          free(valid_mask);
        }
        logger->up();
      }
      // Valid Reduction Views
      {
        unsigned num_valid = 0;
        for (LegionMap<ReductionView*,FieldMask>::aligned::const_iterator it =
              reduction_views.begin(); it != 
              reduction_views.end(); it++)
        {
          if (it->second * capture_mask)
            continue;
          num_valid++;
        }
        logger->log("Valid Reduction Instances (%d)", num_valid);
        logger->down();
        for (LegionMap<ReductionView*,FieldMask>::aligned::const_iterator it = 
              reduction_views.begin(); it != 
              reduction_views.end(); it++)
        {
          FieldMask overlap = it->second & capture_mask;
          if (!overlap)
            continue;
          char *valid_mask = overlap.to_string();
          logger->log("Reduction Instance " IDFMT "   Memory " IDFMT 
                      "  Mask %s",
                      it->first->manager->get_instance().id, 
                      it->first->manager->get_memory().id, valid_mask);
          free(valid_mask);
        }
        logger->up();
      }
    } 

    /////////////////////////////////////////////////////////////
    // Version Manager 
    /////////////////////////////////////////////////////////////

    // C++ is dumb
    const VersionID VersionManager::init_version;

    //--------------------------------------------------------------------------
    VersionManager::VersionManager(RegionTreeNode *n, ContextID c)
      : ctx(c), node(n), depth(n->get_depth()), runtime(n->context->runtime),
        current_context(NULL), is_owner(false)
    //--------------------------------------------------------------------------
    {
      manager_lock = Reservation::create_reservation();
    }

    //--------------------------------------------------------------------------
    VersionManager::VersionManager(const VersionManager &rhs)
      : ctx(rhs.ctx), node(rhs.node), depth(rhs.depth), runtime(rhs.runtime)
    //--------------------------------------------------------------------------
    {
      // should never be called
      assert(false);
    }

    //--------------------------------------------------------------------------
    VersionManager::~VersionManager(void)
    //--------------------------------------------------------------------------
    {
      manager_lock.destroy_reservation();
      manager_lock = Reservation::NO_RESERVATION;
    }

    //--------------------------------------------------------------------------
    VersionManager& VersionManager::operator=(const VersionManager &rhs)
    //--------------------------------------------------------------------------
    {
      // should never be called
      assert(false);
      return *this;
    }

    //--------------------------------------------------------------------------
    void* VersionManager::operator new(size_t count)
    //--------------------------------------------------------------------------
    {
      return legion_alloc_aligned<VersionManager,true/*bytes*/>(count);
    }

    //--------------------------------------------------------------------------
    void* VersionManager::operator new[](size_t count)
    //--------------------------------------------------------------------------
    {
      return legion_alloc_aligned<VersionManager,true/*bytes*/>(count);
    }

    //--------------------------------------------------------------------------
    void VersionManager::operator delete(void *ptr)
    //--------------------------------------------------------------------------
    {
      free(ptr);
    }

    //--------------------------------------------------------------------------
    void VersionManager::operator delete[](void *ptr)
    //--------------------------------------------------------------------------
    {
      free(ptr);
    }

    //--------------------------------------------------------------------------
    void VersionManager::reset(void)
    //--------------------------------------------------------------------------
    {
      AutoLock m_lock(manager_lock);
      is_owner = false;
      current_context = NULL;
      remote_valid_fields.clear();
      remote_valid.clear();
      previous_opens.clear();
      previous_advancers.clear();
      if (!current_version_infos.empty())
        current_version_infos.clear();
      if (!previous_version_infos.empty())
        previous_version_infos.clear();
    }

    //--------------------------------------------------------------------------
    void VersionManager::initialize_state(ApEvent term_event,
                                          const RegionUsage &usage,
                                          const FieldMask &user_mask,
                                          const InstanceSet &targets,
                                          InnerContext *context,
                                          unsigned init_index,
                                 const std::vector<LogicalView*> &corresponding,
                                          std::set<RtEvent> &applied_events)
    //--------------------------------------------------------------------------
    {
      // See if we have been assigned
      if (context != current_context)
      {
#ifdef DEBUG_LEGION
        assert(current_version_infos.empty() || 
                (current_version_infos.size() == 1));
        assert(previous_version_infos.empty());
#endif
        const AddressSpaceID local_space = 
          node->context->runtime->address_space;
        owner_space = context->get_version_owner(node, local_space);
        is_owner = (owner_space == local_space);
        current_context = context;
      }
      // Make a new version state and initialize it, then insert it
      VersionState *init_state = create_new_version_state(init_version);
      init_state->initialize(term_event, usage, user_mask, targets, context, 
                             init_index, corresponding, applied_events);
      // We do need the lock because sometimes these are virtual
      // mapping results comping back
      AutoLock m_lock(manager_lock);
#ifdef DEBUG_LEGION
      sanity_check();
#endif
      LegionMap<VersionID,ManagerVersions>::aligned::iterator finder = 
          current_version_infos.find(init_version);
      if (finder == current_version_infos.end())
        current_version_infos[init_version].insert(init_state, user_mask);
      else
        finder->second.insert(init_state, user_mask);
#ifdef DEBUG_LEGION
      sanity_check();
#endif
    }

    //--------------------------------------------------------------------------
    void VersionManager::record_current_versions(const FieldMask &version_mask, 
                                                FieldMask &unversioned_mask,
                                                InnerContext *context, 
                                                Operation *op, unsigned index,
                                                const RegionUsage &usage,
                                                VersionInfo &version_info,
                                                std::set<RtEvent> &ready_events)
    //--------------------------------------------------------------------------
    {
      // See if we have been assigned
      if (context != current_context)
      {
        const AddressSpaceID local_space = 
          node->context->runtime->address_space;
        owner_space = context->get_version_owner(node, local_space);
        is_owner = (owner_space == local_space);
        current_context = context;
      } 
      // We'll only track unversioned in the reading cases
      FieldMask unversioned;
      // Now we can record our versions
      if (IS_WRITE(usage))
      {
        // Uncomment this if we want READ_WRITE on unversioned
        // data to result in a warning, same with the code below
#ifdef UNVERSIONED_READ_WRITE_WARNING
        if (HAS_READ(usage))
          unversioned = version_mask;
#endif
        // At first we only need the lock in read-only mode
        AutoLock m_lock(manager_lock,1,false/*exclusive*/);
        // See if we are the owner
        if (!is_owner)
        {
          FieldMask request_mask = version_mask - remote_valid_fields;
          if (!!request_mask)
          {
            // Release the lock before sending the message
            Runtime::release_reservation(manager_lock);
            RtEvent wait_on = send_remote_version_request(request_mask,
                                                          ready_events);
            // Only retake the reservation, when we are ready
            RtEvent lock_reacquired = Runtime::acquire_rt_reservation(
                            manager_lock, false/*exclusive*/, wait_on);
            // Might as well wait since we just sent a message
            lock_reacquired.wait();
#ifdef DEBUG_LEGION
            // When we wake up everything should be good
            assert(!(version_mask - remote_valid_fields));
#endif
          }
        }
#ifdef DEBUG_LEGION
        sanity_check();
#endif
        // Just capture the current versions for now if we end
        // up mapping a physical instance then we'll advance 
        // later and record those versions as necessary
        for (LegionMap<VersionID,ManagerVersions>::aligned::const_iterator 
              vit = current_version_infos.begin(); vit !=
              current_version_infos.end(); vit++)
        {
          FieldMask local_overlap = vit->second.get_valid_mask() & version_mask;
          if (!local_overlap)
            continue;
#ifdef UNVERSIONED_READ_WRITE_WARNING
          unversioned -= local_overlap;
#endif
          for (ManagerVersions::iterator it = vit->second.begin();
                it != vit->second.end(); it++)
          {
            FieldMask overlap = it->second & local_overlap;
            if (!overlap)
              continue;
            version_info.add_current_version(it->first, overlap,
                                             false/*path only*/);
            it->first->request_final_version_state(context, overlap, 
                                                   ready_events);
          }
        }
#ifdef UNVERSIONED_READ_WRITE_WARNING
        // Have to return since we don't want to make empty versions
        return;
#endif
      }
      else
      {
        // Only track unversioned in non-writing cases for now
        unversioned = version_mask;
        // At first we only need the lock in read-only mode
        AutoLock m_lock(manager_lock,1,false/*exclusive*/);
        // See if we are the owner
        if (!is_owner)
        {
          FieldMask request_mask = version_mask - remote_valid_fields;
          if (!!request_mask)
          {
            // Release the lock before sending the message
            Runtime::release_reservation(manager_lock);
            RtEvent wait_on = send_remote_version_request(request_mask,
                                                          ready_events);
            // Only retake the reservation, when we are ready
            RtEvent lock_reacquired = Runtime::acquire_rt_reservation(
                            manager_lock, false/*exclusive*/, wait_on);
            // Might as well wait since we just sent a message
            lock_reacquired.wait();
#ifdef DEBUG_LEGION
            // When we wake up everything should be good
            assert(!(version_mask - remote_valid_fields));
#endif
          }
        }
#ifdef DEBUG_LEGION
        sanity_check();
#endif
        // We only need the current versions, but we record them
        // as both the previous and the advance
        for (LegionMap<VersionID,ManagerVersions>::aligned::const_iterator
              vit = current_version_infos.begin(); vit != 
              current_version_infos.end(); vit++)
        {
          FieldMask local_overlap = vit->second.get_valid_mask() & version_mask;
          if (!local_overlap)
            continue;
          for (ManagerVersions::iterator it = vit->second.begin();
                it != vit->second.end(); it++)
          {
            FieldMask overlap = it->second & local_overlap;
            if (!overlap)
              continue;
            unversioned -= overlap;
            version_info.add_current_version(it->first, overlap,
                                             false/*path only*/);
            version_info.add_advance_version(it->first, overlap,
                                             false/*path only*/);
            it->first->request_initial_version_state(context, overlap, 
                                                     ready_events);
          }
          if (!unversioned)
            break;
        }
      }
      // If we have unversioned fields we need to make new 
      // version state object(s) for those fields
      if (!!unversioned)
      {
#ifdef DEBUG_LEGION
        assert(is_owner); // should only get here on the owner
#endif
        // Retake the lock in exclusive mode and see if we lost any races
        AutoLock m_lock(manager_lock);
        for (LegionMap<VersionID,ManagerVersions>::aligned::const_iterator
              vit = current_version_infos.begin(); vit != 
              current_version_infos.end(); vit++)
        {
          // Only need to check against unversioned this time
          FieldMask local_overlap = vit->second.get_valid_mask() & unversioned;
          if (!local_overlap)
            continue;
          for (ManagerVersions::iterator it = vit->second.begin();
                it != vit->second.end(); it++)
          {
            FieldMask overlap = it->second & local_overlap;
            if (!overlap)
              continue;
            unversioned -= local_overlap;
            version_info.add_current_version(it->first, overlap,
                                             false/*path only*/);
            it->first->request_initial_version_state(context, overlap, 
                                                     ready_events);
          }
          if (!unversioned)
            break;
        }
        if (!!unversioned)
        {
          VersionState *new_state = create_new_version_state(init_version);
          version_info.add_current_version(new_state, unversioned,
                                           false/*path only*/);
          version_info.add_advance_version(new_state, unversioned,
                                           false/*path only*/);
          // No need to query for initial state since we know there is none
          WrapperReferenceMutator mutator(ready_events);
          current_version_infos[init_version].insert(new_state, 
                                                     unversioned, &mutator);
          // Keep any unversioned fields
          unversioned_mask &= unversioned;
        }
        else if (!!unversioned_mask)
          unversioned_mask.clear();
      }
      else if (!!unversioned_mask)
        unversioned_mask.clear();
    }

    //--------------------------------------------------------------------------
    void VersionManager::record_advance_versions(const FieldMask &version_mask,
                                                InnerContext *context,
                                                VersionInfo &version_info,
                                                std::set<RtEvent> &ready_events)
    //--------------------------------------------------------------------------
    {
      // See if we have been assigned
      if (context != current_context)
      {
        const AddressSpaceID local_space = 
          node->context->runtime->address_space;
        owner_space = context->get_version_owner(node, local_space);
        is_owner = (owner_space == local_space);
        current_context = context;
      }
      AutoLock m_lock(manager_lock, 1, false/*exclusive*/);
      // See if we are the owner
      if (!is_owner)
      {
        FieldMask request_mask = version_mask - remote_valid_fields;
        if (!!request_mask)
        {
          // Release the lock before sending the message
          Runtime::release_reservation(manager_lock);
          RtEvent wait_on = send_remote_version_request(request_mask,
                                                        ready_events);
          // Retake the lock only once we're ready to
          RtEvent lock_reacquired = Runtime::acquire_rt_reservation(
                          manager_lock, false/*exclusive*/, wait_on);
          // Might as well wait since we're sending a remote message
          lock_reacquired.wait();
#ifdef DEBUG_LEGION
          // When we wake up everything should be good
          assert(!(version_mask - remote_valid_fields));
#endif
        }
      }
      for (LegionMap<VersionID,ManagerVersions>::aligned::const_iterator
            vit = current_version_infos.begin(); vit != 
            current_version_infos.end(); vit++)
      {
        FieldMask local_overlap = version_mask & vit->second.get_valid_mask();
        if (!local_overlap)
          continue;
        for (ManagerVersions::iterator it = vit->second.begin();
              it != vit->second.end(); it++)
        {
          FieldMask overlap = it->second & local_overlap;
          if (!overlap)
            continue;
          version_info.add_advance_version(it->first, overlap,
                                           false/*path only*/);
        }
      }
    }

    //--------------------------------------------------------------------------
    void VersionManager::compute_advance_split_mask(VersionInfo &version_info,
                                                   UniqueID logical_context_uid,
                                                   InnerContext *context,
                                                const FieldMask &version_mask,
                                                std::set<RtEvent> &ready_events,
          const LegionMap<ProjectionEpochID,FieldMask>::aligned &advance_epochs)
    //--------------------------------------------------------------------------
    {
      // See if we have been assigned
      if (context != current_context)
      {
        const AddressSpaceID local_space = 
          node->context->runtime->address_space;
        owner_space = context->get_version_owner(node, local_space);
        is_owner = (owner_space == local_space);
        current_context = context;
      }
      AutoLock m_lock(manager_lock,1,false/*exclusive*/);
      // See if we are the owner
      if (!is_owner)
      {
        FieldMask request_mask = version_mask - remote_valid_fields;
        if (!!request_mask)
        {
          // Release the lock before sending the message
          Runtime::release_reservation(manager_lock);
          RtEvent wait_on = send_remote_version_request(request_mask,
                                                        ready_events); 
          // Retake the lock only once we're ready to
          RtEvent lock_reacquired = Runtime::acquire_rt_reservation(
                          manager_lock, false/*exclusive*/, wait_on);
          // Might as well wait since we're sending a remote message
          lock_reacquired.wait();
#ifdef DEBUG_LEGION
          // When we wake up everything should be good
          assert(!(version_mask - remote_valid_fields));
#endif
        }
      }
      // See if we've done any previous advances for this projection epoch
      for (LegionMap<ProjectionEpochID,FieldMask>::aligned::const_iterator it =
            advance_epochs.begin(); it != advance_epochs.end(); it++)
      {
        LegionMap<ProjectionEpoch,FieldMask>::aligned::const_iterator 
          finder = previous_advancers.find(
              ProjectionEpoch(logical_context_uid, it->first));
        if (finder == previous_advancers.end())
          continue;
        FieldMask overlap = finder->second & it->second;
        if (!overlap)
          continue;
        version_info.record_split_fields(node, overlap);
      }
    }

    //--------------------------------------------------------------------------
    void VersionManager::record_path_only_versions(
                                                const FieldMask &version_mask,
                                                const FieldMask &split_mask,
                                                FieldMask &unversioned_mask,
                                                InnerContext *context,
                                                Operation *op, unsigned index,
                                                const RegionUsage &usage,
                                                VersionInfo &version_info,
                                                std::set<RtEvent> &ready_events)
    //--------------------------------------------------------------------------
    {
      // See if we have been assigned
      if (context != current_context)
      {
        const AddressSpaceID local_space = 
          node->context->runtime->address_space;
        owner_space = context->get_version_owner(node, local_space);
        is_owner = (owner_space == local_space);
        current_context = context;
      }
      // We aren't mutating our data structures, so we just need 
      // the manager lock in read only mode
      AutoLock m_lock(manager_lock,1,false/*exclusive*/);
      // See if we are the owner
      if (!is_owner)
      {
        FieldMask request_mask = version_mask - remote_valid_fields;
        if (!!request_mask)
        {
          // Release the lock before sending the message
          Runtime::release_reservation(manager_lock);
          RtEvent wait_on = send_remote_version_request(request_mask,
                                                        ready_events); 
          // Retake the lock only once we're ready to
          RtEvent lock_reacquired = Runtime::acquire_rt_reservation(
                          manager_lock, false/*exclusive*/, wait_on);
          // Might as well wait since we're sending a remote message
          lock_reacquired.wait();
#ifdef DEBUG_LEGION
          // When we wake up everything should be good
          assert(!(version_mask - remote_valid_fields));
#endif
        }
      }
      FieldMask unversioned = version_mask; 
#ifdef DEBUG_LEGION
      sanity_check();
#endif
      // Do different things depending on whether we are 
      // not read-only, have split fields, or no split fields
      if (!IS_READ_ONLY(usage))
      {
        // We are modifying below in the sub-tree so all the fields 
        // should be split
#ifdef DEBUG_LEGION
        assert(version_mask == split_mask);
#endif
        // All fields from previous are current and all fields from 
        // current are advance, unless we are doing reductions so
        // we don't need to get anything from previous
        if (!IS_REDUCE(usage))
        {
          for (LegionMap<VersionID,ManagerVersions>::aligned::const_iterator
                vit = previous_version_infos.begin(); vit !=
                previous_version_infos.end(); vit++)
          {
            FieldMask local_overlap = 
              vit->second.get_valid_mask() & version_mask;
            if (!local_overlap)
              continue;
            for (ManagerVersions::iterator it = vit->second.begin();
                  it != vit->second.end(); it++)
            {
              FieldMask overlap = it->second & local_overlap;
              if (!overlap)
                continue;
              unversioned -= overlap;
              version_info.add_current_version(it->first, overlap,
                                               true/*path only*/);
              it->first->request_final_version_state(context, overlap, 
                                                     ready_events);
            }
            if (!unversioned)
              break;
          }
          // We don't care about versioning information for writes because
          // they can modify the next version
          if (!!unversioned_mask)
            unversioned_mask.clear();
        }
        else if (!!unversioned_mask)
        {
          // If we are a reduction and we have previously unversioned
          // fields then we need to do a little check to make sure
          // that versions at least exist
          for (LegionMap<VersionID,ManagerVersions>::aligned::const_iterator
                vit = previous_version_infos.begin(); vit != 
                previous_version_infos.end(); vit++)
          {
            // Don't need to capture the actual states, just need to 
            // remove all the fields for which we have a prior version
            if (vit->second.size() > 1)
            {
              // Need this to be precise and valid mask might overapproximate
              for (ManagerVersions::iterator it = vit->second.begin();
                    it != vit->second.end(); it++)
                unversioned_mask -= it->second;
            }
            else
              unversioned_mask -= vit->second.get_valid_mask();
            if (!unversioned_mask)
              break;
          }
        }
        for (LegionMap<VersionID,ManagerVersions>::aligned::const_iterator
              vit = current_version_infos.begin(); vit !=
              current_version_infos.end(); vit++)
        {
          FieldMask local_overlap = vit->second.get_valid_mask() & version_mask;
          if (!local_overlap)
            continue;
          for (ManagerVersions::iterator it = vit->second.begin();
                it != vit->second.end(); it++)
          {
            FieldMask overlap = it->second & local_overlap;
            if (!overlap)
              continue;
            version_info.add_advance_version(it->first, overlap,
                                             true/*path only*/);
            // No need to request anything since we're contributing only
          }
        }
      }
      else if (!!split_mask)
      {
        // We are read-only with split fields that we have to deal with
        // Split fields we need the final version of previous, while
        // non-split fields we need final version of current, no need
        // for advance fields because we are read-only
        for (LegionMap<VersionID,ManagerVersions>::aligned::const_iterator
              vit = previous_version_infos.begin(); vit !=
              previous_version_infos.end(); vit++)
        {
          FieldMask local_overlap = vit->second.get_valid_mask() & split_mask;
          if (!local_overlap)
            continue;
          for (ManagerVersions::iterator it = vit->second.begin();
                it != vit->second.end(); it++)
          {
            FieldMask overlap = it->second & local_overlap;
            if (!overlap)
              continue;
            unversioned -= overlap;
            version_info.add_current_version(it->first, overlap,
                                             true/*path only*/);
            it->first->request_final_version_state(context, overlap, 
                                                   ready_events);
          }
          if (!unversioned)
            break;
        }
        FieldMask non_split = version_mask - split_mask;
        if (!!non_split)
        {
          for (LegionMap<VersionID,ManagerVersions>::aligned::const_iterator
                vit = current_version_infos.begin(); vit !=
                current_version_infos.end(); vit++)
          {
            FieldMask local_overlap = vit->second.get_valid_mask() & non_split;
            if (!local_overlap)
              continue;
            for (ManagerVersions::iterator it = vit->second.begin();
                  it != vit->second.end(); it++)
            {
              FieldMask overlap = it->second & local_overlap;
              if (!overlap)
                continue;
              version_info.add_current_version(it->first, overlap,
                                               true/*path only*/);
              it->first->request_initial_version_state(context, overlap,
                                                       ready_events);
            }
          } 
        }
        // Update the unversioned mask if necessary
        if (!!unversioned_mask)
        {
          if (!!unversioned)
            unversioned_mask &= unversioned;
          else
            unversioned_mask.clear();
        }
      }
      else
      {
        // We are read-only with no split fields so everything is easy
        // We do have to request the initial version of the states
        for (LegionMap<VersionID,ManagerVersions>::aligned::const_iterator
              vit = current_version_infos.begin(); vit !=
              current_version_infos.end(); vit++)
        {
          FieldMask local_overlap = vit->second.get_valid_mask() & version_mask;
          if (!local_overlap)
            continue;
          for (ManagerVersions::iterator it = vit->second.begin();
                it != vit->second.end(); it++)
          {
            FieldMask overlap = it->second & local_overlap;
            if (!overlap)
              continue;
            unversioned -= overlap;
            version_info.add_current_version(it->first, overlap, 
                                             true/*path only*/);
            it->first->request_initial_version_state(context, overlap, 
                                                     ready_events);
          }
          if (!unversioned)
            break;
        }
        // Update the unversioned mask if necessary
        if (!!unversioned_mask)
        {
          if (!!unversioned)
            unversioned_mask &= unversioned;
          else
            unversioned_mask.clear();
        }
      }
    }

    //--------------------------------------------------------------------------
    void VersionManager::advance_versions(FieldMask mask, 
                                          UniqueID logical_context_uid,
                                          InnerContext *physical_context, 
                                          bool update_parent_state,
                                          AddressSpaceID source_space,
                                          std::set<RtEvent> &applied_events,
                                          bool dedup_opens,
                                          ProjectionEpochID open_epoch,
                                          bool dedup_advances, 
                                          ProjectionEpochID advance_epoch,
                                          const FieldMask *dirty_previous)
    //--------------------------------------------------------------------------
    {
      DETAILED_PROFILER(node->context->runtime, 
                        CURRENT_STATE_ADVANCE_VERSION_NUMBERS_CALL);
      // See if we have been assigned
      if (physical_context != current_context)
      {
        const AddressSpaceID local_space = 
          node->context->runtime->address_space;
        owner_space = physical_context->get_version_owner(node, local_space);
        is_owner = (owner_space == local_space);
        current_context = physical_context;
      }
      // Check to see if we are the owner
      if (!is_owner)
      {
        // First send back the message to the owner to do the advance there
        RtEvent advanced = send_remote_advance(mask, update_parent_state,
                                               logical_context_uid,
                                               dedup_opens, open_epoch, 
                                               dedup_advances, advance_epoch,
                                               dirty_previous);
        applied_events.insert(advanced); 
        // Now filter out any of our current version states that are
        // no longer valid for the given fields
        invalidate_version_infos(mask);
        return;
      }
      // If we are deduplicating advances, do that now
      // to see if we can avoid any communication
      if (dedup_opens || dedup_advances)
      {
        AutoLock m_lock(manager_lock,1,false/*exclusive*/);
        if (dedup_opens)
        {
          LegionMap<ProjectionEpoch,FieldMask>::aligned::const_iterator
            finder = previous_opens.find(
                ProjectionEpoch(logical_context_uid, open_epoch));
          if (finder != previous_opens.end())
          {
            mask -= finder->second;
            if (!mask)
              return;
          }
        }
        if (dedup_advances)
        {
          LegionMap<ProjectionEpoch,FieldMask>::aligned::const_iterator 
            finder = previous_advancers.find(
                ProjectionEpoch(logical_context_uid, advance_epoch));
          if (finder != previous_advancers.end())
          {
            mask -= finder->second;
            if (!mask)
              return;
          }
        }
      }
      WrapperReferenceMutator mutator(applied_events);
      // If we have to update our parent version info, then we
      // need to keep track of all the new VersionState objects that we make
      VersioningSet<> new_states;
      // We need the lock in exclusive mode because we are going
      // to be mutating our data structures
      {
        AutoLock m_lock(manager_lock);
        // Recheck for any advance or open fields in case we lost the race
        if (dedup_opens)
        {
          // Filter out any previous opens if necessary
          const ProjectionEpoch key(logical_context_uid, open_epoch);
          if (!previous_opens.empty())
          {
            for (LegionMap<ProjectionEpoch,FieldMask>::aligned::iterator it =
                  previous_opens.begin(); it != 
                  previous_opens.end(); /*nothing*/)
            {
              if (it->first == key) // skip our own
              {
                it++;
                continue;
              }
              it->second -= mask;
              if (!it->second)
              {
                LegionMap<ProjectionEpoch,FieldMask>::aligned::iterator 
                  to_delete = it;
                it++;
                previous_opens.erase(to_delete);
              }
              else
                it++;
            }
          }
          LegionMap<ProjectionEpoch,FieldMask>::aligned::iterator
            finder = previous_opens.find(key);
          if (finder != previous_opens.end())
          {
            mask -= finder->second;
            if (!mask)
              return;
            finder->second |= mask;
          }
          else
            previous_opens[key] = mask;
        }
        if (dedup_advances)
        {
          // Filter out any previous advancers if necessary  
          const ProjectionEpoch key(logical_context_uid, advance_epoch);
          if (!previous_advancers.empty())
          {
            for (LegionMap<ProjectionEpoch,FieldMask>::aligned::iterator it =
                  previous_advancers.begin(); it != 
                  previous_advancers.end(); /*nothing*/)
            {
              if (it->first == key) // skip our own
              {
                it++;
                continue;
              }
              it->second -= mask;
              if (!it->second)
              {
                LegionMap<ProjectionEpoch,FieldMask>::aligned::iterator 
                  to_delete = it;
                it++;
                previous_advancers.erase(to_delete);
              }
              else
                it++;
            }
          }
          LegionMap<ProjectionEpoch,FieldMask>::aligned::iterator 
            finder = previous_advancers.find(key);
          if (finder != previous_advancers.end())
          {
            mask -= finder->second;
            if (!mask)
              return;
            finder->second |= mask;
          }
          else
            previous_advancers[key] = mask;
        }
        // Now send any invalidations to get them in flight
        if (!remote_valid.empty() && !(remote_valid_fields * mask))
        {
          std::vector<AddressSpaceID> to_delete;
          for (LegionMap<AddressSpaceID,FieldMask>::aligned::iterator it = 
                remote_valid.begin(); it != remote_valid.end(); it++)
          {
            // If this is the source, then we can skip it
            // because it already knows to do its own invalidate
            if (it->first == source_space)
              continue;
            FieldMask overlap = mask & it->second;
            if (!overlap)
              continue;
            RtEvent done = send_remote_invalidate(it->first, overlap);
            applied_events.insert(done); 
            it->second -= mask;
            if (!it->second)
              to_delete.push_back(it->first);
          }
          if (!to_delete.empty())
          {
            for (std::vector<AddressSpaceID>::const_iterator it = 
                  to_delete.begin(); it != to_delete.end(); it++)
              remote_valid.erase(*it);
          }
        }
        // Otherwise we are the owner node so we can do the update
#ifdef DEBUG_LEGION
        sanity_check();
#endif
        // First filter out fields in the previous
        std::vector<VersionID> to_delete_previous;
        FieldMask previous_filter = mask;
        for (LegionMap<VersionID,ManagerVersions>::aligned::iterator vit =
              previous_version_infos.begin(); vit != 
              previous_version_infos.end(); vit++)
        {
          FieldMask overlap = vit->second.get_valid_mask() & previous_filter;
          if (!overlap)
            continue;
          ManagerVersions &info = vit->second;
          bool need_overlap_update = false;
          // Might be an overapproximation, so we might need to
          // update the overlap because we need it precise below
          if (info.size() > 1)
          {
            need_overlap_update = true;
            overlap.clear();
          }
          // See if everyone is going away or just some of them
          if (overlap == info.get_valid_mask())
          {
            // The whole version number is going away, remove all
            // the valid references on the version state objects
            if (need_overlap_update)
            {
              for (ManagerVersions::iterator it = info.begin();
                    it != info.end(); it++)
                overlap |= it->second;
            }
            to_delete_previous.push_back(vit->first);
          }
          else
          {
            // Only some of the state are being filtered
            std::vector<VersionState*> to_delete;
            for (ManagerVersions::iterator it = info.begin();
                  it != info.end(); it++)
            {
              FieldMask state_overlap = it->second & previous_filter;
              if (!state_overlap)
                continue;
              if (need_overlap_update)
                overlap |= state_overlap;
              it->second -= state_overlap;
              if (!it->second)
                to_delete.push_back(it->first);
            }
            if (!to_delete.empty())
            {
              for (std::vector<VersionState*>::const_iterator it = 
                    to_delete.begin(); it != to_delete.end(); it++)
                info.erase(*it);
              if (info.empty())
                to_delete_previous.push_back(vit->first);
            }
          }
          if (need_overlap_update && !overlap)
            continue;
          previous_filter -= overlap;
          if (!previous_filter)
            break;
        }
        if (!to_delete_previous.empty())
        {
          for (std::vector<VersionID>::const_iterator it = 
                to_delete_previous.begin(); it != 
                to_delete_previous.end(); it++)
          {
            previous_version_infos.erase(*it);
          }
          to_delete_previous.clear();
        }
        // Now filter fields from current back to previous
        FieldMask current_filter = mask;
        // Keep a set of version states that have to be added
        LegionMap<VersionState*,FieldMask>::aligned to_add;
        std::set<VersionID> to_delete_current;
        // Do this in reverse order so we can add new states earlier
        for (LegionMap<VersionID,ManagerVersions>::aligned::reverse_iterator 
              vit = current_version_infos.rbegin(); vit != 
              current_version_infos.rend(); vit++)
        {
          FieldMask version_overlap = 
            vit->second.get_valid_mask() & current_filter;
          if (!version_overlap)
            continue;
          ManagerVersions &info = vit->second;
          // If we have more than one element then the
          // valid mask might be an over approximation and
          // we're going to need the precise overlap set below
          bool need_version_overlap_update = false;
          if (info.size() > 1)
          {
            need_version_overlap_update = true;
            version_overlap.clear();
          }
          if (version_overlap == info.get_valid_mask())
          {
            // Send back the whole version state info to previous
            to_delete_current.insert(vit->first);
            // See if we need to merge it or can just copy it
            LegionMap<VersionID,ManagerVersions>::aligned::iterator 
              prev_finder = previous_version_infos.find(vit->first);
            if (prev_finder == previous_version_infos.end())
            {
              if (need_version_overlap_update)
              {
                for (ManagerVersions::iterator it = info.begin();
                      it != info.end(); it++)
                  version_overlap |= it->second; 
              }
              // Can just send it back with no merge
              info.move(previous_version_infos[vit->first]);
            }
            else
            {
              // prev_inf already existed
              // Filter back the version states
              for (ManagerVersions::iterator it = info.begin();
                    it != info.end(); it++)
              {
                if (need_version_overlap_update)
                  version_overlap |= it->second;
                prev_finder->second.insert(it->first, it->second, &mutator);
              }
              info.clear(); // clear it in case we get unerased
            }
          }
          else
          {
            // Filter back only some of the version states
            std::vector<VersionState*> to_delete;
            ManagerVersions &prev_info = previous_version_infos[vit->first];
            for (ManagerVersions::iterator it = info.begin();
                  it != info.end(); it++)
            {
              FieldMask overlap = it->second & current_filter;
              if (!overlap)
                continue;
              if (need_version_overlap_update)
                version_overlap |= overlap; 
              prev_info.insert(it->first, overlap, &mutator);
              it->second -= overlap;
              if (!it->second)
                to_delete.push_back(it->first);
            }
            if (!to_delete.empty())
            {
              for (std::vector<VersionState*>::const_iterator it = 
                    to_delete.begin(); it != to_delete.end(); it++)
                info.erase(*it);
            }
            if (info.empty())
              to_delete_current.insert(vit->first);
          }
          // Make our new version state object and add if we can
          VersionID next_version = vit->first+1;
          // Remove this version number from the delete set if it exists
          to_delete_current.erase(next_version);
          VersionState *new_state = create_new_version_state(next_version);
          if (update_parent_state || (dirty_previous != NULL))
            new_states.insert(new_state, version_overlap, &mutator);
          // Kind of dangerous to be getting another iterator to this
          // data structure that we're iterating, but since neither
          // is mutating, we won't invalidate any iterators
          LegionMap<VersionID,ManagerVersions>::aligned::iterator 
            next_finder = current_version_infos.find(next_version);
          if (next_finder != current_version_infos.end())
            next_finder->second.insert(new_state, version_overlap, &mutator);
          else
            to_add[new_state] = version_overlap;
          current_filter -= version_overlap;
          if (!current_filter)
            break;
        }
        // Remove any old version state infos
        if (!to_delete_current.empty())
        {
          for (std::set<VersionID>::const_iterator it = 
                to_delete_current.begin(); it != to_delete_current.end(); it++)
            current_version_infos.erase(*it);
        }
        // See if we have any fields for which there was no prior
        // version number, if there was then these are fields which
        // are being initialized and should be added as version 1
        if (!!current_filter)
        {
          VersionState *new_state = create_new_version_state(init_version);
          if (update_parent_state || (dirty_previous != NULL))
            new_states.insert(new_state, current_filter, &mutator);
          current_version_infos[init_version].insert(new_state, 
                                                     current_filter, &mutator);
        }
        // Finally add in our new states
        if (!to_add.empty())
        {
          for (LegionMap<VersionState*,FieldMask>::aligned::const_iterator 
                it = to_add.begin(); it != to_add.end(); it++)
          {
#ifdef DEBUG_LEGION
            assert(current_version_infos.find(it->first->version_number) ==
                   current_version_infos.end());
#endif
            current_version_infos[it->first->version_number].insert(
                it->first, it->second, &mutator);
          }
        }
#ifdef DEBUG_LEGION
        sanity_check();
#endif
      } // release the lock
      // If we have no new states then we are done
      if (new_states.empty())
        return;
      // See if we have to capture any dirty data from the previous versions
      // If we don't have to update the parent state then we are at the
      // top of the tree, so there is no need to worry about closes from above
      if (dirty_previous != NULL)
      {
        AutoLock m_lock(manager_lock,1,false/*exclusive*/);
        for (LegionMap<VersionID,ManagerVersions>::aligned::const_iterator vit =
              previous_version_infos.begin(); vit != 
              previous_version_infos.end(); vit++)
        {
          // Disjoint so it doesn't matter
          if (vit->second.get_valid_mask() * (*dirty_previous))
            continue;
          for (ManagerVersions::iterator mit = vit->second.begin();
                mit != vit->second.end(); mit++)
          {
            FieldMask state_overlap = mit->second & *dirty_previous;
            if (!state_overlap)
              continue;
            // Get the final version of this version state
            std::set<RtEvent> preconditions;
            mit->first->request_final_version_state(physical_context, 
                                                  state_overlap, preconditions);
            if (!preconditions.empty())
            {
              RtEvent precondition = Runtime::merge_events(preconditions);
              for (VersioningSet<>::iterator it = new_states.begin();
                    it != new_states.end(); it++)
              {
                FieldMask overlap = it->second & state_overlap;
                if (!overlap)
                  continue;
                DirtyUpdateArgs args;
                args.previous = mit->first;
                args.target = it->first;
                args.capture_mask = legion_new<FieldMask>(overlap);
                RtEvent done = 
                  runtime->issue_runtime_meta_task(args, LG_LATENCY_PRIORITY,
                                                   NULL, precondition);
                applied_events.insert(done);
                state_overlap -= overlap;
                if (!state_overlap)
                  break;
              }
            }
            else
            {
              // We can do the captures now 
              for (VersioningSet<>::iterator it = new_states.begin();
                    it != new_states.end(); it++)
              {
                FieldMask overlap = it->second & state_overlap;
                if (!overlap)
                  continue;
                mit->first->capture_dirty_instances(overlap, it->first); 
                state_overlap -= overlap;
                if (!state_overlap)
                  break;
              }
            }
          }
        }
      }
      // If we recorded any new states then we have to tell our parent manager
      if (update_parent_state)
      {
        RegionTreeNode *parent = node->get_parent();      
#ifdef DEBUG_LEGION
        assert(parent != NULL);
#endif
        VersionManager &parent_manager = 
          parent->get_current_version_manager(ctx);
        const LegionColor color = node->get_color();
        // This destroys new states, but whatever we're done anyway
        parent_manager.update_child_versions(physical_context, color, 
                                             new_states, applied_events);
      }
    }

    //--------------------------------------------------------------------------
    /*static*/ void VersionManager::process_capture_dirty(const void *args)
    //--------------------------------------------------------------------------
    {
      const DirtyUpdateArgs *dargs = (const DirtyUpdateArgs*)args;
      dargs->previous->capture_dirty_instances(*(dargs->capture_mask),
                                               dargs->target);
      legion_delete(dargs->capture_mask);
    }

    //--------------------------------------------------------------------------
    void VersionManager::update_child_versions(InnerContext *context,
                                              const LegionColor child_color,
                                              VersioningSet<> &new_states,
                                              std::set<RtEvent> &applied_events)
    //--------------------------------------------------------------------------
    {
      // See if we have been assigned
      if (context != current_context)
      {
        const AddressSpaceID local_space = 
          node->context->runtime->address_space;
        owner_space = context->get_version_owner(node, local_space);
        is_owner = (owner_space == local_space);
        current_context = context;
      }
      // Only need to hold the lock in read-only mode since we're not
      // going to be updating any of these local data structures
      AutoLock m_lock(manager_lock,1,false/*exclusive*/);
      // If we are not the owner, see if we need to issue any requests
      if (!is_owner)
      {
        FieldMask request_mask = 
          new_states.get_valid_mask() - remote_valid_fields;
        if (!!request_mask)
        {
          // Release the lock before sending the message
          Runtime::release_reservation(manager_lock);
          RtEvent wait_on = send_remote_version_request(
              new_states.get_valid_mask(), applied_events);
          // Retake the lock only once we're ready to
          RtEvent lock_reacquired = Runtime::acquire_rt_reservation(
                          manager_lock, false/*exclusive*/, wait_on);
          // Might as well wait since we're sending a remote message
          lock_reacquired.wait();
#ifdef DEBUG_LEGION
          // When we wake up everything should be good
          assert(!(new_states.get_valid_mask() - remote_valid_fields));
#endif
        }
      }
      for (LegionMap<VersionID,ManagerVersions>::aligned::const_iterator vit = 
            current_version_infos.begin(); vit != 
            current_version_infos.end(); vit++)
      {
        FieldMask version_overlap = 
          vit->second.get_valid_mask() & new_states.get_valid_mask();
        if (!version_overlap)
          continue;
        for (ManagerVersions::iterator it = vit->second.begin();
              it != vit->second.end(); it++)
        {
          FieldMask overlap = it->second & version_overlap;
          if (!overlap)
            continue;
          it->first->reduce_open_children(child_color, overlap, new_states, 
                                          applied_events, true/*need lock*/,
                                          true/*local update*/);
        }
        // If we've handled all the new states then we are done
        if (new_states.empty())
          break;
      }
    }

    //--------------------------------------------------------------------------
    void VersionManager::invalidate_version_infos(const FieldMask &invalid_mask)
    //--------------------------------------------------------------------------
    {
#ifdef DEBUG_LEGION
      assert(!is_owner); // should only be called on remote managers
#endif
      AutoLock m_lock(manager_lock);
      // This invalidates our local fields
      remote_valid_fields -= invalid_mask;
      filter_version_info(invalid_mask, current_version_infos);
      filter_version_info(invalid_mask, previous_version_infos);
    }

    //--------------------------------------------------------------------------
    /*static*/ void VersionManager::filter_version_info(const FieldMask &mask,
             LegionMap<VersionID,
                       VersioningSet<VERSION_MANAGER_REF> >::aligned &to_filter)
    //--------------------------------------------------------------------------
    {
      std::vector<VersionID> to_delete;
      for (LegionMap<VersionID,VersioningSet<VERSION_MANAGER_REF> >::aligned::
            iterator vit = to_filter.begin(); vit != to_filter.end(); vit++)
      {
        FieldMask overlap = vit->second.get_valid_mask() & mask;
        if (!overlap)
          continue;
        if (overlap == vit->second.get_valid_mask())
          to_delete.push_back(vit->first);
        else
        {
          std::vector<VersionState*> to_remove;
          for (VersioningSet<VERSION_MANAGER_REF>::iterator it = 
                vit->second.begin(); it != vit->second.end(); it++)
          {
            it->second -= overlap;
            if (!it->second)
              to_remove.push_back(it->first);
          }
          if (!to_remove.empty())
          {
            for (std::vector<VersionState*>::const_iterator it = 
                  to_remove.begin(); it != to_remove.end(); it++)
              vit->second.erase(*it);
          }
        }
      }
      if (!to_delete.empty())
      {
        for (std::vector<VersionID>::const_iterator it = 
              to_delete.begin(); it != to_delete.end(); it++)
          to_filter.erase(*it);
      }
    }

    //--------------------------------------------------------------------------
    void VersionManager::print_physical_state(RegionTreeNode *arg_node,
                                const FieldMask &capture_mask,
                         LegionMap<LegionColor,FieldMask>::aligned &to_traverse,
                                TreeStateLogger *logger)
    //--------------------------------------------------------------------------
    {
#ifdef DEBUG_LEGION
      assert(node == arg_node);
#endif
      PhysicalState temp_state(node, false/*dummy path only*/);
      logger->log("Versions:");
      logger->down();
      for (LegionMap<VersionID,ManagerVersions>::aligned::const_iterator vit =
            current_version_infos.begin(); vit != 
            current_version_infos.end(); vit++)
      {
        if (capture_mask * vit->second.get_valid_mask())
          continue;
        FieldMask version_fields;
        for (ManagerVersions::iterator it = vit->second.begin();
              it != vit->second.end(); it++)
        {
          FieldMask overlap = capture_mask & it->second;
          if (!overlap)
            continue;
          version_fields |= overlap;
          VersionState *vs = dynamic_cast<VersionState*>(it->first);
          assert(vs != NULL);
          vs->update_physical_state(&temp_state, overlap);
        }
        assert(!!version_fields);
        char *version_buffer = version_fields.to_string();
        logger->log("%lld: %s", vit->first, version_buffer);
        free(version_buffer);
      }
      logger->up();
      temp_state.print_physical_state(capture_mask, to_traverse, logger);
    }

    //--------------------------------------------------------------------------
    VersionState* VersionManager::create_new_version_state(VersionID vid)
    //--------------------------------------------------------------------------
    {
      DistributedID did = runtime->get_available_distributed_id(false);
      return legion_new<VersionState>(vid, runtime, did, 
          runtime->address_space, runtime->address_space,
          node, true/*register now*/);
    }

    //--------------------------------------------------------------------------
    RtEvent VersionManager::send_remote_advance(const FieldMask &advance_mask,
                                                bool update_parent_state,
                                                UniqueID logical_context_uid,
                                                bool dedup_opens,
                                                ProjectionEpochID open_epoch,
                                                bool dedup_advances,
                                                ProjectionEpochID advance_epoch,
                                                const FieldMask *dirty_previous)
    //--------------------------------------------------------------------------
    {
#ifdef DEBUG_LEGION
      assert(!is_owner);
#endif
      RtUserEvent remote_advance = Runtime::create_rt_user_event();
      Serializer rez;
      {
        RezCheck z(rez);
        rez.serialize(remote_advance);
        rez.serialize(logical_context_uid);
        rez.serialize(current_context->get_context_uid());
        if (node->is_region())
        {
          rez.serialize<bool>(true);
          rez.serialize(node->as_region_node()->handle);
        }
        else
        {
          rez.serialize<bool>(false);
          rez.serialize(node->as_partition_node()->handle);
        }
        rez.serialize(advance_mask);
        rez.serialize<bool>(update_parent_state);
        rez.serialize<bool>(dedup_opens);
        if (dedup_opens)
          rez.serialize(open_epoch);
        rez.serialize<bool>(dedup_advances);
        if (dedup_advances)
          rez.serialize(advance_epoch);
        if (dirty_previous != NULL)
        {
          rez.serialize<bool>(true);
          rez.serialize(*dirty_previous);
        }
        else
          rez.serialize<bool>(false);
      }
      runtime->send_version_manager_advance(owner_space, rez);
      return remote_advance;
    }

    //--------------------------------------------------------------------------
    /*static*/ void VersionManager::handle_remote_advance(Deserializer &derez,
                                  Runtime *runtime, AddressSpaceID source_space)
    //--------------------------------------------------------------------------
    {
      DerezCheck z(derez);
      RtUserEvent done_event;
      derez.deserialize(done_event);
      UniqueID logical_context_uid;
      derez.deserialize(logical_context_uid);
      UniqueID physical_context_uid;
      derez.deserialize(physical_context_uid);
      bool is_region;
      derez.deserialize(is_region);
      RegionTreeNode *node;
      if (is_region)
      {
        LogicalRegion handle;
        derez.deserialize(handle);
        node = runtime->forest->get_node(handle);
      }
      else
      {
        LogicalPartition handle;
        derez.deserialize(handle);
        node = runtime->forest->get_node(handle);
      }
      FieldMask advance_mask;
      derez.deserialize(advance_mask);
      bool update_parent;
      derez.deserialize(update_parent);
      bool dedup_opens;
      derez.deserialize(dedup_opens);
      ProjectionEpochID open_epoch = 0;
      if (dedup_opens)
        derez.deserialize(open_epoch);
      bool dedup_advances;
      derez.deserialize(dedup_advances);
      ProjectionEpochID advance_epoch = 0;
      if (dedup_advances)
        derez.deserialize(advance_epoch);
      bool has_dirty_previous;
      derez.deserialize(has_dirty_previous);
      FieldMask dirty_previous;
      if (has_dirty_previous)
        derez.deserialize(dirty_previous);

      InnerContext *context = runtime->find_context(physical_context_uid);
      ContextID ctx = context->get_context_id();
      VersionManager &manager = node->get_current_version_manager(ctx);
      std::set<RtEvent> done_preconditions;
      manager.advance_versions(advance_mask, logical_context_uid, context, 
                               update_parent, source_space, done_preconditions, 
                               dedup_opens, open_epoch, 
                               dedup_advances, advance_epoch,
                               has_dirty_previous ? &dirty_previous : NULL);
      if (!done_preconditions.empty())
        Runtime::trigger_event(done_event, 
            Runtime::merge_events(done_preconditions));
      else
        Runtime::trigger_event(done_event);
    }

    //--------------------------------------------------------------------------
    RtEvent VersionManager::send_remote_invalidate(AddressSpaceID target,
                                               const FieldMask &invalidate_mask)
    //--------------------------------------------------------------------------
    {
#ifdef DEBUG_LEGION
      assert(is_owner); // should only be called from the owner
#endif
      RtUserEvent remote_invalidate = Runtime::create_rt_user_event();
      Serializer rez;
      {
        RezCheck z(rez);
        rez.serialize(remote_invalidate);
        rez.serialize(current_context->get_context_uid());
        if (node->is_region())
        {
          rez.serialize<bool>(true);
          rez.serialize(node->as_region_node()->handle);
        }
        else
        {
          rez.serialize<bool>(false);
          rez.serialize(node->as_partition_node()->handle);
        }
        rez.serialize(invalidate_mask);
      }
      runtime->send_version_manager_invalidate(target, rez);
      return remote_invalidate;
    }

    //--------------------------------------------------------------------------
    /*static*/ void VersionManager::handle_remote_invalidate(
                                          Deserializer &derez, Runtime *runtime)
    //--------------------------------------------------------------------------
    {
      DerezCheck z(derez);
      RtUserEvent done_event;
      derez.deserialize(done_event);
      UniqueID context_uid;
      derez.deserialize(context_uid);
      bool is_region;
      derez.deserialize(is_region);
      RegionTreeNode *node;
      if (is_region)
      {
        LogicalRegion handle;
        derez.deserialize(handle);
        node = runtime->forest->get_node(handle);
      }
      else
      {
        LogicalPartition handle;
        derez.deserialize(handle);
        node = runtime->forest->get_node(handle);
      }
      FieldMask invalidate_mask;
      derez.deserialize(invalidate_mask);

      InnerContext *context = runtime->find_context(context_uid);
      ContextID ctx = context->get_context_id();
      VersionManager &manager = node->get_current_version_manager(ctx);
      manager.invalidate_version_infos(invalidate_mask);
      Runtime::trigger_event(done_event);
    }

    //--------------------------------------------------------------------------
    RtEvent VersionManager::send_remote_version_request(FieldMask request_mask,
                                                std::set<RtEvent> &ready_events)
    //--------------------------------------------------------------------------
    {
#ifdef DEBUG_LEGION
      assert(!is_owner); // better be a remote copy
#endif
      RtUserEvent local_request;
      std::set<RtEvent> preconditions;
      {
        // First check to see what if any outstanding requests we have
        AutoLock m_lock(manager_lock);
        for (LegionMap<RtUserEvent,FieldMask>::aligned::const_iterator it =
              outstanding_requests.begin(); it != 
              outstanding_requests.end(); it++)
        {
          if (it->second * request_mask)
            continue;
          preconditions.insert(it->first);
          request_mask -= it->second;
          if (!request_mask)
            break;
        }
        if (!!request_mask)
        {
          local_request = Runtime::create_rt_user_event();
          outstanding_requests[local_request] = request_mask;
        }
      }
      if (!!request_mask)
      {
        // Send the local request
        Serializer rez;
        {
          RezCheck z(rez);
          // Send a pointer to this object for the response
          rez.serialize(this);
          // Need this for when we do the unpack
          rez.serialize(&ready_events);
          rez.serialize(local_request);
          rez.serialize(current_context->get_context_uid());
          if (node->is_region())
          {
            rez.serialize<bool>(true);
            rez.serialize(node->as_region_node()->handle);
          }
          else
          {
            rez.serialize<bool>(false);
            rez.serialize(node->as_partition_node()->handle);
          }
          rez.serialize(request_mask);
        }
        runtime->send_version_manager_request(owner_space, rez);
      }
      if (!preconditions.empty())
      {
        // Add the local request if there is one
        if (local_request.exists())
          preconditions.insert(local_request);
        return Runtime::merge_events(preconditions);
      }
#ifdef DEBUG_LEGION
      assert(local_request.exists()); // better have an event
#endif
      return local_request;
    }

    //--------------------------------------------------------------------------
    /*static*/ void VersionManager::handle_request(Deserializer &derez,
                                  Runtime *runtime, AddressSpaceID source_space)
    //--------------------------------------------------------------------------
    {
      DerezCheck z(derez);
      VersionManager *remote_manager;
      derez.deserialize(remote_manager);
      std::set<RtEvent> *applied_events;
      derez.deserialize(applied_events);
      RtUserEvent done_event;
      derez.deserialize(done_event);
      UniqueID context_uid;
      derez.deserialize(context_uid);
      bool is_region;
      derez.deserialize(is_region);
      RegionTreeNode *node;
      if (is_region)
      {
        LogicalRegion handle;
        derez.deserialize(handle);
        node = runtime->forest->get_node(handle);
      }
      else
      {
        LogicalPartition handle;
        derez.deserialize(handle);
        node = runtime->forest->get_node(handle);
      }     
      FieldMask request_mask;
      derez.deserialize(request_mask);

      InnerContext *context = runtime->find_context(context_uid);
      ContextID ctx = context->get_context_id();
      VersionManager &manager = node->get_current_version_manager(ctx);
      Serializer rez;
      {
        RezCheck z(rez);
        rez.serialize(remote_manager);
        rez.serialize(applied_events);
        rez.serialize(done_event);
        rez.serialize(request_mask);
        manager.pack_response(rez, source_space, request_mask);
      }
      runtime->send_version_manager_response(source_space, rez);
    }

    //--------------------------------------------------------------------------
    void VersionManager::pack_response(Serializer &rez, AddressSpaceID target,
                                       const FieldMask &request_mask)
    //--------------------------------------------------------------------------
    {
      // Do most of this in ready only mode
      {
        AutoLock m_lock(manager_lock,1,false/*exclusive*/);
        LegionMap<VersionState*,FieldMask>::aligned send_infos;
        // Do the current infos first
        find_send_infos(current_version_infos, request_mask, send_infos);
        pack_send_infos(rez, send_infos);
        send_infos.clear();
        // Then do the previous infos
        find_send_infos(previous_version_infos, request_mask, send_infos);
        pack_send_infos(rez, send_infos);
      }
      // Need exclusive access at the end to update the remote information
      AutoLock m_lock(manager_lock);
      remote_valid_fields |= request_mask;
      remote_valid[target] |= request_mask;
    }

    //--------------------------------------------------------------------------
    /*static*/ void VersionManager::find_send_infos(
                   LegionMap<VersionID,
                             VersioningSet<VERSION_MANAGER_REF> >::aligned& 
            version_infos, const FieldMask &request_mask, 
          LegionMap<VersionState*,FieldMask>::aligned& send_infos)
    //--------------------------------------------------------------------------
    {
      for (LegionMap<VersionID,VersioningSet<VERSION_MANAGER_REF> >::aligned::
            const_iterator vit = version_infos.begin(); 
            vit != version_infos.end(); vit++)
      {
        FieldMask overlap = vit->second.get_valid_mask() & request_mask;
        if (!overlap)
          continue;
        for (VersioningSet<VERSION_MANAGER_REF>::iterator it = 
              vit->second.begin(); it != vit->second.end(); it++)
        {
          FieldMask state_overlap = it->second & overlap;
          if (!state_overlap)
            continue;
          send_infos[it->first] = state_overlap;
        }
      }
    }

    //--------------------------------------------------------------------------
    /*static*/ void VersionManager::pack_send_infos(Serializer &rez, const
        LegionMap<VersionState*,FieldMask>::aligned& send_infos)
    //--------------------------------------------------------------------------
    {
      rez.serialize<size_t>(send_infos.size());
      for (LegionMap<VersionState*,FieldMask>::aligned::const_iterator it = 
            send_infos.begin(); it != send_infos.end(); it++)
      {
        rez.serialize(it->first->did);
        rez.serialize(it->second);
      }
    }

    //--------------------------------------------------------------------------
    void VersionManager::unpack_response(Deserializer &derez, RtUserEvent done,
                                         const FieldMask &update_mask,
                                         std::set<RtEvent> *applied_events)
    //--------------------------------------------------------------------------
    {
      // Unpack all our version states
      LegionMap<VersionState*,FieldMask>::aligned current_update;
      LegionMap<VersionState*,FieldMask>::aligned previous_update;
      std::set<RtEvent> preconditions;
      unpack_send_infos(derez, current_update, runtime, preconditions);
      unpack_send_infos(derez, previous_update, runtime, preconditions);
      // If we have any preconditions here we must wait
      if (!preconditions.empty())
      {
        RtEvent wait_on = Runtime::merge_events(preconditions);
        wait_on.wait();
      }
      // Take our lock and apply our updates
      {
        AutoLock m_lock(manager_lock);
        merge_send_infos(current_version_infos, current_update);
        merge_send_infos(previous_version_infos, previous_update);
        // Update the remote valid fields
        remote_valid_fields |= update_mask;
        // Remove our outstanding request
#ifdef DEBUG_LEGION
        assert(outstanding_requests.find(done) != outstanding_requests.end());
#endif
        outstanding_requests.erase(done);
      }
      // Now we can trigger our done event
      Runtime::trigger_event(done);
    }

    //--------------------------------------------------------------------------
    /*static*/ void VersionManager::unpack_send_infos(Deserializer &derez,
                            LegionMap<VersionState*,FieldMask>::aligned &infos,
                            Runtime *runtime, std::set<RtEvent> &preconditions)
    //--------------------------------------------------------------------------
    {
      size_t num_states;
      derez.deserialize(num_states);
      for (unsigned idx = 0; idx < num_states; idx++)
      {
        DistributedID did;
        derez.deserialize(did);
        FieldMask valid_mask;
        derez.deserialize(valid_mask);
        RtEvent ready;
        VersionState *state = runtime->find_or_request_version_state(did,ready);
        if (ready.exists())
          preconditions.insert(ready);
        infos[state] = valid_mask;
      }
    }

    //--------------------------------------------------------------------------
    /*static*/ void VersionManager::merge_send_infos(
        LegionMap<VersionID,
                  VersioningSet<VERSION_MANAGER_REF> >::aligned& target_infos,
        const LegionMap<VersionState*,FieldMask>::aligned &source_infos)
    //--------------------------------------------------------------------------
    {
      for (LegionMap<VersionState*,FieldMask>::aligned::const_iterator
            it = source_infos.begin(); it != source_infos.end(); it++)
        target_infos[it->first->version_number].insert(it->first, it->second);
    }

    //--------------------------------------------------------------------------
    /*static*/ void VersionManager::handle_response(Deserializer &derez)
    //--------------------------------------------------------------------------
    {
      DerezCheck z(derez);
      VersionManager *local_manager;
      derez.deserialize(local_manager);
      std::set<RtEvent> *applied_events;
      derez.deserialize(applied_events);
      RtUserEvent done_event;
      derez.deserialize(done_event);
      FieldMask update_mask;
      derez.deserialize(update_mask);
      local_manager->unpack_response(derez, done_event, 
                                     update_mask, applied_events);
    }

    //--------------------------------------------------------------------------
    void VersionManager::sanity_check(void)
    //--------------------------------------------------------------------------
    {
      // This code is a sanity check that each field appears for at most
      // one version number
      FieldMask current_version_fields;
      for (LegionMap<VersionID,ManagerVersions>::aligned::const_iterator vit =
            current_version_infos.begin(); vit != 
            current_version_infos.end(); vit++)
      {
        const ManagerVersions &info = vit->second;
        assert(!info.empty());
        // Make sure each field appears once in each version state info
        FieldMask local_version_fields;
        for (ManagerVersions::iterator it = vit->second.begin();
              it != vit->second.end(); it++)
        {
          assert(!!it->second); // better not be empty
          assert(local_version_fields * it->second); // better not overlap
          local_version_fields |= it->second;
        }
        // They can overapproximate if there is more than one
        if (info.size() > 1)
          assert(!(local_version_fields - info.get_valid_mask()));
        else
          assert(info.get_valid_mask() == local_version_fields); // beter match
        // Should not overlap with other fields in the current version
        assert(current_version_fields * local_version_fields);
        current_version_fields |= local_version_fields;
      }
      FieldMask previous_version_fields;
      for (LegionMap<VersionID,ManagerVersions>::aligned::const_iterator vit =
            previous_version_infos.begin(); vit != 
            previous_version_infos.end(); vit++)
      {
        const ManagerVersions &info = vit->second;
        assert(!info.empty());
        // Make sure each field appears once in each version state info
        FieldMask local_version_fields;
        for (ManagerVersions::iterator it = vit->second.begin();
              it != vit->second.end(); it++)
        {
          assert(!!it->second); // better not be empty
          assert(local_version_fields * it->second); // better not overlap
          local_version_fields |= it->second;
        }
        // They can overapproxminate if there is more than one
        if (info.size() > 1)
          assert(!(local_version_fields - info.get_valid_mask()));
        else
          assert(info.get_valid_mask() == local_version_fields); // beter match
        // Should not overlap with other fields in the current version
        assert(previous_version_fields * local_version_fields);
        previous_version_fields |= local_version_fields;
      }
    }

    /////////////////////////////////////////////////////////////
    // Version State 
    /////////////////////////////////////////////////////////////

    //--------------------------------------------------------------------------
    VersionState::VersionState(VersionID vid, Runtime *rt, DistributedID id,
                               AddressSpaceID own_sp, AddressSpaceID local_sp, 
                               RegionTreeNode *node, bool register_now)
      : DistributedCollectable(rt, id, own_sp, local_sp, register_now), 
        version_number(vid), logical_node(node), 
        state_lock(Reservation::create_reservation())
#ifdef DEBUG_LEGION
        , currently_active(true), currently_valid(true)
#endif
    //--------------------------------------------------------------------------
    {
      // If we are not the owner, add a valid reference
      if (!is_owner())
        add_base_valid_ref(REMOTE_DID_REF);
#ifdef LEGION_GC
      log_garbage.info("GC Version State %lld %d", 
          LEGION_DISTRIBUTED_ID_FILTER(did), local_space);
#endif
    }

    //--------------------------------------------------------------------------
    VersionState::VersionState(const VersionState &rhs)
      : DistributedCollectable(rhs.runtime, rhs.did, rhs.local_space,
                               rhs.owner_space, false/*register now*/),
        version_number(0), logical_node(NULL)
    //--------------------------------------------------------------------------
    {
      // should never be called
      assert(false);
    }

    //--------------------------------------------------------------------------
    VersionState::~VersionState(void)
    //--------------------------------------------------------------------------
    {
      if (is_owner() && registered_with_runtime)
        unregister_with_runtime(DEFAULT_VIRTUAL_CHANNEL);
      state_lock.destroy_reservation();
      state_lock = Reservation::NO_RESERVATION;
#ifdef DEBUG_LEGION
      if (is_owner())
        assert(!currently_valid);
#endif 
#ifdef LEGION_GC
      log_garbage.info("GC Deletion %lld %d", 
          LEGION_DISTRIBUTED_ID_FILTER(did), local_space);
#endif
    }

    //--------------------------------------------------------------------------
    VersionState& VersionState::operator=(const VersionState &rhs)
    //--------------------------------------------------------------------------
    {
      // should never be called
      assert(false);
      return *this;
    }

    //--------------------------------------------------------------------------
    void* VersionState::operator new(size_t count)
    //--------------------------------------------------------------------------
    {
      return legion_alloc_aligned<VersionState,true/*bytes*/>(count);
    }

    //--------------------------------------------------------------------------
    void* VersionState::operator new[](size_t count)
    //--------------------------------------------------------------------------
    {
      return legion_alloc_aligned<VersionState,true/*bytes*/>(count);
    }

    //--------------------------------------------------------------------------
    void VersionState::operator delete(void *ptr)
    //--------------------------------------------------------------------------
    {
      free(ptr);
    }

    //--------------------------------------------------------------------------
    void VersionState::operator delete[](void *ptr)
    //--------------------------------------------------------------------------
    {
      free(ptr);
    }

    //--------------------------------------------------------------------------
    void VersionState::initialize(ApEvent term_event, const RegionUsage &usage,
                                  const FieldMask &user_mask,
                                  const InstanceSet &targets,
                                  InnerContext *context, unsigned init_index,
                                 const std::vector<LogicalView*> &corresponding,
                                  std::set<RtEvent> &applied_events)
    //--------------------------------------------------------------------------
    {
#ifdef DEBUG_LEGION
      assert(is_owner());
      assert(currently_valid);
#endif
      const UniqueID init_op_id = context->get_unique_id();
      WrapperReferenceMutator mutator(applied_events);
      for (unsigned idx = 0; idx < targets.size(); idx++)
      {
        LogicalView *new_view = corresponding[idx];
#ifdef DEBUG_LEGION
        if (new_view->is_materialized_view())
          assert(!new_view->as_materialized_view()->
              manager->is_virtual_instance());
#endif
        const FieldMask &view_mask = targets[idx].get_valid_fields();
        if (new_view->is_instance_view())
        {
          InstanceView *inst_view = new_view->as_instance_view();
          if (inst_view->is_reduction_view())
          {
            ReductionView *view = inst_view->as_reduction_view();
            LegionMap<ReductionView*,FieldMask,VALID_REDUCTION_ALLOC>::
              track_aligned::iterator finder = reduction_views.find(view); 
            if (finder == reduction_views.end())
            {
              new_view->add_nested_valid_ref(did, &mutator);
              reduction_views[view] = view_mask;
            }
            else
              finder->second |= view_mask;
            reduction_mask |= view_mask;
            inst_view->add_initial_user(term_event, usage, view_mask,
                                        init_op_id, init_index);
          }
          else
          {
            LegionMap<LogicalView*,FieldMask,VALID_VIEW_ALLOC>::
              track_aligned::iterator finder = valid_views.find(new_view);
            if (finder == valid_views.end())
            {
              new_view->add_nested_valid_ref(did, &mutator);
              valid_views[new_view] = view_mask;
            }
            else
              finder->second |= view_mask;
            if (HAS_WRITE(usage))
              dirty_mask |= view_mask;
            inst_view->add_initial_user(term_event, usage, view_mask,
                                        init_op_id, init_index);
          }
        }
        else
        {
#ifdef DEBUG_LEGION
          assert(!term_event.exists());
#endif
          LegionMap<LogicalView*,FieldMask,VALID_VIEW_ALLOC>::
              track_aligned::iterator finder = valid_views.find(new_view);
          if (finder == valid_views.end())
          {
            new_view->add_nested_valid_ref(did, &mutator);
            valid_views[new_view] = view_mask;
          }
          else
            finder->second |= view_mask;
          if (HAS_WRITE(usage))
            dirty_mask |= view_mask;
          // Don't add a user since this is a deferred view and
          // we can't access it anyway
        }
      }
      update_fields |= user_mask;
    }

    //--------------------------------------------------------------------------
    void VersionState::update_path_only_state(PhysicalState *state,
                                             const FieldMask &update_mask) const
    //--------------------------------------------------------------------------
    {
      DETAILED_PROFILER(logical_node->context->runtime,
                        VERSION_STATE_UPDATE_PATH_ONLY_CALL);
      // We're reading so we only the need the lock in read-only mode
      AutoLock s_lock(state_lock,1,false/*exclusive*/);
      // If we are premapping, we only need to update the dirty bits
      // and the valid instance views 
      if (!!dirty_mask)
        state->dirty_mask |= (dirty_mask & update_mask);
      for (LegionMap<LogicalView*,FieldMask,VALID_VIEW_ALLOC>::
            track_aligned::const_iterator it = valid_views.begin();
            it != valid_views.end(); it++)
      {
        FieldMask overlap = it->second & update_mask;
        if (!overlap)
          continue;
        LegionMap<LogicalView*,FieldMask,VALID_VIEW_ALLOC>::track_aligned::
          iterator finder = state->valid_views.find(it->first);
        if (finder == state->valid_views.end())
          state->valid_views[it->first] = overlap;
        else
          finder->second |= overlap;
      }
    }

    //--------------------------------------------------------------------------
    void VersionState::update_physical_state(PhysicalState *state,
                                             const FieldMask &update_mask) const
    //--------------------------------------------------------------------------
    {
      DETAILED_PROFILER(logical_node->context->runtime,
                        VERSION_STATE_UPDATE_PATH_ONLY_CALL);
      // We're reading so we only the need the lock in read-only mode
      AutoLock s_lock(state_lock,1,false/*exclusive*/);
      if (!!dirty_mask)
        state->dirty_mask |= (dirty_mask & update_mask);
      FieldMask reduction_update = reduction_mask & update_mask;
      if (!!reduction_update)
        state->reduction_mask |= reduction_update;
      for (LegionMap<LogicalView*,FieldMask,VALID_VIEW_ALLOC>::
            track_aligned::const_iterator it = valid_views.begin();
            it != valid_views.end(); it++)
      {
        FieldMask overlap = it->second & update_mask;
        if (!overlap && !it->first->has_space(update_mask))
          continue;
        LegionMap<LogicalView*,FieldMask,VALID_VIEW_ALLOC>::track_aligned::
          iterator finder = state->valid_views.find(it->first);
        if (finder == state->valid_views.end())
          state->valid_views[it->first] = overlap;
        else
          finder->second |= overlap;
      }
      if (!!reduction_update)
      {
        for (LegionMap<ReductionView*,FieldMask,VALID_REDUCTION_ALLOC>::
              track_aligned::const_iterator it = reduction_views.begin();
              it != reduction_views.end(); it++)
        {
          FieldMask overlap = it->second & update_mask; 
          if (!overlap)
            continue;
          LegionMap<ReductionView*,FieldMask,VALID_REDUCTION_ALLOC>::
            track_aligned::iterator finder = 
              state->reduction_views.find(it->first);
          if (finder == state->reduction_views.end())
            state->reduction_views[it->first] = overlap;
          else
            finder->second |= overlap;
        }
      }
    }

    //--------------------------------------------------------------------------
<<<<<<< HEAD
=======
    void VersionState::perform_disjoint_close(InterCloseOp *op, unsigned index,
                     InnerContext *context, const FieldMask &closing_mask) const
    //--------------------------------------------------------------------------
    {
      // Need the lock in read only mode to access these data structures
      AutoLock s_lock(state_lock,1,false/*exclusive*/);
      for (LegionMap<LegionColor,StateVersions>::aligned::const_iterator cit =
            open_children.begin(); cit != open_children.end(); cit++)
      {
        FieldMask child_overlap = closing_mask & cit->second.get_valid_mask();
        if (!child_overlap)
          continue;
        RegionTreeNode *child_node = logical_node->get_tree_child(cit->first);
        InterCloseOp::DisjointCloseInfo *info = 
          op->find_disjoint_close_child(index, child_node);
        // If we don't care about this child because of control
        // replication then we can keep going
        if (info == NULL)
          continue;
        // Find the version state infos that we need
        for (StateVersions::iterator it = cit->second.begin();
              it != cit->second.end(); it++)
        {
          FieldMask overlap = it->second & child_overlap;
          if (!overlap)
            continue;
          info->close_mask |= overlap;
          // Request the final version of the state
          it->first->request_final_version_state(context, overlap,
                                                 info->ready_events);
          info->version_info.add_current_version(it->first, overlap,
                                                 false/*path only*/);
        }
      }
    }

    //--------------------------------------------------------------------------
>>>>>>> 44963290
    void VersionState::merge_physical_state(const PhysicalState *state,
                                            const FieldMask &merge_mask,
                                          std::set<RtEvent> &applied_conditions)
    //--------------------------------------------------------------------------
    {
      DETAILED_PROFILER(logical_node->context->runtime,
                        VERSION_STATE_MERGE_PHYSICAL_STATE_CALL);
#ifdef DEBUG_LEGION
      assert(currently_valid);
#endif
      WrapperReferenceMutator mutator(applied_conditions);
      AutoLock s_lock(state_lock);
      if (!!state->dirty_mask)
        dirty_mask |= (state->dirty_mask & merge_mask);
      FieldMask reduction_merge = state->reduction_mask & merge_mask;
      if (!!reduction_merge)
        reduction_mask |= reduction_merge;
      for (LegionMap<LogicalView*,FieldMask,VALID_VIEW_ALLOC>::
            track_aligned::const_iterator it = state->valid_views.begin();
            it != state->valid_views.end(); it++)
      {
#ifdef DEBUG_LEGION
        if (it->first->is_materialized_view())
          assert(!it->first->as_materialized_view()->
              manager->is_virtual_instance());
#endif
        FieldMask overlap = it->second & merge_mask;
        if (!overlap)
          continue;
        LegionMap<LogicalView*,FieldMask,VALID_VIEW_ALLOC>::
          track_aligned::iterator finder = valid_views.find(it->first);
        if (finder == valid_views.end())
        {
#ifdef DEBUG_LEGION
          assert(currently_valid);
#endif
          it->first->add_nested_valid_ref(did, &mutator);
          valid_views[it->first] = overlap;
        }
        else
          finder->second |= overlap;
      }
      if (!!reduction_merge)
      {
        for (LegionMap<ReductionView*,FieldMask,VALID_REDUCTION_ALLOC>::
              track_aligned::const_iterator it = state->reduction_views.begin();
              it != state->reduction_views.end(); it++)
        {
          FieldMask overlap = it->second & merge_mask;
          if (!overlap)
            continue;
          LegionMap<ReductionView*,FieldMask,VALID_REDUCTION_ALLOC>::
            track_aligned::iterator finder = reduction_views.find(it->first);
          if (finder == reduction_views.end())
          {
#ifdef DEBUG_LEGION
            assert(currently_valid);
#endif
            it->first->add_nested_valid_ref(did, &mutator);
            reduction_views[it->first] = overlap;
          }
          else
            finder->second |= overlap;
        }
      }
      // Tell our owner node that we have valid data
      if (!is_owner() && !update_fields)
        send_valid_notification(applied_conditions);
      update_fields |= merge_mask;
    }

    //--------------------------------------------------------------------------
    void VersionState::reduce_open_children(const LegionColor child_color,
                                            const FieldMask &update_mask,
                                            VersioningSet<> &new_states,
                                            std::set<RtEvent> &applied_events,
                                            bool need_lock, bool local_update)
    //--------------------------------------------------------------------------
    {
      if (need_lock)
      {
        // Hold the lock in exclusive mode since we might change things
        AutoLock s_lock(state_lock);
        reduce_open_children(child_color, update_mask, new_states, 
                             applied_events, false/*need lock*/, local_update);
        return;
      }
      WrapperReferenceMutator mutator(applied_events);
      LegionMap<LegionColor,StateVersions>::aligned::iterator finder =
        open_children.find(child_color);
      // We only have to do insertions if the entry didn't exist before
      // or its fields are disjoint with the update mask
      if ((finder == open_children.end()) || 
          (finder->second.get_valid_mask() * update_mask))
      {
        // Otherwise we can just insert these
        // but we only insert the ones for our fields
        StateVersions &local_states = (finder == open_children.end()) ? 
          open_children[child_color] : finder->second;
        for (VersioningSet<>::iterator it = new_states.begin();
              it != new_states.end(); it++)
        {
          FieldMask overlap = it->second & update_mask;
          if (!overlap)
            continue;
          local_states.insert(it->first, overlap, &mutator);
        }
      }
      else
        finder->second.reduce(update_mask, new_states, &mutator);
      if (local_update)
      {
        // Tell our owner node that we have valid data
        if (!is_owner() && !update_fields)
          send_valid_notification(applied_events);
        // Update the valid fields
        update_fields |= update_mask;
      }
    }

    //--------------------------------------------------------------------------
    void VersionState::send_valid_notification(
                                        std::set<RtEvent> &applied_events) const
    //--------------------------------------------------------------------------
    {
#ifdef DEBUG_LEGION
      assert(!is_owner());
#endif
      RtUserEvent done_event = Runtime::create_rt_user_event();
      Serializer rez;
      {
        RezCheck z(rez);
        rez.serialize(did);
        rez.serialize(done_event);
      }
      runtime->send_version_state_valid_notification(owner_space, rez);
      applied_events.insert(done_event);
    }

    //--------------------------------------------------------------------------
    void VersionState::handle_version_state_valid_notification(
                                                          AddressSpaceID source)
    //--------------------------------------------------------------------------
    {
      AutoLock s_lock(state_lock);
      remote_valid_instances.add(source);
    }

    //--------------------------------------------------------------------------
    /*static*/ void VersionState::process_version_state_valid_notification(
                   Deserializer &derez, Runtime *runtime, AddressSpaceID source)
    //--------------------------------------------------------------------------
    {
      DerezCheck z(derez);
      DistributedID did;
      derez.deserialize(did);
      RtUserEvent done;
      derez.deserialize(done);
      DistributedCollectable *target = 
        runtime->find_distributed_collectable(did);
#ifdef DEBUG_LEGION
      VersionState *vs = dynamic_cast<VersionState*>(target);
      assert(vs != NULL);
#else
      VersionState *vs = static_cast<VersionState*>(target);
#endif
      vs->handle_version_state_valid_notification(source);
      Runtime::trigger_event(done);
    }

    //--------------------------------------------------------------------------
    void VersionState::notify_active(ReferenceMutator *mutator)
    //--------------------------------------------------------------------------
    {
      // Do nothing 
    }

    //--------------------------------------------------------------------------
    void VersionState::notify_inactive(ReferenceMutator *mutator)
    //--------------------------------------------------------------------------
    {
      // Do nothing 
    }

    //--------------------------------------------------------------------------
    void VersionState::notify_valid(ReferenceMutator *mutator)
    //--------------------------------------------------------------------------
    {
      // Views have their valid references added when they are inserted 
#ifdef DEBUG_LEGION
      assert(currently_valid); // should be monotonic
#endif
    }

    //--------------------------------------------------------------------------
    void VersionState::notify_invalid(ReferenceMutator *mutator)
    //--------------------------------------------------------------------------
    {
      AutoLock s_lock(state_lock,1,false/*exclusive*/);
#ifdef DEBUG_LEGION
      // Should be monotonic
      assert(currently_valid);
      currently_valid = false;
#endif
      // When we are no longer valid, remove all valid references to version
      // state objects on remote nodes. 
      // No need to hold the lock since no one else should be accessing us
      if (is_owner() && !remote_instances.empty())
      {
        // If we're the owner, remove our valid references on remote nodes
        UpdateReferenceFunctor<VALID_REF_KIND,false/*add*/> functor(this, NULL);
        map_over_remote_instances(functor);
      }
      // We can clear out our open children since we don't need them anymore
      // which will also remove the valid references
      open_children.clear();
      for (LegionMap<LogicalView*,FieldMask>::aligned::const_iterator it = 
            valid_views.begin(); it != valid_views.end(); it++)
      {
        if (it->first->remove_nested_valid_ref(did, mutator))
          LogicalView::delete_logical_view(it->first);
      }
      for (LegionMap<ReductionView*,FieldMask>::aligned::const_iterator it = 
            reduction_views.begin(); it != reduction_views.end(); it++)
      {
        if (it->first->remove_nested_valid_ref(did, mutator))
          legion_delete(it->first);
      }
    }

    //--------------------------------------------------------------------------
    template<VersionState::VersionRequestKind KIND>
    void VersionState::RequestFunctor<KIND>::apply(AddressSpaceID target)
    //--------------------------------------------------------------------------
    {
      // Skip the requestor
      if (target == requestor)
        return;
      RtUserEvent ready_event = Runtime::create_rt_user_event();
      proxy_this->send_version_state_update_request(target, context, 
          requestor, ready_event, mask, KIND);
      preconditions.insert(ready_event);
    }

    //--------------------------------------------------------------------------
    void VersionState::request_children_version_state(InnerContext *context,
                    const FieldMask &req_mask, std::set<RtEvent> &preconditions)
    //--------------------------------------------------------------------------
    {
      DETAILED_PROFILER(context->runtime, VERSION_STATE_REQUEST_CHILDREN_CALL);
#ifdef DEBUG_LEGION
      assert(context != NULL);
#endif
      if (is_owner())
      {
        // We are the owner node so see if we need to do any reequests
        // to remote nodes to get our valid data
        AutoLock s_lock(state_lock);
        if (!remote_valid_instances.empty())
        {
          // We always have to request these from scratch for
          // disjoint closes in case we do several of them
          // If we still have remaining fields, we have to send requests to
          // all the other nodes asking for their data
          std::set<RtEvent> local_preconditions;
          RequestFunctor<CHILD_VERSION_REQUEST> functor(this, context, 
              local_space, req_mask, local_preconditions);
          remote_valid_instances.map(functor);
          RtEvent ready_event = Runtime::merge_events(local_preconditions);
          preconditions.insert(ready_event);
        }
        // otherwise we're the only copy so there is nothing to do
      }
      else
      {
        // We are not the owner so figure out which fields we still need to
        // send a request for
        RtUserEvent ready_event = Runtime::create_rt_user_event();
        send_version_state_update_request(owner_space, context, local_space,
            ready_event, req_mask, CHILD_VERSION_REQUEST);
        // Save the event indicating when the fields will be ready
        preconditions.insert(ready_event);
      }
    }

    //--------------------------------------------------------------------------
    void VersionState::request_initial_version_state(InnerContext *context,
                const FieldMask &request_mask, std::set<RtEvent> &preconditions)
    //--------------------------------------------------------------------------
    {
      DETAILED_PROFILER(context->runtime, VERSION_STATE_REQUEST_INITIAL_CALL);
#ifdef DEBUG_LEGION
      assert(context != NULL);
#endif
      FieldMask needed_fields = request_mask;
      if (is_owner())
      {
        // We're the owner, if we have remote copies then send a 
        // request to them for the needed fields
        AutoLock s_lock(state_lock);
        if (!remote_valid_instances.empty())
        {
          for (LegionMap<RtEvent,FieldMask>::aligned::const_iterator it = 
                initial_events.begin(); it != initial_events.end(); it++)
          {
            FieldMask overlap = it->second & needed_fields;
            if (!overlap)
              continue;
            preconditions.insert(it->first);
            needed_fields -= overlap;
            if (!needed_fields)
              return; 
          }
          // If we still have remaining fields, we have to send requests to
          // all the other nodes asking for their data
          if (!!needed_fields)
          {
            std::set<RtEvent> local_preconditions;
            RequestFunctor<INITIAL_VERSION_REQUEST> functor(this, context,
                local_space, needed_fields, local_preconditions);
            remote_valid_instances.map(functor);
            RtEvent ready_event = Runtime::merge_events(local_preconditions);
            preconditions.insert(ready_event);
          }
        }
        // Otherwise no one has anything so we are done
      }
      else
      {
        AutoLock s_lock(state_lock);
        // Figure out which requests we haven't sent yet
        for (LegionMap<RtEvent,FieldMask>::aligned::const_iterator it = 
              initial_events.begin(); it != initial_events.end(); it++)
        {
          FieldMask overlap = needed_fields & it->second;
          if (!overlap)
            continue;
          preconditions.insert(it->first);
          needed_fields -= overlap;
          if (!needed_fields)
            return;
        }
        // If we still have remaining fields, make a new event and 
        // send a request to the intial owner
        if (!!needed_fields)
        {
          RtUserEvent ready_event = Runtime::create_rt_user_event();
          send_version_state_update_request(owner_space, context, local_space,
              ready_event, needed_fields, INITIAL_VERSION_REQUEST);
          // Save the event indicating when the fields will be ready
          initial_events[ready_event] = needed_fields;
          preconditions.insert(ready_event);
        }
      }
    }

    //--------------------------------------------------------------------------
    void VersionState::request_final_version_state(InnerContext *context,
                    const FieldMask &req_mask, std::set<RtEvent> &preconditions)
    //--------------------------------------------------------------------------
    {
      DETAILED_PROFILER(context->runtime, VERSION_STATE_REQUEST_FINAL_CALL);
#ifdef DEBUG_LEGION
      assert(context != NULL);
#endif
      if (is_owner())
      {
        // We are the owner node so see if we need to do any reequests
        // to remote nodes to get our valid data
        AutoLock s_lock(state_lock);
        if (!remote_valid_instances.empty())
        {
          // Figure out which fields we need to request
          FieldMask remaining_mask = req_mask;
          for (LegionMap<RtEvent,FieldMask>::aligned::const_iterator it = 
                final_events.begin(); it != final_events.end(); it++)
          {
            FieldMask overlap = it->second & remaining_mask;
            if (!overlap)
              continue;
            preconditions.insert(it->first);
            remaining_mask -= overlap;
            if (!remaining_mask)
              return; 
          }
          // If we still have remaining fields, we have to send requests to
          // all the other nodes asking for their data
          if (!!remaining_mask)
          {
            std::set<RtEvent> local_preconditions;
            RequestFunctor<FINAL_VERSION_REQUEST> functor(this, context,
                local_space, remaining_mask, local_preconditions);
            remote_valid_instances.map(functor);
            RtEvent ready_event = Runtime::merge_events(local_preconditions);
            final_events[ready_event] = remaining_mask;
            preconditions.insert(ready_event);
          }
        }
        // otherwise we're the only copy so there is nothing to do
      }
      else
      {
        FieldMask remaining_mask = req_mask;
        // We are not the owner so figure out which fields we still need to
        // send a request for
        AutoLock s_lock(state_lock); 
        for (LegionMap<RtEvent,FieldMask>::aligned::const_iterator it = 
              final_events.begin(); it != final_events.end(); it++)
        {
          FieldMask overlap = it->second & remaining_mask;
          if (!overlap)
            continue;
          preconditions.insert(it->first);
          remaining_mask -= overlap;
          if (!remaining_mask)
            return;
        }
        if (!!remaining_mask)
        {
          RtUserEvent ready_event = Runtime::create_rt_user_event();
          send_version_state_update_request(owner_space, context, local_space,
              ready_event, remaining_mask, FINAL_VERSION_REQUEST);
          // Save the event indicating when the fields will be ready
          final_events[ready_event] = remaining_mask;
          preconditions.insert(ready_event);
        }
      }
    }

    //--------------------------------------------------------------------------
    void VersionState::send_version_state_update(AddressSpaceID target,
                                                InnerContext *context,
                                                const FieldMask &request_mask,
                                                VersionRequestKind request_kind,
                                                RtUserEvent to_trigger)
    //--------------------------------------------------------------------------
    {
      DETAILED_PROFILER(logical_node->context->runtime,
                        VERSION_STATE_SEND_STATE_CALL);
      Serializer rez;
      {
        RezCheck z(rez);
        rez.serialize(did);
        rez.serialize(context);
        rez.serialize(to_trigger);
        rez.serialize(request_mask);
        rez.serialize(request_kind);
        // Hold the lock in read-only mode while iterating these structures
        AutoLock s_lock(state_lock,1,false/*exclusive*/);
        // See if we should send all the fields or just do a partial send
        if (!(update_fields - request_mask))
        {
          // Send everything
          if (request_kind != CHILD_VERSION_REQUEST)
          {
            rez.serialize(dirty_mask);
            rez.serialize(reduction_mask);
          }
          // Only send this if request is for child or final
          if (request_kind != INITIAL_VERSION_REQUEST)
          {
            rez.serialize<size_t>(open_children.size());
            for (LegionMap<LegionColor,StateVersions>::aligned::const_iterator 
                 cit = open_children.begin(); cit != open_children.end(); cit++)
            {
              rez.serialize(cit->first);
              rez.serialize<size_t>(cit->second.size());
              for (StateVersions::iterator it = cit->second.begin();
                    it != cit->second.end(); it++)
              {
                rez.serialize(it->first->did);
                rez.serialize(it->second);
              }
            }
          }
          // Only send this if we are not doing child
          if (request_kind != CHILD_VERSION_REQUEST)
          {
            // Sort the valid views into materialized and deferred
            std::vector<MaterializedView*> materialized;
            std::vector<LogicalView*> deferred;
            for (LegionMap<LogicalView*,FieldMask,VALID_VIEW_ALLOC>::
                  track_aligned::const_iterator it = valid_views.begin(); it !=
                  valid_views.end(); it++)
            {
              if (it->first->is_materialized_view())
              {
                materialized.push_back(it->first->as_materialized_view());
              }
              else
              {
#ifdef DEBUG_LEGION
                assert(it->first->is_deferred_view());
#endif
                deferred.push_back(it->first);
              }
            }
            rez.serialize<size_t>(materialized.size());
            for (std::vector<MaterializedView*>::const_iterator it = 
                  materialized.begin(); it != materialized.end(); it++)
            {
              // Serialize the DID of the manager and not the view
              // it will be converted on the far side to get the
              // proper subview
              rez.serialize((*it)->manager->did);
              rez.serialize(valid_views[*it]);
            }
            rez.serialize<size_t>(deferred.size());
            for (std::vector<LogicalView*>::const_iterator it = 
                  deferred.begin(); it != deferred.end(); it++)
            {
              rez.serialize((*it)->did);
              rez.serialize(valid_views[*it]);
            }
            rez.serialize<size_t>(reduction_views.size());
            for (LegionMap<ReductionView*,FieldMask,VALID_REDUCTION_ALLOC>::
                  track_aligned::const_iterator it = reduction_views.begin();
                  it != reduction_views.end(); it++)
            {
              rez.serialize(it->first->did);
              rez.serialize(it->second);
            }
          }
        }
        else
        {
          // Partial send
          if (request_kind != CHILD_VERSION_REQUEST)
          {
            rez.serialize(dirty_mask & request_mask);
            rez.serialize(reduction_mask & request_mask);
          }
          if (request_kind != INITIAL_VERSION_REQUEST)
          {
            if (!open_children.empty())
            {
              Serializer child_rez;
              size_t count = 0;
              for (LegionMap<LegionColor,StateVersions>::aligned::const_iterator
                    cit = open_children.begin(); 
                    cit != open_children.end(); cit++)
              {
                FieldMask overlap = cit->second.get_valid_mask() & request_mask;
                if (!overlap)
                  continue;
                child_rez.serialize(cit->first);
                Serializer state_rez;
                size_t state_count = 0;
                for (StateVersions::iterator it = cit->second.begin();
                      it != cit->second.end(); it++)
                {
                  FieldMask state_overlap = it->second & overlap;
                  if (!state_overlap)
                    continue;
                  state_rez.serialize(it->first->did);
                  state_rez.serialize(state_overlap);
                  state_count++;
                }
                child_rez.serialize(state_count);
                child_rez.serialize(state_rez.get_buffer(), 
                                    state_rez.get_used_bytes());
                count++;
              }
              rez.serialize(count);
              rez.serialize(child_rez.get_buffer(), child_rez.get_used_bytes());
            }
            else
              rez.serialize<size_t>(0);
          }
          if (request_kind != CHILD_VERSION_REQUEST)
          {
            if (!valid_views.empty())
            {
              // Sort into materialized and deferred
              LegionMap<MaterializedView*,FieldMask>::aligned materialized;
              Serializer valid_rez;
              size_t count = 0;
              for (LegionMap<LogicalView*,FieldMask,VALID_VIEW_ALLOC>::
                    track_aligned::const_iterator it = valid_views.begin(); 
                    it != valid_views.end(); it++)
              {
                FieldMask overlap = it->second & request_mask;
                if (!overlap)
                  continue;
                if (it->first->is_materialized_view())
                {
                  materialized[it->first->as_materialized_view()] = overlap;
                  continue;
                }
#ifdef DEBUG_LEGION
                assert(it->first->is_deferred_view());
#endif
                valid_rez.serialize(it->first->did);
                valid_rez.serialize(overlap);
                count++;
              }
              rez.serialize<size_t>(materialized.size());
              for (LegionMap<MaterializedView*,FieldMask>::aligned::
                    const_iterator it = materialized.begin(); it !=
                    materialized.end(); it++)
              {
                // Serialize the manager DID, it will get converted
                // to the proper subview on the far side
                rez.serialize(it->first->manager->did);
                rez.serialize(it->second);
              }
              rez.serialize(count);
              rez.serialize(valid_rez.get_buffer(), valid_rez.get_used_bytes());
            }
            else
            {
              rez.serialize<size_t>(0); // instance views
              rez.serialize<size_t>(0); // valid views
            }
            if (!reduction_views.empty())
            {
              Serializer reduc_rez;
              size_t count = 0;
              for (LegionMap<ReductionView*,FieldMask,VALID_REDUCTION_ALLOC>::
                    track_aligned::const_iterator it = reduction_views.begin();
                    it != reduction_views.end(); it++)
              {
                FieldMask overlap = it->second & request_mask;
                if (!overlap)
                  continue;
                reduc_rez.serialize(it->first->did);
                reduc_rez.serialize(overlap);
                count++;
              }
              rez.serialize(count);
              rez.serialize(reduc_rez.get_buffer(), reduc_rez.get_used_bytes());
            }
            else
              rez.serialize<size_t>(0);
          }
        }
      }
      runtime->send_version_state_update_response(target, rez);
    }

    //--------------------------------------------------------------------------
    void VersionState::send_version_state_update_request(AddressSpaceID target,
                                                InnerContext *context, 
                                                AddressSpaceID source,
                                                RtUserEvent to_trigger,
                                                const FieldMask &request_mask, 
                                                VersionRequestKind request_kind) 
    //--------------------------------------------------------------------------
    {
#ifdef DEBUG_LEGION
      assert(!!request_mask);
#endif
      Serializer rez;
      {
        RezCheck z(rez);
        rez.serialize(did);
        rez.serialize(source);
        rez.serialize(context);
        rez.serialize(to_trigger);
        rez.serialize(request_kind);
        rez.serialize(request_mask);
      }
      runtime->send_version_state_update_request(target, rez);
    }

    //--------------------------------------------------------------------------
    void VersionState::launch_send_version_state_update(AddressSpaceID target,
                                                InnerContext *context,
                                                RtUserEvent to_trigger, 
                                                const FieldMask &request_mask, 
                                                VersionRequestKind request_kind,
                                                RtEvent precondition)
    //--------------------------------------------------------------------------
    {
#ifdef DEBUG_LEGION
      assert(!!request_mask);
#endif
      SendVersionStateArgs args;
      args.proxy_this = this;
      args.target = target;
      args.context = context;
      args.request_mask = legion_new<FieldMask>(request_mask);
      args.request_kind = request_kind;
      args.to_trigger = to_trigger;
      // There is imprecision in our tracking of which nodes have valid
      // meta-data for different fields (i.e. we don't track it at all
      // currently), therefore we may get requests for updates that we
      runtime->issue_runtime_meta_task(args, LG_LATENCY_PRIORITY,
                                       NULL/*op*/, precondition);
    }

    //--------------------------------------------------------------------------
    void VersionState::send_version_state(AddressSpaceID target)
    //--------------------------------------------------------------------------
    {
#ifdef DEBUG_LEGION
      assert(is_owner());
#endif
      Serializer rez;
      {
        RezCheck z(rez);
        rez.serialize(did);
        rez.serialize(version_number);
        if (logical_node->is_region())
        {
          rez.serialize<bool>(true);
          rez.serialize(logical_node->as_region_node()->handle);
        }
        else
        {
          rez.serialize<bool>(false);
          rez.serialize(logical_node->as_partition_node()->handle);
        }
      }
      runtime->send_version_state_response(target, rez);
      update_remote_instances(target);
    }

    //--------------------------------------------------------------------------
    /*static*/ void VersionState::handle_version_state_request(
                   Deserializer &derez, Runtime *runtime, AddressSpaceID source)
    //--------------------------------------------------------------------------
    {
      DerezCheck z(derez);
      DistributedID did;
      derez.deserialize(did);
      DistributedCollectable *dc = runtime->find_distributed_collectable(did);
#ifdef DEBUG_LEGION
      VersionState *state = dynamic_cast<VersionState*>(dc);
      assert(state != NULL);
#else
      VersionState *state = static_cast<VersionState*>(dc);
#endif
      state->send_version_state(source);
    }

    //--------------------------------------------------------------------------
    /*static*/ void VersionState::handle_version_state_response(
                   Deserializer &derez, Runtime *runtime, AddressSpaceID source)
    //--------------------------------------------------------------------------
    {
      DerezCheck z(derez);
      DistributedID did;
      derez.deserialize(did);
      VersionID version_number;
      derez.deserialize(version_number);
      bool is_region;
      derez.deserialize(is_region);
      RegionTreeNode *node;
      if (is_region)
      {
        LogicalRegion handle;
        derez.deserialize(handle);
        node = runtime->forest->get_node(handle);
      }
      else
      {
        LogicalPartition handle;
        derez.deserialize(handle);
        node = runtime->forest->get_node(handle);
      }
      void *location;
      VersionState *state = NULL;
      if (runtime->find_pending_collectable_location(did, location))
        state = legion_new_in_place<VersionState>(location, version_number,
                                                  runtime, did, source, 
                                                  runtime->address_space,
                                                  node, false/*register now*/);
      else
        state = legion_new<VersionState>(version_number, runtime, did,
                                         source, runtime->address_space,
                                         node, false/*register now*/);
      // Once construction is complete then we do the registration
      state->register_with_runtime(NULL/*no remote registration needed*/);
    }

    //--------------------------------------------------------------------------
    void VersionState::handle_version_state_update_request(
          AddressSpaceID source, InnerContext *context, RtUserEvent to_trigger, 
          VersionRequestKind request_kind, FieldMask &request_mask)
    //--------------------------------------------------------------------------
    {
      DETAILED_PROFILER(logical_node->context->runtime,
                        VERSION_STATE_HANDLE_REQUEST_CALL);
      // If we are the not the owner, the same thing happens no matter what
      if (!is_owner())
      {
        // If we are not the owner, all we have to do is replay with our state
        AutoLock s_lock(state_lock,1,false/*exclusive*/);
        // Check to see if we have valid fields, if not we
        // can trigger the event immediately
        FieldMask overlap = update_fields & request_mask;
        if (!overlap)
          Runtime::trigger_event(to_trigger);
        else if (request_kind == CHILD_VERSION_REQUEST)
        {
          // See if we have any children we need to send
          bool has_children = false;
          for (LegionMap<LegionColor,StateVersions>::aligned::const_iterator 
                it = open_children.begin(); it != open_children.end(); it++)
          {
            if (it->second.get_valid_mask() * overlap)
              continue;
            has_children = true;
            break;
          }
          if (has_children)
            launch_send_version_state_update(source, context, to_trigger, 
                                             overlap, request_kind);
          else // no children so we can trigger now
            Runtime::trigger_event(to_trigger);
        }
        else
        {
#ifdef DEBUG_LEGION
          assert((request_kind == INITIAL_VERSION_REQUEST) || 
                 (request_kind == FINAL_VERSION_REQUEST));
#endif
          launch_send_version_state_update(source, context, to_trigger, 
                                           overlap, request_kind);
        }
      }
      else
      {
        // We're the owner, see if we're doing an initial requst or not 
        if (request_kind == INITIAL_VERSION_REQUEST)
        {
          AutoLock s_lock(state_lock,1,false/*exclusive*/);
          // See if we have any remote instances
          if (!remote_valid_instances.empty())
          {
            // Send notifications to any remote instances
            FieldMask needed_fields;
            RtEvent local_event;
            {
              // See if we have to send any messages
              FieldMask overlap = request_mask & update_fields;
              if (!!overlap)
              {
                needed_fields = request_mask - overlap;
                if (!!needed_fields)
                {
                  // We're going to have send messages so we need a local event
                  RtUserEvent local = Runtime::create_rt_user_event();
                  launch_send_version_state_update(source, context, local,
                                                   overlap, request_kind);
                  local_event = local;
                }
                else // no messages, so do the normal thing
                {
                  launch_send_version_state_update(source, context, to_trigger,
                                                   overlap, request_kind);
                  return; // we're done here
                }
              }
              else
                needed_fields = request_mask; // need all the fields
            }
#ifdef DEBUG_LEGION
            assert(!!needed_fields);
#endif
            std::set<RtEvent> local_preconditions;
            RequestFunctor<INITIAL_VERSION_REQUEST> functor(this, context,
                source, needed_fields, local_preconditions);
            remote_valid_instances.map(functor);
            if (!local_preconditions.empty())
            {
              if (local_event.exists())
                local_preconditions.insert(local_event);
              Runtime::trigger_event(to_trigger,
                  Runtime::merge_events(local_preconditions));
            }
            else
            {
              // Sent no messages
              if (local_event.exists())
                Runtime::trigger_event(to_trigger, local_event);
              else
                Runtime::trigger_event(to_trigger);
            }
          }
          else
          {
            // No remote instances so handle ourselves locally only
            FieldMask overlap = request_mask & update_fields;
            if (!overlap)
              Runtime::trigger_event(to_trigger);
            else
              launch_send_version_state_update(source, context, to_trigger,
                                               overlap, request_kind);
          }
        }
        else
        {
#ifdef DEBUG_LEGION
          assert((request_kind == CHILD_VERSION_REQUEST) || 
                 (request_kind == FINAL_VERSION_REQUEST));
#endif
          AutoLock s_lock(state_lock,1,false/*exclusive*/);
          // We're the owner handling a child or final version request
          // See if we have any remote instances to handle ourselves
          if (!remote_valid_instances.empty())
          {
            std::set<RtEvent> local_preconditions;
            if (request_kind == CHILD_VERSION_REQUEST)
            {
              RequestFunctor<CHILD_VERSION_REQUEST> functor(this, context,
                  source, request_mask, local_preconditions);
              remote_valid_instances.map(functor);
            }
            else
            {
              RequestFunctor<FINAL_VERSION_REQUEST> functor(this, context,
                  source, request_mask, local_preconditions);
              remote_valid_instances.map(functor);
            }
            if (!local_preconditions.empty())
            {
              FieldMask overlap = update_fields & request_mask;
              if (!!overlap)
              {
                RtUserEvent local_event = Runtime::create_rt_user_event();
                launch_send_version_state_update(source, context, local_event, 
                                                 overlap, request_kind);
                local_preconditions.insert(local_event);
              }
              Runtime::trigger_event(to_trigger,
                  Runtime::merge_events(local_preconditions));
            }
            else
            {
              // Didn't send any messages so do the normal path
              FieldMask overlap = update_fields & request_mask;
              if (!overlap)
                Runtime::trigger_event(to_trigger);
              else
                launch_send_version_state_update(source, context, to_trigger,
                                                 overlap, request_kind);
            }
          }
          else // We just have to send our local state
          {
            FieldMask overlap = update_fields & request_mask;
            if (!overlap)
              Runtime::trigger_event(to_trigger);
            else
              launch_send_version_state_update(source, context, to_trigger,
                                               overlap, request_kind);
          }
        }
      }
    }

    //--------------------------------------------------------------------------
    void VersionState::handle_version_state_update_response(
                                                InnerContext *context,
                                                RtUserEvent to_trigger, 
                                                Deserializer &derez,
                                                const FieldMask &update,
                                                VersionRequestKind request_kind)
    //--------------------------------------------------------------------------
    {
      DETAILED_PROFILER(context->runtime, VERSION_STATE_HANDLE_RESPONSE_CALL);
#ifdef DEBUG_LEGION
      assert(currently_valid);
#endif
      std::set<RtEvent> preconditions;
      std::map<LogicalView*,RtEvent> pending_views;
      WrapperReferenceMutator mutator(preconditions);
      {
        // Hold the lock when touching the data structures because we might
        // be getting multiple updates from different locations
        AutoLock s_lock(state_lock); 
        // Check to see what state we are generating, if it is the initial
        // one then we can just do our unpack in-place, otherwise we have
        // to unpack separately and then do a merge.
        const bool in_place = !dirty_mask && !reduction_mask &&
                              open_children.empty() && valid_views.empty() && 
                              reduction_views.empty();
        if (request_kind != CHILD_VERSION_REQUEST)
        {
          // Unpack the dirty and reduction fields
          if (in_place)
          {
            derez.deserialize(dirty_mask);
            derez.deserialize(reduction_mask);
          }
          else
          {
            FieldMask dirty_update;
            derez.deserialize(dirty_update);
            dirty_mask |= dirty_update;

            FieldMask reduction_update;
            derez.deserialize(reduction_update);
            reduction_mask |= reduction_update;
          }
        }
        if (request_kind != INITIAL_VERSION_REQUEST)
        {
          // Unpack the open children
          if (in_place)
          {
            size_t num_children;
            derez.deserialize(num_children);
            for (unsigned idx = 0; idx < num_children; idx++)
            {
              LegionColor child;
              derez.deserialize(child);
              StateVersions &versions = open_children[child]; 
              size_t num_states;
              derez.deserialize(num_states);
              if (num_states == 0)
                continue;
              VersioningSet<> *deferred_children = NULL;
              std::set<RtEvent> deferred_children_events;
              for (unsigned idx2 = 0; idx2 < num_states; idx2++)
              {
                DistributedID did;
                derez.deserialize(did);
                RtEvent state_ready;
                VersionState *state = 
                  runtime->find_or_request_version_state(did, state_ready);
                FieldMask state_mask;
                derez.deserialize(state_mask);
                if (state_ready.exists())
                {
                  // We can't actually put this in the data 
                  // structure yet, because the object isn't ready
                  if (deferred_children == NULL)
                    deferred_children = new VersioningSet<>();
                  deferred_children->insert(state, state_mask);
                  deferred_children_events.insert(state_ready);
                }
                else
                  versions.insert(state, state_mask, &mutator); 
              }
              if (deferred_children != NULL)
              {
                RtEvent precondition = 
                  Runtime::merge_events(deferred_children_events);
                if (!precondition.has_triggered())
                {
                  // Launch a task to do the merge later
                  UpdateStateReduceArgs args;
                  args.proxy_this = this;
                  args.child_color = child;
                  // Takes ownership for deallocation
                  args.children = deferred_children;
                  args.state_lock = state_lock;
                  // Take the lock on behalf of the this task
                  // Kind of scary asking for the lock we currently
                  // hold but such is the world of deferred execution
                  RtEvent actual_pre = 
                    Runtime::acquire_rt_reservation(state_lock, 
                        true/*exclusive*/, precondition);
                  // Need resource priority since we asked for the lock
                  RtEvent done = runtime->issue_runtime_meta_task(args, 
                              LG_RESOURCE_PRIORITY, NULL, actual_pre);
                  preconditions.insert(done);
                }
                else // We can run it now
                {
                  FieldMask update_mask;
                  for (VersioningSet<>::iterator it = 
                        deferred_children->begin(); it != 
                        deferred_children->end(); it++)
                    update_mask |= it->second;
                  reduce_open_children(child, update_mask, *deferred_children,
                      preconditions, false/*need lock*/, false/*local update*/);
                  delete deferred_children;
                }
              }
            }
          }
          else
          {
            size_t num_children;
            derez.deserialize(num_children);
            for (unsigned idx = 0; idx < num_children; idx++)
            {
              LegionColor child;
              derez.deserialize(child);
              size_t num_states;
              derez.deserialize(num_states);
              if (num_states == 0)
                continue;
              VersioningSet<> *reduce_children = new VersioningSet<>();
              std::set<RtEvent> reduce_preconditions;
              FieldMask update_mask;
              for (unsigned idx2 = 0; idx2 < num_states; idx2++)
              {
                DistributedID did;
                derez.deserialize(did);
                RtEvent state_ready;
                VersionState *state = 
                  runtime->find_or_request_version_state(did, state_ready);
                if (state_ready.exists())
                  reduce_preconditions.insert(state_ready);
                FieldMask state_mask;
                derez.deserialize(state_mask);
                reduce_children->insert(state, state_mask);
                // As long as we aren't going to defer things, keep
                // updating the update mask
                if (reduce_preconditions.empty())
                  update_mask |= state_mask;
              }
              if (!reduce_preconditions.empty())
              {
                RtEvent precondition = 
                  Runtime::merge_events(reduce_preconditions);
                if (!precondition.has_triggered())
                {
                  // Launch a task to do the merge later
                  UpdateStateReduceArgs args;
                  args.proxy_this = this;
                  args.child_color = child;
                  // Takes ownership for deallocation
                  args.children = reduce_children;
                  args.state_lock = state_lock;
                  // Ask for the reservation on behalf of the task
                  RtEvent actual_pre = 
                    Runtime::acquire_rt_reservation(state_lock,
                        true/*exclusive*/, precondition);
                  // Need resource priority since we asked for the lock
                  RtEvent done = runtime->issue_runtime_meta_task(args,
                      LG_RESOURCE_PRIORITY, NULL, actual_pre);
                  preconditions.insert(done);
                }
                else // We can run it now
                {
                  reduce_open_children(child, update_mask, *reduce_children,
                                       preconditions, false/*need lock*/,
                                       false/*local udpate*/);
                  delete reduce_children;
                }
              }
              else
              {
                // We can do the merge now
                reduce_open_children(child, update_mask, *reduce_children,
                                     preconditions, false/*need lock*/,
                                     false/*local update*/);
                delete reduce_children;
              }
            }
          }
        }
        if (request_kind != CHILD_VERSION_REQUEST)
        {
          // Finally do the views
          // Materialized Views have to convert to the proper
          // subview, so there is no point in doing anything
          // special with them since we'll need to convert
          // them anyway
          size_t num_instance_views;
          derez.deserialize(num_instance_views);
          for (unsigned idx = 0; idx < num_instance_views; idx++)
          {
            DistributedID manager_did;
            derez.deserialize(manager_did);
            RtEvent ready;
            PhysicalManager *manager = 
              runtime->find_or_request_physical_manager(manager_did, ready);
            LegionMap<PhysicalManager*,
              std::pair<RtEvent,FieldMask> >::aligned::iterator finder = 
                pending_instances.find(manager);
            if (finder == pending_instances.end())
            {
              ConvertViewArgs args;
              args.proxy_this = this;
              args.manager = manager;
              args.context = context;
              std::pair<RtEvent,FieldMask> &entry = pending_instances[manager];
              entry.first = runtime->issue_runtime_meta_task(args,
                                             LG_LATENCY_PRIORITY, NULL, ready);
              derez.deserialize(entry.second);
              preconditions.insert(entry.first);
            }
            else
            {
              // Already pending, so we can just add our fields 
              FieldMask update_mask;
              derez.deserialize(update_mask);
              finder->second.second |= update_mask;
              preconditions.insert(finder->second.first);
            }
          }
          if (in_place)
          {
            size_t num_valid_views;
            derez.deserialize(num_valid_views);
            for (unsigned idx = 0; idx < num_valid_views; idx++)
            {
              DistributedID view_did;
              derez.deserialize(view_did);
              RtEvent ready;
              LogicalView *view = 
                runtime->find_or_request_logical_view(view_did, ready);
#ifdef DEBUG_LEGION
              assert(valid_views.find(view) == valid_views.end());
#endif
              FieldMask &mask = valid_views[view];
              derez.deserialize(mask);
              if (ready.exists())
              {
                pending_views[view] = ready;
                continue;
              }
              view->add_nested_valid_ref(did, &mutator);
            }
            size_t num_reduction_views;
            derez.deserialize(num_reduction_views);
            for (unsigned idx = 0; idx < num_reduction_views; idx++)
            {
              DistributedID view_did;
              derez.deserialize(view_did);
              RtEvent ready;
              LogicalView *view =
                runtime->find_or_request_logical_view(view_did, ready);
              ReductionView *red_view = static_cast<ReductionView*>(view); 
#ifdef DEBUG_LEGION
              assert(reduction_views.find(red_view) == reduction_views.end());
#endif
              FieldMask &mask = reduction_views[red_view];
              derez.deserialize(mask);
              if (ready.exists())
              {
                pending_views[view] = ready;
                continue;
              }
#ifdef DEBUG_LEGION
              assert(view->is_instance_view());
              assert(view->as_instance_view()->is_reduction_view());
#endif
              view->add_nested_valid_ref(did, &mutator);
            }
          }
          else
          {
            size_t num_valid_views;
            derez.deserialize(num_valid_views);
            for (unsigned idx = 0; idx < num_valid_views; idx++)
            {
              DistributedID view_did;
              derez.deserialize(view_did);
              RtEvent ready;
              LogicalView *view =
                runtime->find_or_request_logical_view(view_did, ready);
              LegionMap<LogicalView*,FieldMask>::aligned::iterator finder = 
                valid_views.find(view);
              if (finder != valid_views.end())
              {
                FieldMask update_mask;
                derez.deserialize(update_mask);
                finder->second |= update_mask;
                if (ready.exists())
                  preconditions.insert(ready);
              }
              else
              {
                FieldMask &mask = valid_views[view];
                derez.deserialize(mask);
                if (ready.exists())
                {
                  pending_views[view] = ready;
                  continue;
                }
                view->add_nested_valid_ref(did, &mutator);
              }
            }
            size_t num_reduction_views;
            derez.deserialize(num_reduction_views);
            for (unsigned idx = 0; idx < num_reduction_views; idx++)
            {
              DistributedID view_did;
              derez.deserialize(view_did);
              RtEvent ready;
              LogicalView *view =
                runtime->find_or_request_logical_view(view_did, ready);
              ReductionView *red_view = static_cast<ReductionView*>(view);
              LegionMap<ReductionView*,FieldMask>::aligned::iterator finder =
                reduction_views.find(red_view);
              if (finder != reduction_views.end())
              {
                FieldMask update_mask;
                derez.deserialize(update_mask);
                finder->second |= update_mask;
                if (ready.exists())
                  preconditions.insert(ready);
              }
              else
              {
                FieldMask &mask = reduction_views[red_view];
                derez.deserialize(mask);
                if (ready.exists())
                {
                  pending_views[view] = ready;
                  continue;
                }
                view->add_nested_valid_ref(did, &mutator);
              }
            }
          }
        }
      }
      if (!pending_views.empty())
      {
        UpdateViewReferences args;
        args.did = this->did;
        for (std::map<LogicalView*,RtEvent>::const_iterator it = 
              pending_views.begin(); it != pending_views.end(); it++)
        {
          if (it->second.has_triggered())
          {
            it->first->add_nested_valid_ref(did, &mutator);
            continue;
          }
          args.view = it->first;
          preconditions.insert(
              runtime->issue_runtime_meta_task(args, LG_LATENCY_PRIORITY,
                                               NULL, it->second));
        }
      }
      if (!preconditions.empty())
        Runtime::trigger_event(to_trigger,
                               Runtime::merge_events(preconditions));
      else
        Runtime::trigger_event(to_trigger);
    }

    //--------------------------------------------------------------------------
    /*static*/ void VersionState::process_version_state_reduction(
                                                               const void *args)
    //--------------------------------------------------------------------------
    {
      const UpdateStateReduceArgs *reduce_args = 
        (const UpdateStateReduceArgs*)args;
      // Compute the update mask
      FieldMask update_mask;
      for (VersioningSet<>::iterator it = reduce_args->children->begin();
            it != reduce_args->children->end(); it++)
        update_mask |= it->second;
      std::set<RtEvent> done_events;
      // Lock was acquired by the caller
      reduce_args->proxy_this->reduce_open_children(reduce_args->child_color,
          update_mask, *reduce_args->children, done_events, 
          false/*need lock*/, false/*local update*/);
      delete reduce_args->children;
      // Release the lock before waiting
      Runtime::release_reservation(reduce_args->state_lock);
      // Wait for all the effects to be applied
      if (!done_events.empty())
      {
        RtEvent done = Runtime::merge_events(done_events);
        done.wait();
      }
    }

    //--------------------------------------------------------------------------
    void VersionState::remove_version_state_ref(ReferenceSource ref_kind,
                                                RtEvent done_event)
    //--------------------------------------------------------------------------
    {
      RemoveVersionStateRefArgs args;
      args.proxy_this = this;
      args.ref_kind = ref_kind;
      runtime->issue_runtime_meta_task(args, LG_LATENCY_PRIORITY,
                                       NULL, done_event);
    }

    //--------------------------------------------------------------------------
    /*static*/ void VersionState::process_remove_version_state_ref(
                                                               const void *args)
    //--------------------------------------------------------------------------
    {
      const RemoveVersionStateRefArgs *ref_args = 
        (const RemoveVersionStateRefArgs*)args;
      if (ref_args->proxy_this->remove_base_valid_ref(ref_args->ref_kind))
        legion_delete(ref_args->proxy_this);     
    }

    //--------------------------------------------------------------------------
    void VersionState::convert_view(PhysicalManager *manager,
                               InnerContext *context, ReferenceMutator *mutator)
    //--------------------------------------------------------------------------
    {
#ifdef DEBUG_LEGION
      assert(!manager->is_virtual_manager());
#endif
      InstanceView *view = logical_node->convert_manager(manager, context);
      AutoLock s_lock(state_lock);
      LegionMap<PhysicalManager*,
                std::pair<RtEvent,FieldMask> >::aligned::iterator finder = 
                  pending_instances.find(manager);
#ifdef DEBUG_LEGION
      assert(finder != pending_instances.end());
#endif
      // See if it is already in our list of valid views
      LegionMap<LogicalView*,FieldMask>::aligned::iterator view_finder = 
        valid_views.find(view);
      if (view_finder == valid_views.end())
      {
        view->add_nested_valid_ref(did, mutator);
        valid_views[view] = finder->second.second;
      }
      else
        view_finder->second |= finder->second.second;
      // Remove the entry 
      pending_instances.erase(finder);
    }

    //--------------------------------------------------------------------------
    /*static*/ void VersionState::process_convert_view(const void *args)
    //--------------------------------------------------------------------------
    {
      const ConvertViewArgs *view_args = (const ConvertViewArgs*)args;
      LocalReferenceMutator mutator;
      view_args->proxy_this->convert_view(view_args->manager,
                                          view_args->context, &mutator);
    }

    //--------------------------------------------------------------------------
    /*static*/ void VersionState::process_view_references(const void *args)
    //--------------------------------------------------------------------------
    {
      const UpdateViewReferences *view_args = (const UpdateViewReferences*)args;
      LocalReferenceMutator mutator;
      view_args->view->add_nested_valid_ref(view_args->did, &mutator);
    }

    //--------------------------------------------------------------------------
    /*static*/ void VersionState::process_version_state_update_request(
                                               Runtime *rt, Deserializer &derez)
    //--------------------------------------------------------------------------
    {
      DerezCheck z(derez);
      DistributedID did;
      derez.deserialize(did);
      AddressSpaceID source;
      derez.deserialize(source);
      InnerContext *context;
      derez.deserialize(context);
      RtUserEvent to_trigger;
      derez.deserialize(to_trigger);
      VersionRequestKind request_kind;
      derez.deserialize(request_kind);
      FieldMask request_mask;
      derez.deserialize(request_mask);
      DistributedCollectable *target = rt->find_distributed_collectable(did);
#ifdef DEBUG_LEGION
      VersionState *vs = dynamic_cast<VersionState*>(target);
      assert(vs != NULL);
#else
      VersionState *vs = static_cast<VersionState*>(target);
#endif
      vs->handle_version_state_update_request(source, context, to_trigger, 
                                              request_kind, request_mask);
    }

    //--------------------------------------------------------------------------
    /*static*/ void VersionState::process_version_state_update_response(
                                               Runtime *rt, Deserializer &derez)
    //--------------------------------------------------------------------------
    {
      DerezCheck z(derez);
      DistributedID did;
      derez.deserialize(did);
      InnerContext *context;
      derez.deserialize(context);
      RtUserEvent to_trigger;
      derez.deserialize(to_trigger);
      FieldMask update_mask;
      derez.deserialize(update_mask);
      VersionRequestKind request_kind;
      derez.deserialize(request_kind);
      DistributedCollectable *target = rt->find_distributed_collectable(did);
#ifdef DEBUG_LEGION
      VersionState *vs = dynamic_cast<VersionState*>(target);
      assert(vs != NULL);
#else
      VersionState *vs = static_cast<VersionState*>(target);
#endif
      vs->handle_version_state_update_response(context, to_trigger, derez, 
                                               update_mask, request_kind);
    } 

    //--------------------------------------------------------------------------
    void VersionState::find_close_fields(FieldMask &test_mask, 
                                         FieldMask &result_mask)
    //--------------------------------------------------------------------------
    {
      AutoLock s_lock(state_lock,1,false/*exclusive*/);
      // Any reductions we have at this level mandate a close
      FieldMask reduc_mask = test_mask & reduction_mask;
      if (!reduc_mask)
      {
        result_mask |= reduc_mask;
        test_mask -= reduc_mask;
        if (!test_mask)
          return;
      }
      // Any dirty children also require a close
      for (LegionMap<ColorPoint,StateVersions>::aligned::const_iterator it = 
            open_children.begin(); it != open_children.end(); it++)
      {
        FieldMask overlap = it->second.get_valid_mask() & test_mask;
        if (!overlap)
          continue;
        result_mask |= overlap;
        test_mask -= overlap;
        if (!test_mask)
          return;
      }
    }

    //--------------------------------------------------------------------------
    void VersionState::capture_root(CompositeView *target, 
                 const FieldMask &capture_mask, ReferenceMutator *mutator) const
    //--------------------------------------------------------------------------
    { 
      // We'll only capture nested composite views if we have no choice
      // If we have any other kind of instance for those fields, then there
      // is no reason to capture a nested composite instance
      FieldMask non_composite_capture;
      LegionMap<CompositeView*,FieldMask>::aligned composite_views;
      {
        // Only need this in read only mode since we're just reading
        AutoLock s_lock(state_lock,1,false/*exclusive*/);
        for (LegionMap<LegionColor,StateVersions>::aligned::const_iterator cit =
              open_children.begin(); cit != open_children.end(); cit++)
        {
          if (cit->second.get_valid_mask() * capture_mask)
            continue;
          for (StateVersions::iterator it = cit->second.begin();
                it != cit->second.end(); it++)
          {
            FieldMask overlap = it->second & capture_mask;
            if (!overlap)
              continue;
            target->record_child_version_state(cit->first, it->first, 
                                               overlap, mutator);
          }
        }
        FieldMask dirty_overlap = dirty_mask & capture_mask;
        if (!!dirty_overlap)
        {
          target->record_dirty_fields(dirty_overlap);
          for (LegionMap<LogicalView*,FieldMask>::aligned::const_iterator it = 
                valid_views.begin(); it != valid_views.end(); it++)
          {
            FieldMask overlap = it->second & dirty_overlap;
            if (!overlap)
              continue;
            if (!it->first->is_composite_view())
            {
              target->record_valid_view(it->first, overlap);
              non_composite_capture |= overlap;
            }
            else
              composite_views[it->first->as_composite_view()] = overlap;
          }
        }
        FieldMask reduction_overlap = reduction_mask & capture_mask;
        if (!!reduction_overlap)
        {
          target->record_reduction_fields(reduction_overlap);
          for (LegionMap<ReductionView*,FieldMask>::aligned::const_iterator it =
                reduction_views.begin(); it != reduction_views.end(); it++)
          {
            FieldMask overlap = it->second & reduction_overlap;
            if (!overlap)
              continue;
            target->record_reduction_view(it->first, overlap);
          }
        }
      }
      if (!composite_views.empty())
      {
        if (!!non_composite_capture)
        {
          for (LegionMap<CompositeView*,FieldMask>::aligned::iterator it =
                composite_views.begin(); it != composite_views.end(); it++)
          {
            it->second -= non_composite_capture;
            if (!!it->second)
              target->record_valid_view(it->first, it->second);
          }
        }
        else
        {
          for (LegionMap<CompositeView*,FieldMask>::aligned::const_iterator it =
                composite_views.begin(); it != composite_views.end(); it++)
            target->record_valid_view(it->first, it->second);
        }
      }
    }

    //--------------------------------------------------------------------------
    void VersionState::capture(CompositeNode *target,
                               const FieldMask &capture_mask,
                               ReferenceMutator *mutator) const
    //--------------------------------------------------------------------------
    {
      // Only need this in read only mode since we're just reading
      AutoLock s_lock(state_lock,1,false/*exclusive*/);
      FieldMask dirty_overlap = dirty_mask & capture_mask;
      if (!!dirty_overlap)
      {
        target->record_dirty_fields(dirty_overlap);
        for (LegionMap<LogicalView*,FieldMask>::aligned::const_iterator it = 
              valid_views.begin(); it != valid_views.end(); it++)
        {
          FieldMask overlap = it->second & dirty_overlap;
          if (!overlap)
            continue;
          target->record_valid_view(it->first, overlap);
        }
      }
      FieldMask reduction_overlap = reduction_mask & capture_mask;
      if (!!reduction_overlap)
      {
        target->record_reduction_fields(reduction_overlap);
        for (LegionMap<ReductionView*,FieldMask>::aligned::const_iterator it = 
              reduction_views.begin(); it != reduction_views.end(); it++)
        {
          FieldMask overlap = it->second & reduction_overlap;
          if (!overlap)
            continue;
          target->record_reduction_view(it->first, overlap);
        }
      }
      for (LegionMap<LegionColor,StateVersions>::aligned::const_iterator cit =
            open_children.begin(); cit != open_children.end(); cit++)
      {
        if (cit->second.get_valid_mask() * capture_mask)
          continue;
        for (StateVersions::iterator it = cit->second.begin();
              it != cit->second.end(); it++)
        {
          FieldMask overlap = it->second & capture_mask;
          if (!overlap)
            continue;
          target->record_child_version_state(cit->first, it->first, 
                                             overlap, mutator);
        }
      }
    }

    //--------------------------------------------------------------------------
    void VersionState::capture_dirty_instances(const FieldMask &capture_mask,
                                               VersionState *target) const
    //--------------------------------------------------------------------------
    {
      AutoLock s_lock(state_lock,1,false/*exclusive*/);
#ifdef DEBUG_LEGION
      // This assertion doesn't hold true under virtual mappings where
      // an advance operation might think there is dirty field data but
      // it was never actually initialized in the outermost task
      //assert(!(capture_mask - (dirty_mask | reduction_mask)));
      assert((this->version_number + 1) == target->version_number);
#endif
      FieldMask dirty_overlap = dirty_mask & capture_mask;
      if (!!dirty_overlap)
      {
        target->dirty_mask |= dirty_overlap;
        target->update_fields |= dirty_overlap;
        for (LegionMap<LogicalView*,FieldMask>::aligned::const_iterator it =
              valid_views.begin(); it != valid_views.end(); it++)
        {
          FieldMask overlap = it->second & dirty_overlap;
          if (!overlap)
            continue;
          LegionMap<LogicalView*,FieldMask,VALID_VIEW_ALLOC>::
           track_aligned::iterator finder = target->valid_views.find(it->first);
          if (finder == target->valid_views.end())
          {
#ifdef DEBUG_LEGION
            assert(target->currently_valid);
#endif
            // No need for a mutator here, it is already valid
            it->first->add_nested_valid_ref(target->did);
            target->valid_views[it->first] = overlap;
          }
          else
            finder->second |= overlap;
        }
      }
      FieldMask reduction_overlap = reduction_mask & capture_mask;
      if (!!reduction_overlap)
      {
        target->reduction_mask |= reduction_overlap;
        target->update_fields |= reduction_overlap;
        for (LegionMap<ReductionView*,FieldMask>::aligned::const_iterator it =
              reduction_views.begin(); it != reduction_views.end(); it++)
        {
          FieldMask overlap = it->second & reduction_overlap;
          if (!overlap)
            continue;
          LegionMap<ReductionView*,FieldMask,VALID_REDUCTION_ALLOC>::
                track_aligned::iterator finder = 
                      target->reduction_views.find(it->first);
          if (finder == target->reduction_views.end())
          {
#ifdef DEBUG_LEGION
            assert(target->currently_valid);
#endif
            // No need for a mutator here, it is already valid
            it->first->add_nested_valid_ref(target->did);
            target->reduction_views[it->first] = overlap;
          }
          else
            finder->second |= overlap;
        }
      }
    }

    /////////////////////////////////////////////////////////////
    // RegionTreePath 
    /////////////////////////////////////////////////////////////

    //--------------------------------------------------------------------------
    RegionTreePath::RegionTreePath(void) 
      : min_depth(0), max_depth(0)
    //--------------------------------------------------------------------------
    {
    }

    //--------------------------------------------------------------------------
    void RegionTreePath::initialize(unsigned min, unsigned max)
    //--------------------------------------------------------------------------
    {
#ifdef DEBUG_LEGION
      assert(min <= max);
#endif
      min_depth = min;
      max_depth = max;
      path.resize(max_depth+1);
    }

    //--------------------------------------------------------------------------
    void RegionTreePath::register_child(unsigned depth, 
                                        const LegionColor color)
    //--------------------------------------------------------------------------
    {
#ifdef DEBUG_LEGION
      assert(min_depth <= depth);
      assert(depth <= max_depth);
#endif
      path[depth] = color;
    }

    //--------------------------------------------------------------------------
    void RegionTreePath::record_aliased_children(unsigned depth,
                                                 const FieldMask &mask)
    //--------------------------------------------------------------------------
    {
#ifdef DEBUG_LEGION
      assert(min_depth <= depth);
      assert(depth <= max_depth);
#endif
      LegionMap<unsigned,FieldMask>::aligned::iterator finder = 
        interfering_children.find(depth);
      if (finder == interfering_children.end())
        interfering_children[depth] = mask;
      else
        finder->second |= mask;
    }

    //--------------------------------------------------------------------------
    void RegionTreePath::clear(void)
    //--------------------------------------------------------------------------
    {
      path.clear();
      min_depth = 0;
      max_depth = 0;
    }

#ifdef DEBUG_LEGION
    //--------------------------------------------------------------------------
    bool RegionTreePath::has_child(unsigned depth) const
    //--------------------------------------------------------------------------
    {
      assert(min_depth <= depth);
      assert(depth <= max_depth);
      return (path[depth] != INVALID_COLOR);
    }

    //--------------------------------------------------------------------------
    LegionColor RegionTreePath::get_child(unsigned depth) const
    //--------------------------------------------------------------------------
    {
      assert(min_depth <= depth);
      assert(depth <= max_depth);
      assert(has_child(depth));
      return path[depth];
    }
#endif

    //--------------------------------------------------------------------------
    const FieldMask* RegionTreePath::get_aliased_children(unsigned depth) const
    //--------------------------------------------------------------------------
    {
      if (interfering_children.empty())
        return NULL;
      LegionMap<unsigned,FieldMask>::aligned::const_iterator finder = 
        interfering_children.find(depth);
      if (finder == interfering_children.end())
        return NULL;
      return &(finder->second);
    }

    /////////////////////////////////////////////////////////////
    // InstanceRef 
    /////////////////////////////////////////////////////////////

    //--------------------------------------------------------------------------
    InstanceRef::InstanceRef(bool comp)
      : ready_event(ApEvent::NO_AP_EVENT), manager(NULL), local(true)
    //--------------------------------------------------------------------------
    {
    }

    //--------------------------------------------------------------------------
    InstanceRef::InstanceRef(const InstanceRef &rhs)
      : valid_fields(rhs.valid_fields), ready_event(rhs.ready_event),
        manager(rhs.manager), local(rhs.local)
    //--------------------------------------------------------------------------
    {
    }

    //--------------------------------------------------------------------------
    InstanceRef::InstanceRef(PhysicalManager *man, const FieldMask &m,ApEvent r)
      : valid_fields(m), ready_event(r), manager(man), local(true)
    //--------------------------------------------------------------------------
    {
    }

    //--------------------------------------------------------------------------
    InstanceRef::~InstanceRef(void)
    //--------------------------------------------------------------------------
    {
    }

    //--------------------------------------------------------------------------
    InstanceRef& InstanceRef::operator=(const InstanceRef &rhs)
    //--------------------------------------------------------------------------
    {
      valid_fields = rhs.valid_fields;
      ready_event = rhs.ready_event;
      local = rhs.local;
      manager = rhs.manager;
      return *this;
    }

    //--------------------------------------------------------------------------
    bool InstanceRef::operator==(const InstanceRef &rhs) const
    //--------------------------------------------------------------------------
    {
      if (valid_fields != rhs.valid_fields)
        return false;
      if (ready_event != rhs.ready_event)
        return false;
      if (manager != rhs.manager)
        return false;
      return true;
    }

    //--------------------------------------------------------------------------
    bool InstanceRef::operator!=(const InstanceRef &rhs) const
    //--------------------------------------------------------------------------
    {
      return !(*this == rhs);
    }

    //--------------------------------------------------------------------------
    MappingInstance InstanceRef::get_mapping_instance(void) const
    //--------------------------------------------------------------------------
    {
      return MappingInstance(manager);
    }

    //--------------------------------------------------------------------------
    bool InstanceRef::is_virtual_ref(void) const
    //--------------------------------------------------------------------------
    {
      if (manager == NULL)
        return true;
      return manager->is_virtual_manager(); 
    }

    //--------------------------------------------------------------------------
    void InstanceRef::add_valid_reference(ReferenceSource source) const
    //--------------------------------------------------------------------------
    {
#ifdef DEBUG_LEGION
      assert(manager != NULL);
#endif
      manager->add_base_valid_ref(source);
    }

    //--------------------------------------------------------------------------
    void InstanceRef::remove_valid_reference(ReferenceSource source) const
    //--------------------------------------------------------------------------
    {
#ifdef DEBUG_LEGION
      assert(manager != NULL);
#endif
      if (manager->remove_base_valid_ref(source))
      {
        if (manager->is_reduction_manager())
        {
          ReductionManager *reduc_manager = 
            manager->as_reduction_manager();
          if (reduc_manager->is_list_manager())
            legion_delete(reduc_manager->as_list_manager());
          else
            legion_delete(reduc_manager->as_fold_manager());
        }
        else
          legion_delete(manager->as_instance_manager());
      }
    }

    //--------------------------------------------------------------------------
    Memory InstanceRef::get_memory(void) const
    //--------------------------------------------------------------------------
    {
#ifdef DEBUG_LEGION
      assert(manager != NULL);
#endif
      return manager->get_memory();
    }

    //--------------------------------------------------------------------------
    Reservation InstanceRef::get_read_only_reservation(void) const
    //--------------------------------------------------------------------------
    {
#ifdef DEBUG_LEGION
      assert(manager != NULL);
      assert(manager->is_instance_manager());
#endif
      return 
        manager->as_instance_manager()->get_read_only_mapping_reservation();
    }

    //--------------------------------------------------------------------------
    bool InstanceRef::is_field_set(FieldID fid) const
    //--------------------------------------------------------------------------
    {
#ifdef DEBUG_LEGION
      assert(manager != NULL);
#endif
      FieldSpaceNode *field_node = manager->region_node->column_source; 
      unsigned index = field_node->get_field_index(fid);
      return valid_fields.is_set(index);
    }

    //--------------------------------------------------------------------------
    LegionRuntime::Accessor::RegionAccessor<
      LegionRuntime::Accessor::AccessorType::Generic> 
        InstanceRef::get_accessor(void) const
    //--------------------------------------------------------------------------
    {
#ifdef DEBUG_LEGION
      assert(manager != NULL);
#endif
      return manager->get_accessor();
    }

    //--------------------------------------------------------------------------
    LegionRuntime::Accessor::RegionAccessor<
      LegionRuntime::Accessor::AccessorType::Generic>
        InstanceRef::get_field_accessor(FieldID fid) const
    //--------------------------------------------------------------------------
    {
#ifdef DEBUG_LEGION
      assert(manager != NULL);
#endif
      return manager->get_field_accessor(fid);
    }

    //--------------------------------------------------------------------------
    void InstanceRef::pack_reference(Serializer &rez, AddressSpaceID target)
    //--------------------------------------------------------------------------
    {
      rez.serialize(valid_fields);
      rez.serialize(ready_event);
      if (manager != NULL)
        rez.serialize(manager->did);
      else
        rez.serialize<DistributedID>(0);
    }

    //--------------------------------------------------------------------------
    void InstanceRef::unpack_reference(Runtime *runtime, TaskOp *task, 
                                       Deserializer &derez, RtEvent &ready)
    //--------------------------------------------------------------------------
    {
      derez.deserialize(valid_fields);
      derez.deserialize(ready_event);
      DistributedID did;
      derez.deserialize(did);
      if (did == 0)
        return;
      manager = runtime->find_or_request_physical_manager(did, ready);
      local = false;
    } 

    /////////////////////////////////////////////////////////////
    // InstanceSet 
    /////////////////////////////////////////////////////////////
    
    //--------------------------------------------------------------------------
    InstanceSet::CollectableRef& InstanceSet::CollectableRef::operator=(
                                         const InstanceSet::CollectableRef &rhs)
    //--------------------------------------------------------------------------
    {
      valid_fields = rhs.valid_fields;
      ready_event = rhs.ready_event;
      local = rhs.local;
      manager = rhs.manager;
      return *this;
    }

    //--------------------------------------------------------------------------
    InstanceSet::InstanceSet(size_t init_size /*=0*/)
      : single((init_size <= 1)), shared(false)
    //--------------------------------------------------------------------------
    {
      if (init_size == 0)
        refs.single = NULL;
      else if (init_size == 1)
      {
        refs.single = legion_new<CollectableRef>();
        refs.single->add_reference();
      }
      else
      {
        refs.multi = new InternalSet(init_size);
        refs.multi->add_reference();
      }
    }

    //--------------------------------------------------------------------------
    InstanceSet::InstanceSet(const InstanceSet &rhs)
      : single(rhs.single)
    //--------------------------------------------------------------------------
    {
      // Mark that the other one is sharing too
      if (single)
      {
        refs.single = rhs.refs.single;
        if (refs.single == NULL)
        {
          shared = false;
          return;
        }
        shared = true;
        rhs.shared = true;
        refs.single->add_reference();
      }
      else
      {
        refs.multi = rhs.refs.multi;
        shared = true;
        rhs.shared = true;
        refs.multi->add_reference();
      }
    }

    //--------------------------------------------------------------------------
    InstanceSet::~InstanceSet(void)
    //--------------------------------------------------------------------------
    {
      if (single)
      {
        if ((refs.single != NULL) && refs.single->remove_reference())
          legion_delete(refs.single);
      }
      else
      {
        if (refs.multi->remove_reference())
          delete refs.multi;
      }
    }

    //--------------------------------------------------------------------------
    InstanceSet& InstanceSet::operator=(const InstanceSet &rhs)
    //--------------------------------------------------------------------------
    {
      // See if we need to delete our current one
      if (single)
      {
        if ((refs.single != NULL) && refs.single->remove_reference())
          legion_delete(refs.single);
      }
      else
      {
        if (refs.multi->remove_reference())
          delete refs.multi;
      }
      // Now copy over the other one
      single = rhs.single; 
      if (single)
      {
        refs.single = rhs.refs.single;
        if (refs.single != NULL)
        {
          shared = true;
          rhs.shared = true;
          refs.single->add_reference();
        }
        else
          shared = false;
      }
      else
      {
        refs.multi = rhs.refs.multi;
        shared = true;
        rhs.shared = true;
        refs.multi->add_reference();
      }
      return *this;
    }

    //--------------------------------------------------------------------------
    void InstanceSet::make_copy(void)
    //--------------------------------------------------------------------------
    {
#ifdef DEBUG_LEGION
      assert(shared);
#endif
      if (single)
      {
        if (refs.single != NULL)
        {
          CollectableRef *next = 
            legion_new<CollectableRef,InstanceRef>(*refs.single);
          next->add_reference();
          if (refs.single->remove_reference())
            legion_delete(refs.single);
          refs.single = next;
        }
      }
      else
      {
        InternalSet *next = new InternalSet(*refs.multi);
        next->add_reference();
        if (refs.multi->remove_reference())
          delete refs.multi;
        refs.multi = next;
      }
      shared = false;
    }

    //--------------------------------------------------------------------------
    bool InstanceSet::operator==(const InstanceSet &rhs) const
    //--------------------------------------------------------------------------
    {
      if (single != rhs.single)
        return false;
      if (single)
      {
        if (refs.single == rhs.refs.single)
          return true;
        if (((refs.single == NULL) && (rhs.refs.single != NULL)) ||
            ((refs.single != NULL) && (rhs.refs.single == NULL)))
          return false;
        return ((*refs.single) == (*rhs.refs.single));
      }
      else
      {
        if (refs.multi->vector.size() != rhs.refs.multi->vector.size())
          return false;
        for (unsigned idx = 0; idx < refs.multi->vector.size(); idx++)
        {
          if (refs.multi->vector[idx] != rhs.refs.multi->vector[idx])
            return false;
        }
        return true;
      }
    }

    //--------------------------------------------------------------------------
    bool InstanceSet::operator!=(const InstanceSet &rhs) const
    //--------------------------------------------------------------------------
    {
      return !((*this) == rhs);
    }

    //--------------------------------------------------------------------------
    InstanceRef& InstanceSet::operator[](unsigned idx)
    //--------------------------------------------------------------------------
    {
      if (shared)
        make_copy();
      if (single)
      {
#ifdef DEBUG_LEGION
        assert(idx == 0);
        assert(refs.single != NULL);
#endif
        return *(refs.single);
      }
#ifdef DEBUG_LEGION
      assert(idx < refs.multi->vector.size());
#endif
      return refs.multi->vector[idx];
    }

    //--------------------------------------------------------------------------
    const InstanceRef& InstanceSet::operator[](unsigned idx) const
    //--------------------------------------------------------------------------
    {
      // No need to make a copy if shared here since this is read-only
      if (single)
      {
#ifdef DEBUG_LEGION
        assert(idx == 0);
        assert(refs.single != NULL);
#endif
        return *(refs.single);
      }
#ifdef DEBUG_LEGION
      assert(idx < refs.multi->vector.size());
#endif
      return refs.multi->vector[idx];
    }

    //--------------------------------------------------------------------------
    bool InstanceSet::empty(void) const
    //--------------------------------------------------------------------------
    {
      if (single && (refs.single == NULL))
        return true;
      else if (!single && refs.multi->empty())
        return true;
      return false;
    }

    //--------------------------------------------------------------------------
    size_t InstanceSet::size(void) const
    //--------------------------------------------------------------------------
    {
      if (single)
      {
        if (refs.single == NULL)
          return 0;
        return 1;
      }
      if (refs.multi == NULL)
        return 0;
      return refs.multi->vector.size();
    }

    //--------------------------------------------------------------------------
    void InstanceSet::resize(size_t new_size)
    //--------------------------------------------------------------------------
    {
      if (single)
      {
        if (new_size == 0)
        {
          if ((refs.single != NULL) && refs.single->remove_reference())
            legion_delete(refs.single);
          refs.single = NULL;
          shared = false;
        }
        else if (new_size > 1)
        {
          // Switch to multi
          InternalSet *next = new InternalSet(new_size);
          if (refs.single != NULL)
          {
            next->vector[0] = *(refs.single);
            if (refs.single->remove_reference())
              legion_delete(refs.single);
          }
          next->add_reference();
          refs.multi = next;
          single = false;
          shared = false;
        }
        else if (refs.single == NULL)
        {
          // New size is 1 but we were empty before
          CollectableRef *next = legion_new<CollectableRef>();
          next->add_reference();
          refs.single = next;
          single = true;
          shared = false;
        }
      }
      else
      {
        if (new_size == 0)
        {
          if (refs.multi->remove_reference())
            delete refs.multi;
          refs.single = NULL;
          single = true;
          shared = false;
        }
        else if (new_size == 1)
        {
          CollectableRef *next = 
            legion_new<CollectableRef,InstanceRef>(refs.multi->vector[0]);
          if (refs.multi->remove_reference())
            legion_delete(refs.multi);
          next->add_reference();
          refs.single = next;
          single = true;
          shared = false;
        }
        else
        {
          size_t current_size = refs.multi->vector.size();
          if (current_size != new_size)
          {
            if (shared)
            {
              // Make a copy
              InternalSet *next = new InternalSet(new_size);
              // Copy over the elements
              for (unsigned idx = 0; idx < 
                   ((current_size < new_size) ? current_size : new_size); idx++)
                next->vector[idx] = refs.multi->vector[idx];
              if (refs.multi->remove_reference())
                delete refs.multi;
              next->add_reference();
              refs.multi = next;
              shared = false;
            }
            else
            {
              // Resize our existing vector
              refs.multi->vector.resize(new_size);
            }
          }
          // Size is the same so there is no need to do anything
        }
      }
    }

    //--------------------------------------------------------------------------
    void InstanceSet::clear(void)
    //--------------------------------------------------------------------------
    {
      // No need to copy since we are removing our references and not mutating
      if (single)
      {
        if ((refs.single != NULL) && refs.single->remove_reference())
          legion_delete(refs.single);
        refs.single = NULL;
      }
      else
      {
        if (shared)
        {
          // Small optimization here, if we're told to delete it, we know
          // that means we were the last user so we can re-use it
          if (refs.multi->remove_reference())
          {
            // Put a reference back on it since we're reusing it
            refs.multi->add_reference();
            refs.multi->vector.clear();
          }
          else
          {
            // Go back to single
            refs.multi = NULL;
            single = true;
          }
        }
        else
          refs.multi->vector.clear();
      }
      shared = false;
    }

    //--------------------------------------------------------------------------
    void InstanceSet::add_instance(const InstanceRef &ref)
    //--------------------------------------------------------------------------
    {
      if (single)
      {
        // No need to check for shared, we're going to make new things anyway
        if (refs.single != NULL)
        {
          // Make the new multi version
          InternalSet *next = new InternalSet(2);
          next->vector[0] = *(refs.single);
          next->vector[1] = ref;
          if (refs.single->remove_reference())
            legion_delete(refs.single);
          next->add_reference();
          refs.multi = next;
          single = false;
          shared = false;
        }
        else
        {
          refs.single = legion_new<CollectableRef,InstanceRef>(ref);
          refs.single->add_reference();
        }
      }
      else
      {
        if (shared)
          make_copy();
        refs.multi->vector.push_back(ref);
      }
    }

    //--------------------------------------------------------------------------
    bool InstanceSet::is_virtual_mapping(void) const
    //--------------------------------------------------------------------------
    {
      if (empty())
        return true;
      if (size() > 1)
        return false;
      return refs.single->is_virtual_ref();
    }

    //--------------------------------------------------------------------------
    void InstanceSet::pack_references(Serializer &rez,
                                      AddressSpaceID target) const
    //--------------------------------------------------------------------------
    {
      if (single)
      {
        if (refs.single == NULL)
        {
          rez.serialize<size_t>(0);
          return;
        }
        rez.serialize<size_t>(1);
        refs.single->pack_reference(rez, target);
      }
      else
      {
        rez.serialize<size_t>(refs.multi->vector.size());
        for (unsigned idx = 0; idx < refs.multi->vector.size(); idx++)
          refs.multi->vector[idx].pack_reference(rez, target);
      }
    }

    //--------------------------------------------------------------------------
    void InstanceSet::unpack_references(Runtime *runtime, TaskOp *task,
                           Deserializer &derez, std::set<RtEvent> &ready_events)
    //--------------------------------------------------------------------------
    {
      size_t num_refs;
      derez.deserialize(num_refs);
      if (num_refs == 0)
      {
        // No matter what, we can just clear out any references we have
        if (single)
        {
          if ((refs.single != NULL) && refs.single->remove_reference())
            legion_delete(refs.single);
          refs.single = NULL;
        }
        else
        {
          if (refs.multi->remove_reference())
            delete refs.multi;
          single = true;
        }
      }
      else if (num_refs == 1)
      {
        // If we're in multi, go back to single
        if (!single)
        {
          if (refs.multi->remove_reference())
            delete refs.multi;
          refs.multi = NULL;
          single = true;
        }
        // Now we can unpack our reference, see if we need to make one
        if (refs.single == NULL)
        {
          refs.single = legion_new<CollectableRef>();
          refs.single->add_reference();
        }
        RtEvent ready;
        refs.single->unpack_reference(runtime, task, derez, ready);
        if (ready.exists())
          ready_events.insert(ready);
      }
      else
      {
        // If we're in single, go to multi
        // otherwise resize our multi for the appropriate number of references
        if (single)
        {
          if ((refs.single != NULL) && refs.single->remove_reference())
            legion_delete(refs.single);
          refs.multi = new InternalSet(num_refs);
          refs.multi->add_reference();
          single = false;
        }
        else
          refs.multi->vector.resize(num_refs);
        // Now do the unpacking
        for (unsigned idx = 0; idx < num_refs; idx++)
        {
          RtEvent ready;
          refs.multi->vector[idx].unpack_reference(runtime, task, derez, ready);
          if (ready.exists())
            ready_events.insert(ready);
        }
      }
      // We are always not shared when we are done
      shared = false;
    }

    //--------------------------------------------------------------------------
    void InstanceSet::add_valid_references(ReferenceSource source) const
    //--------------------------------------------------------------------------
    {
      if (single)
      {
        if (refs.single != NULL)
          refs.single->add_valid_reference(source);
      }
      else
      {
        for (unsigned idx = 0; idx < refs.multi->vector.size(); idx++)
          refs.multi->vector[idx].add_valid_reference(source);
      }
    }

    //--------------------------------------------------------------------------
    void InstanceSet::remove_valid_references(ReferenceSource source) const
    //--------------------------------------------------------------------------
    {
      if (single)
      {
        if (refs.single != NULL)
          refs.single->remove_valid_reference(source);
      }
      else
      {
        for (unsigned idx = 0; idx < refs.multi->vector.size(); idx++)
          refs.multi->vector[idx].remove_valid_reference(source);
      }
    }

    //--------------------------------------------------------------------------
    void InstanceSet::update_wait_on_events(std::set<ApEvent> &wait_on) const 
    //--------------------------------------------------------------------------
    {
      if (single)
      {
        if (refs.single != NULL)
        {
          ApEvent ready = refs.single->get_ready_event();
          if (ready.exists())
            wait_on.insert(ready);
        }
      }
      else
      {
        for (unsigned idx = 0; idx < refs.multi->vector.size(); idx++)
        {
          ApEvent ready = refs.multi->vector[idx].get_ready_event();
          if (ready.exists())
            wait_on.insert(ready);
        }
      }
    }

    //--------------------------------------------------------------------------
    void InstanceSet::find_read_only_reservations(
                                             std::set<Reservation> &locks) const
    //--------------------------------------------------------------------------
    {
      if (single)
      {
        if (refs.single != NULL)
          locks.insert(refs.single->get_read_only_reservation());
      }
      else
      {
        for (unsigned idx = 0; idx < refs.multi->vector.size(); idx++)
          locks.insert(refs.multi->vector[idx].get_read_only_reservation());
      }
    }
    
    //--------------------------------------------------------------------------
    LegionRuntime::Accessor::RegionAccessor<
      LegionRuntime::Accessor::AccessorType::Generic> InstanceSet::
                                           get_field_accessor(FieldID fid) const
    //--------------------------------------------------------------------------
    {
      if (single)
      {
#ifdef DEBUG_LEGION
        assert(refs.single != NULL);
#endif
        return refs.single->get_field_accessor(fid);
      }
      else
      {
        for (unsigned idx = 0; idx < refs.multi->vector.size(); idx++)
        {
          const InstanceRef &ref = refs.multi->vector[idx];
          if (ref.is_field_set(fid))
            return ref.get_field_accessor(fid);
        }
        assert(false);
        return refs.multi->vector[0].get_field_accessor(fid);
      }
    }

    /////////////////////////////////////////////////////////////
    // VersioningInvalidator 
    /////////////////////////////////////////////////////////////

    //--------------------------------------------------------------------------
    VersioningInvalidator::VersioningInvalidator(void)
      : ctx(0), invalidate_all(true)
    //--------------------------------------------------------------------------
    {
    }

    //--------------------------------------------------------------------------
    VersioningInvalidator::VersioningInvalidator(RegionTreeContext c)
      : ctx(c.get_id()), invalidate_all(!c.exists())
    //--------------------------------------------------------------------------
    {
    }

    //--------------------------------------------------------------------------
    bool VersioningInvalidator::visit_region(RegionNode *node)
    //--------------------------------------------------------------------------
    {
      if (invalidate_all)
        node->invalidate_version_managers();
      else
        node->invalidate_version_state(ctx);
      return true;
    }

    //--------------------------------------------------------------------------
    bool VersioningInvalidator::visit_partition(PartitionNode *node)
    //--------------------------------------------------------------------------
    {
      if (invalidate_all)
        node->invalidate_version_managers();
      else
        node->invalidate_version_state(ctx);
      return true;
    }

  }; // namespace Internal 
}; // namespace Legion
<|MERGE_RESOLUTION|>--- conflicted
+++ resolved
@@ -3639,7 +3639,6 @@
                                     ver_info, normal_close_mask, creator);
         // We can clear this now
         closed_nodes.clear();
-<<<<<<< HEAD
       }
       if (!!disjoint_close_mask)
       {
@@ -3655,34 +3654,14 @@
         assert(finder != closed_nodes.end()); // better have a closed tree
         assert(!root_node->is_region());
 #endif
+        IndexPartNode *part_node = root_node->as_partition_node()->row_source;
         const Domain &color_space = 
-          root_node->as_partition_node()->row_source->color_space;
+                            part_node->color_space->get_color_space_domain();
         // Perform the close over the whole domain
         index_close_op->initialize(creator->get_context(), req, finder->second, 
                                    trace_info, trace_info.req_idx, 
                                    ver_info, disjoint_close_mask, creator,
                                    color_space);
-=======
-        // See if we are doing a disjoint close for any of these fields
-        if (!!disjoint_close_mask)
-        {
-          // Record the disjoint close, advance the projection epochs
-          // and then record the new projection epoch that the close
-          // will be a part of
-          const Domain &color_space = root_node->as_partition_node()->
-                        row_source->color_space->get_color_space_domain();
-          ProjectionInfo &proj_info = 
-            normal_close_op->initialize_disjoint_close(disjoint_close_mask,
-                                                       color_space);
-          // Advance these epochs and then mark that we no longer need
-          // to advance them during update_state
-          state.advance_projection_epochs(disjoint_close_mask);
-          closed_projections -= disjoint_close_mask;
-          state.capture_projection_epochs(disjoint_close_mask, proj_info);
-          // No need to record ourselves in the epoch since we know
-          // that we are disjoint shallow
-        }
->>>>>>> 44963290
       }
       if (!!read_only_close_mask)
       {
@@ -6299,46 +6278,6 @@
     }
 
     //--------------------------------------------------------------------------
-<<<<<<< HEAD
-=======
-    void VersionState::perform_disjoint_close(InterCloseOp *op, unsigned index,
-                     InnerContext *context, const FieldMask &closing_mask) const
-    //--------------------------------------------------------------------------
-    {
-      // Need the lock in read only mode to access these data structures
-      AutoLock s_lock(state_lock,1,false/*exclusive*/);
-      for (LegionMap<LegionColor,StateVersions>::aligned::const_iterator cit =
-            open_children.begin(); cit != open_children.end(); cit++)
-      {
-        FieldMask child_overlap = closing_mask & cit->second.get_valid_mask();
-        if (!child_overlap)
-          continue;
-        RegionTreeNode *child_node = logical_node->get_tree_child(cit->first);
-        InterCloseOp::DisjointCloseInfo *info = 
-          op->find_disjoint_close_child(index, child_node);
-        // If we don't care about this child because of control
-        // replication then we can keep going
-        if (info == NULL)
-          continue;
-        // Find the version state infos that we need
-        for (StateVersions::iterator it = cit->second.begin();
-              it != cit->second.end(); it++)
-        {
-          FieldMask overlap = it->second & child_overlap;
-          if (!overlap)
-            continue;
-          info->close_mask |= overlap;
-          // Request the final version of the state
-          it->first->request_final_version_state(context, overlap,
-                                                 info->ready_events);
-          info->version_info.add_current_version(it->first, overlap,
-                                                 false/*path only*/);
-        }
-      }
-    }
-
-    //--------------------------------------------------------------------------
->>>>>>> 44963290
     void VersionState::merge_physical_state(const PhysicalState *state,
                                             const FieldMask &merge_mask,
                                           std::set<RtEvent> &applied_conditions)
@@ -7842,7 +7781,7 @@
           return;
       }
       // Any dirty children also require a close
-      for (LegionMap<ColorPoint,StateVersions>::aligned::const_iterator it = 
+      for (LegionMap<LegionColor,StateVersions>::aligned::const_iterator it =
             open_children.begin(); it != open_children.end(); it++)
       {
         FieldMask overlap = it->second.get_valid_mask() & test_mask;
