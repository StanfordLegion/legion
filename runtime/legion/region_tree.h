/* Copyright 2018 Stanford University, NVIDIA Corporation
 *
 * Licensed under the Apache License, Version 2.0 (the "License");
 * you may not use this file except in compliance with the License.
 * You may obtain a copy of the License at
 *
 *     http://www.apache.org/licenses/LICENSE-2.0
 *
 * Unless required by applicable law or agreed to in writing, software
 * distributed under the License is distributed on an "AS IS" BASIS,
 * WITHOUT WARRANTIES OR CONDITIONS OF ANY KIND, either express or implied.
 * See the License for the specific language governing permissions and
 * limitations under the License.
 */


#ifndef __LEGION_REGION_TREE_H__
#define __LEGION_REGION_TREE_H__

#include "legion/legion_types.h"
#include "legion/legion_utilities.h"
#include "legion/legion_allocation.h"
#include "legion/legion_analysis.h"
#include "legion/garbage_collection.h"
#include "legion/field_tree.h"

namespace Legion {
  namespace Internal {

    /**
     * \struct FieldDataDescriptor
     * A small helper class for performing dependent
     * partitioning operations
     */
    struct FieldDataDescriptor {
    public:
      IndexSpace index_space;
      PhysicalInstance inst;
      size_t field_offset;
    };
    
    /**
     * \class RegionTreeForest
     * "In the darkness of the forest resides the one true magic..."
     * Most of the magic in Legion is encoded in the RegionTreeForest
     * class and its children.  This class manages both the shape and 
     * states of the region tree.  We use fine-grained locking on 
     * individual nodes and the node look-up tables to enable easy 
     * updates to the shape of the tree.  Each node has a lock that 
     * protects the pointers to its child nodes.  There is a creation 
     * lock that protects the look-up tables.  The logical and physical
     * states of each of the nodes are stored using deques which can
     * be appended to without worrying about resizing so we don't 
     * require any locks for accessing state.  Each logical and physical
     * task context must maintain its own external locking mechanism
     * for serializing access to its logical and physical states.
     *
     * Modifications to the region tree shape are accompanied by a 
     * runtime mask which says which nodes have seen the update.  The
     * forest will record which nodes have sent updates and then 
     * tell the runtime to send updates to the other nodes which
     * have not observed the updates.
     */
    class RegionTreeForest {   
    public:
      RegionTreeForest(Runtime *rt);
      RegionTreeForest(const RegionTreeForest &rhs);
      ~RegionTreeForest(void);
    public:
      RegionTreeForest& operator=(const RegionTreeForest &rhs);
    public:
      void prepare_for_shutdown(void);
    public:
      void create_index_space(IndexSpace handle, const void *realm_is,
                              DistributedID did, ShardMapping *mapping = NULL);
      void create_union_space(IndexSpace handle, TaskOp *op,
            const std::vector<IndexSpace> &sources, 
            DistributedID did, ShardMapping *mapping = NULL);
      void create_intersection_space(IndexSpace handle, TaskOp *op,
            const std::vector<IndexSpace> &source, 
            DistributedID did, ShardMapping *mapping = NULL);
      void create_difference_space(IndexSpace handle, TaskOp *op,
                 IndexSpace left, IndexSpace right, 
                 DistributedID did, ShardMapping *mapping = NULL);
      RtEvent create_pending_partition(IndexPartition pid,
                                       IndexSpace parent,
                                       IndexSpace color_space,
                                       LegionColor partition_color,
                                       PartitionKind part_kind,
                                       DistributedID did,
                                       ApEvent partition_ready,
                  ApBarrier partial_pending = ApBarrier::NO_AP_BARRIER);
      void create_pending_cross_product(IndexPartition handle1,
                                        IndexPartition handle2,
                  std::map<IndexSpace,IndexPartition> &user_handles,
                                           PartitionKind kind,
                                           LegionColor &part_color,
                                           ApEvent domain_ready,
                                           ShardID shard = 0,
                                           size_t total_shards = 1);
      // For control replication contexts
      RtEvent create_pending_partition_shard(ShardID owner_shard,
                                             ReplicateContext *ctx,
                                             IndexPartition pid,
                                             IndexSpace parent,
                                             IndexSpace color_space,
                                             LegionColor &partition_color,
                                             PartitionKind part_kind,
                                             DistributedID did,
                                             ValueBroadcast<bool> *part_result,
                                             ApEvent partition_ready,
                                             ShardMapping *mapping,
                                             RtEvent creation_ready,
                   ApBarrier partial_pending = ApBarrier::NO_AP_BARRIER);
      void destroy_index_space(IndexSpace handle, AddressSpaceID source);
      void destroy_index_partition(IndexPartition handle, 
                                   AddressSpaceID source);
    public:
      ApEvent create_equal_partition(Operation *op, 
                                     IndexPartition pid, 
                                     size_t granularity,
                                     ShardID shard = 0,
                                     size_t total_shards = 1);
      ApEvent create_partition_by_union(Operation *op,
                                        IndexPartition pid,
                                        IndexPartition handle1,
                                        IndexPartition handle2,
                                        ShardID shard = 0, 
                                        size_t total_shards = 1);
      ApEvent create_partition_by_intersection(Operation *op,
                                               IndexPartition pid,
                                               IndexPartition handle1,
                                               IndexPartition handle2,
                                               ShardID shard = 0,
                                               size_t total_shards = 1);
      ApEvent create_partition_by_difference(Operation *op,
                                           IndexPartition pid,
                                           IndexPartition handle1,
                                           IndexPartition handle2,
                                           ShardID shard = 0,
                                           size_t total_shards = 1);
      ApEvent create_partition_by_restriction(IndexPartition pid,
                                              const void *transform,
                                              const void *extent,
                                              ShardID shard = 0,
                                              size_t total_shards = 1);
      ApEvent create_cross_product_partitions(Operation *op,
                                              IndexPartition base,
                                              IndexPartition source,
                                              LegionColor part_color,
                                              ShardID shard = 0,
                                              size_t total_shards = 1);
    public:  
      ApEvent create_partition_by_field(Operation *op,
                                        IndexPartition pending,
                    const std::vector<FieldDataDescriptor> &instances,
                                        ApEvent instances_ready,
                                        ShardID shard = 0,
                                        size_t total_shards = 1);
      ApEvent create_partition_by_image(Operation *op,
                                        IndexPartition pending,
                                        IndexPartition projection,
                    const std::vector<FieldDataDescriptor> &instances,
                                        ApEvent instances_ready);
      ApEvent create_partition_by_image_range(Operation *op,
                                              IndexPartition pending,
                                              IndexPartition projection,
                    const std::vector<FieldDataDescriptor> &instances,
                                              ApEvent instances_ready);
      ApEvent create_partition_by_preimage(Operation *op,
                                           IndexPartition pending,
                                           IndexPartition projection,
                    const std::vector<FieldDataDescriptor> &instances,
                                           ApEvent instances_ready);
      ApEvent create_partition_by_preimage_range(Operation *op,
                                                 IndexPartition pending,
                                                 IndexPartition projection,
                    const std::vector<FieldDataDescriptor> &instances,
                                                 ApEvent instances_ready);
      ApEvent create_association(Operation *op, 
                                 IndexSpace domain, IndexSpace range,
                    const std::vector<FieldDataDescriptor> &instances,
                                 ApEvent instances_ready);
    public:
      bool check_partition_by_field_size(IndexPartition pid,
                                         FieldSpace fspace, FieldID fid,
                                         bool is_range,
                                         bool use_color_space = false);
      bool check_association_field_size(IndexSpace is,
                                        FieldSpace fspace, FieldID fid);
    public:
      ApEvent compute_pending_space(Operation *op, IndexSpace result,
                                    const std::vector<IndexSpace> &handles,
                                    bool is_union, ShardID shard = 0,
                                    size_t total_shards = 1);
      ApEvent compute_pending_space(Operation *op, IndexSpace result,
                                    IndexPartition handle,
                                    bool is_union, ShardID shard = 0,
                                    size_t total_shards = 1);
      ApEvent compute_pending_space(Operation *op, IndexSpace result,
                                    IndexSpace initial,
                                    const std::vector<IndexSpace> &handles,
                                    ShardID shard = 0, size_t total_shards = 1);
    public:
      IndexPartition get_index_partition(IndexSpace parent, Color color); 
      bool has_index_subspace(IndexPartition parent,
                              const void *realm_color, TypeTag type_tag);
      IndexSpace get_index_subspace(IndexPartition parent, 
                                    const void *realm_color,
                                    TypeTag type_tag);
      void get_index_space_domain(IndexSpace handle, 
                                  void *realm_is, TypeTag type_tag);
      IndexSpace get_index_partition_color_space(IndexPartition p);
      void get_index_space_partition_colors(IndexSpace sp,
                                            std::set<Color> &colors);
      void get_index_space_color(IndexSpace handle, 
                                 void *realm_color, TypeTag type_tag); 
      Color get_index_partition_color(IndexPartition handle);
      IndexSpace get_parent_index_space(IndexPartition handle);
      bool has_parent_index_partition(IndexSpace handle);
      IndexPartition get_parent_index_partition(IndexSpace handle);
      unsigned get_index_space_depth(IndexSpace handle);
      unsigned get_index_partition_depth(IndexPartition handle);
      size_t get_domain_volume(IndexSpace handle);
      bool is_index_partition_disjoint(IndexPartition p);
      bool is_index_partition_complete(IndexPartition p);
      bool has_index_partition(IndexSpace parent, Color color);
    public:
      void create_field_space(FieldSpace handle, DistributedID did,
                              ShardMapping *mapping = NULL);
      void destroy_field_space(FieldSpace handle, AddressSpaceID source);
      // Return true if local is set to true and we actually performed the 
      // allocation.  It is an error if the field already existed and the
      // allocation was not local.
      bool allocate_field(FieldSpace handle, size_t field_size, 
                          FieldID fid, CustomSerdezID serdez_id);
      void free_field(FieldSpace handle, FieldID fid);
      void allocate_fields(FieldSpace handle, const std::vector<size_t> &sizes,
                           const std::vector<FieldID> &resulting_fields,
                           CustomSerdezID serdez_id);
      void free_fields(FieldSpace handle, const std::vector<FieldID> &to_free);
    public:
      bool allocate_local_fields(FieldSpace handle, 
                                 const std::vector<FieldID> &resulting_fields,
                                 const std::vector<size_t> &sizes,
                                 CustomSerdezID serdez_id,
                                 const std::set<unsigned> &allocated_indexes,
                                 std::vector<unsigned> &new_indexes);
      void free_local_fields(FieldSpace handle,
                             const std::vector<FieldID> &to_free,
                             const std::vector<unsigned> &indexes);
      void update_local_fields(FieldSpace handle,
                               const std::vector<FieldID> &fields,
                               const std::vector<size_t> &sizes,
                               const std::vector<CustomSerdezID> &serdez_ids,
                               const std::vector<unsigned> &indexes);
      void remove_local_fields(FieldSpace handle,
                               const std::vector<FieldID> &to_remove);
    public:
      void get_all_fields(FieldSpace handle, std::set<FieldID> &fields);
      void get_all_regions(FieldSpace handle, std::set<LogicalRegion> &regions);
      size_t get_field_size(FieldSpace handle, FieldID fid);
      void get_field_space_fields(FieldSpace handle, 
                                  std::vector<FieldID> &fields);
    public:
      void create_logical_region(LogicalRegion handle,
                                 ShardMapping *mapping = NULL);
      void destroy_logical_region(LogicalRegion handle, 
                                  AddressSpaceID source);
      void destroy_logical_partition(LogicalPartition handle,
                                     AddressSpaceID source);
    public:
      LogicalPartition get_logical_partition(LogicalRegion parent, 
                                             IndexPartition handle);
      LogicalPartition get_logical_partition_by_color(LogicalRegion parent, 
                                                      Color color);
      bool has_logical_partition_by_color(LogicalRegion parent, Color color);
      LogicalPartition get_logical_partition_by_tree(
          IndexPartition handle, FieldSpace space, RegionTreeID tid);
      LogicalRegion get_logical_subregion(LogicalPartition parent,
                                          IndexSpace handle);
      LogicalRegion get_logical_subregion_by_color(LogicalPartition parent,
                                  const void *realm_color, TypeTag type_tag);
      bool has_logical_subregion_by_color(LogicalPartition parent,
                                  const void *realm_color, TypeTag type_tag);
      LogicalRegion get_logical_subregion_by_tree(
            IndexSpace handle, FieldSpace space, RegionTreeID tid);
      void get_logical_region_color(LogicalRegion handle, 
                                    void *realm_color, TypeTag type_tag);
      Color get_logical_partition_color(LogicalPartition handle);
      LogicalRegion get_parent_logical_region(LogicalPartition handle);
      bool has_parent_logical_partition(LogicalRegion handle);
      LogicalPartition get_parent_logical_partition(LogicalRegion handle);
      size_t get_domain_volume(LogicalRegion handle);
    public:
      // Index space operation methods
      void find_launch_space_domain(IndexSpace handle, Domain &launch_domain);
      void validate_slicing(IndexSpace input_space,
                            const std::vector<IndexSpace> &slice_spaces,
                            MultiTask *task, MapperManager *mapper);
      void log_launch_space(IndexSpace handle, UniqueID op_id);
    public:
      // Logical analysis methods
      void perform_dependence_analysis(Operation *op, unsigned idx,
                                       RegionRequirement &req,
                                       RestrictInfo &restrict_info,
                                       VersionInfo &version_info,
                                       ProjectionInfo &projection_info,
                                       RegionTreePath &path);
      void perform_deletion_analysis(DeletionOp *op, unsigned idx,
                                     RegionRequirement &req,
                                     RestrictInfo &restrict_info,
                                     RegionTreePath &path);
      // Used by dependent partition operations
      void find_open_complete_partitions(Operation *op, unsigned idx,
                                         const RegionRequirement &req,
                                     std::vector<LogicalPartition> &partitions);
      // For privileges flowing back across node boundaries
      void send_back_logical_state(RegionTreeContext context,
                                   UniqueID context_uid,
                                   const RegionRequirement &req,
                                   AddressSpaceID target);
    public:
      void perform_versioning_analysis(Operation *op, unsigned idx,
                                       const RegionRequirement &req,
                                       const RegionTreePath &path,
                                       VersionInfo &version_info,
                                       std::set<RtEvent> &ready_events,
                                       bool partial_traversal = false,
                                       FieldMask *filter_mask = NULL,
                                       RegionTreeNode *parent_node = NULL,
              // For computing split masks for projection epochs only
                                       UniqueID logical_context_uid = 0,
              const LegionMap<ProjectionEpochID,
                              FieldMask>::aligned *advance_epochs = NULL,
                                       bool skip_parent_check = false);
      void advance_version_numbers(Operation *op, unsigned idx,
                                   bool update_parent_state,
                                   bool parent_is_upper_bound,
                                   UniqueID logical_ctx_uid,
                                   bool dedup_opens, bool dedup_advances, 
                                   ProjectionEpochID open_epoch,
                                   ProjectionEpochID advance_epoch,
                                   RegionTreeNode *parent, 
                                   const RegionTreePath &path,
                                   const FieldMask &advance_mask,
             const LegionMap<unsigned,FieldMask>::aligned &dirty_previous,
                                   std::set<RtEvent> &ready_events);
      void advance_remote_versions(Operation *op, unsigned idx,
                                   const RegionRequirement &req,
                                   bool parent_is_upper_bound,
                                   UniqueID logical_ctx_uid,
                                   const VersioningSet<> &versions,
                                   std::set<RtEvent> &ready_events);
      void invalidate_versions(RegionTreeContext ctx, LogicalRegion handle);
      void invalidate_all_versions(RegionTreeContext ctx);
    public:
      void initialize_current_context(RegionTreeContext ctx,
                    const RegionRequirement &req, const InstanceSet &source,
                    ApEvent term_event, InnerContext *context, unsigned index,
                    std::map<PhysicalManager*,InstanceView*> &top_views,
                    std::set<RtEvent> &applied_events);
      void initialize_virtual_context(RegionTreeContext ctx,
                                      const RegionRequirement &req);
      void invalidate_current_context(RegionTreeContext ctx, bool users_only,
                                      LogicalRegion handle);
      bool match_instance_fields(const RegionRequirement &req1,
                                 const RegionRequirement &req2,
                                 const InstanceSet &inst1,
                                 const InstanceSet &inst2);
    public:
      Restriction* create_coherence_restriction(const RegionRequirement &req,
                                                const InstanceSet &instances);
      bool add_acquisition(const std::list<Restriction*> &restrictions,
                           AcquireOp *op, const RegionRequirement &req);
      bool remove_acquisition(const std::list<Restriction*> &restrictions,
                              ReleaseOp *op, const RegionRequirement &req);
      void add_restriction(std::list<Restriction*> &restrictions, AttachOp *op,
                           InstanceManager *inst, const RegionRequirement &req);
      bool remove_restriction(std::list<Restriction*> &restrictions,
                              DetachOp *op, const RegionRequirement &req);
      void perform_restricted_analysis(
                              const std::list<Restriction*> &restrictions,
                              const RegionRequirement &req, 
                              RestrictInfo &restrict_info);
    public: // Physical analysis methods
      void physical_premap_only(Operation *op, unsigned index,
                                const RegionRequirement &req,
                                VersionInfo &version_info,
                                InstanceSet &valid_instances);
      void physical_register_only(const RegionRequirement &req,
                                  VersionInfo &version_info,
                                  RestrictInfo &restrict_info,
                                  Operation *op, unsigned index,
                                  ApEvent term_event,
                                  bool defer_add_users,
                                  bool need_read_only_reservations,
                                  std::set<RtEvent> &map_applied,
                                  InstanceSet &targets,
                                  const ProjectionInfo *proj_info
#ifdef DEBUG_LEGION
                                 , const char *log_name
                                 , UniqueID uid
#endif
                                 );
      // For when we deferred registration of users
      void physical_register_users(Operation *op, ApEvent term_event,
                   const std::vector<RegionRequirement> &regions,
                   const std::vector<bool> &to_skip,
                   std::vector<VersionInfo> &version_infos,
                   std::vector<RestrictInfo> &restrict_infos,
                   std::deque<InstanceSet> &targets,
                   std::set<RtEvent> &map_applied_events);
      CompositeView* physical_perform_close(const RegionRequirement &req,
                                  VersionInfo &version_info,
                                  InterCloseOp *op, unsigned index,
                                  ClosedNode *closed_tree,
                                  RegionTreeNode *close_node,
                                  const FieldMask &closing_mask,
                                  std::set<RtEvent> &map_applied,
                                  const RestrictInfo &restrict_info,
                                  const InstanceSet &targets
#ifdef DEBUG_LEGION
                                  , const char *log_name
                                  , UniqueID uid
#endif
                                  );
      ApEvent physical_close_context(RegionTreeContext ctx,
                                     const RegionRequirement &req,
                                     VersionInfo &version_info,
                                     Operation *op, unsigned index,
                                     std::set<RtEvent> &map_applied,
                                     InstanceSet &targets
#ifdef DEBUG_LEGION
                                     , const char *log_name
                                     , UniqueID uid
#endif
                                     );
      ApEvent copy_across(const RegionRequirement &src_req,
                          const RegionRequirement &dst_req,
                                InstanceSet &src_targets, 
                          const InstanceSet &dst_targets,
                          VersionInfo &src_version_info,
                          VersionInfo &dst_version_info, 
                          ApEvent term_event, Operation *op,
                          unsigned src_index, unsigned dst_index,
                          ApEvent precondition, PredEvent pred_guard,
                          std::set<RtEvent> &map_applied);
      ApEvent reduce_across(const RegionRequirement &src_req,
                            const RegionRequirement &dst_req,
                            const InstanceSet &src_targets,
                            const InstanceSet &dst_targets,
                            Operation *op, ApEvent precondition,
                            PredEvent predication_guard);
    public:
      int physical_convert_mapping(Operation *op,
                               const RegionRequirement &req,
                               const std::vector<MappingInstance> &chosen,
                               InstanceSet &result, RegionTreeID &bad_tree,
                               std::vector<FieldID> &missing_fields,
                               std::map<PhysicalManager*,
                                    std::pair<unsigned,bool> > *acquired,
                               std::vector<PhysicalManager*> &unacquired,
                               const bool do_acquire_checks);
      bool physical_convert_postmapping(Operation *op,
                               const RegionRequirement &req,
                               const std::vector<MappingInstance> &chosen,
                               InstanceSet &result, RegionTreeID &bad_tree,
                               std::map<PhysicalManager*,
                                    std::pair<unsigned,bool> > *acquired,
                               std::vector<PhysicalManager*> &unacquired,
                               const bool do_acquire_checks);
      void log_mapping_decision(UniqueID uid, unsigned index,
                                const RegionRequirement &req,
                                const InstanceSet &targets,
                                bool postmapping = false);
    protected: // helper method for the above two methods
      void perform_missing_acquires(Operation *op,
                 std::map<PhysicalManager*,std::pair<unsigned,bool> > &acquired,
                               const std::vector<PhysicalManager*> &unacquired);
    public:
      bool are_colocated(const std::vector<InstanceSet*> &instances,
                         FieldSpace handle, const std::set<FieldID> &fields,
                         unsigned &idx1, unsigned &idx2);
    public:
      // This takes ownership of the value buffer
      ApEvent fill_fields(Operation *op,
                          const RegionRequirement &req,
                          const unsigned index,
                          const void *value, size_t value_size,
                          VersionInfo &version_info,
                          RestrictInfo &restrict_info,
                          InstanceSet &instances, ApEvent precondition,
                          std::set<RtEvent> &map_applied_events,
                          PredEvent true_guard, PredEvent false_guard);
      InstanceManager* create_external_instance(AttachOp *attach_op,
                                const RegionRequirement &req,
                                const std::vector<FieldID> &field_set);
      InstanceRef attach_external(AttachOp *attach_op, unsigned index,
                                  const RegionRequirement &req,
                                  InstanceManager *ext_instance,
                                  VersionInfo &version_info,
                                  std::set<RtEvent> &map_applied_events);
      ApEvent detach_external(const RegionRequirement &req, DetachOp *detach_op,
                              unsigned index, VersionInfo &version_info, 
                              const InstanceRef &ref, 
                              std::set<RtEvent> &map_applied_events);
    public:
      // Debugging method for checking context state
      void check_context_state(RegionTreeContext ctx);
    public:
      // We know the domain of the index space
      IndexSpaceNode* create_node(IndexSpace is, const void *realm_is, 
                                  IndexPartNode *par, LegionColor color,
                                  DistributedID did,
                                  ApEvent is_ready = ApEvent::NO_AP_EVENT,
                                  ShardMapping *shard_mapping = NULL);
      IndexSpaceNode* create_node(IndexSpace is, const void *realm_is, 
                                  IndexPartNode *par, LegionColor color,
                                  DistributedID did,
                                  ApUserEvent is_ready,
                                  ShardMapping *shard_mapping = NULL);
      // We know the disjointness of the index partition
      IndexPartNode*  create_node(IndexPartition p, IndexSpaceNode *par,
                                  IndexSpaceNode *color_space, 
                                  LegionColor color, bool disjoint,int complete,
                                  DistributedID did, ApEvent partition_ready, 
                                  ApBarrier partial_pending,
                                  ShardMapping *shard_mapping = NULL);
      // Give the event for when the disjointness information is ready
      IndexPartNode*  create_node(IndexPartition p, IndexSpaceNode *par,
                                  IndexSpaceNode *color_space,LegionColor color,
                                  RtEvent disjointness_ready_event,int complete,
                                  DistributedID did, ApEvent partition_ready, 
                                  ApBarrier partial_pending,
                                  ShardMapping *shard_mapping = NULL);
      FieldSpaceNode* create_node(FieldSpace space, DistributedID did,
                                  ShardMapping *shard_mapping = NULL);
      FieldSpaceNode* create_node(FieldSpace space, DistributedID did,
                                  Deserializer &derez);
      RegionNode*     create_node(LogicalRegion r, PartitionNode *par,
                                  ShardMapping *shard_mapping = NULL);
      PartitionNode*  create_node(LogicalPartition p, RegionNode *par);
    public:
      IndexSpaceNode* get_node(IndexSpace space);
      IndexPartNode*  get_node(IndexPartition part, RtEvent *defer = NULL);
      FieldSpaceNode* get_node(FieldSpace space);
      RegionNode*     get_node(LogicalRegion handle, bool need_check = true);
      PartitionNode*  get_node(LogicalPartition handle, bool need_check = true);
      RegionNode*     get_tree(RegionTreeID tid);
      // Request but don't block
      RtEvent request_node(IndexSpace space);
      // Find a local node if it exists and return it with reference
      // otherwise return NULL
      RegionNode*     find_local_node(LogicalRegion handle);
      PartitionNode*  find_local_node(LogicalPartition handle);
    public:
      bool has_node(IndexSpace space);
      bool has_node(IndexPartition part);
      bool has_node(FieldSpace space);
      bool has_node(LogicalRegion handle);
      bool has_node(LogicalPartition handle);
      bool has_tree(RegionTreeID tid);
      bool has_field(FieldSpace space, FieldID fid);
    public:
      void remove_node(IndexSpace space);
      void remove_node(IndexPartition part);
      void remove_node(FieldSpace space);
      void remove_node(LogicalRegion handle, bool top);
      void remove_node(LogicalPartition handle);
    public:
      bool is_top_level_index_space(IndexSpace handle);
      bool is_top_level_region(LogicalRegion handle);
    public:
      bool is_subregion(LogicalRegion child, LogicalRegion parent);
      bool is_subregion(LogicalRegion child, LogicalPartition parent);
      bool is_disjoint(IndexPartition handle);
      bool is_disjoint(LogicalPartition handle);
    public:
      bool are_disjoint(IndexSpace one, IndexSpace two);
      bool are_disjoint(IndexSpace one, IndexPartition two);
      bool are_disjoint(IndexPartition one, IndexPartition two); 
      // Can only use the region tree for proving disjointness here
      bool are_disjoint_tree_only(IndexTreeNode *one, IndexTreeNode *two,
                                  IndexTreeNode *&common_ancestor);
    public:
      bool are_compatible(IndexSpace left, IndexSpace right);
      bool is_dominated(IndexSpace src, IndexSpace dst);
    public:
      bool compute_index_path(IndexSpace parent, IndexSpace child,
                              std::vector<LegionColor> &path);
      bool compute_partition_path(IndexSpace parent, IndexPartition child,
                                  std::vector<LegionColor> &path); 
    public:
      void initialize_path(IndexSpace child, IndexSpace parent,
                           RegionTreePath &path);
      void initialize_path(IndexPartition child, IndexSpace parent,
                           RegionTreePath &path);
      void initialize_path(IndexSpace child, IndexPartition parent,
                           RegionTreePath &path);
      void initialize_path(IndexPartition child, IndexPartition parent,
                           RegionTreePath &path);
      void initialize_path(IndexTreeNode* child, IndexTreeNode *parent,
                           RegionTreePath &path);
#ifdef DEBUG_LEGION
    public:
      unsigned get_projection_depth(LogicalRegion result, LogicalRegion upper);
      unsigned get_projection_depth(LogicalRegion result, 
                                    LogicalPartition upper);
    public:
      // These are debugging methods and are never called from
      // actual code, therefore they never take locks
      void dump_logical_state(LogicalRegion region, ContextID ctx);
      void dump_physical_state(LogicalRegion region, ContextID ctx);
#endif
    public:
      void attach_semantic_information(IndexSpace handle, SemanticTag tag,
                                       AddressSpaceID source,
                                       const void *buffer, size_t size,
                                       bool is_mutable);
      void attach_semantic_information(IndexPartition handle, SemanticTag tag,
                                       AddressSpaceID source,
                                       const void *buffer, size_t size,
                                       bool is_mutable);
      void attach_semantic_information(FieldSpace handle, SemanticTag tag,
                                       AddressSpaceID source,
                                       const void *buffer, size_t size,
                                       bool is_mutable);
      void attach_semantic_information(FieldSpace handle, FieldID fid,
                                       SemanticTag tag, AddressSpaceID source,
                                       const void *buffer, size_t size,
                                       bool is_mutable);
      void attach_semantic_information(LogicalRegion handle, SemanticTag tag,
                                       AddressSpaceID source,
                                       const void *buffer, size_t size,
                                       bool is_mutable);
      void attach_semantic_information(LogicalPartition handle, SemanticTag tag,
                                       AddressSpaceID source,
                                       const void *buffer, size_t size,
                                       bool is_mutable);
    public:
      bool retrieve_semantic_information(IndexSpace handle, SemanticTag tag,
                                         const void *&result, size_t &size,
                                         bool can_fail, bool wait_until);
      bool retrieve_semantic_information(IndexPartition handle, SemanticTag tag,
                                         const void *&result, size_t &size,
                                         bool can_fail, bool wait_until);
      bool retrieve_semantic_information(FieldSpace handle, SemanticTag tag,
                                         const void *&result, size_t &size,
                                         bool can_fail, bool wait_until);
      bool retrieve_semantic_information(FieldSpace handle, FieldID fid,
                                         SemanticTag tag,
                                         const void *&result, size_t &size,
                                         bool can_fail, bool wait_until);
      bool retrieve_semantic_information(LogicalRegion handle, SemanticTag tag,
                                         const void *&result, size_t &size,
                                         bool can_fail, bool wait_until);
      bool retrieve_semantic_information(LogicalPartition part, SemanticTag tag,
                                         const void *&result, size_t &size,
                                         bool can_fail, bool wait_until);
    public:
      // These three methods a something pretty awesome and crazy
      // We want to do common sub-expression elimination on index space
      // unions, intersections, and difference operations to avoid repeating
      // expensive Realm dependent partition calls where possible, by 
      // running everything through this interface we first check to see
      // if these operations have been requested before and if so will 
      // return the common sub-expression, if not we will actually do 
      // the computation and memoize it for the future
      IndexSpaceExpression* union_index_spaces(IndexSpaceExpression *lhs,
                                               IndexSpaceExpression *rhs);
      IndexSpaceExpression* union_index_spaces(
                                 const std::set<IndexSpaceExpression*> &exprs);
    protected:
      // Internal version
      IndexSpaceExpression* union_index_spaces(
                               const std::vector<IndexSpaceExpression*> &exprs);
    public:
      IndexSpaceExpression* intersect_index_spaces(
                                               IndexSpaceExpression *lhs,
                                               IndexSpaceExpression *rhs);
      IndexSpaceExpression* intersect_index_spaces(
                                 const std::set<IndexSpaceExpression*> &exprs);
    protected:
      IndexSpaceExpression* intersect_index_spaces(
                               const std::vector<IndexSpaceExpression*> &exprs);
    public:
      IndexSpaceExpression* subtract_index_spaces(IndexSpaceExpression *lhs, 
                                                  IndexSpaceExpression *rhs);
    public:
      // Methods for removing index space expression when they are done
      void invalidate_index_space_expression(
                            const std::set<IndexSpaceOperation*> &parents);
      void remove_union_operation(IndexSpaceOperation *expr, 
                            const std::vector<IndexSpaceExpression*> &exprs);
      void remove_intersection_operation(IndexSpaceOperation *expr, 
                            const std::vector<IndexSpaceExpression*> &exprs);
      void remove_subtraction_operation(IndexSpaceOperation *expr,
                       IndexSpaceExpression *lhs, IndexSpaceExpression *rhs);
    public:
      // Remote expression methods
      IndexSpaceExpression* find_or_create_remote_expression(
              AddressSpaceID source, IndexSpaceExprID remote_expr_id, 
              Deserializer &derez);
      IndexSpaceExpression* find_remote_expression(
              AddressSpaceID source, IndexSpaceExprID remote_expr_id);
      void unregister_remote_expression(AddressSpaceID source,
                                        IndexSpaceExprID remote_expr_id);
      void record_remote_expression(IndexSpaceExpression *expr,
                                    AddressSpaceID target);
    public:
      Runtime *const runtime;
    protected:
      mutable LocalLock lookup_lock;
      mutable LocalLock lookup_is_op_lock;
    private:
      // The lookup lock must be held when accessing these
      // data structures
      std::map<IndexSpace,IndexSpaceNode*>     index_nodes;
      std::map<IndexPartition,IndexPartNode*>  index_parts;
      std::map<FieldSpace,FieldSpaceNode*>     field_nodes;
      std::map<LogicalRegion,RegionNode*>     region_nodes;
      std::map<LogicalPartition,PartitionNode*> part_nodes;
      std::map<RegionTreeID,RegionNode*>        tree_nodes;
    private:
      // pending events for requested nodes
      std::map<IndexSpace,RtEvent>       index_space_requests;
      std::map<IndexPartition,RtEvent>    index_part_requests;
      std::map<FieldSpace,RtEvent>       field_space_requests;
      std::map<RegionTreeID,RtEvent>     region_tree_requests;
    private:
      // Index space operations
      std::map<IndexSpaceExprID/*first*/,ExpressionTrieNode*> union_ops;
      std::map<IndexSpaceExprID/*first*/,ExpressionTrieNode*> intersection_ops;
      std::map<IndexSpaceExprID/*lhs*/,ExpressionTrieNode*> difference_ops;
      // Remote expressions
      std::map<std::pair<AddressSpaceID,IndexSpaceExprID>,
               IndexSpaceExpression*> remote_expressions;
    };

    /**
     * \class IndexSpaceExpression
     * An IndexSpaceExpression represents a set computation
     * one on or more index spaces. IndexSpaceExpressions
     * currently are either IndexSpaceNodes at the leaves
     * or have intermeidate set operations that are either
     * set union, intersection, or difference.
     */
    class IndexSpaceExpression {
    public:
      struct TightenIndexSpaceArgs : public LgTaskArgs<TightenIndexSpaceArgs> {
      public:
        static const LgTaskID TASK_ID = 
          LG_TIGHTEN_INDEX_SPACE_TASK_ID;
      public:
        TightenIndexSpaceArgs(IndexSpaceExpression *proxy)
          : proxy_this(proxy) { proxy->add_expression_reference(); }
      public:
        IndexSpaceExpression *const proxy_this;
      };
    public:
      IndexSpaceExpression(void);
      IndexSpaceExpression(TypeTag tag); 
      virtual ~IndexSpaceExpression(void);
    public:
      virtual ApEvent get_expr_index_space(void *result, TypeTag tag, 
                                           bool need_tight_result) = 0;
      virtual void tighten_index_space(void) = 0;
      virtual bool check_empty(void) = 0;
      virtual void pack_expression(Serializer &rez, AddressSpaceID target) = 0;
      // Should only be called on inherited types
      virtual void record_remote_instance(AddressSpaceID target) 
        { assert(false); }
      virtual void add_expression_reference(void) = 0;
      virtual bool remove_expression_reference(void) = 0;
    public:
      static void handle_tighten_index_space(const void *args);
      static IndexSpaceExprID next_expr_id(void);
    public:
      void add_parent_operation(IndexSpaceOperation *op);
      void remove_parent_operation(IndexSpaceOperation *op);
    public:
      inline bool is_empty(void)
      {
        if (!has_empty)
        {
          empty = check_empty();
          __sync_synchronize();
          has_empty = true;
        }
        return empty;
      }
    public:
      static IndexSpaceExpression* unpack_expression(Deserializer &derez,
                         RegionTreeForest *forest, AddressSpaceID source);
    public:
      const TypeTag type_tag;
      const IndexSpaceExprID expr_id;
    protected:
      std::set<IndexSpaceOperation*> parent_operations;
      bool empty, has_empty;
    };

<<<<<<< HEAD
    // Shard functionality between index space operation and
=======
    // Shared functionality between index space operation and
>>>>>>> 6f8739d8
    // remote expressions
    class IntermediateExpression : 
      public IndexSpaceExpression, public Collectable {
    public:
      struct DestructionFunctor {
      public:
        DestructionFunctor(Runtime *rt, Serializer &r)
          : runtime(rt), rez(r) { }
      public:
        void apply(AddressSpaceID target);
      public:
        Runtime *const runtime;
        Serializer &rez;
      };
    public:
      IntermediateExpression(TypeTag tag, RegionTreeForest *ctx);
      virtual ~IntermediateExpression(void);
    public:
      virtual ApEvent get_expr_index_space(void *result, TypeTag tag, 
                                           bool need_tight_result) = 0;
      virtual void tighten_index_space(void) = 0;
      virtual bool check_empty(void) = 0;
      virtual void pack_expression(Serializer &rez, AddressSpaceID target) = 0; 
      virtual void record_remote_instance(AddressSpaceID target);
      virtual void add_expression_reference(void);
      virtual bool remove_expression_reference(void);
    public:
      static void handle_expression_invalidation(Deserializer &derez,
                    RegionTreeForest *forest, AddressSpaceID source);
    public:
      RegionTreeForest *const context;
    private:
      NodeSet remote_instances;
    };

    class IndexSpaceOperation : public IntermediateExpression {
    public:
      enum OperationKind {
        UNION_OP_KIND,
        INTERSECT_OP_KIND,
        DIFFERENCE_OP_KIND,
      };
    public:
      IndexSpaceOperation(TypeTag tag, OperationKind kind,
                          RegionTreeForest *ctx);
      virtual ~IndexSpaceOperation(void);
    public:
      virtual ApEvent get_expr_index_space(void *result, TypeTag tag, 
                                           bool need_tight_result) = 0;
      virtual void tighten_index_space(void) = 0;
      virtual bool check_empty(void) = 0;
      virtual void pack_expression(Serializer &rez, AddressSpaceID target) = 0; 
      virtual bool remove_operation(RegionTreeForest *forest) = 0;
      virtual bool remove_expression_reference(void);
    public:
      void invalidate_operation(std::deque<IndexSpaceOperation*> &to_remove);
    public:
      const OperationKind op_kind;
    private:
      int invalidated;
    };

    template<int DIM, typename T>
    class IndexSpaceOperationT : public IndexSpaceOperation {
    public:
      IndexSpaceOperationT(OperationKind kind, RegionTreeForest *ctx);
      virtual ~IndexSpaceOperationT(void);
    public:
      virtual ApEvent get_expr_index_space(void *result, TypeTag tag,
                                           bool need_tight_result);
      virtual void tighten_index_space(void);
      virtual bool check_empty(void);
      virtual void pack_expression(Serializer &rez, AddressSpaceID target);
      virtual bool remove_operation(RegionTreeForest *forest) = 0;
    public:
      ApEvent get_realm_index_space(Realm::IndexSpace<DIM,T> &space,
                                    bool need_tight_result);
    protected:
      Realm::IndexSpace<DIM,T> realm_index_space, tight_index_space;
      ApEvent realm_index_space_ready; 
      RtEvent tight_index_space_ready;
      bool is_index_space_tight;
    };

    template<int DIM, typename T>
    class IndexSpaceUnion : public IndexSpaceOperationT<DIM,T> {
    public:
      IndexSpaceUnion(const std::vector<IndexSpaceExpression*> &to_union,
                      RegionTreeForest *context);
      IndexSpaceUnion(const IndexSpaceUnion<DIM,T> &rhs);
      virtual ~IndexSpaceUnion(void);
    public:
      IndexSpaceUnion& operator=(const IndexSpaceUnion &rhs);
    public:
      virtual bool remove_operation(RegionTreeForest *forest);
    protected:
      const std::vector<IndexSpaceExpression*> sub_expressions;
    };

    class OperationCreator {
    public:
      virtual ~OperationCreator(void) { }
    public:
      virtual IndexSpaceOperation* create(void) = 0;
    };

    class UnionOpCreator : public OperationCreator {
    public:
      UnionOpCreator(RegionTreeForest *f, TypeTag t,
                     const std::vector<IndexSpaceExpression*> &e)
        : forest(f), type_tag(t), exprs(e) { }
    public:
      virtual IndexSpaceOperation* create(void)
      {
        NT_TemplateHelper::demux<UnionOpCreator>(type_tag, this);
        return result;
      }
    public:
      template<typename N, typename T>
      static inline void demux(UnionOpCreator *creator)
      {
        creator->result = new IndexSpaceUnion<N::N,T>(creator->exprs,
            creator->forest);
      }
    public:
      RegionTreeForest *const forest;
      const TypeTag type_tag;
      const std::vector<IndexSpaceExpression*> &exprs;
      IndexSpaceOperation *result;
    };

    template<int DIM, typename T>
    class IndexSpaceIntersection : public IndexSpaceOperationT<DIM,T> {
    public:
      IndexSpaceIntersection(const std::vector<IndexSpaceExpression*> &to_inter,
                             RegionTreeForest *context);
      IndexSpaceIntersection(const IndexSpaceIntersection &rhs);
      virtual ~IndexSpaceIntersection(void);
    public:
      IndexSpaceIntersection& operator=(const IndexSpaceIntersection &rhs);
    public:
      virtual bool remove_operation(RegionTreeForest *forest);
    protected:
      const std::vector<IndexSpaceExpression*> sub_expressions;
    };

    class IntersectionOpCreator : public OperationCreator {
    public:
      IntersectionOpCreator(RegionTreeForest *f, TypeTag t,
                            const std::vector<IndexSpaceExpression*> &e)
        : forest(f), type_tag(t), exprs(e) { }
    public:
      virtual IndexSpaceOperation* create(void)
      {
        NT_TemplateHelper::demux<IntersectionOpCreator>(type_tag, this);
        return result;
      }
    public:
      template<typename N, typename T>
      static inline void demux(IntersectionOpCreator *creator)
      {
        creator->result = new IndexSpaceIntersection<N::N,T>(creator->exprs,
            creator->forest);
      }
    public:
      RegionTreeForest *const forest;
      const TypeTag type_tag;
      const std::vector<IndexSpaceExpression*> &exprs;
      IndexSpaceOperation *result;
    };

    template<int DIM, typename T>
    class IndexSpaceDifference : public IndexSpaceOperationT<DIM,T> {
    public:
      IndexSpaceDifference(IndexSpaceExpression *lhs,IndexSpaceExpression *rhs,
                           RegionTreeForest *context);
      IndexSpaceDifference(const IndexSpaceDifference &rhs);
      virtual ~IndexSpaceDifference(void);
    public:
      IndexSpaceDifference& operator=(const IndexSpaceDifference &rhs);
    public:
      virtual bool remove_operation(RegionTreeForest *forest);
    protected:
      IndexSpaceExpression *const lhs;
      IndexSpaceExpression *const rhs;
    };

    class DifferenceOpCreator : public OperationCreator {
    public:
      DifferenceOpCreator(RegionTreeForest *f, TypeTag t,
                          IndexSpaceExpression *l, IndexSpaceExpression *r)
        : forest(f), type_tag(t), lhs(l), rhs(r) { }
    public:
      virtual IndexSpaceOperation* create(void)
      {
        NT_TemplateHelper::demux<DifferenceOpCreator>(type_tag, this);
        return result;
      }
    public:
      template<typename N, typename T>
      static inline void demux(DifferenceOpCreator *creator)
      {
        creator->result = new IndexSpaceDifference<N::N,T>(creator->lhs,
            creator->rhs, creator->forest);
      }
    public:
      RegionTreeForest *const forest;
      const TypeTag type_tag;
      IndexSpaceExpression *const lhs;
      IndexSpaceExpression *const rhs;
      IndexSpaceOperation *result;
    };

    template<int DIM, typename T>
    class RemoteExpression : public IntermediateExpression {
    public:
      RemoteExpression(Deserializer &derez, RegionTreeForest *ctx,
                       AddressSpaceID src, IndexSpaceExprID id);
      RemoteExpression(const RemoteExpression &rhs);
      virtual ~RemoteExpression(void);
    public:
      RemoteExpression& operator=(const RemoteExpression &rhs);
    public:
      virtual ApEvent get_expr_index_space(void *result, TypeTag tag, 
                                           bool need_tight_result);
      virtual void tighten_index_space(void);
      virtual bool check_empty(void);
      virtual void pack_expression(Serializer &rez, AddressSpaceID target);
    public:
      const AddressSpaceID source;
      const IndexSpaceExprID remote_expr_id;
    public:
      Realm::IndexSpace<DIM,T> realm_index_space;
      ApEvent realm_index_space_ready;
    };

    struct RemoteExpressionCreator {
    public:
      RemoteExpressionCreator(Deserializer &d, RegionTreeForest *ctx,
                              AddressSpaceID src, IndexSpaceExprID id)
        : derez(d), context(ctx), source(src), remote_expr_id(id) { }
    public:
      template<typename N, typename T>
      static inline void demux(RemoteExpressionCreator *creator)
      {
        creator->result = new RemoteExpression<N::N,T>(creator->derez,
            creator->context, creator->source, creator->remote_expr_id);
      }
    public:
      Deserializer &derez;
      RegionTreeForest *const context;
      const AddressSpaceID source;
      const IndexSpaceExprID remote_expr_id;
      IndexSpaceExpression *result;
    };

    /**
     * \class ExpressionTrieNode
     * This is a class for constructing a trie for index space
     * expressions so we can quickly detect commmon subexpression
     * in O(log N)^M time where N is the number of expressions
     * in total and M is the number of expression in the operation
     */
    class ExpressionTrieNode {
    public:
      ExpressionTrieNode(unsigned depth, IndexSpaceExprID expr_id, 
                         IndexSpaceOperation *op = NULL);
      ExpressionTrieNode(const ExpressionTrieNode &rhs);
      ~ExpressionTrieNode(void);
    public:
      ExpressionTrieNode& operator=(const ExpressionTrieNode &rhs);
    public:
      bool find_operation(
          const std::vector<IndexSpaceExpression*> &expressions,
          IndexSpaceOperation *&result, ExpressionTrieNode *&last);
      IndexSpaceOperation* find_or_create_operation( 
          const std::vector<IndexSpaceExpression*> &expressions,
          OperationCreator &creator);
      bool remove_operation(const std::vector<IndexSpaceExpression*> &exprs);
    public:
      const unsigned depth;
      const IndexSpaceExprID expr;
    protected:
      IndexSpaceOperation *local_operation;
      std::map<IndexSpaceExprID,IndexSpaceOperation*> operations;
      std::map<IndexSpaceExprID,ExpressionTrieNode*> nodes;
    protected:
      mutable LocalLock trie_lock;
    };

    /**
     * \class IndexTreeNode
     * The abstract base class for nodes in the index space trees.
     */
    class IndexTreeNode : public DistributedCollectable {
    public:
      IndexTreeNode(RegionTreeForest *ctx, unsigned depth,
                    LegionColor color, DistributedID did,
                    AddressSpaceID owner); 
      virtual ~IndexTreeNode(void);
    public:
      virtual void notify_active(ReferenceMutator *mutator) { }
      virtual void notify_inactive(ReferenceMutator *mutator) { }
      virtual void notify_valid(ReferenceMutator *mutator) = 0;
      virtual void notify_invalid(ReferenceMutator *mutator) = 0;
    public:
      virtual IndexTreeNode* get_parent(void) const = 0;
      virtual void get_colors(std::vector<LegionColor> &colors) = 0;
      virtual void send_node(AddressSpaceID target, bool up) = 0;
    public:
      virtual bool is_index_space_node(void) const = 0;
#ifdef DEBUG_LEGION
      virtual IndexSpaceNode* as_index_space_node(void) = 0;
      virtual IndexPartNode* as_index_part_node(void) = 0;
#else
      inline IndexSpaceNode* as_index_space_node(void);
      inline IndexPartNode* as_index_part_node(void);
#endif
      virtual AddressSpaceID get_owner_space(void) const = 0;
    public:
      void attach_semantic_information(SemanticTag tag, AddressSpaceID source,
                             const void *buffer, size_t size, bool is_mutable);
      bool retrieve_semantic_information(SemanticTag tag,
                                         const void *&result, size_t &size,
                                         bool can_fail, bool wait_until);
      virtual void send_semantic_request(AddressSpaceID target, 
        SemanticTag tag, bool can_fail, bool wait_until, RtUserEvent ready) = 0;
      virtual void send_semantic_info(AddressSpaceID target, SemanticTag tag,
                        const void *buffer, size_t size, bool is_mutable,
                        RtUserEvent ready = RtUserEvent::NO_RT_USER_EVENT) = 0;
    public:
      void update_creation_set(const ShardMapping &mapping);
    public:
      RegionTreeForest *const context;
      const unsigned depth;
      const LegionColor color;
    public:
      NodeSet child_creation;
      bool destroyed;
    protected:
      LocalLock &node_lock;
    protected:
      std::map<IndexTreeNode*,bool> dominators;
    protected:
      LegionMap<SemanticTag,SemanticInfo>::aligned semantic_info;
    protected:
      std::map<std::pair<LegionColor,LegionColor>,RtEvent> pending_tests;
    };

    /**
     * \class IndexSpaceNode
     * A class for representing a generic index space node.
     */
    class IndexSpaceNode : 
      public IndexTreeNode, public IndexSpaceExpression {
    public:
      struct DynamicIndependenceArgs : 
        public LgTaskArgs<DynamicIndependenceArgs> {
      public:
        static const LgTaskID TASK_ID = LG_PART_INDEPENDENCE_TASK_ID;
      public:
        IndexSpaceNode *parent;
        IndexPartNode *left, *right;
      };
      struct SemanticRequestArgs : public LgTaskArgs<SemanticRequestArgs> {
      public:
        static const LgTaskID TASK_ID = 
          LG_INDEX_SPACE_SEMANTIC_INFO_REQ_TASK_ID;
      public:
        IndexSpaceNode *proxy_this;
        SemanticTag tag;
        AddressSpaceID source;
      }; 
      struct DeferChildArgs : public LgTaskArgs<DeferChildArgs> {
      public:
        static const LgTaskID TASK_ID = LG_INDEX_SPACE_DEFER_CHILD_TASK_ID;
      public:
        IndexSpaceNode *proxy_this;
        LegionColor child_color;
        IndexPartNode *target;
        RtUserEvent to_trigger;
        AddressSpaceID source;
      };
      class IndexSpaceSetFunctor {
      public:
        IndexSpaceSetFunctor(Runtime *rt, AddressSpaceID src, Serializer &r)
          : runtime(rt), source(src), rez(r) { }
      public:
        void apply(AddressSpaceID target);
      public:
        Runtime *const runtime;
        const AddressSpaceID source;
        Serializer &rez;
      };
      class DestructionFunctor {
      public:
        DestructionFunctor(IndexSpaceNode *n, ReferenceMutator *m)
          : node(n), mutator(m) { }
      public:
        void apply(AddressSpaceID target);
      public:
        IndexSpaceNode *const node;
        ReferenceMutator *const mutator;
      };
    public:
      IndexSpaceNode(RegionTreeForest *ctx, IndexSpace handle,
                     IndexPartNode *parent, LegionColor color,
                     DistributedID did, ApEvent index_space_ready);
      IndexSpaceNode(const IndexSpaceNode &rhs);
      virtual ~IndexSpaceNode(void);
    public:
      IndexSpaceNode& operator=(const IndexSpaceNode &rhs);
    public:
      virtual void notify_valid(ReferenceMutator *mutator);
      virtual void notify_invalid(ReferenceMutator *mutator);
    public:
      virtual bool is_index_space_node(void) const;
#ifdef DEBUG_LEGION
      virtual IndexSpaceNode* as_index_space_node(void);
      virtual IndexPartNode* as_index_part_node(void);
#endif
      virtual AddressSpaceID get_owner_space(void) const;
      static AddressSpaceID get_owner_space(IndexSpace handle, Runtime *rt);
    public:
      virtual IndexTreeNode* get_parent(void) const;
      virtual void get_colors(std::vector<LegionColor> &colors);
    public:
      virtual void send_semantic_request(AddressSpaceID target, 
           SemanticTag tag, bool can_fail, bool wait_until, RtUserEvent ready);
      virtual void send_semantic_info(AddressSpaceID target, SemanticTag tag,
                           const void *buffer, size_t size, bool is_mutable,
                           RtUserEvent ready = RtUserEvent::NO_RT_USER_EVENT);
      void process_semantic_request(SemanticTag tag, AddressSpaceID source,
                            bool can_fail, bool wait_until, RtUserEvent ready);
      static void handle_semantic_request(RegionTreeForest *forest,
                                 Deserializer &derez, AddressSpaceID source);
      static void handle_semantic_info(RegionTreeForest *forest,
                                 Deserializer &derez, AddressSpaceID source);
    public:
      bool has_color(const LegionColor c);
      IndexPartNode* get_child(const LegionColor c, 
                               RtEvent *defer = NULL, bool can_fail = false);
      void add_child(IndexPartNode *child);
      void remove_child(const LegionColor c);
      size_t get_num_children(void) const;
    public:
      bool are_disjoint(const LegionColor c1, const LegionColor c2); 
      void record_disjointness(bool disjoint, 
                               const LegionColor c1, const LegionColor c2);
      LegionColor generate_color(void);
      void record_remote_child(IndexPartition pid, LegionColor part_color);
    public:
      void add_instance(RegionNode *inst);
      bool has_instance(RegionTreeID tid);
      void remove_instance(RegionNode *inst);
    public:
      static void handle_disjointness_test(IndexSpaceNode *parent,
                                           IndexPartNode *left,
                                           IndexPartNode *right); 
    public:
      virtual void send_node(AddressSpaceID target, bool up);
      static void handle_node_creation(RegionTreeForest *context,
                                       Deserializer &derez, 
                                       AddressSpaceID source);
    public:
      static void handle_node_request(RegionTreeForest *context,
                                      Deserializer &derez,
                                      AddressSpaceID source);
      static void handle_node_return(Deserializer &derez);
      static void handle_node_child_request(RegionTreeForest *context,
                            Deserializer &derez, AddressSpaceID source);
      static void defer_node_child_request(const void *args);
      static void handle_node_child_response(Deserializer &derez);
      static void handle_colors_request(RegionTreeForest *context,
                            Deserializer &derez, AddressSpaceID source);
      static void handle_colors_response(Deserializer &derez);
      static void handle_index_space_set(RegionTreeForest *forest,
                           Deserializer &derez, AddressSpaceID source);
    public:
      // From IndexSpaceExpression
      virtual ApEvent get_expr_index_space(void *result, TypeTag tag,
                                           bool need_tight_result) = 0;
      virtual void tighten_index_space(void) = 0;
      virtual bool check_empty(void) = 0;
      virtual void pack_expression(Serializer &rez, AddressSpaceID target) = 0;
      virtual void add_expression_reference(void);
      virtual bool remove_expression_reference(void);
    public:
      virtual void initialize_union_space(ApUserEvent to_trigger,
              TaskOp *op, const std::vector<IndexSpace> &handles) = 0;
      virtual void initialize_intersection_space(ApUserEvent to_trigger,
              TaskOp *op, const std::vector<IndexSpace> &handles) = 0;
      virtual void initialize_difference_space(ApUserEvent to_trigger,
              TaskOp *op, IndexSpace left, IndexSpace right) = 0;
    public:
      virtual void log_index_space_points(void) = 0;
      virtual ApEvent compute_pending_space(Operation *op,
            const std::vector<IndexSpace> &handles, bool is_union) = 0;
      virtual ApEvent compute_pending_space(Operation *op,
                              IndexPartition handle, bool is_union) = 0;
      virtual ApEvent compute_pending_difference(Operation *op, 
          IndexSpace initial, const std::vector<IndexSpace> &handles) = 0;
      virtual void get_index_space_domain(void *realm_is, TypeTag type_tag) = 0;
      virtual size_t get_volume(void) = 0;
      virtual size_t get_num_dims(void) const = 0;
      virtual bool contains_point(const void *realm_point,TypeTag type_tag) = 0;
      virtual bool destroy_node(AddressSpaceID source) = 0;
    public:
      virtual LegionColor get_max_linearized_color(void) = 0;
      virtual LegionColor linearize_color(const void *realm_color,
                                          TypeTag type_tag) = 0;
      virtual void delinearize_color(LegionColor color, 
                                     void *realm_color, TypeTag type_tag) = 0;
      virtual bool contains_color(LegionColor color, 
                                  bool report_error = false) = 0;
      virtual void instantiate_colors(std::vector<LegionColor> &colors) = 0;
      virtual Domain get_color_space_domain(void) = 0;
      virtual DomainPoint get_domain_point_color(void) const = 0;
      virtual DomainPoint delinearize_color_to_point(LegionColor c) = 0;
    public:
      bool intersects_with(IndexSpaceNode *rhs,bool compute = true);
      bool intersects_with(IndexPartNode *rhs, bool compute = true);
      bool dominates(IndexSpaceNode *rhs);
      bool dominates(IndexPartNode *rhs);
    public:
      virtual void pack_index_space(Serializer &rez, 
                                    bool include_size) const = 0;
      virtual void unpack_index_space(Deserializer &derez,
                                      AddressSpaceID source) = 0;
    public:
      virtual ApEvent create_equal_children(Operation *op,
                                            IndexPartNode *partition, 
                                            size_t granularity) = 0;
      virtual ApEvent create_equal_children(Operation *op,
                                            IndexPartNode *partition, 
                                            size_t granularity,
                                            ShardID shard,
                                            size_t total_shards) = 0;
      virtual ApEvent create_by_union(Operation *op,
                                      IndexPartNode *partition,
                                      IndexPartNode *left,
                                      IndexPartNode *right) = 0;
      virtual ApEvent create_by_union(Operation *op,
                                      IndexPartNode *partition,
                                      IndexPartNode *left,
                                      IndexPartNode *right,
                                      ShardID shard,
                                      size_t total_shards) = 0;
      virtual ApEvent create_by_intersection(Operation *op,
                                             IndexPartNode *partition,
                                             IndexPartNode *left,
                                             IndexPartNode *right) = 0;
      virtual ApEvent create_by_intersection(Operation *op,
                                             IndexPartNode *partition,
                                             IndexPartNode *left,
                                             IndexPartNode *right,
                                             ShardID shard,
                                             size_t total_shards) = 0;
      virtual ApEvent create_by_intersection(Operation *op,
                                             IndexPartNode *partition,
                                             // Left is implicit "this"
                                             IndexPartNode *right) = 0;
      virtual ApEvent create_by_difference(Operation *op,
                                           IndexPartNode *partition,
                                           IndexPartNode *left,
                                           IndexPartNode *right) = 0;
      virtual ApEvent create_by_difference(Operation *op,
                                           IndexPartNode *partition,
                                           IndexPartNode *left,
                                           IndexPartNode *right,
                                           ShardID shard,
                                           size_t total_shards) = 0;
      // Called on color space and not parent
      virtual ApEvent create_by_restriction(IndexPartNode *partition,
                                            const void *transform,
                                            const void *extent,
                                            int partition_dim,
                                            ShardID shard,
                                            size_t total_shards) = 0;
      virtual ApEvent create_by_field(Operation *op,
                                      IndexPartNode *partition,
                const std::vector<FieldDataDescriptor> &instances,
                                      ApEvent instances_ready,
                                      ShardID shard, 
                                      size_t total_shards) = 0;
      virtual ApEvent create_by_image(Operation *op,
                                      IndexPartNode *partition,
                                      IndexPartNode *projection,
                const std::vector<FieldDataDescriptor> &instances,
                                      ApEvent instances_ready) = 0;
      virtual ApEvent create_by_image_range(Operation *op,
                                      IndexPartNode *partition,
                                      IndexPartNode *projection,
                const std::vector<FieldDataDescriptor> &instances,
                                      ApEvent instances_ready) = 0;
      virtual ApEvent create_by_preimage(Operation *op,
                                      IndexPartNode *partition,
                                      IndexPartNode *projection,
                const std::vector<FieldDataDescriptor> &instances,
                                      ApEvent instances_ready) = 0;
      virtual ApEvent create_by_preimage_range(Operation *op,
                                      IndexPartNode *partition,
                                      IndexPartNode *projection,
                const std::vector<FieldDataDescriptor> &instances,
                                      ApEvent instances_ready) = 0;
      virtual ApEvent create_association(Operation *op,
                                      IndexSpaceNode *range,
                const std::vector<FieldDataDescriptor> &instances,
                                      ApEvent instances_ready) = 0;
      virtual bool check_field_size(size_t field_size, bool range) = 0;
    public:
      virtual ApEvent issue_copy(Operation *op, 
#ifdef LEGION_SPY
              const std::vector<Realm::CopySrcDstField> &src_fields,
              const std::vector<Realm::CopySrcDstField> &dst_fields,
#else
              const std::vector<CopySrcDstField> &src_fields,
              const std::vector<CopySrcDstField> &dst_fields,
#endif
              ApEvent precondition, PredEvent predicate_guard,
              IndexTreeNode *intersect, IndexSpaceExpression *mask,
              ReductionOpID redop = 0, bool reduction_fold = true,
              LegionMap<IndexSpaceExpression*,FieldMask>::aligned *perf = NULL,
              const FieldMask *performed_mask = NULL) = 0;
      virtual ApEvent issue_fill(Operation *op,
#ifdef LEGION_SPY
              const std::vector<Realm::CopySrcDstField> &dst_fields,
#else
              const std::vector<CopySrcDstField> &dst_fields,
#endif
              const void *fill_value, size_t fill_size,
              ApEvent precondition, PredEvent predicate_guard,
              IndexTreeNode *intersect = NULL,
              IndexSpaceExpression *mask = NULL,
              LegionMap<IndexSpaceExpression*,FieldMask>::aligned *perf = NULL,
              const FieldMask *performed_mask = NULL) = 0;
    public:
      virtual Realm::InstanceLayoutGeneric* create_layout(
                           const Realm::InstanceLayoutConstraints &ilc,
                           const OrderingConstraint &constraint) = 0;
      virtual PhysicalInstance create_file_instance(const char *file_name,
				   const std::vector<Realm::FieldID> &field_ids,
                                   const std::vector<size_t> &field_sizes,
                                   legion_file_mode_t file_mode,
                                   ApEvent &ready_event) = 0;
      virtual PhysicalInstance create_hdf5_instance(const char *file_name,
                                   const std::vector<Realm::FieldID> &field_ids,
                                   const std::vector<size_t> &field_sizes,
                                   const std::vector<const char*> &field_files,
                                   bool read_only, ApEvent &ready_event) = 0;
      virtual PhysicalInstance create_external_instance(Memory memory,
                             uintptr_t base, Realm::InstanceLayoutGeneric *ilg,
                             ApEvent &ready_event) = 0;
    public:
      virtual void get_launch_space_domain(Domain &launch_domain) = 0;
      virtual void validate_slicing(const std::vector<IndexSpace> &slice_spaces,
                                    MultiTask *task, MapperManager *mapper) = 0;
      virtual void log_launch_space(UniqueID op_id) = 0;
      virtual IndexSpace create_shard_space(ShardingFunction *func, 
                                            ShardID shard) = 0;
      virtual void destroy_shard_domain(const Domain &domain) = 0;
    public:
      const IndexSpace handle;
      IndexPartNode *const parent;
      const ApEvent index_space_ready;
    protected:
      // On the owner node track when the index space is set
      RtUserEvent               realm_index_space_set;
      // Keep track of whether we've tightened these bounds
      RtUserEvent               tight_index_space_set;
      bool                      tight_index_space;
      // Must hold the node lock when accessing the
      // remaining data structures
      std::map<LegionColor,IndexPartNode*> color_map;
      std::map<LegionColor,IndexPartition> remote_colors;
      std::set<RegionNode*> logical_nodes;
      std::set<std::pair<LegionColor,LegionColor> > disjoint_subsets;
      std::set<std::pair<LegionColor,LegionColor> > aliased_subsets;
    };

    /**
     * \class IndexSpaceNodeT
     * A templated class for handling any templated realm calls
     * associated with realm index spaces
     */
    template<int DIM, typename T>
    class IndexSpaceNodeT : public IndexSpaceNode,
                            public LegionHeapify<IndexSpaceNodeT<DIM,T> > {
    public:
      IndexSpaceNodeT(RegionTreeForest *ctx, IndexSpace handle,
                      IndexPartNode *parent, LegionColor color, 
                      const Realm::IndexSpace<DIM,T> *realm_is,
                      DistributedID did, ApEvent ready_event);
      IndexSpaceNodeT(const IndexSpaceNodeT &rhs);
      virtual ~IndexSpaceNodeT(void);
    public:
      IndexSpaceNodeT& operator=(const IndexSpaceNodeT &rhs);
    public:
      inline ApEvent get_realm_index_space(Realm::IndexSpace<DIM,T> &result,
                                           bool need_tight_result);
      inline void set_realm_index_space(AddressSpaceID source,
                                        const Realm::IndexSpace<DIM,T> &value);
    public:
      // From IndexSpaceExpression
      virtual ApEvent get_expr_index_space(void *result, TypeTag tag,
                                           bool need_tight_result);
      virtual void tighten_index_space(void);
      virtual bool check_empty(void);
      virtual void pack_expression(Serializer &rez, AddressSpaceID target);
    public:
      virtual void initialize_union_space(ApUserEvent to_trigger,
              TaskOp *op, const std::vector<IndexSpace> &handles);
      virtual void initialize_intersection_space(ApUserEvent to_trigger,
              TaskOp *op, const std::vector<IndexSpace> &handles);
      virtual void initialize_difference_space(ApUserEvent to_trigger,
              TaskOp *op, IndexSpace left, IndexSpace right);
    public:
      virtual void log_index_space_points(void);
      void log_index_space_points(const Realm::IndexSpace<DIM,T> &space) const;
    public:
      virtual ApEvent compute_pending_space(Operation *op,
            const std::vector<IndexSpace> &handles, bool is_union);
      virtual ApEvent compute_pending_space(Operation *op,
                             IndexPartition handle, bool is_union);
      virtual ApEvent compute_pending_difference(Operation *op,
          IndexSpace initial, const std::vector<IndexSpace> &handles);
      virtual void get_index_space_domain(void *realm_is, TypeTag type_tag);
      virtual size_t get_volume(void);
      virtual size_t get_num_dims(void) const;
      virtual bool contains_point(const void *realm_point, TypeTag type_tag);
      virtual bool destroy_node(AddressSpaceID source);
    public:
      virtual LegionColor get_max_linearized_color(void);
      virtual LegionColor linearize_color(const void *realm_color,
                                          TypeTag type_tag);
      virtual void delinearize_color(LegionColor color, 
                                     void *realm_color, TypeTag type_tag);
      virtual bool contains_color(LegionColor color,
                                  bool report_error = false);
      virtual void instantiate_colors(std::vector<LegionColor> &colors);
      virtual Domain get_color_space_domain(void);
      virtual DomainPoint get_domain_point_color(void) const;
      virtual DomainPoint delinearize_color_to_point(LegionColor c);
    public:
      virtual void pack_index_space(Serializer &rez, bool include_size) const;
      virtual void unpack_index_space(Deserializer &derez,
                                      AddressSpaceID source);
    public:
      virtual ApEvent create_equal_children(Operation *op,
                                            IndexPartNode *partition, 
                                            size_t granularity);
      virtual ApEvent create_equal_children(Operation *op,
                                            IndexPartNode *partition, 
                                            size_t granularity,
                                            ShardID shard,
                                            size_t total_shards);
      virtual ApEvent create_by_union(Operation *op,
                                      IndexPartNode *partition,
                                      IndexPartNode *left,
                                      IndexPartNode *right);
      virtual ApEvent create_by_union(Operation *op,
                                      IndexPartNode *partition,
                                      IndexPartNode *left,
                                      IndexPartNode *right,
                                      ShardID shard, 
                                      size_t total_shards);
      virtual ApEvent create_by_intersection(Operation *op,
                                             IndexPartNode *partition,
                                             IndexPartNode *left,
                                             IndexPartNode *right);
      virtual ApEvent create_by_intersection(Operation *op,
                                             IndexPartNode *partition,
                                             IndexPartNode *left,
                                             IndexPartNode *right,
                                             ShardID shard,
                                             size_t total_shards);
      virtual ApEvent create_by_intersection(Operation *op,
                                             IndexPartNode *partition,
                                             // Left is implicit "this"
                                             IndexPartNode *right);
      virtual ApEvent create_by_difference(Operation *op,
                                           IndexPartNode *partition,
                                           IndexPartNode *left,
                                           IndexPartNode *right);
      virtual ApEvent create_by_difference(Operation *op,
                                           IndexPartNode *partition,
                                           IndexPartNode *left,
                                           IndexPartNode *right,
                                           ShardID shard,
                                           size_t total_shards);
      // Called on color space and not parent
      virtual ApEvent create_by_restriction(IndexPartNode *partition,
                                            const void *transform,
                                            const void *extent,
                                            int partition_dim,
                                            ShardID shard,
                                            size_t total_shards);
      template<int N>
      ApEvent create_by_restriction_helper(IndexPartNode *partition,
                                   const Realm::Matrix<N,DIM,T> &transform,
                                   const Realm::Rect<N,T> &extent,
                                   ShardID shard, size_t total_shards);
      virtual ApEvent create_by_field(Operation *op,
                                      IndexPartNode *partition,
                const std::vector<FieldDataDescriptor> &instances,
                                      ApEvent instances_ready,
                                      ShardID shard_id,
                                      size_t total_shards);
      template<int COLOR_DIM, typename COLOR_T>
      ApEvent create_by_field_helper(Operation *op,
                                     IndexPartNode *partition,
                const std::vector<FieldDataDescriptor> &instances,
                                     ApEvent instances_ready,
                                     ShardID shard,
                                     size_t total_shards);
      virtual ApEvent create_by_image(Operation *op,
                                      IndexPartNode *partition,
                                      IndexPartNode *projection,
                const std::vector<FieldDataDescriptor> &instances,
                                      ApEvent instances_ready);
      template<int DIM2, typename T2>
      ApEvent create_by_image_helper(Operation *op,
                                      IndexPartNode *partition,
                                      IndexPartNode *projection,
                const std::vector<FieldDataDescriptor> &instances,
                                      ApEvent instances_ready);
      virtual ApEvent create_by_image_range(Operation *op,
                                      IndexPartNode *partition,
                                      IndexPartNode *projection,
                const std::vector<FieldDataDescriptor> &instances,
                                      ApEvent instances_ready);
      template<int DIM2, typename T2>
      ApEvent create_by_image_range_helper(Operation *op,
                                      IndexPartNode *partition,
                                      IndexPartNode *projection,
                const std::vector<FieldDataDescriptor> &instances,
                                      ApEvent instances_ready);
      virtual ApEvent create_by_preimage(Operation *op,
                                      IndexPartNode *partition,
                                      IndexPartNode *projection,
                const std::vector<FieldDataDescriptor> &instances,
                                      ApEvent instances_ready);
      template<int DIM2, typename T2>
      ApEvent create_by_preimage_helper(Operation *op,
                                      IndexPartNode *partition,
                                      IndexPartNode *projection,
                const std::vector<FieldDataDescriptor> &instances,
                                      ApEvent instances_ready);
      virtual ApEvent create_by_preimage_range(Operation *op,
                                      IndexPartNode *partition,
                                      IndexPartNode *projection,
                const std::vector<FieldDataDescriptor> &instances,
                                      ApEvent instances_ready);
      template<int DIM2, typename T2>
      ApEvent create_by_preimage_range_helper(Operation *op,
                                      IndexPartNode *partition,
                                      IndexPartNode *projection,
                const std::vector<FieldDataDescriptor> &instances,
                                      ApEvent instances_ready);
      virtual ApEvent create_association(Operation *op,
                                      IndexSpaceNode *range,
                const std::vector<FieldDataDescriptor> &instances,
                                      ApEvent instances_ready);
      template<int DIM2, typename T2>
      ApEvent create_association_helper(Operation *op,
                                      IndexSpaceNode *range,
                const std::vector<FieldDataDescriptor> &instances,
                                      ApEvent instances_ready);
      virtual bool check_field_size(size_t field_size, bool range);
    public:
      virtual ApEvent issue_copy(Operation *op, 
#ifdef LEGION_SPY
              const std::vector<Realm::CopySrcDstField> &src_fields,
              const std::vector<Realm::CopySrcDstField> &dst_fields,
#else
              const std::vector<CopySrcDstField> &src_fields,
              const std::vector<CopySrcDstField> &dst_fields,
#endif
              ApEvent precondition, PredEvent predicate_guard,
              IndexTreeNode *intersect, IndexSpaceExpression *mask,
              ReductionOpID redop = 0, bool reduction_fold = true,
              LegionMap<IndexSpaceExpression*,FieldMask>::aligned *perf = NULL,
              const FieldMask *performed_mask = NULL);
      virtual ApEvent issue_fill(Operation *op,
#ifdef LEGION_SPY
              const std::vector<Realm::CopySrcDstField> &dst_fields,
#else
              const std::vector<CopySrcDstField> &dst_fields,
#endif
              const void *fill_value, size_t fill_size,
              ApEvent precondition, PredEvent predicate_guard,
              IndexTreeNode *intersect = NULL,
              IndexSpaceExpression *mask = NULL,
              LegionMap<IndexSpaceExpression*,FieldMask>::aligned *perf = NULL,
              const FieldMask *performed_mask = NULL);
    public:
      virtual Realm::InstanceLayoutGeneric* create_layout(
                           const Realm::InstanceLayoutConstraints &ilc,
                           const OrderingConstraint &constraint);
      virtual PhysicalInstance create_file_instance(const char *file_name,
                                   const std::vector<Realm::FieldID> &field_ids,
                                   const std::vector<size_t> &field_sizes,
                                   legion_file_mode_t file_mode, 
                                   ApEvent &ready_event);
      virtual PhysicalInstance create_hdf5_instance(const char *file_name,
                                   const std::vector<Realm::FieldID> &field_ids,
                                   const std::vector<size_t> &field_sizes,
                                   const std::vector<const char*> &field_files,
                                   bool read_only, ApEvent &ready_event);
      virtual PhysicalInstance create_external_instance(Memory memory,
                             uintptr_t base, Realm::InstanceLayoutGeneric *ilg,
                             ApEvent &ready_event);
    public:
      virtual void get_launch_space_domain(Domain &launch_domain);
      virtual void validate_slicing(const std::vector<IndexSpace> &slice_spaces,
                                    MultiTask *task, MapperManager *mapper);
      virtual void log_launch_space(UniqueID op_id);
      virtual IndexSpace create_shard_space(ShardingFunction *func, 
                                            ShardID shard);
      virtual void destroy_shard_domain(const Domain &domain);
    public:
      bool contains_point(const Realm::Point<DIM,T> &point);
    protected:
      void compute_linearization_metadata(void);
    protected:
      Realm::IndexSpace<DIM,T> realm_index_space;
    protected: // linearization meta-data, computed on demand
      Realm::Point<DIM,long long> strides;
      Realm::Point<DIM,long long> offset;
      bool linearization_ready;
    public:
      struct CreateByFieldHelper {
      public:
        CreateByFieldHelper(IndexSpaceNodeT<DIM,T> *n,
                            Operation *o, IndexPartNode *p,
                            const std::vector<FieldDataDescriptor> &i,
                            ApEvent r, ShardID s, size_t t)
          : node(n), op(o), partition(p), instances(i), 
            ready(r), shard(s), total_shards(t) { }
      public:
        template<typename COLOR_DIM, typename COLOR_T>
        static inline void demux(CreateByFieldHelper *creator)
        {
          creator->result = 
           creator->node->template create_by_field_helper<COLOR_DIM::N,COLOR_T>(
                         creator->op, creator->partition, creator->instances,
                         creator->ready, creator->shard, creator->total_shards);
        }
      public:
        IndexSpaceNodeT<DIM,T> *node;
        Operation *op;
        IndexPartNode *partition;
        const std::vector<FieldDataDescriptor> &instances;
        ApEvent ready, result;
        ShardID shard;
        size_t total_shards;
      };
      struct CreateByImageHelper {
      public:
        CreateByImageHelper(IndexSpaceNodeT<DIM,T> *n,
                            Operation *o, IndexPartNode *p, IndexPartNode *j,
                            const std::vector<FieldDataDescriptor> &i,
                            ApEvent r)
          : node(n), op(o), partition(p), projection(j), 
            instances(i), ready(r) { }
      public:
        template<typename DIM2, typename T2>
        static inline void demux(CreateByImageHelper *creator)
        {
          creator->result = 
           creator->node->template create_by_image_helper<DIM2::N,T2>(
               creator->op, creator->partition, creator->projection,
               creator->instances, creator->ready);
        }
      public:
        IndexSpaceNodeT<DIM,T> *node;
        Operation *op;
        IndexPartNode *partition;
        IndexPartNode *projection;
        const std::vector<FieldDataDescriptor> &instances;
        ApEvent ready, result;
      };
      struct CreateByImageRangeHelper {
      public:
        CreateByImageRangeHelper(IndexSpaceNodeT<DIM,T> *n,
                            Operation *o, IndexPartNode *p, IndexPartNode *j,
                            const std::vector<FieldDataDescriptor> &i,
                            ApEvent r)
          : node(n), op(o), partition(p), projection(j), 
            instances(i), ready(r) { }
      public:
        template<typename DIM2, typename T2>
        static inline void demux(CreateByImageRangeHelper *creator)
        {
          creator->result = creator->node->template 
            create_by_image_range_helper<DIM2::N,T2>(
               creator->op, creator->partition, creator->projection,
               creator->instances, creator->ready);
        }
      public:
        IndexSpaceNodeT<DIM,T> *node;
        Operation *op;
        IndexPartNode *partition;
        IndexPartNode *projection;
        const std::vector<FieldDataDescriptor> &instances;
        ApEvent ready, result;
      };
      struct CreateByPreimageHelper {
      public:
        CreateByPreimageHelper(IndexSpaceNodeT<DIM,T> *n,
                            Operation *o, IndexPartNode *p, IndexPartNode *j,
                            const std::vector<FieldDataDescriptor> &i,
                            ApEvent r)
          : node(n), op(o), partition(p), projection(j), 
            instances(i), ready(r) { }
      public:
        template<typename DIM2, typename T2>
        static inline void demux(CreateByPreimageHelper *creator)
        {
          creator->result = 
           creator->node->template create_by_preimage_helper<DIM2::N,T2>(
               creator->op, creator->partition, creator->projection,
               creator->instances, creator->ready);
        }
      public:
        IndexSpaceNodeT<DIM,T> *node;
        Operation *op;
        IndexPartNode *partition;
        IndexPartNode *projection;
        const std::vector<FieldDataDescriptor> &instances;
        ApEvent ready, result;
      };
      struct CreateByPreimageRangeHelper {
      public:
        CreateByPreimageRangeHelper(IndexSpaceNodeT<DIM,T> *n,
                            Operation *o, IndexPartNode *p, IndexPartNode *j,
                            const std::vector<FieldDataDescriptor> &i,
                            ApEvent r)
          : node(n), op(o), partition(p), projection(j), 
            instances(i), ready(r) { }
      public:
        template<typename DIM2, typename T2>
        static inline void demux(CreateByPreimageRangeHelper *creator)
        {
          creator->result = creator->node->template 
            create_by_preimage_range_helper<DIM2::N,T2>(
               creator->op, creator->partition, creator->projection,
               creator->instances, creator->ready);
        }
      public:
        IndexSpaceNodeT<DIM,T> *node;
        Operation *op;
        IndexPartNode *partition;
        IndexPartNode *projection;
        const std::vector<FieldDataDescriptor> &instances;
        ApEvent ready, result;
      };
      struct CreateAssociationHelper {
      public:
        CreateAssociationHelper(IndexSpaceNodeT<DIM,T> *n,
                            Operation *o, IndexSpaceNode *g,
                            const std::vector<FieldDataDescriptor> &i,
                            ApEvent r)
          : node(n), op(o), range(g), instances(i), ready(r) { }
      public:
        template<typename DIM2, typename T2>
        static inline void demux(CreateAssociationHelper *creator)
        {
          creator->result = creator->node->template 
            create_association_helper<DIM2::N,T2>(
               creator->op, creator->range, creator->instances, creator->ready);
        }
      public:
        IndexSpaceNodeT<DIM,T> *node;
        Operation *op;
        IndexSpaceNode *range;
        const std::vector<FieldDataDescriptor> &instances;
        ApEvent ready, result;
      };
    };

    /**
     * \class IndexSpaceCreator
     * A small helper class for creating templated index spaces
     */
    class IndexSpaceCreator {
    public:
      IndexSpaceCreator(RegionTreeForest *f, IndexSpace s, const void *i,
              IndexPartNode *p, LegionColor c, DistributedID d, ApEvent r)
        : forest(f), space(s), realm_is(i), parent(p), 
          color(c), did(d), ready(r), result(NULL) { }
    public:
      template<typename N, typename T>
      static inline void demux(IndexSpaceCreator *creator)
      {
        const Realm::IndexSpace<N::N,T> *is = 
          (const Realm::IndexSpace<N::N,T>*)creator->realm_is;
        creator->result = new IndexSpaceNodeT<N::N,T>(creator->forest,
            creator->space, creator->parent, creator->color, is,
            creator->did, creator->ready);
      }
    public:
      RegionTreeForest *const forest;
      const IndexSpace space; 
      const void *const realm_is;
      IndexPartNode *const parent;
      const LegionColor color;
      const DistributedID did;
      const ApEvent ready;
      IndexSpaceNode *result;
    };

    /**
     * \class IndexPartNode
     * A node for representing a generic index partition.
     */
    class IndexPartNode : public IndexTreeNode {
    public:
      struct DisjointnessArgs : public LgTaskArgs<DisjointnessArgs> {
      public:
        static const LgTaskID TASK_ID = LG_DISJOINTNESS_TASK_ID;
      public:
        IndexPartition pid;
        ValueBroadcast<bool> *disjointness_collective;
        bool owner;
      };
    public:
      struct DynamicIndependenceArgs : 
        public LgTaskArgs<DynamicIndependenceArgs> {
      public:
        static const LgTaskID TASK_ID = LG_SPACE_INDEPENDENCE_TASK_ID;
      public:
        IndexPartNode *parent;
        IndexSpaceNode *left, *right;
      };
      struct SemanticRequestArgs : public LgTaskArgs<SemanticRequestArgs> {
      public:
        static const LgTaskID TASK_ID = LG_INDEX_PART_SEMANTIC_INFO_REQ_TASK_ID;
      public:
        IndexPartNode *proxy_this;
        SemanticTag tag;
        AddressSpaceID source;
      };
      struct DeferChildArgs : public LgTaskArgs<DeferChildArgs> {
      public:
        static const LgTaskID TASK_ID = LG_INDEX_PART_DEFER_CHILD_TASK_ID;
      public:
        IndexPartNode *proxy_this;
        LegionColor child_color;
        IndexSpace *target;
        RtUserEvent to_trigger;
        AddressSpaceID source;
      };
      class DestructionFunctor {
      public:
        DestructionFunctor(IndexPartNode *n, ReferenceMutator *m)
          : node(n), mutator(m) { }
      public:
        void apply(AddressSpaceID target);
      public:
        IndexPartNode *const node;
        ReferenceMutator *const mutator;
      }; 
    public:
      IndexPartNode(RegionTreeForest *ctx, IndexPartition p,
                    IndexSpaceNode *par, IndexSpaceNode *color_space,
                    LegionColor c, bool disjoint, int complete,
                    DistributedID did, ApEvent partition_ready, 
                    ApBarrier partial_pending, ShardMapping *mapping);
      IndexPartNode(RegionTreeForest *ctx, IndexPartition p,
                    IndexSpaceNode *par, IndexSpaceNode *color_space,
                    LegionColor c, RtEvent disjointness_ready,
                    int complete, DistributedID did,
                    ApEvent partition_ready, ApBarrier partial_pending,
                    ShardMapping *mapping);
      IndexPartNode(const IndexPartNode &rhs);
      virtual ~IndexPartNode(void);
    public:
      IndexPartNode& operator=(const IndexPartNode &rhs);
    public:
      virtual void notify_valid(ReferenceMutator *mutator);
      virtual void notify_invalid(ReferenceMutator *mutator);
    public:
      virtual bool is_index_space_node(void) const;
#ifdef DEBUG_LEGION
      virtual IndexSpaceNode* as_index_space_node(void);
      virtual IndexPartNode* as_index_part_node(void);
#endif
      virtual AddressSpaceID get_owner_space(void) const;
      static AddressSpaceID get_owner_space(IndexPartition handle, Runtime *rt);
    public:
      virtual IndexTreeNode* get_parent(void) const;
      virtual void get_colors(std::vector<LegionColor> &colors);
    public:
      virtual void send_semantic_request(AddressSpaceID target, 
           SemanticTag tag, bool can_fail, bool wait_until, RtUserEvent ready);
      virtual void send_semantic_info(AddressSpaceID target, SemanticTag tag,
                             const void *buffer, size_t size, bool is_mutable,
                             RtUserEvent ready = RtUserEvent::NO_RT_USER_EVENT);
      void process_semantic_request(SemanticTag tag, AddressSpaceID source,
                            bool can_fail, bool wait_until, RtUserEvent ready);
      static void handle_semantic_request(RegionTreeForest *forest,
                                   Deserializer &derez, AddressSpaceID source);
      static void handle_semantic_info(RegionTreeForest *forest,
                                   Deserializer &derez, AddressSpaceID source);
    public:
      bool has_color(const LegionColor c);
      IndexSpaceNode* get_child(const LegionColor c, RtEvent *defer = NULL);
      void add_child(IndexSpaceNode *child);
      void remove_child(const LegionColor c);
      size_t get_num_children(void) const;
      void compute_disjointness(ValueBroadcast<bool> *collective, bool owner);
      void get_subspace_preconditions(std::set<ApEvent> &preconditions);
    public:
      bool is_disjoint(bool from_app = false);
      bool are_disjoint(const LegionColor c1, const LegionColor c2,
                        bool force_compute = false);
      void record_disjointness(bool disjoint,
                               const LegionColor c1, const LegionColor c2);
      bool is_complete(bool from_app = false);
      IndexSpaceExpression* get_union_expression(bool check_complete=true);
    public:
      void add_instance(PartitionNode *inst);
      bool has_instance(RegionTreeID tid);
      void remove_instance(PartitionNode *inst);
    public:
      ApEvent create_equal_children(Operation *op, size_t granularity,
                                    ShardID shard, size_t total_shards);
      ApEvent create_by_union(Operation *Op,
                              IndexPartNode *left, IndexPartNode *right,
                              ShardID shard, size_t total_shards);
      ApEvent create_by_intersection(Operation *op,
                              IndexPartNode *left, IndexPartNode *right,
                              ShardID shard, size_t total_shards);
      ApEvent create_by_difference(Operation *op,
                              IndexPartNode *left, IndexPartNode *right,
                              ShardID shard, size_t total_shards);
      ApEvent create_by_restriction(const void *transform, const void *extent,
                                    ShardID shard, size_t total_shards);
    public:
      bool compute_complete(void);
      bool intersects_with(IndexSpaceNode *other, bool compute = true);
      bool intersects_with(IndexPartNode *other, bool compute = true); 
      bool dominates(IndexSpaceNode *other);
      bool dominates(IndexPartNode *other);
      virtual bool destroy_node(AddressSpaceID source) = 0;
    public:
      static void handle_disjointness_computation(const void *args, 
                                                  RegionTreeForest *forest);
      static void handle_disjointness_test(IndexPartNode *parent,
                                           IndexSpaceNode *left,
                                           IndexSpaceNode *right);
    public:
      virtual void send_node(AddressSpaceID target, bool up);
      static void handle_node_creation(RegionTreeForest *context,
                                       Deserializer &derez, 
                                       AddressSpaceID source);
    public:
      static void handle_node_request(RegionTreeForest *context,
                                      Deserializer &derez,
                                      AddressSpaceID source);
      static void handle_node_return(Deserializer &derez);
      static void handle_node_child_request(
          RegionTreeForest *forest, Deserializer &derez, AddressSpaceID source);
      static void defer_node_child_request(const void *args);
      static void handle_node_child_response(Deserializer &derez);
      static void handle_notification(RegionTreeForest *context, 
                                      Deserializer &derez);
    public:
      const IndexPartition handle;
      IndexSpaceNode *const parent;
      IndexSpaceNode *const color_space;
      const LegionColor total_children;
      const LegionColor max_linearized_color;
      const ApEvent partition_ready;
      const ApBarrier partial_pending;
      ShardMapping *const shard_mapping;
    protected:
      RtEvent disjoint_ready;
      bool disjoint;
    protected:
      bool has_complete, complete;
      volatile IndexSpaceExpression *union_expr;
    protected:
      // Must hold the node lock when accessing
      // the remaining data structures
      std::map<LegionColor,IndexSpaceNode*> color_map;
      std::map<LegionColor,RtUserEvent> pending_child_map;
      std::set<PartitionNode*> logical_nodes;
      std::set<std::pair<LegionColor,LegionColor> > disjoint_subspaces;
      std::set<std::pair<LegionColor,LegionColor> > aliased_subspaces;
    }; 

    /**
     * \class IndexPartNodeT
     * A template class for handling any templated realm calls
     * associated with realm index spaces
     */
    template<int DIM, typename T>
    class IndexPartNodeT : public IndexPartNode,
                           public LegionHeapify<IndexPartNodeT<DIM,T> > {
    public:
      IndexPartNodeT(RegionTreeForest *ctx, IndexPartition p,
                     IndexSpaceNode *par, IndexSpaceNode *color_space,
                     LegionColor c, bool disjoint, int complete,
                     DistributedID did, ApEvent partition_ready, 
                     ApBarrier pending, ShardMapping *shard_mapping);
      IndexPartNodeT(RegionTreeForest *ctx, IndexPartition p,
                     IndexSpaceNode *par, IndexSpaceNode *color_space,
                     LegionColor c, RtEvent disjointness_ready,
                     int complete, DistributedID did,
                     ApEvent partition_ready, ApBarrier pending,
                     ShardMapping *shard_mapping);
      IndexPartNodeT(const IndexPartNodeT &rhs);
      virtual ~IndexPartNodeT(void);
    public:
      IndexPartNodeT& operator=(const IndexPartNodeT &rhs);
    public:
      virtual bool destroy_node(AddressSpaceID source); 
    };

    /**
     * \class IndexPartCreator
     * A msall helper class for creating templated index partitions
     */
    class IndexPartCreator {
    public:
      IndexPartCreator(RegionTreeForest *f, IndexPartition p,
                       IndexSpaceNode *par, IndexSpaceNode *cs,
                       LegionColor c, bool d, int k, DistributedID id,
                       ApEvent r, ApBarrier pend, ShardMapping *m)
        : forest(f), partition(p), parent(par), color_space(cs),
          color(c), disjoint(d), complete(k), did(id), ready(r), 
          pending(pend), mapping(m) { }
      IndexPartCreator(RegionTreeForest *f, IndexPartition p,
                       IndexSpaceNode *par, IndexSpaceNode *cs,
                       LegionColor c, RtEvent d, int k, DistributedID id,
                       ApEvent r, ApBarrier pend, ShardMapping *m)
        : forest(f), partition(p), parent(par), color_space(cs),
          color(c), disjoint(false), complete(k), disjoint_ready(d),
          did(id), ready(r), pending(pend), mapping(m) { }
    public:
      template<typename N, typename T>
      static inline void demux(IndexPartCreator *creator)
      {
        if (creator->disjoint_ready.exists()) 
          creator->result = new IndexPartNodeT<N::N,T>(creator->forest,
              creator->partition, creator->parent, creator->color_space,
              creator->color, creator->disjoint_ready, creator->complete, 
              creator->did, creator->ready, creator->pending, creator->mapping);
        else
          creator->result = new IndexPartNodeT<N::N,T>(creator->forest,
              creator->partition, creator->parent, creator->color_space,
              creator->color, creator->disjoint, creator->complete, 
              creator->did, creator->ready, creator->pending, creator->mapping);
      }
    public:
      RegionTreeForest *const forest;
      const IndexPartition partition;
      IndexSpaceNode *const parent;
      IndexSpaceNode *const color_space;
      const LegionColor color;
      const bool disjoint;
      const int complete;
      const RtEvent disjoint_ready;
      const DistributedID did;
      const ApEvent ready;
      const ApBarrier pending;
      ShardMapping *const mapping;
      IndexPartNode *result;
    };

    /**
     * \class FieldSpaceNode
     * Represent a generic field space that can be
     * pointed at by nodes in the region trees.
     */
    class FieldSpaceNode : 
      public LegionHeapify<FieldSpaceNode>, public DistributedCollectable {
    public:
      struct FieldInfo {
      public:
        FieldInfo(void) : field_size(0), idx(0), serdez_id(0),
                          destroyed(false) { }
        FieldInfo(size_t size, unsigned id, CustomSerdezID sid)
          : field_size(size), idx(id), serdez_id(sid), destroyed(false) { }
      public:
        size_t field_size;
        unsigned idx;
        CustomSerdezID serdez_id;
        bool destroyed;
      };
      struct LocalFieldInfo {
      public:
        LocalFieldInfo(void)
          : size(0), count(0) { }
        LocalFieldInfo(size_t s)
          : size(s), count(0) { }
      public:
        size_t size;
        unsigned count;
      };
      struct FindTargetsFunctor {
      public:
        FindTargetsFunctor(std::deque<AddressSpaceID> &t)
          : targets(t) { }
      public:
        void apply(AddressSpaceID target);
      private:
        std::deque<AddressSpaceID> &targets;
      };
      struct SemanticRequestArgs : public LgTaskArgs<SemanticRequestArgs> {
      public:
        static const LgTaskID TASK_ID = 
          LG_FIELD_SPACE_SEMANTIC_INFO_REQ_TASK_ID;
      public:
        FieldSpaceNode *proxy_this;
        SemanticTag tag;
        AddressSpaceID source;
      };
      struct SemanticFieldRequestArgs : 
        public LgTaskArgs<SemanticFieldRequestArgs> {
      public:
        static const LgTaskID TASK_ID = 
          LG_FIELD_SEMANTIC_INFO_REQ_TASK_ID;
      public:
        FieldSpaceNode *proxy_this;
        FieldID fid;
        SemanticTag tag;
        AddressSpaceID source;
      };
      class DestructionFunctor {
      public:
        DestructionFunctor(FieldSpaceNode *n, ReferenceMutator *m)
          : node(n), mutator(m) { }
      public:
        void apply(AddressSpaceID target);
      public:
        FieldSpaceNode *const node;
        ReferenceMutator *const mutator;
      };
    public:
      FieldSpaceNode(FieldSpace sp, RegionTreeForest *ctx, DistributedID did);
      FieldSpaceNode(FieldSpace sp, RegionTreeForest *ctx,
                     DistributedID did, Deserializer &derez);
      FieldSpaceNode(const FieldSpaceNode &rhs);
      virtual ~FieldSpaceNode(void);
    public:
      FieldSpaceNode& operator=(const FieldSpaceNode &rhs);
      AddressSpaceID get_owner_space(void) const; 
      static AddressSpaceID get_owner_space(FieldSpace handle, Runtime *rt);
    public:
      virtual void notify_active(ReferenceMutator *mutator) { }
      virtual void notify_inactive(ReferenceMutator *mutator) { }
      virtual void notify_valid(ReferenceMutator *mutator);
      virtual void notify_invalid(ReferenceMutator *mutator);
    public:
      void attach_semantic_information(SemanticTag tag, AddressSpaceID source,
                            const void *buffer, size_t size, bool is_mutable);
      void attach_semantic_information(FieldID fid, SemanticTag tag,
                                       AddressSpaceID source,
                                       const void *buffer, size_t size,
                                       bool is_mutable);
      bool retrieve_semantic_information(SemanticTag tag,
             const void *&result, size_t &size, bool can_fail, bool wait_until);
      bool retrieve_semantic_information(FieldID fid, SemanticTag tag,
             const void *&result, size_t &size, bool can_fail, bool wait_until);
      void send_semantic_info(AddressSpaceID target, SemanticTag tag,
                             const void *result, size_t size, bool is_mutable,
                             RtUserEvent ready = RtUserEvent::NO_RT_USER_EVENT);
      void send_semantic_field_info(AddressSpaceID target, FieldID fid,
            SemanticTag tag, const void *result, size_t size, bool is_mutable,
            RtUserEvent ready = RtUserEvent::NO_RT_USER_EVENT);
      void process_semantic_request(SemanticTag tag, AddressSpaceID source,
                             bool can_fail, bool wait_until, RtUserEvent ready);
      void process_semantic_field_request(FieldID fid, SemanticTag tag, 
      AddressSpaceID source, bool can_fail, bool wait_until, RtUserEvent ready);
      static void handle_semantic_request(RegionTreeForest *forest,
                                   Deserializer &derez, AddressSpaceID source);
      static void handle_field_semantic_request(RegionTreeForest *forest,
                                   Deserializer &derez, AddressSpaceID source);
      static void handle_semantic_info(RegionTreeForest *forest,
                                   Deserializer &derez, AddressSpaceID source);
      static void handle_field_semantic_info(RegionTreeForest *forest,
                                   Deserializer &derez, AddressSpaceID source);
    public:
      RtEvent allocate_field(FieldID fid, size_t size,
                             CustomSerdezID serdez_id);
      RtEvent allocate_fields(const std::vector<size_t> &sizes,
                              const std::vector<FieldID> &fids,
                              CustomSerdezID serdez_id);
      void free_field(FieldID fid, AddressSpaceID source);
      void free_fields(const std::vector<FieldID> &to_free,
                       AddressSpaceID source);
    public:
      bool allocate_local_fields(const std::vector<FieldID> &fields,
                                 const std::vector<size_t> &sizes,
                                 CustomSerdezID serdez_id,
                                 const std::set<unsigned> &indexes,
                                 std::vector<unsigned> &new_indexes);
      void free_local_fields(const std::vector<FieldID> &to_free,
                             const std::vector<unsigned> &indexes);
      void update_local_fields(const std::vector<FieldID> &fields,
                               const std::vector<size_t> &sizes,
                               const std::vector<CustomSerdezID> &serdez_ids,
                               const std::vector<unsigned> &indexes);
      void remove_local_fields(const std::vector<FieldID> &to_removes);
    public:
      void update_creation_set(const ShardMapping &mapping);
      void process_alloc_notification(Deserializer &derez);
    public:
      bool has_field(FieldID fid);
      size_t get_field_size(FieldID fid);
      void get_all_fields(std::vector<FieldID> &to_set);
      void get_all_regions(std::set<LogicalRegion> &regions);
      void get_field_set(const FieldMask &mask, std::set<FieldID> &to_set);
      void get_field_set(const FieldMask &mask, std::vector<FieldID> &to_set);
      void get_field_set(const FieldMask &mask, const std::set<FieldID> &basis,
                         std::set<FieldID> &to_set);
    public:
      void add_instance(RegionNode *inst);
      RtEvent add_instance(LogicalRegion inst, AddressSpaceID source);
      bool has_instance(RegionTreeID tid);
      void remove_instance(RegionNode *inst);
      bool destroy_node(AddressSpaceID source);
    public:
      FieldMask get_field_mask(const std::set<FieldID> &fields) const;
      unsigned get_field_index(FieldID fid) const;
      void get_field_indexes(const std::vector<FieldID> &fields,
                             std::vector<unsigned> &indexes) const;
    public:
      void compute_field_layout(const std::vector<FieldID> &create_fields,
                                std::vector<size_t> &field_sizes,
                                std::vector<unsigned> &mask_index_map,
                                std::vector<CustomSerdezID> &serdez,
                                FieldMask &instance_mask);
    public:
      InstanceManager* create_external_instance(
            const std::vector<FieldID> &fields, RegionNode *node, AttachOp *op);
    public:
      LayoutDescription* find_layout_description(const FieldMask &field_mask,
                     unsigned num_dims, const LayoutConstraintSet &constraints);
      LayoutDescription* find_layout_description(const FieldMask &field_mask,
                                                LayoutConstraints *constraints);
      LayoutDescription* create_layout_description(const FieldMask &layout_mask,
                                                   const unsigned total_dims,
                                                 LayoutConstraints *constraints,
                                           const std::vector<unsigned> &indexes,
                                           const std::vector<FieldID> &fids,
                                           const std::vector<size_t> &sizes,
                                     const std::vector<CustomSerdezID> &serdez);
      LayoutDescription* register_layout_description(LayoutDescription *desc);
    public:
      void send_node(AddressSpaceID target);
      static void handle_node_creation(RegionTreeForest *context,
                                       Deserializer &derez, 
                                       AddressSpaceID target);
    public:
      static void handle_node_request(RegionTreeForest *context,
                                      Deserializer &derez,
                                      AddressSpaceID source);
      static void handle_node_return(Deserializer &derez);
    public:
      static void handle_remote_instance_creation(RegionTreeForest *forest,
                                Deserializer &derez, AddressSpaceID source);
      static void handle_remote_reduction_creation(RegionTreeForest *forest,
                                Deserializer &derez, AddressSpaceID source);
    public:
      static void handle_alloc_request(RegionTreeForest *forest,
                                       Deserializer &derez);
      static void handle_alloc_notification(RegionTreeForest *forest,
                                            Deserializer &derez);
      static void handle_top_alloc(RegionTreeForest *forest,
                                   Deserializer &derez, AddressSpaceID source);
      static void handle_field_free(RegionTreeForest *forest,
                                    Deserializer &derez, AddressSpaceID source);
      static void handle_local_alloc_request(RegionTreeForest *forest,
                                             Deserializer &derez,
                                             AddressSpaceID source);
      static void handle_local_alloc_response(Deserializer &derez);
      static void handle_local_free(RegionTreeForest *forest,
                                    Deserializer &derez);
    public:
      // Help with debug printing
      char* to_string(const FieldMask &mask) const;
      void get_field_ids(const FieldMask &mask,
                         std::vector<FieldID> &fields) const;
    protected:
      // Assume we are already holding the node lock
      // when calling these methods
      int allocate_index(void);
      void free_index(unsigned index);
    protected:
      bool allocate_local_indexes(
            const std::vector<size_t> &sizes,
            const std::set<unsigned> &current_indexes,
                  std::vector<unsigned> &new_indexes);
      void free_local_indexes(const std::vector<unsigned> &indexes);
    public:
      const FieldSpace handle;
      RegionTreeForest *const context;
    private:
      LocalLock &node_lock;
      // Top nodes in the trees for which this field space is used
      std::set<LogicalRegion> logical_trees;
      std::set<RegionNode*> local_trees;
      std::map<FieldID,FieldInfo> fields;
      FieldMask available_indexes;
    private:
      // Keep track of the layouts associated with this field space
      // Index them by their hash of their field mask to help
      // differentiate them.
      std::map<LEGION_FIELD_MASK_FIELD_TYPE,LegionList<LayoutDescription*,
                          LAYOUT_DESCRIPTION_ALLOC>::tracked> layouts;
    private:
      LegionMap<SemanticTag,SemanticInfo>::aligned semantic_info;
      LegionMap<std::pair<FieldID,SemanticTag>,SemanticInfo>::aligned 
                                                    semantic_field_info;
    private:
      // Local field information
      std::vector<LocalFieldInfo> local_field_infos;
    public:
      bool destroyed;
    };
 
    /**
     * \class RegionTreeNode
     * A generic region tree node from which all
     * other kinds of region tree nodes inherit.  Notice
     * that all important analyses are defined on 
     * this kind of node making them general across
     * all kinds of node types.
     */
    class RegionTreeNode : public DistributedCollectable {
    public:
      RegionTreeNode(RegionTreeForest *ctx, FieldSpaceNode *column);
      virtual ~RegionTreeNode(void);
    public:
      virtual void notify_active(ReferenceMutator *mutator);
      virtual void notify_inactive(ReferenceMutator *mutator) = 0;
      virtual void notify_valid(ReferenceMutator *mutator) { assert(false); }
      virtual void notify_invalid(ReferenceMutator *mutator) { assert(false); }
    public:
      static AddressSpaceID get_owner_space(RegionTreeID tid, Runtime *rt);
    public:
      inline PhysicalState* get_physical_state(VersionInfo &info)
      {
        // First check to see if the version info already has a state
        PhysicalState *result = info.find_physical_state(this);  
#ifdef DEBUG_LEGION
        assert(result != NULL);
#endif
        return result;
      }
      inline LogicalState& get_logical_state(ContextID ctx)
      {
        return *(logical_states.lookup_entry(ctx, this, ctx));
      }
      inline LogicalState* get_logical_state_ptr(ContextID ctx)
      {
        return logical_states.lookup_entry(ctx, this, ctx);
      }
      inline VersionManager& get_current_version_manager(ContextID ctx)
      {
        return *(current_versions.lookup_entry(ctx, this, ctx));
      }
      inline VersionManager* get_current_version_manager_ptr(ContextID ctx)
      {
        return current_versions.lookup_entry(ctx, this, ctx);
      }
    public:
      void attach_semantic_information(SemanticTag tag, AddressSpaceID source,
                            const void *buffer, size_t size, bool is_mutable);
      bool retrieve_semantic_information(SemanticTag tag,
           const void *&result, size_t &size, bool can_fail, bool wait_until);
      virtual void send_semantic_request(AddressSpaceID target, 
        SemanticTag tag, bool can_fail, bool wait_until, RtUserEvent ready) = 0;
      virtual void send_semantic_info(AddressSpaceID target, SemanticTag tag,
                         const void *buffer, size_t size, bool is_mutable,
                         RtUserEvent ready = RtUserEvent::NO_RT_USER_EVENT) = 0;
    public:
      // Logical traversal operations
      void initialize_logical_state(ContextID ctx,
                                    const FieldMask &init_dirty_mask);
      void register_logical_user(ContextID ctx,
                                 const LogicalUser &user,
                                 RegionTreePath &path,
                                 const TraceInfo &trace_info,
                                 VersionInfo &version_info,
                                 ProjectionInfo &projection_info,
                                 FieldMask &unopened_field_mask,
                     LegionMap<AdvanceOp*,LogicalUser>::aligned &advances);
      void create_logical_open(ContextID ctx,
                               const FieldMask &open_mask,
                               const LogicalUser &creator,
                               const RegionTreePath &path,
                               const TraceInfo &trace_info);
      void create_logical_advance(ContextID ctx, LogicalState &state,
                                  const FieldMask &advance_mask,
                                  const LogicalUser &creator,
                                  const TraceInfo &trace_info,
                    LegionMap<AdvanceOp*,LogicalUser>::aligned &advances,
                                  bool parent_is_upper_bound,
                                  const LegionColor next_child);
      void register_local_user(LogicalState &state,
                               const LogicalUser &user,
                               const TraceInfo &trace_info);
      void add_open_field_state(LogicalState &state, bool arrived,
                                ProjectionInfo &projection_info,
                                const LogicalUser &user,
                                const FieldMask &open_mask,
                                const LegionColor next_child);
      void traverse_advance_analysis(ContextID ctx, AdvanceOp *advance,
                                     const LogicalUser &advance_user,
                                     const LogicalUser &create_user);
      void perform_advance_analysis(ContextID ctx, LogicalState &state, 
                                    AdvanceOp *advance,
                                    const LogicalUser &advance_user,
                                    const LogicalUser &create_user,
                                    const LegionColor next_child,
                                    const bool already_traced,
                                    const bool advance_root = true);
      void close_logical_node(LogicalCloser &closer,
                              const FieldMask &closing_mask,
                              bool read_only_close);
      void siphon_logical_children(LogicalCloser &closer,
                                   LogicalState &state,
                                   const FieldMask &closing_mask,
                                   const FieldMask *aliased_children,
                                   bool record_close_operations,
                                   const LegionColor next_child,
                                   FieldMask &open_below);
      void siphon_logical_projection(LogicalCloser &closer,
                                     LogicalState &state,
                                     const FieldMask &closing_mask,
                                     ProjectionInfo &proj_info,
                                     bool record_close_operations,
                                     FieldMask &open_below);
      void flush_logical_reductions(LogicalCloser &closer,
                                    LogicalState &state,
                                    FieldMask &reduction_flush_fields,
                                    bool record_close_operations,
                                    const LegionColor next_child,
                              LegionDeque<FieldState>::aligned &new_states);
      // Note that 'allow_next_child' and 
      // 'record_closed_fields' are mutually exclusive
      void perform_close_operations(LogicalCloser &closer,
                                    const FieldMask &closing_mask,
                                    FieldState &closing_state,
                                    const LegionColor next_child, 
                                    bool allow_next_child,
                                    const FieldMask *aliased_children,
                                    bool upgrade_next_child, 
                                    bool read_only_close,
                                    bool overwriting_close,
                                    bool record_close_operations,
                                    bool record_closed_fields,
                                    FieldMask &output_mask); 
      void merge_new_field_state(LogicalState &state, 
                                 const FieldState &new_state);
      void merge_new_field_states(LogicalState &state, 
                            const LegionDeque<FieldState>::aligned &new_states);
      void filter_prev_epoch_users(LogicalState &state, const FieldMask &mask);
      void filter_curr_epoch_users(LogicalState &state, const FieldMask &mask);
      void report_uninitialized_usage(Operation *op, unsigned index,
                                      const FieldMask &uninitialized);
      void record_logical_reduction(LogicalState &state, ReductionOpID redop,
                                    const FieldMask &user_mask);
      void clear_logical_reduction_fields(LogicalState &state,
                                          const FieldMask &cleared_mask);
      void sanity_check_logical_state(LogicalState &state);
      void register_logical_dependences(ContextID ctx, Operation *op,
                                        const FieldMask &field_mask,
                                        bool dominate);
      void register_logical_deletion(ContextID ctx,
                                     const LogicalUser &user,
                                     const FieldMask &check_mask,
                                     RegionTreePath &path,
                                     RestrictInfo &restrict_info,
                                     VersionInfo &version_info,
                                     const TraceInfo &trace_info);
      void siphon_logical_deletion(LogicalCloser &closer,
                                   LogicalState &state,
                                   const FieldMask &current_mask,
                                   const LegionColor next_child,
                                   FieldMask &open_below,
                                   bool force_close_next);
    public:
      void send_back_logical_state(ContextID ctx, UniqueID context_uid,
                                   AddressSpaceID target);
      void process_logical_state_return(ContextID ctx, Deserializer &derez);
      static void handle_logical_state_return(Runtime *runtime,
                                              Deserializer &derez);
    public:
      void compute_version_numbers(ContextID ctx, 
                                   const RegionTreePath &path,
                                   const RegionUsage &usage,
                                   const FieldMask &version_mask,
                                   FieldMask &unversioned_mask,
                                   Operation *op, unsigned idx,
                                   InnerContext *parent_ctx,
                                   VersionInfo &version_info,
                                   std::set<RtEvent> &ready_events,
                                   bool partial_traversal,
                                   UniqueID logical_context_uid,
        const LegionMap<ProjectionEpochID,FieldMask>::aligned *advance_epochs);
      void advance_version_numbers(ContextID ctx,
                                   const RegionTreePath &path,
                                   const FieldMask &advance_mask,
                                   InnerContext *parent_ctx,
                                   bool update_parent_state,
                                   bool skip_update_parent,
                                   UniqueID logical_context_uid,
                                   bool dedup_opens, bool dedup_advances, 
                                   ProjectionEpochID open_epoch,
                                   ProjectionEpochID advance_epoch,
            const LegionMap<unsigned,FieldMask>::aligned &dirty_previous,
                                   std::set<RtEvent> &ready_events);
    public:
      void initialize_current_state(ContextID ctx);
      void invalidate_current_state(ContextID ctx, bool users_only);
      void invalidate_deleted_state(ContextID ctx, 
                                    const FieldMask &deleted_mask);
      bool invalidate_version_state(ContextID ctx);
      void invalidate_version_managers(void);
    public:
      // Physical traversal operations
      CompositeView* create_composite_instance(ContextID ctx_id,
                                     FieldMask &closing_mask,
                                     VersionInfo &version_info,
                                     UniqueID logical_context_uid,
                                     InnerContext *owner_context,
                                     ClosedNode *closed_tree,
                                     InterCloseOp *op,
                                     std::set<RtEvent> &ready_events);
      // This method will always add valid references to the set of views
      // that are returned.  It is up to the caller to remove the references.
      void find_valid_instance_views(ContextID ctx,
                                     PhysicalState *state,
                                     const FieldMask &valid_mask,
                                     const FieldMask &space_mask, 
                                     VersionInfo &version_info,
                                     bool needs_space,
                 LegionMap<LogicalView*,FieldMask>::aligned &valid_views);
      void find_valid_reduction_views(ContextID ctx, PhysicalState *state, 
                                      ReductionOpID redop,
                                      const FieldMask &valid_mask,
                                      VersionInfo &version_info,
                                      std::set<ReductionView*> &valid_views);
      void pull_valid_instance_views(ContextID ctx, PhysicalState *state,
                                     const FieldMask &mask, bool needs_space,
                                     VersionInfo &version_info);
      void find_copy_across_instances(const TraversalInfo &info,
                                      MaterializedView *target,
                 LegionMap<MaterializedView*,FieldMask>::aligned &src_instances,
               LegionMap<DeferredView*,FieldMask>::aligned &deferred_instances);
      // Since figuring out how to issue copies is expensive, try not
      // to hold the physical state lock when doing them. NOTE IT IS UNSOUND
      // TO CALL THIS METHOD WITH A SET OF VALID INSTANCES ACQUIRED BY PASSING
      // 'TRUE' TO THE find_valid_instance_views METHOD!!!!!!!!
      void issue_update_copies(const TraversalInfo &info,
                               MaterializedView *target, 
                               FieldMask copy_mask,
            const LegionMap<LogicalView*,FieldMask>::aligned &valid_instances,
                               const RestrictInfo &restrict_info,
                               bool restrict_out = false);
      void sort_copy_instances(const TraversalInfo &info,
                               MaterializedView *target,
                               FieldMask &copy_mask,
               const LegionMap<LogicalView*,FieldMask>::aligned &copy_instances,
                 LegionMap<MaterializedView*,FieldMask>::aligned &src_instances,
               LegionMap<DeferredView*,FieldMask>::aligned &deferred_instances);
      bool sort_copy_instances_single(const TraversalInfo &info,
                                      MaterializedView *target,
                                      const FieldMask &copy_mask,
                              const std::vector<LogicalView*> &copy_instances,
                                      MaterializedView *&src_instance,
                                      DeferredView *&deferred_instance);
      // Issue copies for fields with the same event preconditions and masks
      void issue_grouped_copies(const TraversalInfo &info,
                                MaterializedView *dst, bool restrict_out,
                                PredEvent predicate_guard,
                      LegionMap<ApEvent,FieldMask>::aligned &preconditions,
                                const FieldMask &update_mask,
           const LegionMap<MaterializedView*,FieldMask>::aligned &src_instances,
                                VersionTracker *version_tracker,
                      LegionMap<ApEvent,FieldMask>::aligned &postconditions,
                                CopyAcrossHelper *across_helper = NULL,
                                RegionTreeNode *intersect = NULL,
       const LegionMap<IndexSpaceExpression*,FieldMask>::aligned *masks = NULL,
             LegionMap<IndexSpaceExpression*,FieldMask>::aligned *perf = NULL);
      // Helper method for the above to issue copies with a mask
      void issue_masked_copy(const TraversalInfo &info, 
                             const FieldMask &copy_mask,
                             MaterializedView *dst, bool restrict_out,
                             PredEvent predicate_guard, ApEvent copy_pre,
            const LegionMap<MaterializedView*,FieldMask>::aligned &src_instances,
                             VersionTracker *version_tracker,
                  LegionMap<ApEvent,FieldMask>::aligned &postconditions,
                             CopyAcrossHelper *across_helper,
                             RegionTreeNode *intersect,
                             IndexSpaceExpression* mask,
                  LegionMap<IndexSpaceExpression*,FieldMask>::aligned *perf);
      ApEvent issue_single_copy(const TraversalInfo &info,
                                MaterializedView *dst, bool restrict_out,
                                PredEvent predicate_guard, ApEvent copy_pre,
                                const FieldMask &copy_mask,
                                MaterializedView *src,
                                VersionTracker *version_tracker,
                                CopyAcrossHelper *across_helper,
                                RegionTreeNode *intersect,
                                IndexSpaceExpression *mask);
      void issue_update_reductions(LogicalView *target,
                                   const FieldMask &update_mask,
                                   VersionInfo &version_info,
          const LegionMap<ReductionView*,FieldMask>::aligned &valid_reductions,
                                   Operation *op, unsigned index,
                                   std::set<RtEvent> &map_applied_events,
                                   bool restrict_out = false);
      void invalidate_instance_views(PhysicalState *state,
                                     const FieldMask &invalid_mask); 
      void invalidate_reduction_views(PhysicalState *state,
                                      const FieldMask &invalid_mask);
      // Helper methods for doing copy/reduce-out for restricted coherence
      void issue_restricted_copies(const TraversalInfo &info,
         const RestrictInfo &restrict_info, 
         const InstanceSet &restricted_instances,
         const std::vector<MaterializedView*> &restricted_views,
         const LegionMap<LogicalView*,FieldMask>::aligned &copy_out_views);
      void issue_restricted_reductions(const TraversalInfo &info,
         const RestrictInfo &restrict_info,
         const InstanceSet &restricted_instances,
         const std::vector<InstanceView*> &restricted_views,
         const LegionMap<ReductionView*,FieldMask>::aligned &reduce_out_views);
      // Look for a view to remove from the set of valid views
      void filter_valid_views(PhysicalState *state, LogicalView *to_filter);
      void update_valid_views(PhysicalState *state, const FieldMask &valid_mask,
                              bool dirty, LogicalView *new_view);
      void update_valid_views(PhysicalState *state, const FieldMask &dirty_mask,
                              const std::vector<LogicalView*> &new_views,
                              const InstanceSet &corresponding_references);
      // I hate the container problem, same as previous except InstanceView 
      void update_valid_views(PhysicalState *state, const FieldMask &dirty_mask,
                              const std::vector<InstanceView*> &new_views,
                              const InstanceSet &corresponding_references);
      // More containter problems, we could use templates but whatever
      void update_valid_views(PhysicalState *state, const FieldMask &dirty_mask,
                              const std::vector<MaterializedView*> &new_views,
                              const InstanceSet &corresponding_references);
      void update_reduction_views(PhysicalState *state, 
                                  const FieldMask &valid_mask,
                                  ReductionView *new_view);
    public: // Help for physical analysis
      void find_complete_fields(const FieldMask &scope_fields,
          const LegionMap<LegionColor,FieldMask>::aligned &children,
          FieldMask &complete_fields);
      InstanceView* convert_manager(PhysicalManager *manager,InnerContext *ctx);
      InstanceView* convert_reference(const InstanceRef &ref,InnerContext *ctx);
      void convert_target_views(const InstanceSet &targets, 
          InnerContext *context, std::vector<InstanceView*> &target_views);
      // I hate the container problem, same as previous except MaterializedView
      void convert_target_views(const InstanceSet &targets, 
          InnerContext *context, std::vector<MaterializedView*> &target_views);
    public:
      bool register_instance_view(PhysicalManager *manager, 
                                  UniqueID context_uid, InstanceView *view);
      void unregister_instance_view(PhysicalManager *manager, 
                                    UniqueID context_uid);
      InstanceView* find_instance_view(PhysicalManager *manager,
                                       InnerContext *context);
    public:
      bool register_physical_manager(PhysicalManager *manager);
      void unregister_physical_manager(PhysicalManager *manager);
      PhysicalManager* find_manager(DistributedID did);
    public:
      void register_tracking_context(InnerContext *context);
      void unregister_tracking_context(InnerContext *context);
    public:
      virtual unsigned get_depth(void) const = 0;
      virtual LegionColor get_color(void) const = 0;
      virtual IndexTreeNode *get_row_source(void) const = 0;
      virtual IndexSpaceExpression* get_index_space_expression(void) const = 0;
      virtual RegionTreeID get_tree_id(void) const = 0;
      virtual RegionTreeNode* get_parent(void) const = 0;
      virtual RegionTreeNode* get_tree_child(const LegionColor c) = 0; 
      virtual bool is_region(void) const = 0;
#ifdef DEBUG_LEGION
      virtual RegionNode* as_region_node(void) const = 0;
      virtual PartitionNode* as_partition_node(void) const = 0;
#else
      inline RegionNode* as_region_node(void) const;
      inline PartitionNode* as_partition_node(void) const;
#endif
      virtual bool visit_node(PathTraverser *traverser) = 0;
      virtual bool visit_node(NodeTraverser *traverser) = 0;
      virtual AddressSpaceID get_owner_space(void) const = 0;
    public:
      // Interfaces to Realm
      virtual ApEvent issue_copy(Operation *op,
                  const std::vector<CopySrcDstField> &src_fields,
                  const std::vector<CopySrcDstField> &dst_fields,
                  ApEvent precondition, PredEvent predicate_guard,
                  RegionTreeNode *intersect, IndexSpaceExpression *mask,
                  ReductionOpID redop = 0, bool reduction_fold = true,
                  LegionMap<IndexSpaceExpression*,
                            FieldMask>::aligned *perf = NULL,
                  const FieldMask *performed_mask = NULL) = 0;
      virtual ApEvent issue_fill(Operation *op,
                  const std::vector<CopySrcDstField> &dst_fields,
                  const void *fill_value, size_t fill_size,
                  ApEvent precondition, PredEvent predicate_guard,
#ifdef LEGION_SPY
                  UniqueID fill_uid,
#endif
                  RegionTreeNode *intersect = NULL,
                  IndexSpaceExpression *mask = NULL,
                  LegionMap<IndexSpaceExpression*,
                            FieldMask>::aligned *perf = NULL,
                  const FieldMask *performed_mask = NULL) = 0;
    public:
      virtual bool are_children_disjoint(const LegionColor c1, 
                                         const LegionColor c2) = 0;
      virtual bool are_all_children_disjoint(void) = 0;
      virtual bool is_complete(void) = 0;
      virtual bool intersects_with(RegionTreeNode *other, 
                                   bool compute = true) = 0;
      virtual bool dominates(RegionTreeNode *other) = 0;
    public:
      virtual size_t get_num_children(void) const = 0;
      virtual void send_node(AddressSpaceID target) = 0;
      virtual InstanceView* find_context_view(PhysicalManager *manager, 
                                              InnerContext *context) = 0;
      virtual void print_logical_context(ContextID ctx, 
                                         TreeStateLogger *logger,
                                         const FieldMask &mask) = 0;
      virtual void print_physical_context(ContextID ctx, 
                                          TreeStateLogger *logger,
                                          const FieldMask &mask) = 0;
#ifdef DEBUG_LEGION
    public:
      // These methods are only ever called by a debugger
      virtual void dump_logical_context(ContextID ctx, 
                                        TreeStateLogger *logger,
                                        const FieldMask &mask) = 0;
      virtual void dump_physical_context(ContextID ctx, 
                                         TreeStateLogger *logger,
                                         const FieldMask &mask) = 0;
#endif
    public:
      // Logical helper operations
      template<AllocationType ALLOC, bool RECORD, bool HAS_SKIP, bool TRACK_DOM>
      static FieldMask perform_dependence_checks(const LogicalUser &user, 
          typename LegionList<LogicalUser, ALLOC>::track_aligned &users, 
          const FieldMask &check_mask, const FieldMask &open_below,
          bool validates_regions, Operation *to_skip = NULL, 
          GenerationID skip_gen = 0);
      template<AllocationType ALLOC>
      static void perform_closing_checks(LogicalCloser &closer, bool read_only,
          typename LegionList<LogicalUser, ALLOC>::track_aligned &users, 
          const FieldMask &check_mask);
    public:
      inline FieldSpaceNode* get_column_source(void) const 
        { return column_source; }
    public:
      void update_creation_set(const ShardMapping &mapping);
    public:
      RegionTreeForest *const context;
      FieldSpaceNode *const column_source;
    public:
      NodeSet remote_instances;
      bool registered;
      bool destroyed;
#ifdef DEBUG_LEGION
    protected:
      bool currently_active; // should be monotonic
#endif
    protected:
      DynamicTable<LogicalStateAllocator> logical_states;
      DynamicTable<VersionManagerAllocator> current_versions;
    protected:
      LocalLock &node_lock;
      // While logical states and version managers have dense keys
      // within a node, distributed IDs don't so we use a map that
      // should rarely need to be accessed for tracking views
      // The distributed IDs here correspond to the Instance Manager
      // distributed ID.
      LegionMap<std::pair<PhysicalManager*,UniqueID>,InstanceView*,
                LOGICAL_VIEW_ALLOC>::tracked instance_views;
      LegionMap<DistributedID,PhysicalManager*,
                PHYSICAL_MANAGER_ALLOC>::tracked physical_managers;
      // Also need to track any contexts that are tracking this
      // region tree node in case we get deleted during execution
      std::set<InnerContext*> tracking_contexts;
    protected:
      LegionMap<SemanticTag,SemanticInfo>::aligned semantic_info;
    };

    /**
     * \class RegionNode
     * Represent a region in a region tree
     */
    class RegionNode : public RegionTreeNode, public LegionHeapify<RegionNode> {
    public:
      struct SemanticRequestArgs : public LgTaskArgs<SemanticRequestArgs> {
      public:
        static const LgTaskID TASK_ID = LG_REGION_SEMANTIC_INFO_REQ_TASK_ID;
      public:
        RegionNode *proxy_this;
        SemanticTag tag;
        AddressSpaceID source;
      };
      class DestructionFunctor {
      public:
        DestructionFunctor(LogicalRegion h, Runtime *rt, AddressSpaceID src)
          : handle(h), runtime(rt), source(src) { }
      public:
        void apply(AddressSpaceID target);
      public:
        const LogicalRegion handle;
        Runtime *const runtime;
        const AddressSpaceID source;
      };
    public:
      RegionNode(LogicalRegion r, PartitionNode *par, IndexSpaceNode *row_src,
                 FieldSpaceNode *col_src, RegionTreeForest *ctx);
      RegionNode(const RegionNode &rhs);
      virtual ~RegionNode(void);
    public:
      RegionNode& operator=(const RegionNode &rhs);
    public:
      virtual void notify_inactive(ReferenceMutator *mutator);
    public:
      void record_registered(void);
    public:
      bool has_color(const LegionColor p);
      PartitionNode* get_child(const LegionColor p);
      void add_child(PartitionNode *child);
      void remove_child(const LegionColor p);
    public:
      void find_remote_instances(NodeSet &target_instances);
      bool destroy_node(AddressSpaceID source, bool root);
    public:
      virtual unsigned get_depth(void) const;
      virtual LegionColor get_color(void) const;
      virtual IndexTreeNode *get_row_source(void) const;
      virtual IndexSpaceExpression* get_index_space_expression(void) const;
      virtual RegionTreeID get_tree_id(void) const;
      virtual RegionTreeNode* get_parent(void) const;
      virtual RegionTreeNode* get_tree_child(const LegionColor c);
    public:
      virtual ApEvent issue_copy(Operation *op,
                  const std::vector<CopySrcDstField> &src_fields,
                  const std::vector<CopySrcDstField> &dst_fields,
                  ApEvent precondition, PredEvent predicate_guard,
                  RegionTreeNode *intersect, IndexSpaceExpression *mask,
                  ReductionOpID redop = 0, bool reduction_fold = true,
                  LegionMap<IndexSpaceExpression*,
                            FieldMask>::aligned *perf = NULL,
                  const FieldMask *performed_mask = NULL);
      virtual ApEvent issue_fill(Operation *op,
                  const std::vector<CopySrcDstField> &dst_fields,
                  const void *fill_value, size_t fill_size,
                  ApEvent precondition, PredEvent predicate_guard,
#ifdef LEGION_SPY
                  UniqueID fill_uid,
#endif
                  RegionTreeNode *intersect = NULL,
                  IndexSpaceExpression *mask = NULL,
                  LegionMap<IndexSpaceExpression*,
                            FieldMask>::aligned *perf = NULL,
                  const FieldMask *performed_mask = NULL);
    public:
      virtual bool are_children_disjoint(const LegionColor c1, 
                                         const LegionColor c2);
      virtual bool are_all_children_disjoint(void);
      virtual bool is_region(void) const;
#ifdef DEBUG_LEGION
      virtual RegionNode* as_region_node(void) const;
      virtual PartitionNode* as_partition_node(void) const;
#endif
      virtual AddressSpaceID get_owner_space(void) const;
      static AddressSpaceID get_owner_space(LogicalRegion handle, Runtime *rt);
      virtual bool visit_node(PathTraverser *traverser);
      virtual bool visit_node(NodeTraverser *traverser);
      virtual bool is_complete(void);
      virtual bool intersects_with(RegionTreeNode *other, bool compute = true);
      virtual bool dominates(RegionTreeNode *other);
      virtual size_t get_num_children(void) const;
      virtual void send_node(AddressSpaceID target);
      static void handle_node_creation(RegionTreeForest *context,
                            Deserializer &derez, AddressSpaceID source);
    public:
      virtual void send_semantic_request(AddressSpaceID target, 
           SemanticTag tag, bool can_fail, bool wait_until, RtUserEvent ready);
      virtual void send_semantic_info(AddressSpaceID target, SemanticTag tag,
                             const void *buffer, size_t size, bool is_mutable,
                             RtUserEvent ready = RtUserEvent::NO_RT_USER_EVENT);
      void process_semantic_request(SemanticTag tag, AddressSpaceID source,
                            bool can_fail, bool wait_until, RtUserEvent ready);
      static void handle_semantic_request(RegionTreeForest *forest,
                                   Deserializer &derez, AddressSpaceID source);
      static void handle_semantic_info(RegionTreeForest *forest,
                                   Deserializer &derez, AddressSpaceID source);
    public:
      static void handle_top_level_request(RegionTreeForest *forest,
                                   Deserializer &derez, AddressSpaceID source);
      static void handle_top_level_return(Deserializer &derez);
    public:
      // Logging calls
      virtual void print_logical_context(ContextID ctx, 
                                         TreeStateLogger *logger,
                                         const FieldMask &mask);
      virtual void print_physical_context(ContextID ctx, 
                                          TreeStateLogger *logger,
                                          const FieldMask &mask);
      void print_logical_state(LogicalState &state,
                               const FieldMask &capture_mask,
                         LegionMap<LegionColor,FieldMask>::aligned &to_traverse,
                               TreeStateLogger *logger);
#ifdef DEBUG_LEGION
    public:
      // These methods are only ever called by a debugger
      virtual void dump_logical_context(ContextID ctx, 
                                        TreeStateLogger *logger,
                                        const FieldMask &mask);
      virtual void dump_physical_context(ContextID ctx, 
                                         TreeStateLogger *logger,
                                         const FieldMask &mask);
#endif
    public:
      void find_open_complete_partitions(ContextID ctx,
                                         const FieldMask &mask,
                    std::vector<LogicalPartition> &partitions);
    public:
      void premap_region(ContextID ctx, 
                         const RegionRequirement &req,
                         const FieldMask &valid_mask,
                         VersionInfo &version_info,
                         InstanceSet &targets);
      void register_region(const TraversalInfo &info, UniqueID logical_ctx_uid,
                           InnerContext *context, RestrictInfo &restrict_info, 
                           ApEvent term_event, const RegionUsage &usage, 
                           bool defer_add_users, InstanceSet &targets,
                           const ProjectionInfo *proj_info);
      void seed_state(ContextID ctx, ApEvent term_event,
                             const RegionUsage &usage,
                             const FieldMask &user_mask,
                             const InstanceSet &targets,
                             InnerContext *context, unsigned init_index,
                             const std::vector<LogicalView*> &corresponding,
                             std::set<RtEvent> &applied_events);
      void close_state(const TraversalInfo &info, RegionUsage &usage, 
                       UniqueID logical_context_uid, InnerContext *context, 
                       InstanceSet &targets);
      void fill_fields(ContextID ctx, const FieldMask &fill_mask,
                       const void *value, size_t value_size, 
                       UniqueID logical_ctx_uid, InnerContext *context, 
                       VersionInfo &version_info,
                       std::set<RtEvent> &map_applied_events,
                       PredEvent true_guard, PredEvent false_guard
#ifdef LEGION_SPY
                       , UniqueID fill_op_uid
#endif
                       );
      ApEvent eager_fill_fields(ContextID ctx, Operation *op,
                              const unsigned index, 
                              UniqueID logical_ctx_uid, InnerContext *context,
                              const FieldMask &fill_mask,
                              const void *value, size_t value_size,
                              VersionInfo &version_info, InstanceSet &instances,
                              ApEvent precondition, PredEvent true_guard,
                              std::set<RtEvent> &map_applied_events);
      InstanceRef attach_external(ContextID ctx, InnerContext *parent_ctx,
                                  const UniqueID logical_ctx_uid,
                                  const FieldMask &attach_mask,
                                  const RegionRequirement &req, 
                                  InstanceManager *manager, 
                                  VersionInfo &version_info,
                                  std::set<RtEvent> &map_applied_events);
      ApEvent detach_external(ContextID ctx, InnerContext *context, 
                              const UniqueID logical_ctx_uid,
                              VersionInfo &version_info, 
                              const InstanceRef &ref,
                              std::set<RtEvent> &map_applied_events);
    public:
      virtual InstanceView* find_context_view(PhysicalManager *manager,
                                              InnerContext *context);
      InstanceView* convert_reference_region(PhysicalManager *manager, 
                                             InnerContext *context);
      void convert_references_region(
                              const std::vector<PhysicalManager*> &managers,
                              std::vector<bool> &up_mask, InnerContext *context,
                              std::vector<InstanceView*> &results);
    public:
      const LogicalRegion handle;
      PartitionNode *const parent;
      IndexSpaceNode *const row_source;
    protected:
      std::map<LegionColor,PartitionNode*> color_map;
    };

    /**
     * \class PartitionNode
     * Represent an instance of a partition in a region tree.
     */
    class PartitionNode : public RegionTreeNode, 
                          public LegionHeapify<PartitionNode> {
    public:
      struct SemanticRequestArgs : public LgTaskArgs<SemanticRequestArgs> {
      public:
        static const LgTaskID TASK_ID = LG_PARTITION_SEMANTIC_INFO_REQ_TASK_ID;
      public:
        PartitionNode *proxy_this;
        SemanticTag tag;
        AddressSpaceID source;
      };
      class DestructionFunctor {
      public:
        DestructionFunctor(LogicalPartition h, Runtime *rt, AddressSpaceID src)
          : handle(h), runtime(rt), source(src) { }
      public:
        void apply(AddressSpaceID target);
      public:
        const LogicalPartition handle;
        Runtime *const runtime;
        const AddressSpaceID source;
      };
    public:
      PartitionNode(LogicalPartition p, RegionNode *par, 
                    IndexPartNode *row_src, FieldSpaceNode *col_src,
                    RegionTreeForest *ctx);
      PartitionNode(const PartitionNode &rhs);
      virtual ~PartitionNode(void);
    public:
      PartitionNode& operator=(const PartitionNode &rhs);
    public:
      virtual void notify_inactive(ReferenceMutator *mutator);
    public:
      void record_registered(void);
    public:
      bool has_color(const LegionColor c);
      RegionNode* get_child(const LegionColor c);
      void add_child(RegionNode *child);
      void remove_child(const LegionColor c);
      bool destroy_node(AddressSpaceID source, bool root);
    public:
      virtual unsigned get_depth(void) const;
      virtual LegionColor get_color(void) const;
      virtual IndexTreeNode *get_row_source(void) const;
      virtual IndexSpaceExpression* get_index_space_expression(void) const;
      virtual RegionTreeID get_tree_id(void) const;
      virtual RegionTreeNode* get_parent(void) const;
      virtual RegionTreeNode* get_tree_child(const LegionColor c);
    public:
      virtual ApEvent issue_copy(Operation *op,
                  const std::vector<CopySrcDstField> &src_fields,
                  const std::vector<CopySrcDstField> &dst_fields,
                  ApEvent precondition, PredEvent predicate_guard,
                  RegionTreeNode *intersect, IndexSpaceExpression *mask,
                  ReductionOpID redop = 0, bool reduction_fold = true,
                  LegionMap<IndexSpaceExpression*,
                            FieldMask>::aligned *perf = NULL,
                  const FieldMask *performed_mask = NULL);
      virtual ApEvent issue_fill(Operation *op,
                  const std::vector<CopySrcDstField> &dst_fields,
                  const void *fill_value, size_t fill_size,
                  ApEvent precondition, PredEvent predicate_guard,
#ifdef LEGION_SPY
                  UniqueID fill_uid,
#endif
                  RegionTreeNode *intersect = NULL,
                  IndexSpaceExpression *mask = NULL,
                  LegionMap<IndexSpaceExpression*,
                            FieldMask>::aligned *perf = NULL,
                  const FieldMask *performed_mask = NULL);
    public:
      virtual bool are_children_disjoint(const LegionColor c1, 
                                         const LegionColor c2);
      virtual bool are_all_children_disjoint(void);
      virtual bool is_region(void) const;
#ifdef DEBUG_LEGION
      virtual RegionNode* as_region_node(void) const;
      virtual PartitionNode* as_partition_node(void) const;
#endif
      virtual AddressSpaceID get_owner_space(void) const;
      static AddressSpaceID get_owner_space(LogicalPartition handle, 
                                            Runtime *runtime);
      virtual bool visit_node(PathTraverser *traverser);
      virtual bool visit_node(NodeTraverser *traverser);
      virtual bool is_complete(void);
      virtual bool intersects_with(RegionTreeNode *other, bool compute = true);
      virtual bool dominates(RegionTreeNode *other);
      virtual size_t get_num_children(void) const;
      virtual void send_node(AddressSpaceID target);
    public:
      virtual InstanceView* find_context_view(PhysicalManager *manager,
                                              InnerContext *context);
      InstanceView* convert_reference_partition(PhysicalManager *manager,
                                                InnerContext *context);
      void convert_references_partition(
                                  const std::vector<PhysicalManager*> &managers,
                                  std::vector<bool> &up_mask, 
                                  InnerContext *context,
                                  std::vector<InstanceView*> &results);
    public:
      virtual void send_semantic_request(AddressSpaceID target, 
           SemanticTag tag, bool can_fail, bool wait_until, RtUserEvent ready);
      virtual void send_semantic_info(AddressSpaceID target, SemanticTag tag,
                             const void *buffer, size_t size, bool is_mutable,
                             RtUserEvent ready = RtUserEvent::NO_RT_USER_EVENT);
      void process_semantic_request(SemanticTag tag, AddressSpaceID source,
                            bool can_fail, bool wait_until, RtUserEvent ready);
      static void handle_semantic_request(RegionTreeForest *forest,
                                   Deserializer &derez, AddressSpaceID source);
      static void handle_semantic_info(RegionTreeForest *forest,
                                   Deserializer &derez, AddressSpaceID source);
    public:
      // Logging calls
      virtual void print_logical_context(ContextID ctx, 
                                         TreeStateLogger *logger,
                                         const FieldMask &mask);
      virtual void print_physical_context(ContextID ctx, 
                                          TreeStateLogger *logger,
                                          const FieldMask &mask);
      void print_logical_state(LogicalState &state,
                               const FieldMask &capture_mask,
                         LegionMap<LegionColor,FieldMask>::aligned &to_traverse,
                               TreeStateLogger *logger);
#ifdef DEBUG_LEGION
    public:
      // These methods are only ever called by a debugger
      virtual void dump_logical_context(ContextID ctx, 
                                        TreeStateLogger *logger,
                                        const FieldMask &mask);
      virtual void dump_physical_context(ContextID ctx, 
                                         TreeStateLogger *logger,
                                         const FieldMask &mask);
#endif
    public:
      const LogicalPartition handle;
      RegionNode *const parent;
      IndexPartNode *const row_source;
    protected:
      std::map<LegionColor,RegionNode*> color_map;
    }; 

    // some inline implementations
#ifndef DEBUG_LEGION
    //--------------------------------------------------------------------------
    inline IndexSpaceNode* IndexTreeNode::as_index_space_node(void)
    //--------------------------------------------------------------------------
    {
      return static_cast<IndexSpaceNode*>(this);
    }

    //--------------------------------------------------------------------------
    inline IndexPartNode* IndexTreeNode::as_index_part_node(void)
    //--------------------------------------------------------------------------
    {
      return static_cast<IndexPartNode*>(this);
    }

    //--------------------------------------------------------------------------
    inline RegionNode* RegionTreeNode::as_region_node(void) const
    //--------------------------------------------------------------------------
    {
      return static_cast<RegionNode*>(const_cast<RegionTreeNode*>(this));
    }

    //--------------------------------------------------------------------------
    inline PartitionNode* RegionTreeNode::as_partition_node(void) const
    //--------------------------------------------------------------------------
    {
      return static_cast<PartitionNode*>(const_cast<RegionTreeNode*>(this));
    }
#endif

  }; // namespace Internal
}; // namespace Legion

#endif // __LEGION_REGION_TREE_H__

// EOF
<|MERGE_RESOLUTION|>--- conflicted
+++ resolved
@@ -801,11 +801,7 @@
       bool empty, has_empty;
     };
 
-<<<<<<< HEAD
-    // Shard functionality between index space operation and
-=======
     // Shared functionality between index space operation and
->>>>>>> 6f8739d8
     // remote expressions
     class IntermediateExpression : 
       public IndexSpaceExpression, public Collectable {
