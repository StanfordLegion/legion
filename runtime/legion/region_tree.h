/* Copyright 2022 Stanford University, NVIDIA Corporation
 *
 * Licensed under the Apache License, Version 2.0 (the "License");
 * you may not use this file except in compliance with the License.
 * You may obtain a copy of the License at
 *
 *     http://www.apache.org/licenses/LICENSE-2.0
 *
 * Unless required by applicable law or agreed to in writing, software
 * distributed under the License is distributed on an "AS IS" BASIS,
 * WITHOUT WARRANTIES OR CONDITIONS OF ANY KIND, either express or implied.
 * See the License for the specific language governing permissions and
 * limitations under the License.
 */


#ifndef __LEGION_REGION_TREE_H__
#define __LEGION_REGION_TREE_H__

#include "legion/legion_types.h"
#include "legion/legion_utilities.h"
#include "legion/legion_allocation.h"
#include "legion/legion_analysis.h"
#include "legion/garbage_collection.h"
#include "legion/field_tree.h"

#include <algorithm>

namespace Legion {
  namespace Internal {

    /**
     * \struct FieldDataDescriptor
     * A small helper class for performing dependent
     * partitioning operations
     */
    struct FieldDataDescriptor {
    public:
      IndexSpace index_space;
      PhysicalInstance inst;
      size_t field_offset;
    };

    /**
     * \struct IndirectRecord
     * A small helper class for performing exchanges of
     * instances for indirection copies
     */
    struct IndirectRecord {
    public:
      IndirectRecord(void) { }
      IndirectRecord(RegionTreeForest *forest, 
                     const RegionRequirement &req,
                     const InstanceSet &insts,
                     const DomainPoint &key);
    public:
      void serialize(Serializer &rez) const;
      void deserialize(Deserializer &derez);
    public:
      // In the same order as the fields for the actual copy
      std::vector<PhysicalInstance> instances;
#ifdef LEGION_SPY
      std::vector<ApEvent> instance_events;
      IndexSpace index_space;
#endif
      Domain domain;
      ApEvent domain_ready;
    };

    /**
     * \struct PendingRemoteExpression
     * A small helper class for passing arguments associated
     * with deferred calls to unpack remote expressions
     */
    struct PendingRemoteExpression {
    public:
      PendingRemoteExpression(void)
        : handle(IndexSpace::NO_SPACE), remote_expr_id(0),
          source(0), is_index_space(false), done_ref_counting(false) { }
    public:
      IndexSpace handle;
      IndexSpaceExprID remote_expr_id;
      AddressSpaceID source;
      bool is_index_space;
      bool done_ref_counting;
    };

    /**
     * \class OperationCreator
     * A base class for handling the creation of index space operations
     */
    class OperationCreator {
    public:
      OperationCreator(RegionTreeForest *f);
      virtual ~OperationCreator(void); 
    public: 
      void produce(IndexSpaceOperation *op);
      IndexSpaceExpression* consume(void);
    public:
      virtual void create_operation(void) = 0;
    public:
      RegionTreeForest *const forest;
    protected:
      IndexSpaceOperation *result;
    };
    
    /**
     * \class RegionTreeForest
     * "In the darkness of the forest resides the one true magic..."
     * Most of the magic in Legion is encoded in the RegionTreeForest
     * class and its children.  This class manages both the shape and 
     * states of the region tree.  We use fine-grained locking on 
     * individual nodes and the node look-up tables to enable easy 
     * updates to the shape of the tree.  Each node has a lock that 
     * protects the pointers to its child nodes.  There is a creation 
     * lock that protects the look-up tables.  The logical and physical
     * states of each of the nodes are stored using deques which can
     * be appended to without worrying about resizing so we don't 
     * require any locks for accessing state.  Each logical and physical
     * task context must maintain its own external locking mechanism
     * for serializing access to its logical and physical states.
     *
     * Modifications to the region tree shape are accompanied by a 
     * runtime mask which says which nodes have seen the update.  The
     * forest will record which nodes have sent updates and then 
     * tell the runtime to send updates to the other nodes which
     * have not observed the updates.
     */
    class RegionTreeForest {
    public:
      struct DisjointnessArgs : public LgTaskArgs<DisjointnessArgs> {
      public:
        static const LgTaskID TASK_ID = LG_DISJOINTNESS_TASK_ID;
      public:
        DisjointnessArgs(IndexPartition h, RtUserEvent r)
          : LgTaskArgs<DisjointnessArgs>(implicit_provenance),
            handle(h), ready(r) { }
      public:
        const IndexPartition handle;
        const RtUserEvent ready;
      };   
      struct DeferPhysicalRegistrationArgs : 
        public LgTaskArgs<DeferPhysicalRegistrationArgs>, 
        public PhysicalTraceInfo {
      public:
        static const LgTaskID TASK_ID = LG_DEFER_PHYSICAL_REGISTRATION_TASK_ID;
      public:
        DeferPhysicalRegistrationArgs(UniqueID uid, UpdateAnalysis *ana,
                  InstanceSet &t, RtUserEvent map_applied, ApEvent &res,
                  const PhysicalTraceInfo &info, bool sym)
          : LgTaskArgs<DeferPhysicalRegistrationArgs>(uid), 
            PhysicalTraceInfo(info), analysis(ana), 
            map_applied_done(map_applied), targets(t), result(res),
            symbolic(sym)
          // This is kind of scary, Realm is about to make a copy of this
          // without our knowledge, but we need to preserve the correctness
          // of reference counting on PhysicalTraceRecorders, so just add
          // an extra reference here that we will remove when we're handled.
          { 
            analysis->add_reference(); 
            if (rec != NULL) rec->add_recorder_reference();
          }
      public:
        inline void remove_recorder_reference(void) const
          { if ((rec != NULL) && rec->remove_recorder_reference()) delete rec; }
      public:
        UpdateAnalysis *const analysis;
        RtUserEvent map_applied_done;
        InstanceSet &targets;
        ApEvent &result;
        bool symbolic;
      };
    public:
      RegionTreeForest(Runtime *rt);
      RegionTreeForest(const RegionTreeForest &rhs);
      ~RegionTreeForest(void);
    public:
      RegionTreeForest& operator=(const RegionTreeForest &rhs);
    public:
      IndexSpaceNode* create_index_space(IndexSpace handle, 
<<<<<<< HEAD
                              const Domain *domain,
                              DistributedID did, 
                              CollectiveMapping *mapping = NULL,
                              IndexSpaceExprID expr_id = 0,
=======
                              const Domain *domain, DistributedID did, 
                              Provenance *provenance,
>>>>>>> ccef5453
                              ApEvent ready = ApEvent::NO_AP_EVENT,
                              RtEvent initialized = RtEvent::NO_RT_EVENT,
                              std::set<RtEvent> *applied = NULL);
      IndexSpaceNode* create_union_space(IndexSpace handle, DistributedID did,
                              const char *provenance,
                              const std::vector<IndexSpace> &sources,
                              RtEvent initialized = RtEvent::NO_RT_EVENT,
                              CollectiveMapping *mapping = NULL,
                              IndexSpaceExprID expr_id = 0,
                              std::set<RtEvent> *applied = NULL);
      IndexSpaceNode* create_intersection_space(IndexSpace handle, 
                              DistributedID did, const char *provenance,
                              const std::vector<IndexSpace> &sources,
                              RtEvent initialized = RtEvent::NO_RT_EVENT,
                              CollectiveMapping *mapping = NULL,
                              IndexSpaceExprID expr_id = 0,
                              std::set<RtEvent> *applied = NULL);
      IndexSpaceNode* create_difference_space(IndexSpace handle,
                              DistributedID did, const char *provenance,
                              IndexSpace left, IndexSpace right,
                              RtEvent initialized = RtEvent::NO_RT_EVENT,
                              CollectiveMapping *mapping = NULL,
                              IndexSpaceExprID expr_id = 0,
                              std::set<RtEvent> *applied = NULL);
      RtEvent create_pending_partition(TaskContext *ctx,
                                       IndexPartition pid,
                                       IndexSpace parent,
                                       IndexSpace color_space,
                                       LegionColor partition_color,
                                       PartitionKind part_kind,
                                       DistributedID did,
                                       Provenance *provenance,
                                       ApEvent partition_ready,
                  ApBarrier partial_pending = ApBarrier::NO_AP_BARRIER);
      void create_pending_cross_product(TaskContext *ctx,
                                        IndexPartition handle1,
                                        IndexPartition handle2,
                  std::map<IndexSpace,IndexPartition> &user_handles,
                                        PartitionKind kind,
                                        Provenance *provenance,
                                        LegionColor &part_color,
                                        ApEvent domain_ready,
                                        std::set<RtEvent> &safe_events,
                                        ShardID shard = 0,
                                        size_t total_shards = 1);
      // For control replication contexts
      RtEvent create_pending_partition_shard(ShardID owner_shard,
                                             ReplicateContext *ctx,
                                             IndexPartition pid,
                                             IndexSpace parent,
                                             IndexSpace color_space,
                                             LegionColor &partition_color,
                                             PartitionKind part_kind,
                                             DistributedID did,
                                             ValueBroadcast<bool> *part_result,
                                             ApEvent partition_ready,
                                             CollectiveMapping *mapping,
                                             ShardMapping *shard_mapping,
                                             RtEvent creation_ready,
                   ApBarrier partial_pending = ApBarrier::NO_AP_BARRIER);
      void destroy_index_space(IndexSpace handle, AddressSpaceID source,
                               std::set<RtEvent> &applied_events,
                               const CollectiveMapping *mapping = NULL);
      void destroy_index_partition(IndexPartition handle,
                               std::set<RtEvent> &applied,
                               const CollectiveMapping *mapping = NULL);
    public:
      ApEvent create_equal_partition(Operation *op, 
                                     IndexPartition pid, 
                                     size_t granularity,
                                     ShardID shard = 0,
                                     size_t total_shards = 1);
      ApEvent create_partition_by_weights(Operation *op,
                                          IndexPartition pid,
                                          const FutureMap &map,
                                          size_t granularity,
                                          ShardID shard = 0,
                                          size_t total_shards = 1);
      ApEvent create_partition_by_union(Operation *op,
                                        IndexPartition pid,
                                        IndexPartition handle1,
                                        IndexPartition handle2,
                                        ShardID shard = 0, 
                                        size_t total_shards = 1);
      ApEvent create_partition_by_intersection(Operation *op,
                                               IndexPartition pid,
                                               IndexPartition handle1,
                                               IndexPartition handle2,
                                               ShardID shard = 0,
                                               size_t total_shards = 1);
      ApEvent create_partition_by_intersection(Operation *op,
                                               IndexPartition pid,
                                               IndexPartition part,
                                               const bool dominates,
                                               ShardID shard = 0,
                                               size_t total_shards = 1);
      ApEvent create_partition_by_difference(Operation *op,
                                           IndexPartition pid,
                                           IndexPartition handle1,
                                           IndexPartition handle2,
                                           ShardID shard = 0,
                                           size_t total_shards = 1);
      ApEvent create_partition_by_restriction(IndexPartition pid,
                                              const void *transform,
                                              const void *extent,
                                              ShardID shard = 0,
                                              size_t total_shards = 1);
      ApEvent create_partition_by_domain(Operation *op, IndexPartition pid,
                                         const FutureMap &future_map,
                                         bool perform_intersections,
                                         ShardID shard = 0,
                                         size_t total_shards = 1);
      ApEvent create_cross_product_partitions(Operation *op,
                                              IndexPartition base,
                                              IndexPartition source,
                                              LegionColor part_color,
                                              ShardID shard = 0,
                                              size_t total_shards = 1);
    public:  
      ApEvent create_partition_by_field(Operation *op,
                                        IndexPartition pending,
                    const std::vector<FieldDataDescriptor> &instances,
                                        ApEvent instances_ready);
      ApEvent create_partition_by_image(Operation *op,
                                        IndexPartition pending,
                                        IndexPartition projection,
                    const std::vector<FieldDataDescriptor> &instances,
                                        ApEvent instances_ready,
                                        ShardID shard = 0,
                                        size_t total_shards = 1);
      ApEvent create_partition_by_image_range(Operation *op,
                                              IndexPartition pending,
                                              IndexPartition projection,
                    const std::vector<FieldDataDescriptor> &instances,
                                              ApEvent instances_ready,
                                              ShardID shard = 0,
                                              size_t total_shards = 1);
      ApEvent create_partition_by_preimage(Operation *op,
                                           IndexPartition pending,
                                           IndexPartition projection,
                    const std::vector<FieldDataDescriptor> &instances,
                                           ApEvent instances_ready);
      ApEvent create_partition_by_preimage_range(Operation *op,
                                                 IndexPartition pending,
                                                 IndexPartition projection,
                    const std::vector<FieldDataDescriptor> &instances,
                                                 ApEvent instances_ready);
      ApEvent create_association(Operation *op, 
                                 IndexSpace domain, IndexSpace range,
                    const std::vector<FieldDataDescriptor> &instances,
                                 ApEvent instances_ready);
    public:
      ApEvent compute_pending_space(Operation *op, IndexSpace result,
                                    const std::vector<IndexSpace> &handles,
                                    bool is_union, ShardID shard = 0,
                                    size_t total_shards = 1);
      ApEvent compute_pending_space(Operation *op, IndexSpace result,
                                    IndexPartition handle,
                                    bool is_union, ShardID shard = 0,
                                    size_t total_shards = 1);
      ApEvent compute_pending_space(Operation *op, IndexSpace result,
                                    IndexSpace initial,
                                    const std::vector<IndexSpace> &handles,
                                    ShardID shard = 0, size_t total_shards = 1);
    public:
      void set_pending_space_domain(IndexSpace target,
                                    Domain domain,
                                    AddressSpaceID source,
                                    ShardID shard = 0,
                                    size_t total_shards = 1);
    public:
      IndexPartition get_index_partition(IndexSpace parent, Color color); 
      bool has_index_subspace(IndexPartition parent,
                              const void *realm_color, TypeTag type_tag);
      IndexSpace get_index_subspace(IndexPartition parent, 
                                    const void *realm_color,
                                    TypeTag type_tag);
      void get_index_space_domain(IndexSpace handle, 
                                  void *realm_is, TypeTag type_tag);
      IndexSpace get_index_partition_color_space(IndexPartition p);
      void get_index_space_partition_colors(IndexSpace sp,
                                            std::set<Color> &colors);
      void get_index_space_color(IndexSpace handle, 
                                 void *realm_color, TypeTag type_tag); 
      Color get_index_partition_color(IndexPartition handle);
      IndexSpace get_parent_index_space(IndexPartition handle);
      bool has_parent_index_partition(IndexSpace handle);
      IndexPartition get_parent_index_partition(IndexSpace handle);
      unsigned get_index_space_depth(IndexSpace handle);
      unsigned get_index_partition_depth(IndexPartition handle);
      size_t get_domain_volume(IndexSpace handle);
      bool is_index_partition_disjoint(IndexPartition p);
      bool is_index_partition_complete(IndexPartition p);
      bool has_index_partition(IndexSpace parent, Color color);
    public:
      FieldSpaceNode* create_field_space(FieldSpace handle, DistributedID did,
<<<<<<< HEAD
                                   CollectiveMapping *mapping = NULL,
                                   ShardMapping *shard_mapping = NULL,
                                   RtEvent initialized = RtEvent::NO_RT_EVENT,
                                   std::set<RtEvent> *applied = NULL);
=======
                   const char *provenance, std::set<RtEvent> *applied = NULL);
>>>>>>> ccef5453
      void destroy_field_space(FieldSpace handle,
                               std::set<RtEvent> &applied,
                               const CollectiveMapping *mapping = NULL);
      // Return true if local is set to true and we actually performed the 
      // allocation.  It is an error if the field already existed and the
      // allocation was not local.
<<<<<<< HEAD
      RtEvent allocate_field(FieldSpace handle, size_t field_size, 
                             FieldID fid, CustomSerdezID serdez_id,
                             bool sharded_non_owner = false);
      FieldSpaceNode* allocate_field(FieldSpace handle, ApEvent ready,
                                     FieldID fid, CustomSerdezID serdez_id,
                                     RtEvent &precondition,
                                     bool sharded_non_owner = false);
      void free_field(FieldSpace handle, FieldID fid, 
                      std::set<RtEvent> &applied,
                      bool sharded_non_owner = false);
      RtEvent allocate_fields(FieldSpace handle, 
                           const std::vector<size_t> &sizes,
                           const std::vector<FieldID> &resulting_fields,
                           CustomSerdezID serdez_id,
                           bool sharded_non_owner = false);
      FieldSpaceNode* allocate_fields(FieldSpace handle, ApEvent ready, 
                           const std::vector<FieldID> &resulting_fields,
                           CustomSerdezID serdez_id, RtEvent &precondition,
                           bool sharded_non_owner = false);
=======
      bool allocate_field(FieldSpace handle, size_t field_size, 
                          FieldID fid, CustomSerdezID serdez_id,
                          const char *provenance);
      FieldSpaceNode* allocate_field(FieldSpace handle, ApEvent ready,
                                     FieldID fid, CustomSerdezID serdez_id,
                                     const char *provenance);
      void free_field(FieldSpace handle, FieldID fid,
                      std::set<RtEvent> &preconditions);
      void allocate_fields(FieldSpace handle, const std::vector<size_t> &sizes,
                           const std::vector<FieldID> &resulting_fields,
                           CustomSerdezID serdez_id, const char *provenance);
      FieldSpaceNode* allocate_fields(FieldSpace handle, ApEvent ready, 
                           const std::vector<FieldID> &resulting_fields,
                           CustomSerdezID serdez_id, const char *provenance);
>>>>>>> ccef5453
      void free_fields(FieldSpace handle, 
                       const std::vector<FieldID> &to_free,
                       std::set<RtEvent> &applied,
                       bool sharded_non_owner = false);
      void free_field_indexes(FieldSpace handle,
                       const std::vector<FieldID> &to_free, 
                       RtEvent freed, bool sharded_non_owner = false);
    public:
      bool allocate_local_fields(FieldSpace handle, 
                                 const std::vector<FieldID> &resulting_fields,
                                 const std::vector<size_t> &sizes,
                                 CustomSerdezID serdez_id,
                                 const std::set<unsigned> &allocated_indexes,
                                 std::vector<unsigned> &new_indexes,
                                 const char *provenance);
      void free_local_fields(FieldSpace handle,
                             const std::vector<FieldID> &to_free,
                             const std::vector<unsigned> &indexes,
                             const CollectiveMapping *mapping = NULL);
      void update_local_fields(FieldSpace handle,
                               const std::vector<FieldID> &fields,
                               const std::vector<size_t> &sizes,
                               const std::vector<CustomSerdezID> &serdez_ids,
                               const std::vector<unsigned> &indexes,
                               Provenance *provenance);
      void remove_local_fields(FieldSpace handle,
                               const std::vector<FieldID> &to_remove);
    public:
      void get_all_fields(FieldSpace handle, std::set<FieldID> &fields);
      void get_all_regions(FieldSpace handle, std::set<LogicalRegion> &regions);
      size_t get_coordinate_size(IndexSpace handle, bool range);
      size_t get_field_size(FieldSpace handle, FieldID fid);
      CustomSerdezID get_field_serdez(FieldSpace handle, FieldID fid);
      void get_field_space_fields(FieldSpace handle, 
                                  std::vector<FieldID> &fields);
    public:
<<<<<<< HEAD
      RegionNode* create_logical_region(LogicalRegion handle, DistributedID did,
                                    CollectiveMapping *mapping = NULL,
                                    RtEvent initialized = RtEvent::NO_RT_EVENT,
                                    std::set<RtEvent> *applied = NULL);
      void destroy_logical_region(LogicalRegion handle,
                                  std::set<RtEvent> &applied,
                                  const CollectiveMapping *mapping = NULL);
=======
      void create_logical_region(LogicalRegion handle, DistributedID did,
                                 const char *provenance,
                                 std::set<RtEvent> *applied = NULL);
      void destroy_logical_region(LogicalRegion handle, 
                                  std::set<RtEvent> &preconditions);
>>>>>>> ccef5453
    public:
      LogicalPartition get_logical_partition(LogicalRegion parent, 
                                             IndexPartition handle);
      LogicalPartition get_logical_partition_by_color(LogicalRegion parent, 
                                                      Color color);
      bool has_logical_partition_by_color(LogicalRegion parent, Color color);
      LogicalPartition get_logical_partition_by_tree(
          IndexPartition handle, FieldSpace space, RegionTreeID tid);
      LogicalRegion get_logical_subregion(LogicalPartition parent,
                                          IndexSpace handle);
      LogicalRegion get_logical_subregion_by_color(LogicalPartition parent,
                                  const void *realm_color, TypeTag type_tag);
      bool has_logical_subregion_by_color(LogicalPartition parent,
                                  const void *realm_color, TypeTag type_tag);
      LogicalRegion get_logical_subregion_by_tree(
            IndexSpace handle, FieldSpace space, RegionTreeID tid);
      void get_logical_region_color(LogicalRegion handle, 
                                    void *realm_color, TypeTag type_tag);
      Color get_logical_partition_color(LogicalPartition handle);
      LogicalRegion get_parent_logical_region(LogicalPartition handle);
      bool has_parent_logical_partition(LogicalRegion handle);
      LogicalPartition get_parent_logical_partition(LogicalRegion handle);
      size_t get_domain_volume(LogicalRegion handle);
    public:
      // Index space operation methods
      void find_launch_space_domain(IndexSpace handle, Domain &launch_domain);
      void validate_slicing(IndexSpace input_space,
                            const std::vector<IndexSpace> &slice_spaces,
                            MultiTask *task, MapperManager *mapper);
      void log_launch_space(IndexSpace handle, UniqueID op_id);
    public:
      // Logical analysis methods
      void perform_dependence_analysis(Operation *op, unsigned idx,
                                       const RegionRequirement &req,
                                       const ProjectionInfo &projection_info,
                                       const RegionTreePath &path,
                                       RefinementTracker &refinement_tracker,
                                       std::set<RtEvent> &applied_events);
      bool perform_deletion_analysis(DeletionOp *op, unsigned idx,
                                     RegionRequirement &req,
                                     const RegionTreePath &path,
                                     std::set<RtEvent> &applied_events,
                                     bool invalidate_tree);
      // Used by dependent partition operations
      void find_open_complete_partitions(Operation *op, unsigned idx,
                                         const RegionRequirement &req,
                                     std::vector<LogicalPartition> &partitions);
    public:
      void perform_versioning_analysis(Operation *op, unsigned idx,
                                       const RegionRequirement &req,
                                       VersionInfo &version_info,
                                       std::set<RtEvent> &ready_events);
      void invalidate_current_context(RegionTreeContext ctx, bool users_only,
                                      RegionNode *top_node);
      bool match_instance_fields(const RegionRequirement &req1,
                                 const RegionRequirement &req2,
                                 const InstanceSet &inst1,
                                 const InstanceSet &inst2);
    public: // Physical analysis methods
      void physical_premap_region(Operation *op, unsigned index,
                                  RegionRequirement &req,
                                  VersionInfo &version_info,
                                  InstanceSet &valid_instances,
                                  std::set<RtEvent> &map_applied_events);
      // Return a runtime event for when it's safe to perform
      // the registration for this equivalence set
      RtEvent physical_perform_updates(const RegionRequirement &req,
                                VersionInfo &version_info,
                                Operation *op, unsigned index,
                                ApEvent precondition, ApEvent term_event,
                                const InstanceSet &targets,
                                const std::vector<PhysicalManager*> &sources,
                                const PhysicalTraceInfo &trace_info,
                                std::set<RtEvent> &map_applied_events,
                                UpdateAnalysis *&analysis,
#ifdef DEBUG_LEGION
                                const char *log_name,
                                UniqueID uid,
#endif
                                const bool record_valid = true,
                                const bool check_initialized = true,
                                const bool defer_copies = true,
                                const bool skip_output = false);
      // Return an event for when the copy-out effects of the 
      // registration are done (e.g. for restricted coherence)
      ApEvent physical_perform_registration(UpdateAnalysis *analysis,
                                 InstanceSet &targets,
                                 const PhysicalTraceInfo &trace_info,
                                 std::set<RtEvent> &map_applied_events,
                                 bool symbolic = false);
      // Same as the two above merged together
      ApEvent physical_perform_updates_and_registration(
                                   const RegionRequirement &req,
                                   VersionInfo &version_info,
                                   Operation *op, unsigned index,
                                   ApEvent precondition, ApEvent term_event,
                                   InstanceSet &targets,
                                   const std::vector<PhysicalManager*> &sources,
                                   const PhysicalTraceInfo &trace_info,
                                   std::set<RtEvent> &map_applied_events,
#ifdef DEBUG_LEGION
                                   const char *log_name,
                                   UniqueID uid,
#endif
                                   const bool record_valid = true,
                                   const bool check_initialized = true);
      // A helper method for deferring the computation of registration
      RtEvent defer_physical_perform_registration(RtEvent register_pre,
                           UpdateAnalysis *analysis, InstanceSet &targets,
                           std::set<RtEvent> &map_applied_events,
                           ApEvent &result, const PhysicalTraceInfo &info,
                           bool symbolic = false);
      void handle_defer_registration(const void *args);
      ApEvent acquire_restrictions(const RegionRequirement &req,
                                   VersionInfo &version_info,
                                   AcquireOp *op, unsigned index,
                                   ApEvent term_event,
                                   InstanceSet &restricted_instances,
                                   const PhysicalTraceInfo &trace_info,
                                   std::set<RtEvent> &map_applied_events
#ifdef DEBUG_LEGION
                                   , const char *log_name
                                   , UniqueID uid
#endif
                                   );
      ApEvent release_restrictions(const RegionRequirement &req,
                                   VersionInfo &version_info,
                                   ReleaseOp *op, unsigned index,
                                   ApEvent precondition, ApEvent term_event,
                                   InstanceSet &restricted_instances,
                                   const std::vector<PhysicalManager*> &sources,
                                   const PhysicalTraceInfo &trace_info,
                                   std::set<RtEvent> &map_applied_events
#ifdef DEBUG_LEGION
                                   , const char *log_name
                                   , UniqueID uid
#endif
                                   );
      ApEvent copy_across(const RegionRequirement &src_req,
                          const RegionRequirement &dst_req,
                          VersionInfo &src_version_info,
                          VersionInfo &dst_version_info,
                          const InstanceSet &src_targets,
                          const InstanceSet &dst_targets, 
                          const std::vector<PhysicalManager*> &sources,
                          CopyOp *op, unsigned src_index, unsigned dst_index,
                          ApEvent precondition, PredEvent pred_guard,
                          const std::map<Reservation,bool> &reservations,
                          const PhysicalTraceInfo &trace_info,
                          std::set<RtEvent> &map_applied_events);
      ApEvent gather_across(const RegionRequirement &src_req,
                            const RegionRequirement &idx_req,
                            const RegionRequirement &dst_req,
                            std::vector<IndirectRecord> &records,
                            const InstanceSet &src_targets,
                            const InstanceSet &idx_targets,
                            const InstanceSet &dst_targets,
                            CopyOp *op, unsigned src_index,
                            unsigned idx_index, unsigned dst_index,
                            const bool gather_is_range,
                            const ApEvent init_precondition, 
                            const PredEvent pred_guard,
                            const ApEvent collective_precondition,
                            const ApEvent collective_postcondition,
                            const ApUserEvent local_precondition,
                            const std::map<Reservation,bool> &reservations,
                            const PhysicalTraceInfo &trace_info,
                            std::set<RtEvent> &map_applied_events,
                            const bool possible_src_out_of_range,
                            const bool compute_preimages);
      ApEvent scatter_across(const RegionRequirement &src_req,
                             const RegionRequirement &idx_req,
                             const RegionRequirement &dst_req,
                             const InstanceSet &src_targets,
                             const InstanceSet &idx_targets,
                             const InstanceSet &dst_targets,
                             std::vector<IndirectRecord> &records,
                             CopyOp *op, unsigned src_index,
                             unsigned idx_index, unsigned dst_index,
                             const bool scatter_is_range,
                             const ApEvent init_precondition, 
                             const PredEvent pred_guard,
                             const ApEvent collective_precondition,
                             const ApEvent collective_postcondition,
                             const ApUserEvent local_precondition,
                             const std::map<Reservation,bool> &reservations,
                             const PhysicalTraceInfo &trace_info,
                             std::set<RtEvent> &map_applied_events,
                             const bool possible_dst_out_of_range,
                             const bool possible_dst_aliasing,
                             const bool compute_preimages);
      ApEvent indirect_across(const RegionRequirement &src_req,
                              const RegionRequirement &src_idx_req,
                              const RegionRequirement &dst_req,
                              const RegionRequirement &dst_idx_req,
                              const InstanceSet &src_targets,
                              const InstanceSet &dst_targets,
                              std::vector<IndirectRecord> &src_records,
                              const InstanceSet &src_idx_target,
                              std::vector<IndirectRecord> &dst_records,
                              const InstanceSet &dst_idx_target, CopyOp *op,
                              unsigned src_index, unsigned dst_index,
                              unsigned src_idx_index, unsigned dst_idx_index,
                              const bool both_are_range,
                              const ApEvent init_precondition, 
                              const PredEvent pred_guard,
                              const ApEvent collective_precondition,
                              const ApEvent collective_postcondition,
                              const ApUserEvent local_precondition,
                              const std::map<Reservation,bool> &reservations,
                              const PhysicalTraceInfo &trace_info,
                              std::set<RtEvent> &map_applied_events,
                              const bool possible_src_out_of_range,
                              const bool possible_dst_out_of_range,
                              const bool possible_dst_aliasing,
                              const bool compute_preimages);
      // This takes ownership of the value buffer
      ApEvent fill_fields(FillOp *op,
                          const RegionRequirement &req,
                          const unsigned index, FillView *fill_view,
                          VersionInfo &version_info, ApEvent precondition,
                          PredEvent true_guard,
                          const PhysicalTraceInfo &trace_info,
                          std::set<RtEvent> &map_applied_events);
      ApEvent overwrite_sharded(Operation *op, const unsigned index,
                                const RegionRequirement &req,
                                ShardedView *view, VersionInfo &version_info,
                                const PhysicalTraceInfo &trace_info,
                                const ApEvent precondition,
                                std::set<RtEvent> &map_applied_events,
                                const bool add_restriction);
      InstanceRef create_external_instance(AttachOp *attach_op,
                                const RegionRequirement &req,
                                const std::vector<FieldID> &field_set);
      ApEvent attach_external(AttachOp *attach_op, unsigned index,
                              const RegionRequirement &req,
                              std::vector<InstanceView*> &local_views,
                              const ApEvent termination_event,
                              VersionInfo &version_info,
                              const PhysicalTraceInfo &trace_info,
                              std::set<RtEvent> &map_applied_events,
                              const bool restricted);
      ApEvent detach_external(const RegionRequirement &req, DetachOp *detach_op,
                              unsigned index, VersionInfo &version_info, 
                              InstanceView *local_view,
                              const PhysicalTraceInfo &trace_info,
                              std::set<RtEvent> &map_applied_events,
                              LogicalView *registration_view = NULL);
      void invalidate_fields(Operation *op, unsigned index,
                             const RegionRequirement &req,
                             VersionInfo &version_info,
                             const PhysicalTraceInfo &trace_info,
                             std::set<RtEvent> &map_applied_events,
                             const bool collective = false);
    public:
      void physical_convert_sources(Operation *op,
                               const RegionRequirement &req,
                               const std::vector<MappingInstance> &sources,
                               std::vector<PhysicalManager*> &result,
                               std::map<PhysicalManager*,unsigned> *acquired);
      int physical_convert_mapping(Operation *op,
                               const RegionRequirement &req,
                               const std::vector<MappingInstance> &chosen,
                               InstanceSet &result, RegionTreeID &bad_tree,
                               std::vector<FieldID> &missing_fields,
                               std::map<PhysicalManager*,unsigned> *acquired,
                               std::vector<PhysicalManager*> &unacquired,
                               const bool do_acquire_checks,
                               const bool allow_partial_virtual = false);
      bool physical_convert_postmapping(Operation *op,
                               const RegionRequirement &req,
                               const std::vector<MappingInstance> &chosen,
                               InstanceSet &result, RegionTreeID &bad_tree,
                               std::map<PhysicalManager*,unsigned> *acquired,
                               std::vector<PhysicalManager*> &unacquired,
                               const bool do_acquire_checks);
      void log_mapping_decision(const UniqueID unique_id, TaskContext *context,
                                const unsigned index, 
                                const RegionRequirement &req,
                                const InstanceSet &targets,
                                bool postmapping = false);
    public: // helper method for the above two methods
      void perform_missing_acquires(Operation *op,
                               std::map<PhysicalManager*,unsigned> &acquired,
                               const std::vector<PhysicalManager*> &unacquired);
#ifdef DEBUG_LEGION
    public:
      // Debugging method for checking context state
      void check_context_state(RegionTreeContext ctx);
#endif
    public:
      // We know the domain of the index space
      IndexSpaceNode* create_node(IndexSpace is, const void *bounds, 
                                  bool is_domain, IndexPartNode *par, 
                                  LegionColor color, DistributedID did,
                                  RtEvent initialized, Provenance *provenance,
                                  ApEvent is_ready = ApEvent::NO_AP_EVENT,
                                  IndexSpaceExprID expr_id = 0,
                                  CollectiveMapping *mapping = NULL,
                                  std::set<RtEvent> *applied = NULL,
                                  bool add_root_reference = false,
                                  unsigned depth = UINT_MAX);
      IndexSpaceNode* create_node(IndexSpace is, const void *realm_is, 
                                  IndexPartNode &par, LegionColor color,
                                  DistributedID did, RtEvent initialized,
<<<<<<< HEAD
                                  ApUserEvent is_ready,
                                  CollectiveMapping *mapping = NULL,
=======
                                  Provenance *provenance, ApUserEvent is_ready,
>>>>>>> ccef5453
                                  std::set<RtEvent> *applied = NULL,
                                  unsigned depth = UINT_MAX);
      // We know the disjointness of the index partition
      IndexPartNode*  create_node(IndexPartition p, IndexSpaceNode *par,
                                  IndexSpaceNode *color_space, 
                                  LegionColor color, bool disjoint,int complete,
<<<<<<< HEAD
                                  DistributedID did, ApEvent partition_ready, 
                                  ApBarrier partial_pending, RtEvent init,
                                  CollectiveMapping *mapping = NULL,
                                  ShardMapping *shard_mapping = NULL,
=======
                                  DistributedID did, Provenance *provenance,
                                  ApEvent partition_ready, 
                                  ApUserEvent partial_pending, RtEvent init,
>>>>>>> ccef5453
                                  std::set<RtEvent> *applied = NULL);
      // Give the event for when the disjointness information is ready
      IndexPartNode*  create_node(IndexPartition p, IndexSpaceNode *par,
                                  IndexSpaceNode *color_space,LegionColor color,
                                  RtEvent disjointness_ready_event,int complete,
<<<<<<< HEAD
                                  DistributedID did, ApEvent partition_ready, 
                                  ApBarrier partial_pending, RtEvent init,
                                  CollectiveMapping *mapping = NULL,
                                  ShardMapping *shard_mapping = NULL,
                                  std::set<RtEvent> *applied = NULL);
      FieldSpaceNode* create_node(FieldSpace space, DistributedID did,
                                  RtEvent init,
                                  CollectiveMapping *mapping = NULL,
                                  ShardMapping *shard_mapping = NULL,
                                  std::set<RtEvent> *applied = NULL);
      FieldSpaceNode* create_node(FieldSpace space, DistributedID did,
                                  RtEvent initialized, Deserializer &derez);
      RegionNode*     create_node(LogicalRegion r, PartitionNode *par,
                                  RtEvent initialized, DistributedID did,
                                  CollectiveMapping *mapping = NULL,
=======
                                  DistributedID did, Provenance *provenance,
                                  ApEvent partition_ready, 
                                  ApUserEvent partial_pending, RtEvent init,
                                  std::set<RtEvent> *applied = NULL);
      FieldSpaceNode* create_node(FieldSpace space, DistributedID did, 
                                  RtEvent initialized, Provenance *provenance, 
                                  std::set<RtEvent> *applied = NULL);
      FieldSpaceNode* create_node(FieldSpace space, DistributedID did, 
                                  RtEvent initialized, Provenance *provenance,
                                  Deserializer &derez);
      RegionNode*     create_node(LogicalRegion r, PartitionNode *par, 
                                  RtEvent initialized, DistributedID did,
                                  Provenance *provenance = NULL,
>>>>>>> ccef5453
                                  std::set<RtEvent> *applied = NULL);
      PartitionNode*  create_node(LogicalPartition p, RegionNode *par,
                                  std::set<RtEvent> *applied = NULL);
    public:
      IndexSpaceNode* get_node(IndexSpace space, RtEvent *defer = NULL, 
                        const bool can_fail = false, const bool first = true);
      IndexPartNode*  get_node(IndexPartition part, RtEvent *defer = NULL, 
                        const bool can_fail = false, const bool first = true,
                        const bool local_only = false);
      FieldSpaceNode* get_node(FieldSpace space, 
                               RtEvent *defer = NULL, bool first = true);
      RegionNode*     get_node(LogicalRegion handle, 
                               bool need_check = true, bool first = true);
      PartitionNode*  get_node(LogicalPartition handle, bool need_check = true);
      RegionNode*     get_tree(RegionTreeID tid, bool first = true);
      // Request but don't block
      RtEvent request_node(IndexSpace space);
    public:
      bool has_node(IndexSpace space);
      bool has_node(IndexPartition part);
      bool has_node(FieldSpace space);
      bool has_node(LogicalRegion handle);
      bool has_node(LogicalPartition handle);
      bool has_tree(RegionTreeID tid);
      bool has_field(FieldSpace space, FieldID fid);
    public:
      void remove_node(IndexSpace space);
      void remove_node(IndexPartition part);
      void remove_node(FieldSpace space);
      void remove_node(LogicalRegion handle, bool top);
      void remove_node(LogicalPartition handle);
    public:
      void record_pending_index_space(IndexSpaceID space);
      void record_pending_partition(IndexPartitionID pid);
      void record_pending_field_space(FieldSpaceID space);
      void record_pending_region_tree(RegionTreeID tree);
    public:
      void revoke_pending_index_space(IndexSpaceID space);
      void revoke_pending_partition(IndexPartitionID pid);
      void revoke_pending_field_space(FieldSpaceID space);
      void revoke_pending_region_tree(RegionTreeID tree);
    public:
      bool is_top_level_index_space(IndexSpace handle);
      bool is_top_level_region(LogicalRegion handle);
    public:
      bool is_subregion(LogicalRegion child, LogicalRegion parent);
      bool is_subregion(LogicalRegion child, LogicalPartition parent);
      bool is_disjoint(IndexPartition handle);
      bool is_disjoint(LogicalPartition handle);
    public:
      bool are_disjoint(IndexSpace one, IndexSpace two);
      bool are_disjoint(IndexSpace one, IndexPartition two);
      bool are_disjoint(IndexPartition one, IndexPartition two); 
      // Can only use the region tree for proving disjointness here
      bool are_disjoint_tree_only(IndexTreeNode *one, IndexTreeNode *two,
                                  IndexTreeNode *&common_ancestor);
    public:
      bool check_types(TypeTag t1, TypeTag t2, bool &diff_dims);
      bool is_dominated(IndexSpace src, IndexSpace dst);
      bool is_dominated_tree_only(IndexSpace test, IndexPartition dominator);
      bool is_dominated_tree_only(IndexPartition test, IndexSpace dominator);
      bool is_dominated_tree_only(IndexPartition test,IndexPartition dominator);
    public:
      bool compute_index_path(IndexSpace parent, IndexSpace child,
                              std::vector<LegionColor> &path);
      bool compute_partition_path(IndexSpace parent, IndexPartition child,
                                  std::vector<LegionColor> &path); 
    public:
      void initialize_path(IndexSpace child, IndexSpace parent,
                           RegionTreePath &path);
      void initialize_path(IndexPartition child, IndexSpace parent,
                           RegionTreePath &path);
      void initialize_path(IndexSpace child, IndexPartition parent,
                           RegionTreePath &path);
      void initialize_path(IndexPartition child, IndexPartition parent,
                           RegionTreePath &path);
      void initialize_path(IndexTreeNode* child, IndexTreeNode *parent,
                           RegionTreePath &path);
#ifdef DEBUG_LEGION
    public:
      unsigned get_projection_depth(LogicalRegion result, LogicalRegion upper);
      unsigned get_projection_depth(LogicalRegion result, 
                                    LogicalPartition upper);
    public:
      // These are debugging methods and are never called from
      // actual code, therefore they never take locks
      void dump_logical_state(LogicalRegion region, ContextID ctx);
      void dump_physical_state(LogicalRegion region, ContextID ctx);
#endif
    public:
      void attach_semantic_information(IndexSpace handle, SemanticTag tag,
                                       AddressSpaceID source,
                                       const void *buffer, size_t size,
                                       bool is_mutable, bool local_only);
      void attach_semantic_information(IndexPartition handle, SemanticTag tag,
                                       AddressSpaceID source,
                                       const void *buffer, size_t size,
                                       bool is_mutable, bool local_only);
      void attach_semantic_information(FieldSpace handle, SemanticTag tag,
                                       AddressSpaceID source,
                                       const void *buffer, size_t size,
                                       bool is_mutable, bool local_only);
      void attach_semantic_information(FieldSpace handle, FieldID fid,
                                       SemanticTag tag, AddressSpaceID source,
                                       const void *buffer, size_t size,
                                       bool is_mutable, bool local_only);
      void attach_semantic_information(LogicalRegion handle, SemanticTag tag,
                                       AddressSpaceID source,
                                       const void *buffer, size_t size,
                                       bool is_mutable, bool local_only);
      void attach_semantic_information(LogicalPartition handle, SemanticTag tag,
                                       AddressSpaceID source,
                                       const void *buffer, size_t size,
                                       bool is_mutable, bool local_only);
    public:
      bool retrieve_semantic_information(IndexSpace handle, SemanticTag tag,
                                         const void *&result, size_t &size,
                                         bool can_fail, bool wait_until);
      bool retrieve_semantic_information(IndexPartition handle, SemanticTag tag,
                                         const void *&result, size_t &size,
                                         bool can_fail, bool wait_until);
      bool retrieve_semantic_information(FieldSpace handle, SemanticTag tag,
                                         const void *&result, size_t &size,
                                         bool can_fail, bool wait_until);
      bool retrieve_semantic_information(FieldSpace handle, FieldID fid,
                                         SemanticTag tag,
                                         const void *&result, size_t &size,
                                         bool can_fail, bool wait_until);
      bool retrieve_semantic_information(LogicalRegion handle, SemanticTag tag,
                                         const void *&result, size_t &size,
                                         bool can_fail, bool wait_until);
      bool retrieve_semantic_information(LogicalPartition part, SemanticTag tag,
                                         const void *&result, size_t &size,
                                         bool can_fail, bool wait_until);
    public:
      // These three methods a something pretty awesome and crazy
      // We want to do common sub-expression elimination on index space
      // unions, intersections, and difference operations to avoid repeating
      // expensive Realm dependent partition calls where possible, by 
      // running everything through this interface we first check to see
      // if these operations have been requested before and if so will 
      // return the common sub-expression, if not we will actually do 
      // the computation and memoize it for the future
      //
      // Note that you do not need to worry about reference counting
      // expressions returned from these methods inside of tasks because 
      // we implicitly add references to them and store them in the 
      // implicit_live_expression data structure and then remove the 
      // references after the meta-task or runtime call is done executing.

      IndexSpaceExpression* union_index_spaces(IndexSpaceExpression *lhs,
                                              IndexSpaceExpression *rhs,
                                              ReferenceMutator *mutator = NULL);
      IndexSpaceExpression* union_index_spaces(
                                 const std::set<IndexSpaceExpression*> &exprs,
                                 ReferenceMutator *mutator = NULL);
    protected:
      // Internal version
      IndexSpaceExpression* union_index_spaces(
                               const std::vector<IndexSpaceExpression*> &exprs,
                               OperationCreator *creator = NULL);
    public:
      IndexSpaceExpression* intersect_index_spaces(
                                              IndexSpaceExpression *lhs,
                                              IndexSpaceExpression *rhs,
                                              ReferenceMutator *mutator = NULL);
      IndexSpaceExpression* intersect_index_spaces(
                                 const std::set<IndexSpaceExpression*> &exprs,
                                 ReferenceMutator *mutator = NULL);
    protected:
      IndexSpaceExpression* intersect_index_spaces(
                               const std::vector<IndexSpaceExpression*> &exprs,
                               OperationCreator *creator = NULL);
    public:
      IndexSpaceExpression* subtract_index_spaces(IndexSpaceExpression *lhs,
                  IndexSpaceExpression *rhs, OperationCreator *creator = NULL,
                  ReferenceMutator *mutator = NULL);
    public:
      IndexSpaceExpression* find_canonical_expression(IndexSpaceExpression *ex);
      void remove_canonical_expression(IndexSpaceExpression *expr, size_t vol);
    private:
      static inline bool compare_expressions(IndexSpaceExpression *one,
                                             IndexSpaceExpression *two);
      struct CompareExpressions {
      public:
        inline bool operator()(IndexSpaceExpression *one,
                               IndexSpaceExpression *two) const
        { return compare_expressions(one, two); }
      };
    public:
      // Methods for removing index space expression when they are done
      void remove_union_operation(IndexSpaceOperation *expr, 
                            const std::vector<IndexSpaceExpression*> &exprs);
      void remove_intersection_operation(IndexSpaceOperation *expr, 
                            const std::vector<IndexSpaceExpression*> &exprs);
      void remove_subtraction_operation(IndexSpaceOperation *expr,
                       IndexSpaceExpression *lhs, IndexSpaceExpression *rhs);
    public:
      // Remote expression methods
      IndexSpaceExpression* find_or_request_remote_expression(
              IndexSpaceExprID remote_expr_id, 
              IndexSpaceExpression *origin, RtEvent *wait_for = NULL);
      IndexSpaceExpression* find_remote_expression(
              const PendingRemoteExpression &pending_expression);
      void unregister_remote_expression(IndexSpaceExprID remote_expr_id);
      void handle_remote_expression_request(Deserializer &derez,
                                            AddressSpaceID source);
      void handle_remote_expression_response(Deserializer &derez,
                                             AddressSpaceID source);
    protected:
      IndexSpaceExpression* unpack_expression_value(Deserializer &derez,
                                                    AddressSpaceID source);
    public:
      Runtime *const runtime;
    protected:
      mutable LocalLock lookup_lock;
      mutable LocalLock lookup_is_op_lock;
      mutable LocalLock congruence_lock;
    private:
      // The lookup lock must be held when accessing these
      // data structures
      std::map<IndexSpace,IndexSpaceNode*>     index_nodes;
      std::map<IndexPartition,IndexPartNode*>  index_parts;
      std::map<FieldSpace,FieldSpaceNode*>     field_nodes;
      std::map<LogicalRegion,RegionNode*>     region_nodes;
      std::map<LogicalPartition,PartitionNode*> part_nodes;
      std::map<RegionTreeID,RegionNode*>        tree_nodes;
    private:
      // pending events for requested nodes
      std::map<IndexSpace,RtEvent>       index_space_requests;
      std::map<IndexPartition,RtEvent>    index_part_requests;
      std::map<FieldSpace,RtEvent>       field_space_requests;
      std::map<RegionTreeID,RtEvent>     region_tree_requests;
    private:
      std::map<IndexSpaceID,RtUserEvent> pending_index_spaces;
      std::map<IndexPartitionID,RtUserEvent> pending_partitions;
      std::map<FieldSpaceID,RtUserEvent> pending_field_spaces;
      std::map<RegionTreeID,RtUserEvent> pending_region_trees;
    private:
      // Index space operations
      std::map<IndexSpaceExprID/*first*/,ExpressionTrieNode*> union_ops;
      std::map<IndexSpaceExprID/*first*/,ExpressionTrieNode*> intersection_ops;
      std::map<IndexSpaceExprID/*lhs*/,ExpressionTrieNode*> difference_ops;
      // Remote expressions
      std::map<IndexSpaceExprID,IndexSpaceExpression*> remote_expressions;
      std::map<IndexSpaceExprID,RtEvent> pending_remote_expressions;
    private:
      // In order for the symbolic analysis to work, we need to know that
      // we don't have multiple symbols for congruent expressions. This data
      // structure is used to find congruent expressions where they exist
      std::map<std::pair<size_t,TypeTag>,
               std::set<IndexSpaceExpression*> > canonical_expressions;
    public:
      static const unsigned MAX_EXPRESSION_FANOUT = 32;
    };

    /**
     * \class PieceIteratorImpl
     * This is an interface for iterating over pieces 
     * which in this case are just a list of rectangles
     */
    class PieceIteratorImpl : public Collectable {
    public:
      virtual ~PieceIteratorImpl(void) { }
      virtual int get_next(int index, Domain &next_piece) = 0;
    };

    /**
     * \class PieceIteratorImplT
     * This is the templated version of this class that is
     * instantiated for each cominbation of type and dimensoinality
     */
    template<int DIM, typename T>
    class PieceIteratorImplT : public PieceIteratorImpl {
    public:
      PieceIteratorImplT(const void *piece_list, size_t piece_list_size,
                         IndexSpaceNodeT<DIM,T> *privilege_node); 
      virtual ~PieceIteratorImplT(void) { }
      virtual int get_next(int index, Domain &next_piece);
    protected:
      std::vector<Rect<DIM,T> > pieces;
    };

    /**
     * \class CopyAcrossExecutor
     * This is a virtual interface for performing copies between
     * two different fields including with lots of different kinds
     * of indirections and transforms.
     */
    class CopyAcrossExecutor : public Collectable {
    public:
      struct DeferCopyAcrossArgs : public LgTaskArgs<DeferCopyAcrossArgs> {
      public:
        static const LgTaskID TASK_ID = LG_DEFER_COPY_ACROSS_TASK_ID;
      public:
        DeferCopyAcrossArgs(CopyAcrossExecutor *e, Operation *o, 
            PredEvent guard, ApEvent copy_pre, ApEvent src_pre,
            ApEvent dst_pre, const PhysicalTraceInfo &info,
            bool recurrent, unsigned stage);
      public:
        CopyAcrossExecutor *const executor;
        Operation *const op;
        PhysicalTraceInfo *const trace_info;
        const PredEvent guard;
        const ApEvent copy_precondition;
        const ApEvent src_indirect_precondition;
        const ApEvent dst_indirect_precondition;
        const ApUserEvent done_event;
        const unsigned stage;
        const bool recurrent_replay;
      };
    public:
      CopyAcrossExecutor(Runtime *rt, const bool preimages,
                         const std::map<Reservation,bool> &rsrvs)
        : runtime(rt), reservations(rsrvs), compute_preimages(preimages) { }
      virtual ~CopyAcrossExecutor(void) { }
    public:
      virtual ApEvent execute(Operation *op, PredEvent pred_guard,
                              ApEvent copy_precondition,
                              ApEvent src_indirect_precondition, 
                              ApEvent dst_indirect_precondition,
                              const PhysicalTraceInfo &trace_info,
                              const bool recurrent_replay = false,
                              const unsigned stage = 0) = 0;
      virtual void record_trace_immutable_indirection(bool source) = 0;
    public:
      static void handle_deferred_copy_across(const void *args);
    public:
      Runtime *const runtime;
      // Reservations that must be acquired for performing this copy
      // across and whether they need to be acquired with exclusive
      // permissions or not
      const std::map<Reservation,bool> reservations;
      // Say whether we should be computing preimages or not
      const bool compute_preimages;
    };
    
    /**
     * \class CopyAcrossUnstructured
     * Untyped base class for all unstructured copies between fields
     */
    class CopyAcrossUnstructured : public CopyAcrossExecutor {
    public:
      CopyAcrossUnstructured(Runtime *rt, const bool preimages,
                             const std::map<Reservation,bool> &rsrvs)
        : CopyAcrossExecutor(rt, preimages, rsrvs) { }
      virtual ~CopyAcrossUnstructured(void) { }
    public:
      virtual ApEvent execute(Operation *op, PredEvent pred_guard,
                              ApEvent copy_precondition,
                              ApEvent src_indirect_precondition,
                              ApEvent dst_indirect_precondition,
                              const PhysicalTraceInfo &trace_info,
                              const bool recurrent_replay = false,
                              const unsigned stage = 0) = 0;
      virtual void record_trace_immutable_indirection(bool source) = 0;
    public:
      void initialize_source_fields(RegionTreeForest *forest,
                                    const RegionRequirement &req,
                                    const InstanceSet &instances,
                                    const std::vector<InstanceView*> &views,
                                    const PhysicalTraceInfo &trace_info);
      void initialize_destination_fields(RegionTreeForest *forest,
                                    const RegionRequirement &req,
                                    const InstanceSet &instances,
                                    const std::vector<InstanceView*> &views,
                                    const PhysicalTraceInfo &trace_info,
                                    const bool exclusive_redop);
      void initialize_source_indirections(RegionTreeForest *forest,
                                    std::vector<IndirectRecord> &records,
                                    const RegionRequirement &src_req,
                                    const RegionRequirement &idx_req,
                                    const InstanceRef &indirect_instance,
                                    const DomainPoint &index_point,
                                    const bool both_are_range,
                                    const bool possible_out_of_range);
      void initialize_destination_indirections(RegionTreeForest *forest,
                                    std::vector<IndirectRecord> &records,
                                    const RegionRequirement &dst_req,
                                    const RegionRequirement &idx_req,
                                    const InstanceRef &indirect_instance,
                                    const DomainPoint &index_point,
                                    const bool both_are_range,
                                    const bool possible_out_of_range,
                                    const bool possible_aliasing,
                                    const bool exclusive_redop);
    public:
      // All the entries in these data structures are ordered by the
      // order of the fields in the original region requirements
      std::vector<CopySrcDstField> src_fields, dst_fields;
#ifdef LEGION_SPY
      std::vector<Realm::CopySrcDstField> realm_src_fields, realm_dst_fields;
      RegionTreeID src_tree_id, dst_tree_id;
      unsigned unique_indirections_identifier;
#endif
    public:
      // All the 'instances' in the entries in these data strctures are
      // ordered by the order of the fields in the origin region requirements
      std::vector<IndirectRecord> src_indirections, dst_indirections;
      FieldID src_indirect_field, dst_indirect_field;
      PhysicalInstance src_indirect_instance, dst_indirect_instance;
#ifdef LEGION_SPY
      ApEvent src_indirect_instance_event, dst_indirect_instance_event;
#endif
      TypeTag src_indirect_type, dst_indirect_type;
    public:
      RtEvent prev_done;
      ApEvent last_copy;
    public:
      bool both_are_range;
      bool possible_src_out_of_range;
      bool possible_dst_out_of_range;
      bool possible_dst_aliasing;
    };

    /**
     * \class CopyAcrossExecutorT
     * This is the templated version of the copy-across executor. It is
     * templated on the dimensions and coordinate type of the copy space
     * for the copy operation.
     */
    template<int DIM, typename T>
    class CopyAcrossUnstructuredT : public CopyAcrossUnstructured {
    public:
      typedef typename Realm::CopyIndirection<DIM,T>::Base CopyIndirection;
    public:
      struct ComputePreimagesHelper {
      public:
        ComputePreimagesHelper(CopyAcrossUnstructuredT<DIM,T> *u,
                               Operation *o, ApEvent p, bool s)
          : unstructured(u), op(o), precondition(p), source(s) { }
      public:
        template<typename N2, typename T2>
        static inline void demux(ComputePreimagesHelper *helper)
          { helper->result = helper->unstructured->template 
            perform_compute_preimages<N2::N,T2>(helper->new_preimages,
              helper->op, helper->precondition, helper->source); }
      public:
        std::vector<DomainT<DIM,T> > new_preimages;
        CopyAcrossUnstructuredT<DIM,T> *const unstructured;
        Operation *const op;
        const ApEvent precondition;
        ApEvent result;
        const bool source; 
      };
      struct RebuildIndirectionsHelper {
      public:
        RebuildIndirectionsHelper(CopyAcrossUnstructuredT<DIM,T> *u, bool s)
          : unstructured(u), source(s), empty(true) { }
      public:
        template<typename N2, typename T2>
        static inline void demux(RebuildIndirectionsHelper *helper)
          { helper->empty = helper->unstructured->template 
            rebuild_indirections<N2::N,T2>(helper->source); }
      public:
        CopyAcrossUnstructuredT<DIM,T> *const unstructured;
        const bool source;
        bool empty;
      };
    public:
      CopyAcrossUnstructuredT(Runtime *runtime, 
                              IndexSpaceExpression *expr,
                              const DomainT<DIM,T> &domain,
                              ApEvent domain_ready,
                              const std::map<Reservation,bool> &rsrvs,
                              const bool compute_preimages);
      virtual ~CopyAcrossUnstructuredT(void);
    public:
      virtual ApEvent execute(Operation *op, PredEvent pred_guard,
                              ApEvent copy_precondition,
                              ApEvent src_indirect_precondition,
                              ApEvent dst_indirect_precondition,
                              const PhysicalTraceInfo &trace_info,
                              const bool recurrent_replay = false,
                              const unsigned stage = 0); 
      virtual void record_trace_immutable_indirection(bool source);
    public:
      ApEvent issue_individual_copies(const ApEvent precondition,
                              const Realm::ProfilingRequestSet &requests);
      template<int D2, typename T2>
      ApEvent perform_compute_preimages(std::vector<DomainT<DIM,T> > &preimages,
                Operation *op, ApEvent precondition, const bool source); 
      template<int D2, typename T2>
      bool rebuild_indirections(const bool source);
    public:
      IndexSpaceExpression *const expr;
      const DomainT<DIM,T> copy_domain;
      const ApEvent copy_domain_ready;
    protected:
      mutable LocalLock preimage_lock;
      std::deque<std::vector<DomainT<DIM,T> > > src_preimages, dst_preimages;
      std::vector<DomainT<DIM,T> > current_src_preimages, current_dst_preimages;
      std::vector<const CopyIndirection*> indirections;
      // Realm performs better if you can issue a separate copy for each of the
      // preimages so it doesn't have to do address splitting. Therefore when
      // we compute preimages and we only have a gather or a scatter copy then
      // we will attempt to issue individual copies for such cases. Note that
      // we don't bother doing this for full-indirection copies though as then
      // we would need to do the full quadratic intersection between each of
      // the source and destination preimages.
      std::vector<std::vector<unsigned> > individual_field_indexes;
      ApEvent src_indirect_spaces_precondition,dst_indirect_spaces_precondition;
#ifdef LEGION_SPY
      std::deque<ApEvent> src_preimage_preconditions;
      std::deque<ApEvent> dst_preimage_preconditions;
      ApEvent current_src_preimage_precondition;
      ApEvent current_dst_preimage_precondition;
#endif
      bool need_src_indirect_precondition, need_dst_indirect_precondition;
      bool src_indirect_immutable_for_tracing;
      bool dst_indirect_immutable_for_tracing;
      bool has_empty_preimages;
    };

    /**
     * \interface KDTree
     * A virtual interface to a KD tree
     */
    class KDTree {
    public:
      virtual ~KDTree(void) { }
    public:
      template<int DIM, typename T>
      inline KDNode<DIM,T>* as_kdnode(void);
    };

    /**
     * \class IndexSpaceExpression
     * An IndexSpaceExpression represents a set computation
     * one on or more index spaces. IndexSpaceExpressions
     * currently are either IndexSpaceNodes at the leaves
     * or have intermeidate set operations that are either
     * set union, intersection, or difference.
     */
    class IndexSpaceExpression {
    public:
      struct TightenIndexSpaceArgs : public LgTaskArgs<TightenIndexSpaceArgs> {
      public:
        static const LgTaskID TASK_ID = 
          LG_TIGHTEN_INDEX_SPACE_TASK_ID;
      public:
        TightenIndexSpaceArgs(IndexSpaceExpression *proxy, 
                              DistributedCollectable *dc)
          : LgTaskArgs<TightenIndexSpaceArgs>(implicit_provenance),
            proxy_this(proxy), proxy_dc(dc)
          { proxy_dc->add_base_resource_ref(META_TASK_REF); }
      public:
        IndexSpaceExpression *const proxy_this;
        DistributedCollectable *const proxy_dc;
      };
    public:
      IndexSpaceExpression(LocalLock &lock);
      IndexSpaceExpression(TypeTag tag, Runtime *runtime, LocalLock &lock); 
      IndexSpaceExpression(TypeTag tag, IndexSpaceExprID id, LocalLock &lock);
      virtual ~IndexSpaceExpression(void);
    public:
      inline bool deterministic_pointer_less(const IndexSpaceExpression *rhs) 
        const { return (expr_id < rhs->expr_id); }
    public:
      virtual ApEvent get_expr_index_space(void *result, TypeTag tag, 
                                           bool need_tight_result) = 0;
      virtual Domain get_domain(ApEvent &ready, bool need_tight) = 0; 
      virtual void tighten_index_space(void) = 0;
      virtual bool check_empty(void) = 0;
      virtual size_t get_volume(void) = 0;
      virtual void pack_expression(Serializer &rez, AddressSpaceID target) = 0;
      virtual void pack_expression_value(Serializer &rez,
                                         AddressSpaceID target) = 0;
    public:
#ifdef DEBUG_LEGION
      virtual bool is_valid(void) = 0;
#endif
      virtual DistributedID get_distributed_id(void) const = 0;
      virtual bool try_add_canonical_reference(DistributedID source) = 0;
      virtual bool remove_canonical_reference(DistributedID source) = 0;
      virtual bool try_add_live_reference(ReferenceSource source) = 0;
      virtual bool remove_live_reference(ReferenceSource source) = 0;
      virtual void add_base_expression_reference(ReferenceSource source,
          ReferenceMutator *mutator = NULL, unsigned count = 1) = 0;
      virtual void add_nested_expression_reference(DistributedID source,
          std::set<RtEvent> &applied_events, unsigned count = 1) = 0;
      virtual void add_nested_expression_reference(DistributedID source,
          ReferenceMutator *mutator = NULL, unsigned count = 1) = 0;
      virtual bool remove_base_expression_reference(ReferenceSource source,
                                                    unsigned count = 1) = 0;
      virtual bool remove_nested_expression_reference(DistributedID source,
                                                      unsigned count = 1) = 0;
      virtual void add_tree_expression_reference(DistributedID source,
                                                 unsigned count = 1) = 0;
      virtual bool remove_tree_expression_reference(DistributedID source,
                                                    unsigned count = 1) = 0;
      virtual bool test_intersection_nonblocking(IndexSpaceExpression *expr,
         RegionTreeForest *context, ApEvent &precondition, bool second = false);
    public:
<<<<<<< HEAD
      virtual IndexSpaceNode* create_node(IndexSpace handle, DistributedID did,
          RtEvent initialized, std::set<RtEvent> *applied,
          CollectiveMapping *mapping, IndexSpaceExprID expr_id = 0) = 0;
=======
      virtual IndexSpaceNode* create_node(IndexSpace handle,
                      DistributedID did, RtEvent initialized,
                      Provenance *provenance, std::set<RtEvent> *applied) = 0;
>>>>>>> ccef5453
      virtual PieceIteratorImpl* create_piece_iterator(const void *piece_list,
                    size_t piece_list_size, IndexSpaceNode *privilege_node) = 0;
      virtual bool is_below_in_tree(IndexPartNode *p, LegionColor &child) const
        { return false; }
    public:
      virtual ApEvent issue_fill(Operation *op,
                           const PhysicalTraceInfo &trace_info,
                           const std::vector<CopySrcDstField> &dst_fields,
                           const void *fill_value, size_t fill_size,
#ifdef LEGION_SPY
                           UniqueID fill_uid,
                           FieldSpace handle,
                           RegionTreeID tree_id,
#endif
                           ApEvent precondition, PredEvent pred_guard) = 0;
      virtual ApEvent issue_copy(Operation *op,
                           const PhysicalTraceInfo &trace_info,
                           const std::vector<CopySrcDstField> &dst_fields,
                           const std::vector<CopySrcDstField> &src_fields,
                           const std::vector<Reservation> &reservations,
#ifdef LEGION_SPY
                           RegionTreeID src_tree_id,
                           RegionTreeID dst_tree_id,
#endif
                           ApEvent precondition, PredEvent pred_guard) = 0;
      virtual CopyAcrossUnstructured* create_across_unstructured(
                           const std::map<Reservation,bool> &reservations,
                           const bool compute_preimages) = 0;
      virtual Realm::InstanceLayoutGeneric* create_layout(
                           const LayoutConstraintSet &constraints,
                           const std::vector<FieldID> &field_ids,
                           const std::vector<size_t> &field_sizes,
                           bool compact,LayoutConstraintKind *unsat_kind = NULL,
                           unsigned *unsat_index = NULL,void **piece_list =NULL,
                           size_t *piece_list_size = NULL) = 0;
      // Return the expression with a resource ref on the expression
      virtual IndexSpaceExpression* create_layout_expression(
                           const void *piece_list, size_t piece_list_size) = 0;
      virtual bool meets_layout_expression(IndexSpaceExpression *expr,
         bool tight_bounds, const void *piece_list, size_t piece_list_size) = 0;
    public:
      virtual IndexSpaceExpression* find_congruent_expression(
                  std::set<IndexSpaceExpression*> &expressions) = 0;
      virtual KDTree* get_sparsity_map_kd_tree(void) = 0;
    public:
      static void handle_tighten_index_space(const void *args);
      static AddressSpaceID get_owner_space(IndexSpaceExprID id, Runtime *rt);
    public:
      void add_derived_operation(IndexSpaceOperation *op);
      void remove_derived_operation(IndexSpaceOperation *op);
      void invalidate_derived_operations(DistributedID did,
                                         RegionTreeForest *context);
    public:
      inline bool is_empty(void)
      {
        if (!has_empty)
        {
          empty = check_empty();
          __sync_synchronize();
          has_empty = true;
        }
        return empty;
      }
      inline size_t get_num_dims(void) const
        { return NT_TemplateHelper::get_dim(type_tag); }
      inline void record_remote_owner_valid_reference(void)
        { remote_owner_valid_references.fetch_add(1); }
    public:
      // Convert this index space expression to the canonical one that
      // represents all expressions that are all congruent
      IndexSpaceExpression* get_canonical_expression(RegionTreeForest *forest);
    protected:
      template<int DIM, typename T>
      inline ApEvent issue_fill_internal(RegionTreeForest *forest,Operation *op,
                               const Realm::IndexSpace<DIM,T> &space,
                               const PhysicalTraceInfo &trace_info,
                               const std::vector<CopySrcDstField> &dst_fields,
                               const void *fill_value, size_t fill_size,
#ifdef LEGION_SPY
                               UniqueID fill_uid,
                               FieldSpace handle,
                               RegionTreeID tree_id,
#endif
                               ApEvent precondition, PredEvent pred_guard);
      template<int DIM, typename T>
      inline ApEvent issue_copy_internal(RegionTreeForest *forest,Operation*op,
                               const Realm::IndexSpace<DIM,T> &space,
                               const PhysicalTraceInfo &trace_info,
                               const std::vector<CopySrcDstField> &dst_fields,
                               const std::vector<CopySrcDstField> &src_fields,
                               const std::vector<Reservation> &reservations,
#ifdef LEGION_SPY
                               RegionTreeID src_tree_id,
                               RegionTreeID dst_tree_id,
#endif
                               ApEvent precondition, PredEvent pred_guard);
      template<int DIM, typename T>
      inline Realm::InstanceLayoutGeneric* create_layout_internal(
                               const Realm::IndexSpace<DIM,T> &space,
                               const LayoutConstraintSet &constraints,
                               const std::vector<FieldID> &field_ids,
                               const std::vector<size_t> &field_sizes,
                               bool compact, LayoutConstraintKind *unsat_kind,
                               unsigned *unsat_index, void **piece_list = NULL,
                               size_t *piece_list_size = NULL) const;
      template<int DIM, typename T>
      inline IndexSpaceExpression* create_layout_expression_internal(
                               RegionTreeForest *context,
                               const Realm::IndexSpace<DIM,T> &space,
                               const Rect<DIM,T> *rects, size_t num_rects);
      template<int DIM, typename T>
      inline bool meets_layout_expression_internal(
                         IndexSpaceExpression *space_expr, bool tight_bounds,
                         const Rect<DIM,T> *piece_list, size_t piece_list_size);
    public:
      template<int DIM, typename T>
      inline IndexSpaceExpression* find_congruent_expression_internal(
                        std::set<IndexSpaceExpression*> &expressions);
      template<int DIM, typename T>
      inline KDTree* get_sparsity_map_kd_tree_internal(void);
    public:
      static IndexSpaceExpression* unpack_expression(Deserializer &derez,
                         RegionTreeForest *forest, AddressSpaceID source); 
      static IndexSpaceExpression* unpack_expression(Deserializer &derez,
                         RegionTreeForest *forest, AddressSpaceID source,
                         PendingRemoteExpression &pending, RtEvent &wait_for);
    public:
      const TypeTag type_tag;
      const IndexSpaceExprID expr_id;
    private:
      LocalLock &expr_lock;
    protected:
      std::set<IndexSpaceOperation*> derived_operations;
      std::atomic<IndexSpaceExpression*> canonical;
      std::atomic<unsigned> remote_owner_valid_references;
      KDTree *sparsity_map_kd_tree;
      size_t volume;
      bool has_volume;
      bool empty, has_empty;
    };

    /**
     * This is a move-only object that tracks temporary references to
     * index space expressions that are returned from region tree ops
     */
    class IndexSpaceExprRef {
    public:
      IndexSpaceExprRef(void) : expr(NULL) { }
      IndexSpaceExprRef(IndexSpaceExpression *e, ReferenceMutator *m = NULL)
        : expr(e)
      { 
        if (expr != NULL)
        {
          if (m == NULL)
          {
            LocalReferenceMutator local_mutator;
            expr->add_base_expression_reference(LIVE_EXPR_REF, &local_mutator);
          }
          else
            expr->add_base_expression_reference(LIVE_EXPR_REF, m);
        }
      }
      IndexSpaceExprRef(const IndexSpaceExprRef &rhs) = delete;
      IndexSpaceExprRef(IndexSpaceExprRef &&rhs)
        : expr(rhs.expr)
      {
        rhs.expr = NULL;
      }
      ~IndexSpaceExprRef(void)
      {
        if ((expr != NULL) && 
            expr->remove_base_expression_reference(LIVE_EXPR_REF))
          delete expr;
      }
      IndexSpaceExprRef& operator=(const IndexSpaceExprRef &rhs) = delete;
      inline IndexSpaceExprRef& operator=(IndexSpaceExprRef &&rhs)
      {
        if ((expr != NULL) && 
            expr->remove_base_expression_reference(LIVE_EXPR_REF))
          delete expr;
        expr = rhs.expr;
        rhs.expr = NULL;
        return *this;
      }
    public:
      inline bool operator==(const IndexSpaceExprRef &rhs) const
      {
        if (expr == NULL)
          return (rhs.expr == NULL);
        if (rhs.expr == NULL)
          return false;
        return (expr->expr_id == rhs.expr->expr_id);
      }
      inline bool operator<(const IndexSpaceExprRef &rhs) const
      {
        if (expr == NULL)
          return (rhs.expr != NULL);
        if (rhs.expr == NULL)
          return false;
        return (expr->expr_id < rhs.expr->expr_id);
      }
      inline IndexSpaceExpression* operator->(void) { return expr; }
      inline IndexSpaceExpression* operator&(void) { return expr; }
    protected:
      IndexSpaceExpression *expr;
    };

    class IndexSpaceOperation : public IndexSpaceExpression,
                                public DistributedCollectable {
    public:
      enum OperationKind {
        UNION_OP_KIND,
        INTERSECT_OP_KIND,
        DIFFERENCE_OP_KIND,
        REMOTE_EXPRESSION_KIND,
        INSTANCE_EXPRESSION_KIND,
      };
    public:
      class InactiveFunctor {
      public:
        InactiveFunctor(IndexSpaceOperation *o, ReferenceMutator *m)
          : op(o), mutator(m) { }
      public:
        void apply(AddressSpaceID target);
      public:
        IndexSpaceOperation *const op;
        ReferenceMutator *const mutator;
      };
    public:
      IndexSpaceOperation(TypeTag tag, OperationKind kind,
                          RegionTreeForest *ctx);
      IndexSpaceOperation(TypeTag tag, RegionTreeForest *ctx,
          IndexSpaceExprID eid, DistributedID did, AddressSpaceID owner,
          IndexSpaceOperation *origin);
      virtual ~IndexSpaceOperation(void);
    public:
      virtual void notify_active(ReferenceMutator *mutator);
      virtual void notify_inactive(ReferenceMutator *mutator);
      virtual void notify_valid(ReferenceMutator *mutator);
      virtual void notify_invalid(ReferenceMutator *mutator);
    public:
      virtual ApEvent get_expr_index_space(void *result, TypeTag tag, 
                                           bool need_tight_result) = 0;
      virtual Domain get_domain(ApEvent &ready, bool need_tight) = 0;
      virtual void tighten_index_space(void) = 0;
      virtual bool check_empty(void) = 0;
      virtual size_t get_volume(void) = 0;
      virtual void pack_expression(Serializer &rez, AddressSpaceID target) = 0;
      virtual void pack_expression_value(Serializer &rez,
                                         AddressSpaceID target) = 0;
    public:
#ifdef DEBUG_LEGION
      virtual bool is_valid(void) { return check_valid(); }
#endif
      virtual DistributedID get_distributed_id(void) const { return did; }
      virtual bool try_add_canonical_reference(DistributedID source);
      virtual bool remove_canonical_reference(DistributedID source);
      virtual bool try_add_live_reference(ReferenceSource source);
      virtual bool remove_live_reference(ReferenceSource source);
      virtual void add_base_expression_reference(ReferenceSource source,
          ReferenceMutator *mutator = NULL, unsigned count = 1);
      virtual void add_nested_expression_reference(DistributedID source,
          std::set<RtEvent> &applied_events, unsigned count = 1);
      virtual void add_nested_expression_reference(DistributedID source,
          ReferenceMutator *mutator = NULL, unsigned count = 1);
      virtual bool remove_base_expression_reference(ReferenceSource source,
                                                    unsigned count = 1);
      virtual bool remove_nested_expression_reference(DistributedID source,
                                                      unsigned count = 1);
      virtual void add_tree_expression_reference(DistributedID source,
                                                 unsigned count = 1);
      virtual bool remove_tree_expression_reference(DistributedID source,
                                                    unsigned count = 1);
    public:
      virtual bool invalidate_operation(void) = 0;
      virtual void remove_operation(void) = 0;
<<<<<<< HEAD
      virtual IndexSpaceNode* create_node(IndexSpace handle, DistributedID did,
          RtEvent initialized, std::set<RtEvent> *applied,
          CollectiveMapping *mapping, IndexSpaceExprID expr_id = 0) = 0;
=======
      virtual IndexSpaceNode* create_node(IndexSpace handle,
                      DistributedID did, RtEvent initialized,
                      Provenance *provenance, std::set<RtEvent> *applied) = 0;
>>>>>>> ccef5453
    public:
      RegionTreeForest *const context;
      IndexSpaceOperation *const origin_expr;
      const OperationKind op_kind;
    protected:
      mutable LocalLock inter_lock;
      std::atomic<int> invalidated;
#ifdef DEBUG_LEGION
    private:
      bool tree_active;
#endif
    };

    template<int DIM, typename T>
    class IndexSpaceOperationT : public IndexSpaceOperation {
    public:
      IndexSpaceOperationT(OperationKind kind, RegionTreeForest *ctx);
      IndexSpaceOperationT(RegionTreeForest *ctx, IndexSpaceExprID eid,
          DistributedID did, AddressSpaceID owner, IndexSpaceOperation *op,
          TypeTag tag, Deserializer &derez);
      virtual ~IndexSpaceOperationT(void);
    public:
      virtual ApEvent get_expr_index_space(void *result, TypeTag tag,
                                           bool need_tight_result);
      virtual Domain get_domain(ApEvent &ready, bool need_tight);
      virtual void tighten_index_space(void);
      virtual bool check_empty(void);
      virtual size_t get_volume(void);
      virtual void pack_expression(Serializer &rez, AddressSpaceID target);
      virtual void pack_expression_value(Serializer &rez,
                                         AddressSpaceID target) = 0;
      virtual bool invalidate_operation(void) = 0;
      virtual void remove_operation(void) = 0;
<<<<<<< HEAD
      virtual IndexSpaceNode* create_node(IndexSpace handle, DistributedID did,
          RtEvent initialized, std::set<RtEvent> *applied,
          CollectiveMapping *mapping, IndexSpaceExprID expr_id = 0);
=======
      virtual IndexSpaceNode* create_node(IndexSpace handle,
                          DistributedID did, RtEvent initialized,
                          Provenance *provenance, std::set<RtEvent> *applied);
>>>>>>> ccef5453
      virtual PieceIteratorImpl* create_piece_iterator(const void *piece_list,
                      size_t piece_list_size, IndexSpaceNode *privilege_node);
    public:
      virtual ApEvent issue_fill(Operation *op,
                           const PhysicalTraceInfo &trace_info,
                           const std::vector<CopySrcDstField> &dst_fields,
                           const void *fill_value, size_t fill_size,
#ifdef LEGION_SPY
                           UniqueID fill_uid,
                           FieldSpace handle,
                           RegionTreeID tree_id,
#endif
                           ApEvent precondition, PredEvent pred_guard);
      virtual ApEvent issue_copy(Operation *op,
                           const PhysicalTraceInfo &trace_info,
                           const std::vector<CopySrcDstField> &dst_fields,
                           const std::vector<CopySrcDstField> &src_fields,
                           const std::vector<Reservation> &reservations,
#ifdef LEGION_SPY
                           RegionTreeID src_tree_id,
                           RegionTreeID dst_tree_id,
#endif
                           ApEvent precondition, PredEvent pred_guard);
      virtual CopyAcrossUnstructured* create_across_unstructured(
                           const std::map<Reservation,bool> &reservations,
                           const bool compute_preimages);
      virtual Realm::InstanceLayoutGeneric* create_layout(
                           const LayoutConstraintSet &constraints,
                           const std::vector<FieldID> &field_ids,
                           const std::vector<size_t> &field_sizes,
                           bool compact,LayoutConstraintKind *unsat_kind = NULL,
                           unsigned *unsat_index = NULL,void **piece_list =NULL, 
                           size_t *piece_list_size = NULL);
      virtual IndexSpaceExpression* create_layout_expression(
                           const void *piece_list, size_t piece_list_size);
      virtual bool meets_layout_expression(IndexSpaceExpression *expr,
         bool tight_bounds, const void *piece_list, size_t piece_list_size);
    public:
      virtual IndexSpaceExpression* find_congruent_expression(
                  std::set<IndexSpaceExpression*> &expressions);
      virtual KDTree* get_sparsity_map_kd_tree(void);
    public:
      ApEvent get_realm_index_space(Realm::IndexSpace<DIM,T> &space,
                                    bool need_tight_result);
    protected:
      Realm::IndexSpace<DIM,T> realm_index_space, tight_index_space;
      ApEvent realm_index_space_ready; 
      RtEvent tight_index_space_ready;
      bool is_index_space_tight;
    };

    template<int DIM, typename T>
    class IndexSpaceUnion : public IndexSpaceOperationT<DIM,T>,
        public LegionHeapify<IndexSpaceUnion<DIM,T> > {
    public:
      static const AllocationType alloc_type = UNION_EXPR_ALLOC;
    public:
      IndexSpaceUnion(const std::vector<IndexSpaceExpression*> &to_union,
                      RegionTreeForest *context);
      IndexSpaceUnion(const IndexSpaceUnion<DIM,T> &rhs);
      virtual ~IndexSpaceUnion(void);
    public:
      IndexSpaceUnion& operator=(const IndexSpaceUnion &rhs);
    public:
      virtual void pack_expression_value(Serializer &rez,AddressSpaceID target);
      virtual bool invalidate_operation(void);
      virtual void remove_operation(void);
    protected:
      const std::vector<IndexSpaceExpression*> sub_expressions;
    }; 

    class UnionOpCreator : public OperationCreator {
    public:
      UnionOpCreator(RegionTreeForest *f, TypeTag t,
                     const std::vector<IndexSpaceExpression*> &e)
        : OperationCreator(f), type_tag(t), exprs(e) { }
    public:
      template<typename N, typename T>
      static inline void demux(UnionOpCreator *creator)
      {
        creator->produce(new IndexSpaceUnion<N::N,T>(creator->exprs,
                                                     creator->forest));
      }
    public:
      virtual void create_operation(void)
        { NT_TemplateHelper::demux<UnionOpCreator>(type_tag, this); }
    public:
      const TypeTag type_tag;
      const std::vector<IndexSpaceExpression*> &exprs;
    };

    template<int DIM, typename T>
    class IndexSpaceIntersection : public IndexSpaceOperationT<DIM,T>,
        public LegionHeapify<IndexSpaceIntersection<DIM,T> > {
    public:
      static const AllocationType alloc_type = INTERSECTION_EXPR_ALLOC;
    public:
      IndexSpaceIntersection(const std::vector<IndexSpaceExpression*> &to_inter,
                             RegionTreeForest *context);
      IndexSpaceIntersection(const IndexSpaceIntersection &rhs);
      virtual ~IndexSpaceIntersection(void);
    public:
      IndexSpaceIntersection& operator=(const IndexSpaceIntersection &rhs);
    public:
      virtual void pack_expression_value(Serializer &rez,AddressSpaceID target);
      virtual bool invalidate_operation(void);
      virtual void remove_operation(void);
    protected:
      const std::vector<IndexSpaceExpression*> sub_expressions;
    };

    class IntersectionOpCreator : public OperationCreator {
    public:
      IntersectionOpCreator(RegionTreeForest *f, TypeTag t,
                            const std::vector<IndexSpaceExpression*> &e)
        : OperationCreator(f), type_tag(t), exprs(e) { }
    public:
      template<typename N, typename T>
      static inline void demux(IntersectionOpCreator *creator)
      {
        creator->produce(new IndexSpaceIntersection<N::N,T>(creator->exprs,
                                                            creator->forest));
      }
    public:
      virtual void create_operation(void)
        { NT_TemplateHelper::demux<IntersectionOpCreator>(type_tag, this); }
    public:
      const TypeTag type_tag;
      const std::vector<IndexSpaceExpression*> &exprs;
    };

    template<int DIM, typename T>
    class IndexSpaceDifference : public IndexSpaceOperationT<DIM,T>,
        public LegionHeapify<IndexSpaceDifference<DIM,T> > {
    public:
      static const AllocationType alloc_type = DIFFERENCE_EXPR_ALLOC;
    public:
      IndexSpaceDifference(IndexSpaceExpression *lhs,IndexSpaceExpression *rhs,
                           RegionTreeForest *context);
      IndexSpaceDifference(const IndexSpaceDifference &rhs);
      virtual ~IndexSpaceDifference(void);
    public:
      IndexSpaceDifference& operator=(const IndexSpaceDifference &rhs);
    public:
      virtual void pack_expression_value(Serializer &rez,AddressSpaceID target);
      virtual bool invalidate_operation(void);
      virtual void remove_operation(void);
    protected:
      IndexSpaceExpression *const lhs;
      IndexSpaceExpression *const rhs;
    };

    class DifferenceOpCreator : public OperationCreator {
    public:
      DifferenceOpCreator(RegionTreeForest *f, TypeTag t,
                          IndexSpaceExpression *l, IndexSpaceExpression *r)
        : OperationCreator(f), type_tag(t), lhs(l), rhs(r) { }
    public:
      template<typename N, typename T>
      static inline void demux(DifferenceOpCreator *creator)
      {
        creator->produce(new IndexSpaceDifference<N::N,T>(creator->lhs,
                                          creator->rhs, creator->forest));
      }
    public:
      virtual void create_operation(void)
        { NT_TemplateHelper::demux<DifferenceOpCreator>(type_tag, this); }
    public:
      const TypeTag type_tag;
      IndexSpaceExpression *const lhs;
      IndexSpaceExpression *const rhs;
    };

    /**
     * \class InstanceExpression 
     * This class stores an expression corresponding to the
     * rectangles that represent a physical instance
     */
    template<int DIM, typename T>
    class InstanceExpression : public IndexSpaceOperationT<DIM,T>,
        public LegionHeapify<InstanceExpression<DIM,T> > {
    public:
      static const AllocationType alloc_type = INSTANCE_EXPR_ALLOC;
    public:
      InstanceExpression(const Rect<DIM,T> *rects, size_t num_rects,
                         RegionTreeForest *context);
      InstanceExpression(const InstanceExpression<DIM,T> &rhs);
      virtual ~InstanceExpression(void);
    public:
      InstanceExpression& operator=(const InstanceExpression &rhs);
    public:
      virtual void pack_expression_value(Serializer &rez,AddressSpaceID target);
      virtual bool invalidate_operation(void);
      virtual void remove_operation(void);
    };

    /**
     * \class RemoteExpression
     * A copy of an expression that lives on a remote node.
     */
    template<int DIM, typename T>
    class RemoteExpression : public IndexSpaceOperationT<DIM,T>,
        public LegionHeapify<RemoteExpression<DIM,T> > {
    public:
      static const AllocationType alloc_type = REMOTE_EXPR_ALLOC;
    public:
      RemoteExpression(RegionTreeForest *context, IndexSpaceExprID eid,
          DistributedID did, AddressSpaceID own, IndexSpaceOperation *op,
          TypeTag type_tag, Deserializer &derez);
      RemoteExpression(const RemoteExpression<DIM,T> &rhs);
      virtual ~RemoteExpression(void);
    public:
      RemoteExpression& operator=(const RemoteExpression &op);
    public:
      virtual void pack_expression_value(Serializer &rez,AddressSpaceID target);
      virtual bool invalidate_operation(void);
      virtual void remove_operation(void);
    };

    class RemoteExpressionCreator {
    public:
      RemoteExpressionCreator(RegionTreeForest *f, TypeTag t, Deserializer &d)
        : forest(f), type_tag(t), derez(d), operation(NULL) { }
    public:
      template<typename N, typename T>
      static inline void demux(RemoteExpressionCreator *creator)
      {
        IndexSpaceExprID expr_id;
        creator->derez.deserialize(expr_id);
        DistributedID did;
        creator->derez.deserialize(did);
        AddressSpaceID owner_space;
        creator->derez.deserialize(owner_space);
        IndexSpaceOperation *origin;
        creator->derez.deserialize(origin);
#ifdef DEBUG_LEGION
        assert(creator->operation == NULL);
#endif
        creator->operation =
            new RemoteExpression<N::N,T>(creator->forest, expr_id, did,
              owner_space, origin, creator->type_tag, creator->derez);
      }
    public:
      RegionTreeForest *const forest;
      const TypeTag type_tag;
      Deserializer &derez;
      IndexSpaceOperation *operation;
    };

    /**
     * \class ExpressionTrieNode
     * This is a class for constructing a trie for index space
     * expressions so we can quickly detect commmon subexpression
     * in O(log N)^M time where N is the number of expressions
     * in total and M is the number of expression in the operation
     */
    class ExpressionTrieNode {
    public:
      ExpressionTrieNode(unsigned depth, IndexSpaceExprID expr_id, 
                         IndexSpaceExpression *op = NULL);
      ExpressionTrieNode(const ExpressionTrieNode &rhs);
      ~ExpressionTrieNode(void);
    public:
      ExpressionTrieNode& operator=(const ExpressionTrieNode &rhs);
    public:
      bool find_operation(
          const std::vector<IndexSpaceExpression*> &expressions,
          IndexSpaceExpression *&result, ExpressionTrieNode *&last);
      IndexSpaceExpression* find_or_create_operation( 
          const std::vector<IndexSpaceExpression*> &expressions,
          OperationCreator &creator);
      bool remove_operation(const std::vector<IndexSpaceExpression*> &exprs);
    public:
      const unsigned depth;
      const IndexSpaceExprID expr;
    protected:
      IndexSpaceExpression *local_operation;
      std::map<IndexSpaceExprID,IndexSpaceExpression*> operations;
      std::map<IndexSpaceExprID,ExpressionTrieNode*> nodes;
    protected:
      mutable LocalLock trie_lock;
    };

    /**
     * \class IndexTreeNode
     * The abstract base class for nodes in the index space trees.
     */
    class IndexTreeNode : public DistributedCollectable {
    public:
      struct SendNodeRecord {
      public:
        SendNodeRecord(IndexTreeNode *n, bool valid = false,
            bool add = false, bool pack = false, bool has_ref = false)
          : node(n), still_valid(valid), add_root_reference(add),
            pack_space(pack), has_reference(has_ref) { }
      public:
        IndexTreeNode *node;
        bool still_valid;
        bool add_root_reference;
        bool pack_space;
        bool has_reference;
      };
    public:
      IndexTreeNode(RegionTreeForest *ctx, unsigned depth,
                    LegionColor color, DistributedID did,
                    AddressSpaceID owner, RtEvent init_event,
<<<<<<< HEAD
                    CollectiveMapping *mapping); 
=======
                    Provenance *provenance);
>>>>>>> ccef5453
      virtual ~IndexTreeNode(void);
    public:
      virtual void notify_active(ReferenceMutator *mutator) { }
      virtual void notify_inactive(ReferenceMutator *mutator) { }
      virtual void notify_valid(ReferenceMutator *mutator) = 0;
      virtual void notify_invalid(ReferenceMutator *mutator) = 0;
      virtual RtEvent find_unregister_precondition(AddressSpaceID target) const;
    public:
      virtual IndexTreeNode* get_parent(void) const = 0;
      virtual void get_colors(std::vector<LegionColor> &colors) = 0;
      virtual bool send_node(AddressSpaceID target, RtEvent done,
                             RtEvent &send_precondition,
                             std::set<IndexTreeNode*> &visited,
                             std::vector<SendNodeRecord> &nodes_to_send,
                             const bool above = false) = 0;
      virtual void pack_node(Serializer &rez, AddressSpaceID target,
                             const SendNodeRecord &record) = 0;
    public:
      virtual bool is_index_space_node(void) const = 0;
#ifdef DEBUG_LEGION
      virtual IndexSpaceNode* as_index_space_node(void) = 0;
      virtual IndexPartNode* as_index_part_node(void) = 0;
#else
      inline IndexSpaceNode* as_index_space_node(void);
      inline IndexPartNode* as_index_part_node(void);
#endif
      virtual AddressSpaceID get_owner_space(void) const = 0;
    public:
      void attach_semantic_information(SemanticTag tag, AddressSpaceID source,
           const void *buffer, size_t size, bool is_mutable, bool local_only);
      bool retrieve_semantic_information(SemanticTag tag,
                                         const void *&result, size_t &size,
                                         bool can_fail, bool wait_until);
      virtual void send_semantic_request(AddressSpaceID target, 
        SemanticTag tag, bool can_fail, bool wait_until, RtUserEvent ready) = 0;
      virtual void send_semantic_info(AddressSpaceID target, SemanticTag tag,
       const void *buffer, size_t size, bool is_mutable, RtUserEvent ready) = 0;
    public:
      RegionTreeForest *const context;
      const unsigned depth;
      const LegionColor color;
      Provenance *const provenance;
    public:
      RtEvent initialized;
      NodeSet child_creation;
    protected:
      mutable LocalLock node_lock;
    protected:
      std::map<IndexTreeNode*,bool> dominators;
    protected:
      LegionMap<SemanticTag,SemanticInfo> semantic_info;
    protected:
      std::map<std::pair<LegionColor,LegionColor>,RtEvent> pending_tests;
    protected:
      // Map tracking send events for creating this tree node on remote nodes
      std::map<AddressSpaceID,RtEvent> send_effects;
    };

    /**
     * \class IndexSpaceNode
     * A class for representing a generic index space node.
     */
    class IndexSpaceNode : 
      public IndexTreeNode, public IndexSpaceExpression {
    public:
      struct DynamicIndependenceArgs : 
        public LgTaskArgs<DynamicIndependenceArgs> {
      public:
        static const LgTaskID TASK_ID = LG_PART_INDEPENDENCE_TASK_ID;
      public:
        DynamicIndependenceArgs(IndexSpaceNode *par, 
                                IndexPartNode *l, IndexPartNode *r);
      public:
        IndexSpaceNode *const parent;
        IndexPartNode *const left, *const right;
      };
      struct SemanticRequestArgs : public LgTaskArgs<SemanticRequestArgs> {
      public:
        static const LgTaskID TASK_ID = 
          LG_INDEX_SPACE_SEMANTIC_INFO_REQ_TASK_ID;
      public:
        SemanticRequestArgs(IndexSpaceNode *proxy, 
                            SemanticTag t, AddressSpaceID src)
          : LgTaskArgs<SemanticRequestArgs>(implicit_provenance),
            proxy_this(proxy), tag(t), source(src) { }
      public:
        IndexSpaceNode *const proxy_this;
        const SemanticTag tag;
        const AddressSpaceID source;
      };
      struct DeferChildArgs : public LgTaskArgs<DeferChildArgs> {
      public:
        static const LgTaskID TASK_ID = LG_INDEX_SPACE_DEFER_CHILD_TASK_ID;
      public:
        DeferChildArgs(IndexSpaceNode *proxy, LegionColor child, 
                       std::atomic<IndexPartitionID> *tar,
                       RtUserEvent trig, AddressSpaceID src)
          : LgTaskArgs<DeferChildArgs>(implicit_provenance),
            proxy_this(proxy), child_color(child), target(tar), 
            to_trigger(trig), source(src) { }
      public:
        IndexSpaceNode *const proxy_this;
        const LegionColor child_color;
        std::atomic<IndexPartitionID> *const target;
        const RtUserEvent to_trigger;
        const AddressSpaceID source;
      };
      class IndexSpaceSetFunctor {
      public:
        IndexSpaceSetFunctor(Runtime *rt, AddressSpaceID src, Serializer &r)
          : runtime(rt), source(src), rez(r) { }
      public:
        void apply(AddressSpaceID target);
      public:
        Runtime *const runtime;
        const AddressSpaceID source;
        Serializer &rez;
      };
      class InactiveFunctor {
      public:
        InactiveFunctor(IndexSpaceNode *n, ReferenceMutator *m,
                        std::map<AddressSpaceID,RtEvent> &effects)
          : node(n), mutator(m), send_effects(effects) { }
      public:
        void apply(AddressSpaceID target);
      public:
        IndexSpaceNode *const node;
        ReferenceMutator *const mutator;
        std::map<AddressSpaceID,RtEvent> &send_effects;
      };
      class InvalidateRootFunctor {
      public:
        InvalidateRootFunctor(AddressSpaceID s, IndexSpaceNode *n,
                              std::set<RtEvent> &a, Runtime *rt)
          : source(s), node(n), runtime(rt), applied(a) { }
      public:
        void apply(AddressSpaceID target);
      public:
        const AddressSpaceID source;
        IndexSpaceNode *const node;
        Runtime *const runtime;
        std::set<RtEvent> &applied;
      };
    public:
      IndexSpaceNode(RegionTreeForest *ctx, IndexSpace handle,
                     IndexPartNode *parent, LegionColor color,
                     DistributedID did, ApEvent index_space_ready,
                     IndexSpaceExprID expr_id, RtEvent initialized,
<<<<<<< HEAD
                     unsigned depth, CollectiveMapping *mapping, bool is_root);
      IndexSpaceNode(const IndexSpaceNode &rhs) = delete;
=======
                     unsigned depth, Provenance *provenance);
      IndexSpaceNode(const IndexSpaceNode &rhs);
>>>>>>> ccef5453
      virtual ~IndexSpaceNode(void);
    public:
      IndexSpaceNode& operator=(const IndexSpaceNode &rhs) = delete;
    public:
      inline bool is_set(void) const { return index_space_set; }
    public:
      virtual void notify_active(ReferenceMutator *mutator);
      virtual void notify_valid(ReferenceMutator *mutator);
      virtual void notify_invalid(ReferenceMutator *mutator);
      virtual void notify_inactive(ReferenceMutator *mutator);
    public:
      virtual bool is_index_space_node(void) const;
#ifdef DEBUG_LEGION
      virtual IndexSpaceNode* as_index_space_node(void);
      virtual IndexPartNode* as_index_part_node(void);
#endif
      virtual AddressSpaceID get_owner_space(void) const;
      static AddressSpaceID get_owner_space(IndexSpace handle, Runtime *rt);
    public:
      virtual IndexTreeNode* get_parent(void) const;
      virtual void get_colors(std::vector<LegionColor> &colors);
    public:
      virtual void send_semantic_request(AddressSpaceID target, 
           SemanticTag tag, bool can_fail, bool wait_until, RtUserEvent ready);
      virtual void send_semantic_info(AddressSpaceID target, SemanticTag tag,
          const void *buffer, size_t size, bool is_mutable, RtUserEvent ready);
      void process_semantic_request(SemanticTag tag, AddressSpaceID source,
                            bool can_fail, bool wait_until, RtUserEvent ready);
      static void handle_semantic_request(RegionTreeForest *forest,
                                 Deserializer &derez, AddressSpaceID source);
      static void handle_semantic_info(RegionTreeForest *forest,
                                 Deserializer &derez, AddressSpaceID source);
    public:
      bool has_color(const LegionColor color);
      LegionColor generate_color(LegionColor suggestion = INVALID_COLOR);
      void release_color(LegionColor color);
      IndexPartNode* get_child(const LegionColor c, 
                               RtEvent *defer = NULL, bool can_fail = false);
      void add_child(IndexPartNode *child);
      void remove_child(const LegionColor c);
      size_t get_num_children(void) const;
    public:
      bool are_disjoint(LegionColor c1, LegionColor c2); 
      void record_disjointness(bool disjoint, 
                               LegionColor c1, LegionColor c2);
      void record_remote_child(IndexPartition pid, LegionColor part_color);
    public:
      static void handle_disjointness_test(const void *args);
    public:
      virtual bool send_node(AddressSpaceID target, RtEvent done,
                             RtEvent &send_precondition,
                             std::set<IndexTreeNode*> &visited,
                             std::vector<SendNodeRecord> &nodes_to_send,
                             const bool above = false);
      virtual void pack_node(Serializer &rez, AddressSpaceID target,
                             const SendNodeRecord &record);
      void invalidate_tree(void);
      bool invalidate_root(AddressSpaceID source,
                           std::set<RtEvent> &applied,
                           const CollectiveMapping *mapping);
      static void handle_node_creation(RegionTreeForest *context,
                                       Deserializer &derez, 
                                       AddressSpaceID source);
    public:
      static void handle_node_request(RegionTreeForest *context,
                                      Deserializer &derez,
                                      AddressSpaceID source);
      static void handle_node_return(RegionTreeForest *context,
                                     Deserializer &derez,
                                     AddressSpaceID source);
      static void handle_node_child_request(RegionTreeForest *context,
                            Deserializer &derez, AddressSpaceID source);
      static void defer_node_child_request(const void *args);
      static void handle_node_child_response(RegionTreeForest *forest,
                                             Deserializer &derez);
      static void handle_colors_request(RegionTreeForest *context,
                            Deserializer &derez, AddressSpaceID source);
      static void handle_colors_response(Deserializer &derez);
      static void handle_index_space_set(RegionTreeForest *forest,
                           Deserializer &derez, AddressSpaceID source);
      static void handle_generate_color_request(RegionTreeForest *forest,
                           Deserializer &derez, AddressSpaceID source);
      static void handle_generate_color_response(Deserializer &derez);
      static void handle_release_color(RegionTreeForest *forest, 
                                       Deserializer &derez);
    public:
      // From IndexSpaceExpression
      virtual ApEvent get_expr_index_space(void *result, TypeTag tag,
                                           bool need_tight_result) = 0;
      virtual Domain get_domain(ApEvent &ready, bool need_tight) = 0;
      virtual bool set_domain(const Domain &domain, AddressSpaceID space,
                              const CollectiveMapping *mapping = NULL) = 0;
      virtual bool set_output_union(
            const std::map<DomainPoint,DomainPoint> &sizes,
            AddressSpaceID space, const CollectiveMapping *mapping = NULL) = 0;
      virtual void tighten_index_space(void) = 0;
      virtual bool check_empty(void) = 0;
      virtual void pack_expression(Serializer &rez, AddressSpaceID target);
      virtual void pack_expression_value(Serializer &rez,AddressSpaceID target);
    public:
#ifdef DEBUG_LEGION
      virtual bool is_valid(void) { return check_valid(); }
#endif
      virtual DistributedID get_distributed_id(void) const { return did; }
      virtual bool try_add_canonical_reference(DistributedID source);
      virtual bool remove_canonical_reference(DistributedID source);
      virtual bool try_add_live_reference(ReferenceSource source);
      virtual bool remove_live_reference(ReferenceSource source);
      virtual void add_base_expression_reference(ReferenceSource source,
          ReferenceMutator *mutator = NULL, unsigned count = 1);
      virtual void add_nested_expression_reference(DistributedID source,
          std::set<RtEvent> &applied_events, unsigned count = 1);
      virtual void add_nested_expression_reference(DistributedID source,
          ReferenceMutator *mutator = NULL, unsigned count = 1);
      virtual bool remove_base_expression_reference(ReferenceSource source,
                                                    unsigned count = 1);
      virtual bool remove_nested_expression_reference(DistributedID source,
                                                      unsigned count = 1);
      virtual void add_tree_expression_reference(DistributedID source,
                                                 unsigned count = 1);
      virtual bool remove_tree_expression_reference(DistributedID source,
                                                    unsigned count = 1);
    public:
<<<<<<< HEAD
      virtual IndexSpaceNode* create_node(IndexSpace handle, DistributedID did,
          RtEvent initialized, std::set<RtEvent> *applied,
          CollectiveMapping *mapping, IndexSpaceExprID expr_id = 0) = 0;
=======
      virtual IndexSpaceNode* create_node(IndexSpace handle,
                    DistributedID did, RtEvent initialized,
                    Provenance *provenance, std::set<RtEvent> *applied) = 0; 
>>>>>>> ccef5453
      virtual PieceIteratorImpl* create_piece_iterator(const void *piece_list,
                    size_t piece_list_size, IndexSpaceNode *privilege_node) = 0;
      virtual bool is_below_in_tree(IndexPartNode *p, LegionColor &child) const;
    public:
      virtual ApEvent compute_pending_space(Operation *op,
            const std::vector<IndexSpace> &handles, bool is_union) = 0;
      virtual ApEvent compute_pending_space(Operation *op,
                              IndexPartition handle, bool is_union) = 0;
      virtual ApEvent compute_pending_difference(Operation *op, 
          IndexSpace initial, const std::vector<IndexSpace> &handles) = 0;
      virtual void get_index_space_domain(void *realm_is, TypeTag type_tag) = 0;
      virtual size_t get_volume(void) = 0;
      virtual size_t get_num_dims(void) const = 0;
      virtual bool contains_point(const void *realm_point,TypeTag type_tag) = 0;
      virtual bool contains_point(const DomainPoint &point) = 0;
    public:
      virtual LegionColor get_max_linearized_color(void) = 0;
      virtual LegionColor linearize_color(const DomainPoint &point) = 0;
      virtual LegionColor linearize_color(const void *realm_color,
                                          TypeTag type_tag) = 0;
      virtual void delinearize_color(LegionColor color, 
                                     void *realm_color, TypeTag type_tag) = 0;
      virtual bool contains_color(LegionColor color, 
                                  bool report_error = false) = 0;
      virtual void instantiate_colors(std::vector<LegionColor> &colors) = 0;
      virtual Domain get_color_space_domain(void) = 0;
      virtual DomainPoint get_domain_point_color(void) const = 0;
      virtual DomainPoint delinearize_color_to_point(LegionColor c) = 0;
      // Caller takes ownership for the iterator
      virtual ColorSpaceIterator* create_color_space_iterator(void) = 0;
      virtual size_t compute_color_offset(LegionColor color) = 0;
    public:
      bool intersects_with(IndexSpaceNode *rhs,bool compute = true);
      bool intersects_with(IndexPartNode *rhs, bool compute = true);
      bool dominates(IndexSpaceNode *rhs);
      bool dominates(IndexPartNode *rhs);
    public:
      virtual void pack_index_space(Serializer &rez, 
                                    bool include_size) const = 0;
      virtual bool unpack_index_space(Deserializer &derez,
                                      AddressSpaceID source) = 0;
    public:
      virtual ApEvent create_equal_children(Operation *op,
                                            IndexPartNode *partition, 
                                            size_t granularity) = 0;
      virtual ApEvent create_equal_children(Operation *op,
                                            IndexPartNode *partition, 
                                            size_t granularity,
                                            ShardID shard,
                                            size_t total_shards) = 0;
      virtual ApEvent create_by_union(Operation *op,
                                      IndexPartNode *partition,
                                      IndexPartNode *left,
                                      IndexPartNode *right) = 0;
      virtual ApEvent create_by_union(Operation *op,
                                      IndexPartNode *partition,
                                      IndexPartNode *left,
                                      IndexPartNode *right,
                                      ShardID shard,
                                      size_t total_shards) = 0;
      virtual ApEvent create_by_intersection(Operation *op,
                                             IndexPartNode *partition,
                                             IndexPartNode *left,
                                             IndexPartNode *right) = 0;
      virtual ApEvent create_by_intersection(Operation *op,
                                             IndexPartNode *partition,
                                             IndexPartNode *left,
                                             IndexPartNode *right,
                                             ShardID shard,
                                             size_t total_shards) = 0;
      virtual ApEvent create_by_intersection(Operation *op,
                                             IndexPartNode *partition,
                                             // Left is implicit "this"
                                             IndexPartNode *right,
                                             const bool dominates = false) = 0;
      virtual ApEvent create_by_intersection(Operation *op,
                                             IndexPartNode *partition,
                                             // Left is implicit "this"
                                             IndexPartNode *right,
                                             ShardID shard,
                                             size_t total_shards,
                                             const bool dominates = false) = 0;
      virtual ApEvent create_by_difference(Operation *op,
                                           IndexPartNode *partition,
                                           IndexPartNode *left,
                                           IndexPartNode *right) = 0;
      virtual ApEvent create_by_difference(Operation *op,
                                           IndexPartNode *partition,
                                           IndexPartNode *left,
                                           IndexPartNode *right,
                                           ShardID shard,
                                           size_t total_shards) = 0;
      // Called on color space and not parent
      virtual ApEvent create_by_restriction(IndexPartNode *partition,
                                            const void *transform,
                                            const void *extent,
                                            int partition_dim,
                                            ShardID shard,
                                            size_t total_shards) = 0;
      virtual ApEvent create_by_domain(Operation *op,
                                       IndexPartNode *partition,
                                       FutureMapImpl *future_map,
                                       bool perform_intersections,
                                       ShardID shard,
                                       size_t total_shards) = 0;
      virtual ApEvent create_by_weights(Operation *op,
                                        IndexPartNode *partition,
                                        FutureMapImpl *future_map,
                                        size_t granularity,
                                        ShardID shard,
                                        size_t total_shards) = 0;
      virtual ApEvent create_by_field(Operation *op,
                                      IndexPartNode *partition,
                const std::vector<FieldDataDescriptor> &instances,
                                      ApEvent instances_ready) = 0;
      virtual ApEvent create_by_image(Operation *op,
                                      IndexPartNode *partition,
                                      IndexPartNode *projection,
                const std::vector<FieldDataDescriptor> &instances,
                                      ApEvent instances_ready,
                                      ShardID shard,
                                      size_t total_shards) = 0;
      virtual ApEvent create_by_image_range(Operation *op,
                                      IndexPartNode *partition,
                                      IndexPartNode *projection,
                const std::vector<FieldDataDescriptor> &instances,
                                      ApEvent instances_ready,
                                      ShardID shard,
                                      size_t total_shards) = 0;
      virtual ApEvent create_by_preimage(Operation *op,
                                      IndexPartNode *partition,
                                      IndexPartNode *projection,
                const std::vector<FieldDataDescriptor> &instances,
                                      ApEvent instances_ready) = 0;
      virtual ApEvent create_by_preimage_range(Operation *op,
                                      IndexPartNode *partition,
                                      IndexPartNode *projection,
                const std::vector<FieldDataDescriptor> &instances,
                                      ApEvent instances_ready) = 0;
      virtual ApEvent create_association(Operation *op,
                                      IndexSpaceNode *range,
                const std::vector<FieldDataDescriptor> &instances,
                                      ApEvent instances_ready) = 0;
      virtual size_t get_coordinate_size(bool range) const = 0;
    public:
      virtual PhysicalInstance create_file_instance(const char *file_name,
				   const std::vector<Realm::FieldID> &field_ids,
                                   const std::vector<size_t> &field_sizes,
                                   legion_file_mode_t file_mode,
                                   ApEvent &ready_event) = 0;
      virtual PhysicalInstance create_hdf5_instance(const char *file_name,
                                   const std::vector<Realm::FieldID> &field_ids,
                                   const std::vector<size_t> &field_sizes,
                                   const std::vector<const char*> &field_files,
                                   const OrderingConstraint &dimension_order,
                                   bool read_only, ApEvent &ready_event) = 0;
    public:
      virtual void get_launch_space_domain(Domain &launch_domain) = 0;
      virtual void validate_slicing(const std::vector<IndexSpace> &slice_spaces,
                                    MultiTask *task, MapperManager *mapper) = 0;
      virtual void log_launch_space(UniqueID op_id) = 0;
      virtual IndexSpace create_shard_space(ShardingFunction *func, 
                                            ShardID shard,
                                            IndexSpace shard_space,
                                            const Domain &shard_domain,
                              const std::vector<DomainPoint> &shard_points) = 0;
    public:
      const IndexSpace handle;
      IndexPartNode *const parent;
      const ApEvent index_space_ready;
    protected:
      // Must hold the node lock when accessing these data structures
      std::map<LegionColor,IndexPartNode*> color_map;
      std::map<LegionColor,IndexPartition> remote_colors;
      std::set<RegionNode*> logical_nodes;
      std::set<std::pair<LegionColor,LegionColor> > disjoint_subsets;
      std::set<std::pair<LegionColor,LegionColor> > aliased_subsets;
    protected:
      unsigned                  send_references; 
      // On the owner node track when the index space is set
      RtUserEvent               realm_index_space_set;
      // Keep track of whether we've tightened these bounds
      RtUserEvent               tight_index_space_set;
      bool                      index_space_set;
      bool                      tight_index_space;
      // Keep track of whether we're still valid on the owner
      bool                      tree_valid;
#ifdef DEBUG_LEGION
      // Keep track of whether we are active, should only happen once
      bool                      tree_active;
#endif
      // Keep track of whether we've had our application 
      // reference removed if this is a root node 
      bool                      root_valid;
    };

    /**
     * \class IndexSpaceNodeT
     * A templated class for handling any templated realm calls
     * associated with realm index spaces
     */
    template<int DIM, typename T>
    class IndexSpaceNodeT : public IndexSpaceNode,
                            public LegionHeapify<IndexSpaceNodeT<DIM,T> > {
    public:
      IndexSpaceNodeT(RegionTreeForest *ctx, IndexSpace handle,
                      IndexPartNode *parent, LegionColor color, 
                      const void *bounds, bool is_domain,
                      DistributedID did, ApEvent ready_event,
                      IndexSpaceExprID expr_id, RtEvent init,
<<<<<<< HEAD
                      unsigned depth, CollectiveMapping *mapping, bool is_root);
      IndexSpaceNodeT(const IndexSpaceNodeT &rhs) = delete;
=======
                      unsigned depth, Provenance *provenance);
      IndexSpaceNodeT(const IndexSpaceNodeT &rhs);
>>>>>>> ccef5453
      virtual ~IndexSpaceNodeT(void);
    public:
      IndexSpaceNodeT& operator=(const IndexSpaceNodeT &rhs) = delete;
    public:
      ApEvent get_realm_index_space(Realm::IndexSpace<DIM,T> &result,
				    bool need_tight_result);
      bool set_realm_index_space(AddressSpaceID source,
                                 const Realm::IndexSpace<DIM,T> &value,
                                 const CollectiveMapping *mapping = NULL,
                                 RtEvent ready_event = RtEvent::NO_RT_EVENT);
    public:
      // From IndexSpaceExpression
      virtual ApEvent get_expr_index_space(void *result, TypeTag tag,
                                           bool need_tight_result);
      virtual Domain get_domain(ApEvent &ready, bool need_tight);
      virtual bool set_domain(const Domain &domain, AddressSpaceID space,
                              const CollectiveMapping *mapping = NULL);
      virtual bool set_output_union(
                const std::map<DomainPoint,DomainPoint> &sizes,
                AddressSpaceID space, const CollectiveMapping *mapping = NULL);
      virtual void tighten_index_space(void);
      virtual bool check_empty(void);
<<<<<<< HEAD
      virtual IndexSpaceNode* create_node(IndexSpace handle, DistributedID did,
          RtEvent initialized, std::set<RtEvent> *applied,
          CollectiveMapping *mapping, IndexSpaceExprID expr_id = 0);
=======
      virtual IndexSpaceNode* create_node(IndexSpace handle,
                            DistributedID did, RtEvent initialized,
                            Provenance *provenance, std::set<RtEvent> *applied);
>>>>>>> ccef5453
      virtual PieceIteratorImpl* create_piece_iterator(const void *piece_list,
                      size_t piece_list_size, IndexSpaceNode *privilege_node);
    public:
      void log_index_space_points(const Realm::IndexSpace<DIM,T> &space) const;
      void log_profiler_index_space_points(
                            const Realm::IndexSpace<DIM,T> &tight_space) const;
    public:
      virtual ApEvent compute_pending_space(Operation *op,
            const std::vector<IndexSpace> &handles, bool is_union);
      virtual ApEvent compute_pending_space(Operation *op,
                             IndexPartition handle, bool is_union);
      virtual ApEvent compute_pending_difference(Operation *op,
          IndexSpace initial, const std::vector<IndexSpace> &handles);
      virtual void get_index_space_domain(void *realm_is, TypeTag type_tag);
      virtual size_t get_volume(void);
      virtual size_t get_num_dims(void) const;
      virtual bool contains_point(const void *realm_point, TypeTag type_tag);
      virtual bool contains_point(const DomainPoint &point);
    public:
      virtual LegionColor get_max_linearized_color(void);
      virtual LegionColor linearize_color(const DomainPoint &point);
      virtual LegionColor linearize_color(const void *realm_color,
                                          TypeTag type_tag);
      LegionColor linearize_color(Point<DIM,T> color); 
      virtual void delinearize_color(LegionColor color, 
                                     void *realm_color, TypeTag type_tag);
      virtual bool contains_color(LegionColor color,
                                  bool report_error = false);
      virtual void instantiate_colors(std::vector<LegionColor> &colors);
      virtual Domain get_color_space_domain(void);
      virtual DomainPoint get_domain_point_color(void) const;
      virtual DomainPoint delinearize_color_to_point(LegionColor c);
      // Caller takes ownership for the iterator
      virtual ColorSpaceIterator* create_color_space_iterator(void);
      virtual size_t compute_color_offset(LegionColor color);
    public:
      virtual void pack_index_space(Serializer &rez, bool include_size) const;
      virtual bool unpack_index_space(Deserializer &derez,
                                      AddressSpaceID source);
    public:
      virtual ApEvent create_equal_children(Operation *op,
                                            IndexPartNode *partition, 
                                            size_t granularity);
      virtual ApEvent create_equal_children(Operation *op,
                                            IndexPartNode *partition, 
                                            size_t granularity,
                                            ShardID shard,
                                            size_t total_shards);
      virtual ApEvent create_by_union(Operation *op,
                                      IndexPartNode *partition,
                                      IndexPartNode *left,
                                      IndexPartNode *right);
      virtual ApEvent create_by_union(Operation *op,
                                      IndexPartNode *partition,
                                      IndexPartNode *left,
                                      IndexPartNode *right,
                                      ShardID shard, 
                                      size_t total_shards);
      virtual ApEvent create_by_intersection(Operation *op,
                                             IndexPartNode *partition,
                                             IndexPartNode *left,
                                             IndexPartNode *right);
      virtual ApEvent create_by_intersection(Operation *op,
                                             IndexPartNode *partition,
                                             IndexPartNode *left,
                                             IndexPartNode *right,
                                             ShardID shard,
                                             size_t total_shards);
      virtual ApEvent create_by_intersection(Operation *op,
                                             IndexPartNode *partition,
                                             // Left is implicit "this"
                                             IndexPartNode *right,
                                             const bool dominates = false);
      virtual ApEvent create_by_intersection(Operation *op,
                                             IndexPartNode *partition,
                                             // Left is implicit "this"
                                             IndexPartNode *right,
                                             ShardID shard,
                                             size_t total_shards,
                                             const bool dominates = false);
      virtual ApEvent create_by_difference(Operation *op,
                                           IndexPartNode *partition,
                                           IndexPartNode *left,
                                           IndexPartNode *right);
      virtual ApEvent create_by_difference(Operation *op,
                                           IndexPartNode *partition,
                                           IndexPartNode *left,
                                           IndexPartNode *right,
                                           ShardID shard,
                                           size_t total_shards);
      // Called on color space and not parent
      virtual ApEvent create_by_restriction(IndexPartNode *partition,
                                            const void *transform,
                                            const void *extent,
                                            int partition_dim,
                                            ShardID shard,
                                            size_t total_shards);
      template<int N>
      ApEvent create_by_restriction_helper(IndexPartNode *partition,
                                   const Realm::Matrix<N,DIM,T> &transform,
                                   const Realm::Rect<N,T> &extent,
                                   ShardID shard, size_t total_shards);
      virtual ApEvent create_by_domain(Operation *op,
                                       IndexPartNode *partition,
                                       FutureMapImpl *future_map,
                                       bool perform_intersections,
                                       ShardID shard, size_t total_shards);
      template<int COLOR_DIM, typename COLOR_T>
      ApEvent create_by_domain_helper(Operation *op,
                                      IndexPartNode *partition,
                                      FutureMapImpl *future_map,
                                      bool perform_intersections,
                                      ShardID shard, size_t total_shards);
      virtual ApEvent create_by_weights(Operation *op,
                                        IndexPartNode *partition,
                                        FutureMapImpl *future_map,
                                        size_t granularity,
                                        ShardID shard, size_t total_shards);
      template<int COLOR_DIM, typename COLOR_T>
      ApEvent create_by_weight_helper(Operation *op,
                                      IndexPartNode *partition,
                                      FutureMapImpl *future_map,
                                      size_t granularity,
                                      ShardID shard, size_t total_shards);
      virtual ApEvent create_by_field(Operation *op,
                                      IndexPartNode *partition,
                const std::vector<FieldDataDescriptor> &instances,
                                      ApEvent instances_ready);
      template<int COLOR_DIM, typename COLOR_T>
      ApEvent create_by_field_helper(Operation *op,
                                     IndexPartNode *partition,
                const std::vector<FieldDataDescriptor> &instances,
                                     ApEvent instances_ready);
      virtual ApEvent create_by_image(Operation *op,
                                      IndexPartNode *partition,
                                      IndexPartNode *projection,
                const std::vector<FieldDataDescriptor> &instances,
                                      ApEvent instances_ready,
                                      ShardID shard,
                                      size_t total_shards);
      template<int DIM2, typename T2>
      ApEvent create_by_image_helper(Operation *op,
                                      IndexPartNode *partition,
                                      IndexPartNode *projection,
                const std::vector<FieldDataDescriptor> &instances,
                                      ApEvent instances_ready,
                                      ShardID shard,
                                      size_t total_shards);
      virtual ApEvent create_by_image_range(Operation *op,
                                      IndexPartNode *partition,
                                      IndexPartNode *projection,
                const std::vector<FieldDataDescriptor> &instances,
                                      ApEvent instances_ready,
                                      ShardID shard,
                                      size_t total_shards);
      template<int DIM2, typename T2>
      ApEvent create_by_image_range_helper(Operation *op,
                                      IndexPartNode *partition,
                                      IndexPartNode *projection,
                const std::vector<FieldDataDescriptor> &instances,
                                      ApEvent instances_ready,
                                      ShardID shard,
                                      size_t total_shards);
      virtual ApEvent create_by_preimage(Operation *op,
                                      IndexPartNode *partition,
                                      IndexPartNode *projection,
                const std::vector<FieldDataDescriptor> &instances,
                                      ApEvent instances_ready);
      template<int DIM2, typename T2>
      ApEvent create_by_preimage_helper(Operation *op,
                                      IndexPartNode *partition,
                                      IndexPartNode *projection,
                const std::vector<FieldDataDescriptor> &instances,
                                      ApEvent instances_ready);
      virtual ApEvent create_by_preimage_range(Operation *op,
                                      IndexPartNode *partition,
                                      IndexPartNode *projection,
                const std::vector<FieldDataDescriptor> &instances,
                                      ApEvent instances_ready);
      template<int DIM2, typename T2>
      ApEvent create_by_preimage_range_helper(Operation *op,
                                      IndexPartNode *partition,
                                      IndexPartNode *projection,
                const std::vector<FieldDataDescriptor> &instances,
                                      ApEvent instances_ready);
      virtual ApEvent create_association(Operation *op,
                                      IndexSpaceNode *range,
                const std::vector<FieldDataDescriptor> &instances,
                                      ApEvent instances_ready);
      template<int DIM2, typename T2>
      ApEvent create_association_helper(Operation *op,
                                      IndexSpaceNode *range,
                const std::vector<FieldDataDescriptor> &instances,
                                      ApEvent instances_ready);
      virtual size_t get_coordinate_size(bool range) const;
    public:
      virtual PhysicalInstance create_file_instance(const char *file_name,
                                   const std::vector<Realm::FieldID> &field_ids,
                                   const std::vector<size_t> &field_sizes,
                                   legion_file_mode_t file_mode, 
                                   ApEvent &ready_event);
      virtual PhysicalInstance create_hdf5_instance(const char *file_name,
                                   const std::vector<Realm::FieldID> &field_ids,
                                   const std::vector<size_t> &field_sizes,
                                   const std::vector<const char*> &field_files,
                                   const OrderingConstraint &dimension_order,
                                   bool read_only, ApEvent &ready_event);
    public:
      virtual ApEvent issue_fill(Operation *op,
                           const PhysicalTraceInfo &trace_info,
                           const std::vector<CopySrcDstField> &dst_fields,
                           const void *fill_value, size_t fill_size,
#ifdef LEGION_SPY
                           UniqueID fill_uid,
                           FieldSpace handle,
                           RegionTreeID tree_id,
#endif
                           ApEvent precondition, PredEvent pred_guard);
      virtual ApEvent issue_copy(Operation *op,
                           const PhysicalTraceInfo &trace_info,
                           const std::vector<CopySrcDstField> &dst_fields,
                           const std::vector<CopySrcDstField> &src_fields,
                           const std::vector<Reservation> &reservations,
#ifdef LEGION_SPY
                           RegionTreeID src_tree_id,
                           RegionTreeID dst_tree_id,
#endif
                           ApEvent precondition, PredEvent pred_guard);
      virtual CopyAcrossUnstructured* create_across_unstructured(
                           const std::map<Reservation,bool> &reservations,
                           const bool compute_preimages);
      virtual Realm::InstanceLayoutGeneric* create_layout(
                           const LayoutConstraintSet &constraints,
                           const std::vector<FieldID> &field_ids,
                           const std::vector<size_t> &field_sizes,
                           bool compact,LayoutConstraintKind *unsat_kind = NULL,
                           unsigned *unsat_index = NULL,void **piece_list =NULL, 
                           size_t *piece_list_size = NULL);
      virtual IndexSpaceExpression* create_layout_expression(
                           const void *piece_list, size_t piece_list_size);
      virtual bool meets_layout_expression(IndexSpaceExpression *expr,
         bool tight_bounds, const void *piece_list, size_t piece_list_size);
    public:
      virtual IndexSpaceExpression* find_congruent_expression(
                  std::set<IndexSpaceExpression*> &expressions);
      virtual KDTree* get_sparsity_map_kd_tree(void);
    public:
      virtual void get_launch_space_domain(Domain &launch_domain);
      virtual void validate_slicing(const std::vector<IndexSpace> &slice_spaces,
                                    MultiTask *task, MapperManager *mapper);
      virtual void log_launch_space(UniqueID op_id);
      virtual IndexSpace create_shard_space(ShardingFunction *func, 
                                            ShardID shard,
                                            IndexSpace shard_space,
                                            const Domain &shard_domain,
                                  const std::vector<DomainPoint> &shard_points);
    public:
      bool contains_point(const Realm::Point<DIM,T> &point);
    protected:
      void compute_linearization_metadata(void);
    protected:
      Realm::IndexSpace<DIM,T> realm_index_space;
    protected: // linearization meta-data, computed on demand
      Realm::Point<DIM,long long> strides;
      Realm::Point<DIM,long long> offset;
      bool linearization_ready;
    public:
      struct CreateByDomainHelper {
      public:
        CreateByDomainHelper(IndexSpaceNodeT<DIM,T> *n,
                             IndexPartNode *p, Operation *o,
                             FutureMapImpl *fm, bool inter,
                             ShardID s, size_t total)
          : node(n), partition(p), op(o), future_map(fm), 
            shard(s), total_shards(total), intersect(inter) { }
      public:
        template<typename COLOR_DIM, typename COLOR_T>
        static inline void demux(CreateByDomainHelper *creator)
        {
          creator->result = creator->node->template 
            create_by_domain_helper<COLOR_DIM::N,COLOR_T>(creator->op,
                creator->partition, creator->future_map, creator->intersect,
                creator->shard, creator->total_shards);
        }
      public:
        IndexSpaceNodeT<DIM,T> *const node;
        IndexPartNode *const partition;
        Operation *const op;
        FutureMapImpl *const future_map;
        const ShardID shard;
        const size_t total_shards;
        const bool intersect;
        ApEvent result;
      };
      struct CreateByWeightHelper {
      public:
        CreateByWeightHelper(IndexSpaceNodeT<DIM,T> *n,
                             IndexPartNode *p, Operation *o,
                             FutureMapImpl *fm, size_t g,
                             ShardID s, size_t total)
          : node(n), partition(p), op(o), future_map(fm), 
            granularity(g), shard(s), total_shards(total) { }
      public:
        template<typename COLOR_DIM, typename COLOR_T>
        static inline void demux(CreateByWeightHelper *creator)
        {
          creator->result = creator->node->template 
            create_by_weight_helper<COLOR_DIM::N,COLOR_T>(creator->op,
                creator->partition, creator->future_map, creator->granularity,
                creator->shard, creator->total_shards);
        }
      public:
        IndexSpaceNodeT<DIM,T> *const node;
        IndexPartNode *const partition;
        Operation *const op;
        FutureMapImpl *const future_map;
        const size_t granularity;
        const ShardID shard;
        const size_t total_shards;
        ApEvent result;
      };
      struct CreateByFieldHelper {
      public:
        CreateByFieldHelper(IndexSpaceNodeT<DIM,T> *n,
                            Operation *o, IndexPartNode *p,
                            const std::vector<FieldDataDescriptor> &i,
                            ApEvent r)
          : node(n), op(o), partition(p), instances(i), ready(r) { }
      public:
        template<typename COLOR_DIM, typename COLOR_T>
        static inline void demux(CreateByFieldHelper *creator)
        {
          creator->result = 
           creator->node->template create_by_field_helper<COLOR_DIM::N,COLOR_T>(
                         creator->op, creator->partition, creator->instances,
                         creator->ready);
        }
      public:
        IndexSpaceNodeT<DIM,T> *node;
        Operation *op;
        IndexPartNode *partition;
        const std::vector<FieldDataDescriptor> &instances;
        ApEvent ready, result;
      };
      struct CreateByImageHelper {
      public:
        CreateByImageHelper(IndexSpaceNodeT<DIM,T> *n,
                            Operation *o, IndexPartNode *p, IndexPartNode *j,
                            const std::vector<FieldDataDescriptor> &i,
                            ApEvent r, ShardID s, size_t t)
          : node(n), op(o), partition(p), projection(j), 
            instances(i), ready(r), shard(s), total_shards(t) { }
      public:
        template<typename DIM2, typename T2>
        static inline void demux(CreateByImageHelper *creator)
        {
          creator->result = 
           creator->node->template create_by_image_helper<DIM2::N,T2>(
               creator->op, creator->partition, creator->projection,
               creator->instances, creator->ready, creator->shard,
               creator->total_shards);
        }
      public:
        IndexSpaceNodeT<DIM,T> *node;
        Operation *op;
        IndexPartNode *partition;
        IndexPartNode *projection;
        const std::vector<FieldDataDescriptor> &instances;
        ApEvent ready, result;
        ShardID shard;
        size_t total_shards;
      };
      struct CreateByImageRangeHelper {
      public:
        CreateByImageRangeHelper(IndexSpaceNodeT<DIM,T> *n,
                            Operation *o, IndexPartNode *p, IndexPartNode *j,
                            const std::vector<FieldDataDescriptor> &i,
                            ApEvent r, ShardID s, size_t t)
          : node(n), op(o), partition(p), projection(j), 
            instances(i), ready(r), shard(s), total_shards(t) { }
      public:
        template<typename DIM2, typename T2>
        static inline void demux(CreateByImageRangeHelper *creator)
        {
          creator->result = creator->node->template 
            create_by_image_range_helper<DIM2::N,T2>(
               creator->op, creator->partition, creator->projection,
               creator->instances, creator->ready, creator->shard,
               creator->total_shards);
        }
      public:
        IndexSpaceNodeT<DIM,T> *node;
        Operation *op;
        IndexPartNode *partition;
        IndexPartNode *projection;
        const std::vector<FieldDataDescriptor> &instances;
        ApEvent ready, result;
        ShardID shard;
        size_t total_shards;
      };
      struct CreateByPreimageHelper {
      public:
        CreateByPreimageHelper(IndexSpaceNodeT<DIM,T> *n,
                            Operation *o, IndexPartNode *p, IndexPartNode *j,
                            const std::vector<FieldDataDescriptor> &i,
                            ApEvent r)
          : node(n), op(o), partition(p), projection(j), 
            instances(i), ready(r) { }
      public:
        template<typename DIM2, typename T2>
        static inline void demux(CreateByPreimageHelper *creator)
        {
          creator->result = 
           creator->node->template create_by_preimage_helper<DIM2::N,T2>(
               creator->op, creator->partition, creator->projection,
               creator->instances, creator->ready);
        }
      public:
        IndexSpaceNodeT<DIM,T> *node;
        Operation *op;
        IndexPartNode *partition;
        IndexPartNode *projection;
        const std::vector<FieldDataDescriptor> &instances;
        ApEvent ready, result;
      };
      struct CreateByPreimageRangeHelper {
      public:
        CreateByPreimageRangeHelper(IndexSpaceNodeT<DIM,T> *n,
                            Operation *o, IndexPartNode *p, IndexPartNode *j,
                            const std::vector<FieldDataDescriptor> &i,
                            ApEvent r)
          : node(n), op(o), partition(p), projection(j), 
            instances(i), ready(r) { }
      public:
        template<typename DIM2, typename T2>
        static inline void demux(CreateByPreimageRangeHelper *creator)
        {
          creator->result = creator->node->template 
            create_by_preimage_range_helper<DIM2::N,T2>(
               creator->op, creator->partition, creator->projection,
               creator->instances, creator->ready);
        }
      public:
        IndexSpaceNodeT<DIM,T> *node;
        Operation *op;
        IndexPartNode *partition;
        IndexPartNode *projection;
        const std::vector<FieldDataDescriptor> &instances;
        ApEvent ready, result;
      };
      struct CreateAssociationHelper {
      public:
        CreateAssociationHelper(IndexSpaceNodeT<DIM,T> *n,
                            Operation *o, IndexSpaceNode *g,
                            const std::vector<FieldDataDescriptor> &i,
                            ApEvent r)
          : node(n), op(o), range(g), instances(i), ready(r) { }
      public:
        template<typename DIM2, typename T2>
        static inline void demux(CreateAssociationHelper *creator)
        {
          creator->result = creator->node->template 
            create_association_helper<DIM2::N,T2>(
               creator->op, creator->range, creator->instances, creator->ready);
        }
      public:
        IndexSpaceNodeT<DIM,T> *node;
        Operation *op;
        IndexSpaceNode *range;
        const std::vector<FieldDataDescriptor> &instances;
        ApEvent ready, result;
      };
    };

    /**
     * \class ColorSpaceIterator
     * A helper class for iterating over sparse color spaces
     * It can be used for non-sparse spaces as well, but we
     * usually have more efficient ways of iterating over those
     */
    class ColorSpaceIterator {
    public:
      virtual ~ColorSpaceIterator(void) { }
    public:
      virtual bool is_valid(void) const = 0;
      virtual LegionColor yield_color(void) = 0;
    };

    template<int DIM, typename T>
    class ColorSpaceIteratorT : public ColorSpaceIterator, 
                                public PointInDomainIterator<DIM,T> {
    public:
      ColorSpaceIteratorT(const DomainT<DIM,T> &d,
                          IndexSpaceNodeT<DIM,T> *color_space);
      virtual ~ColorSpaceIteratorT(void) { }
    public:
      virtual bool is_valid(void) const;
      virtual LegionColor yield_color(void);
    public:
      IndexSpaceNodeT<DIM,T> *const color_space;
    };

    /**
     * \class IndexSpaceCreator
     * A small helper class for creating templated index spaces
     */
    class IndexSpaceCreator {
    public:
      IndexSpaceCreator(RegionTreeForest *f, IndexSpace s, const void *b,
                        bool is_dom, IndexPartNode *p, LegionColor c, 
<<<<<<< HEAD
                        DistributedID d, ApEvent a, IndexSpaceExprID e,
                        RtEvent init, unsigned dp, CollectiveMapping *m, bool r)
        : forest(f), space(s), bounds(b), is_domain(is_dom), parent(p), 
          color(c), did(d), ready(a), expr_id(e), initialized(init), depth(dp),
          mapping(m), root(r), result(NULL) { }
=======
                        DistributedID d, ApEvent r, IndexSpaceExprID e,
                        RtEvent init, unsigned dp, Provenance *prov)
        : forest(f), space(s), bounds(b), is_domain(is_dom), parent(p), 
          color(c), did(d), ready(r), expr_id(e), initialized(init), depth(dp),
          provenance(prov), result(NULL) { }
>>>>>>> ccef5453
    public:
      template<typename N, typename T>
      static inline void demux(IndexSpaceCreator *creator)
      {
        creator->result = new IndexSpaceNodeT<N::N,T>(creator->forest,
            creator->space, creator->parent, creator->color, creator->bounds,
            creator->is_domain, creator->did, creator->ready, creator->expr_id,
<<<<<<< HEAD
            creator->initialized,creator->depth,creator->mapping,creator->root);
=======
            creator->initialized, creator->depth, creator->provenance);
>>>>>>> ccef5453
      }
    public:
      RegionTreeForest *const forest;
      const IndexSpace space; 
      const void *const bounds;
      const bool is_domain;
      IndexPartNode *const parent;
      const LegionColor color;
      const DistributedID did;
      const ApEvent ready;
      const IndexSpaceExprID expr_id;
      const RtEvent initialized;
      const unsigned depth;
<<<<<<< HEAD
      CollectiveMapping *const mapping;
      const bool root;
=======
      Provenance *const provenance;
>>>>>>> ccef5453
      IndexSpaceNode *result;
    };

    /**
     * \class PartitionTracker
     * This is a small helper class that is used for figuring out
     * when to remove references to LogicalPartition objects. We
     * want to remove the references as soon as either the index
     * partition is destroyed or the logical region is destroyed.
     * We use this class to detect which one occurs first.
     */
    class PartitionTracker : public Collectable {
    public:
      PartitionTracker(PartitionNode *part);
      PartitionTracker(const PartitionTracker &rhs);
      ~PartitionTracker(void) { }
    public:
      PartitionTracker& operator=(const PartitionTracker &rhs);
    public:
      bool can_prune(void);
      bool remove_partition_reference(ReferenceMutator *mutator);
    private:
      PartitionNode *const partition;
    };

    /**
     * \class IndexPartNode
     * A node for representing a generic index partition.
     */
    class IndexPartNode : public IndexTreeNode {
    public:
      struct DisjointnessArgs : public LgTaskArgs<DisjointnessArgs> {
      public:
        static const LgTaskID TASK_ID = LG_DISJOINTNESS_TASK_ID;
      public:
        DisjointnessArgs(IndexPartition p, ValueBroadcast<bool> *c, bool own)
          : LgTaskArgs<DisjointnessArgs>(implicit_provenance),
            pid(p), disjointness_collective(c), owner(own) { }
      public:
        const IndexPartition pid;
        ValueBroadcast<bool> *const disjointness_collective;
        const bool owner;
      };
    public:
      struct DynamicIndependenceArgs : 
        public LgTaskArgs<DynamicIndependenceArgs> {
      public:
        static const LgTaskID TASK_ID = LG_SPACE_INDEPENDENCE_TASK_ID;
      public:
        DynamicIndependenceArgs(IndexPartNode *par, 
                                IndexSpaceNode *l, IndexSpaceNode *r);
      public:
        IndexPartNode *const parent;
        IndexSpaceNode *const left, *const right;
      };
      struct SemanticRequestArgs : public LgTaskArgs<SemanticRequestArgs> {
      public:
        static const LgTaskID TASK_ID = LG_INDEX_PART_SEMANTIC_INFO_REQ_TASK_ID;
      public:
        SemanticRequestArgs(IndexPartNode *proxy, 
                            SemanticTag t, AddressSpaceID src)
          : LgTaskArgs<SemanticRequestArgs>(implicit_provenance),
            proxy_this(proxy), tag(t), source(src) { }
      public:
        IndexPartNode *const proxy_this;
        const SemanticTag tag;
        const AddressSpaceID source;
      };
      struct DeferChildArgs : public LgTaskArgs<DeferChildArgs> {
      public:
        static const LgTaskID TASK_ID = LG_INDEX_PART_DEFER_CHILD_TASK_ID;
      public:
        DeferChildArgs(IndexPartNode *proxy, LegionColor child,
            std::atomic<IndexSpaceID> *tar, RtUserEvent trig, AddressSpaceID src)
          : LgTaskArgs<DeferChildArgs>(implicit_provenance),
            proxy_this(proxy), child_color(child), target(tar),
            to_trigger(trig), source(src) { }
      public:
        IndexPartNode *const proxy_this;
        const LegionColor child_color;
        std::atomic<IndexSpaceID> *const target;
        const RtUserEvent to_trigger;
        const AddressSpaceID source;
      };
      class RemoteDisjointnessFunctor {
      public:
        RemoteDisjointnessFunctor(Serializer &r, Runtime *rt, ShardMapping *m);
      public:
        void apply(AddressSpaceID target);
      public:
        Serializer &rez;
        Runtime *const runtime;
        std::set<AddressSpaceID> skip_shard_spaces;
      };
      class InvalidFunctor {
      public:
        InvalidFunctor(IndexPartNode *n, ReferenceMutator *m,
                       std::map<AddressSpaceID,RtEvent> &effects)
          : node(n), mutator(m), send_effects(effects) { }
      public:
        void apply(AddressSpaceID target);
      public:
        IndexPartNode *const node;
        ReferenceMutator *const mutator;
        std::map<AddressSpaceID,RtEvent> &send_effects;
      }; 
    protected:
      class InterferenceEntry {
      public:
        InterferenceEntry(void)
          : expr_id(0), older(NULL), newer(NULL) { }
      public:
        std::vector<LegionColor> colors;
        IndexSpaceExprID expr_id;
        InterferenceEntry *older;
        InterferenceEntry *newer;
      };
      class RemoteKDTracker {
      public:
        RemoteKDTracker(std::set<LegionColor> &colors, Runtime *runtime);
      public:
        void find_remote_interfering(const std::set<AddressSpaceID> &targets,
                          IndexPartition handle, IndexSpaceExpression *expr);
        RtUserEvent process_remote_interfering_response(Deserializer &derez);
      protected:
        mutable LocalLock tracker_lock;
        std::set<LegionColor> &colors;
        Runtime *const runtime;
        RtUserEvent done_event;
        std::atomic<unsigned> remaining;
      };
    public:
      IndexPartNode(RegionTreeForest *ctx, IndexPartition p,
                    IndexSpaceNode *par, IndexSpaceNode *color_space,
                    LegionColor c, bool disjoint, int complete,
                    DistributedID did, ApEvent partition_ready, 
<<<<<<< HEAD
                    ApBarrier partial_pending, RtEvent initialized,
                    CollectiveMapping *mapping, ShardMapping *shard_map);
      IndexPartNode(RegionTreeForest *ctx, IndexPartition p,
                    IndexSpaceNode *par, IndexSpaceNode *color_space,
                    LegionColor c, RtEvent disjointness_ready,
                    int complete, DistributedID did,
                    ApEvent partition_ready, ApBarrier partial_pending,
                    RtEvent initialized, CollectiveMapping *mapping,
                    ShardMapping *shard_mapping);
      IndexPartNode(const IndexPartNode &rhs) = delete;
=======
                    ApUserEvent partial_pending, RtEvent init,
                    Provenance *provenance);
      IndexPartNode(RegionTreeForest *ctx, IndexPartition p,
                    IndexSpaceNode *par, IndexSpaceNode *color_space,
                    LegionColor c, RtEvent disjointness_ready,
                    int complete, DistributedID did, ApEvent partition_ready,
                    ApUserEvent partial_pending, RtEvent init,
                    Provenance *provenance);
      IndexPartNode(const IndexPartNode &rhs);
>>>>>>> ccef5453
      virtual ~IndexPartNode(void);
    public:
      IndexPartNode& operator=(const IndexPartNode &rhs) = delete;
    public:
      virtual void notify_active(ReferenceMutator *mutator);
      virtual void notify_valid(ReferenceMutator *mutator);
      virtual void notify_invalid(ReferenceMutator *mutator);
      virtual void notify_inactive(ReferenceMutator *mutator);
    public:
      virtual bool is_index_space_node(void) const;
#ifdef DEBUG_LEGION
      virtual IndexSpaceNode* as_index_space_node(void);
      virtual IndexPartNode* as_index_part_node(void);
#endif
      virtual AddressSpaceID get_owner_space(void) const;
      static AddressSpaceID get_owner_space(IndexPartition handle, Runtime *rt);
    public:
      virtual IndexTreeNode* get_parent(void) const;
      virtual void get_colors(std::vector<LegionColor> &colors);
    public:
      virtual void send_semantic_request(AddressSpaceID target, 
           SemanticTag tag, bool can_fail, bool wait_until, RtUserEvent ready);
      virtual void send_semantic_info(AddressSpaceID target, SemanticTag tag,
          const void *buffer, size_t size, bool is_mutable, RtUserEvent ready);
      void process_semantic_request(SemanticTag tag, AddressSpaceID source,
                            bool can_fail, bool wait_until, RtUserEvent ready);
      static void handle_semantic_request(RegionTreeForest *forest,
                                   Deserializer &derez, AddressSpaceID source);
      static void handle_semantic_info(RegionTreeForest *forest,
                                   Deserializer &derez, AddressSpaceID source);
    public:
      bool has_color(const LegionColor c);
      IndexSpaceNode* get_child(const LegionColor c, RtEvent *defer = NULL);
      bool add_child(IndexSpaceNode *child);
      void add_tracker(PartitionTracker *tracker); 
      size_t get_num_children(void) const;
      void compute_disjointness(ValueBroadcast<bool> *collective, bool owner);
      void get_subspace_preconditions(std::set<ApEvent> &preconditions);
    public:
      bool is_disjoint(bool from_app = false);
      bool are_disjoint(LegionColor c1, LegionColor c2,
                        bool force_compute = false);
      void record_disjointness(bool disjoint,
                               LegionColor c1, LegionColor c2);
      bool is_complete(bool from_app = false, bool false_if_not_ready = false);
      IndexSpaceExpression* get_union_expression(bool check_complete=true);
      IndexSpaceExpression* compute_union_expression(void);
      void record_remote_disjoint_ready(RtUserEvent ready);
      void record_remote_disjoint_result(const bool disjoint_result);
    public:
      ApEvent create_equal_children(Operation *op, size_t granularity,
                                    ShardID shard, size_t total_shards);
      ApEvent create_by_weights(Operation *op, const FutureMap &weights,
                  size_t granularity, ShardID shard, size_t total_shards);
      ApEvent create_by_union(Operation *Op,
                              IndexPartNode *left, IndexPartNode *right,
                              ShardID shard, size_t total_shards);
      ApEvent create_by_intersection(Operation *op,
                              IndexPartNode *left, IndexPartNode *right,
                              ShardID shard, size_t total_shards);
      ApEvent create_by_intersection(Operation *op, IndexPartNode *original,
                                     const bool dominates,
                                     ShardID shard, size_t total_shards);
      ApEvent create_by_difference(Operation *op,
                              IndexPartNode *left, IndexPartNode *right,
                              ShardID shard, size_t total_shards);
      ApEvent create_by_restriction(const void *transform, const void *extent,
                                    ShardID shard, size_t total_shards);
      ApEvent create_by_domain(FutureMapImpl *future_map);
    public:
      bool compute_complete(void);
      bool intersects_with(IndexSpaceNode *other, bool compute = true);
      bool intersects_with(IndexPartNode *other, bool compute = true); 
      bool dominates(IndexSpaceNode *other);
      bool dominates(IndexPartNode *other);
      void find_interfering_children(IndexSpaceExpression *expr,
                                     std::vector<LegionColor> &colors);
      virtual bool find_interfering_children_kd(IndexSpaceExpression *expr,
                 std::vector<LegionColor> &colors, bool local_only = false) = 0;
    public:
      static void handle_disjointness_computation(const void *args, 
                                                  RegionTreeForest *forest);
      static void handle_disjointness_test(const void *args);
    public:
      virtual bool send_node(AddressSpaceID target, RtEvent done,
                             RtEvent &send_precondition,
                             std::set<IndexTreeNode*> &visited,
                             std::vector<SendNodeRecord> &nodes_to_send,
                             const bool above = false);
      virtual void pack_node(Serializer &rez, AddressSpaceID target,
                             const SendNodeRecord &record);
      static void handle_node_creation(RegionTreeForest *context,
                                       Deserializer &derez, 
                                       AddressSpaceID source);
    public:
      static void handle_node_request(RegionTreeForest *context,
                                      Deserializer &derez,
                                      AddressSpaceID source);
      static void handle_node_return(RegionTreeForest *context,
                                     Deserializer &derez,
                                     AddressSpaceID source);
      static void handle_node_child_request(
          RegionTreeForest *forest, Deserializer &derez, AddressSpaceID source);
      static void defer_node_child_request(const void *args);
      static void handle_node_child_response(RegionTreeForest *forest,
                                             Deserializer &derez);
      static void handle_node_disjoint_update(RegionTreeForest *forest,
                                              Deserializer &derez);
      static void handle_notification(RegionTreeForest *context, 
                                      Deserializer &derez);
    protected:
      RtEvent request_shard_rects(void);
      virtual void initialize_shard_rects(void) = 0;
      virtual void pack_shard_rects(Serializer &rez, bool clear) = 0;
      virtual void unpack_shard_rects(Deserializer &derez) = 0;
      bool process_shard_rects_response(Deserializer &derez, AddressSpace src);
    public:
      static void handle_shard_rects_request(RegionTreeForest *forest,
                                             Deserializer &derez);
      static void handle_shard_rects_response(RegionTreeForest *forest,
                                  Deserializer &derez, AddressSpaceID source);
      static void handle_remote_interference_request(RegionTreeForest *forest,
                                  Deserializer &derez, AddressSpaceID source);
      static void handle_remote_interference_response(Deserializer &derez);
    public:
      const IndexPartition handle;
      IndexSpaceNode *const parent;
      IndexSpaceNode *const color_space;
      const LegionColor total_children;
      const LegionColor max_linearized_color;
      const ApEvent partition_ready;
      const ApBarrier partial_pending;
      ShardMapping *const shard_mapping;
    protected:
      // Must hold the node lock when accessing these data structures
      // the remaining data structures
      std::map<LegionColor,IndexSpaceNode*> color_map;
      std::map<LegionColor,RtUserEvent> pending_child_map;
      std::set<std::pair<LegionColor,LegionColor> > disjoint_subspaces;
      std::set<std::pair<LegionColor,LegionColor> > aliased_subspaces;
      std::list<PartitionTracker*> partition_trackers;
    protected:
      // Support for remote disjoint events being stored
      RtUserEvent remote_disjoint_ready;
    protected:
      RtEvent disjoint_ready;
      bool disjoint;
    protected:
      bool has_complete, complete;
      bool tree_valid;
      unsigned send_count;
      RtUserEvent send_done;
      std::atomic<IndexSpaceExpression*> union_expr;
    protected:
      // Members for the interference cache
      static const size_t MAX_INTERFERENCE_CACHE_SIZE = 64;
      std::map<IndexSpaceExprID,InterferenceEntry> interference_cache;
      InterferenceEntry *first_entry;
    protected:
      // Help for building distributed kd-trees with shard mappings
      RtUserEvent shard_rects_ready;
      unsigned remaining_rect_notifications;
    }; 

    /**
     * \class KDNode
     * A KDNode is used for performing fast interference tests for
     * expressions against rectangles from child subregions in a partition.
     */
    template<int DIM, typename T, typename RT>
    class KDNode {
    public:
      KDNode(const Rect<DIM,T> &bounds,
             std::vector<std::pair<Rect<DIM,T>,RT> > &subrects);
      KDNode(const KDNode &rhs) = delete;
      ~KDNode(void);
    public:
      KDNode& operator=(const KDNode &rhs) = delete;
    public:
      void find_interfering(const Rect<DIM,T> &test,
                            std::set<RT> &interfering) const;
    public:
      const Rect<DIM,T> bounds;
    protected:
      KDNode<DIM,T,RT> *left;
      KDNode<DIM,T,RT> *right;
      std::vector<std::pair<Rect<DIM,T>,RT> > rects;
    };
    
    // Specialization for void case
    template<int DIM, typename T>
    class KDNode<DIM,T,void> : public KDTree {
    public:
      KDNode(const Rect<DIM,T> &bounds,
             std::vector<Rect<DIM,T> > &subrects);
      KDNode(const KDNode &rhs) = delete;
      virtual ~KDNode(void);
    public:
      KDNode& operator=(const KDNode &rhs) = delete;
    public:
      size_t count_rectangles(void) const;
      size_t count_intersecting_points(const Rect<DIM,T> &rect) const;
    public:
      const Rect<DIM,T> bounds;
    protected:
      KDNode<DIM,T,void> *left;
      KDNode<DIM,T,void> *right;
      std::vector<Rect<DIM,T> > rects;
    };

    /**
     * \class IndexPartNodeT
     * A template class for handling any templated realm calls
     * associated with realm index spaces
     */
    template<int DIM, typename T>
    class IndexPartNodeT : public IndexPartNode,
                           public LegionHeapify<IndexPartNodeT<DIM,T> > {
    public:
      IndexPartNodeT(RegionTreeForest *ctx, IndexPartition p,
                     IndexSpaceNode *par, IndexSpaceNode *color_space,
                     LegionColor c, bool disjoint, int complete,
                     DistributedID did, ApEvent partition_ready, 
<<<<<<< HEAD
                     ApBarrier pending, RtEvent initialized,
                     CollectiveMapping *mapping, ShardMapping *shard_map);
      IndexPartNodeT(RegionTreeForest *ctx, IndexPartition p,
                     IndexSpaceNode *par, IndexSpaceNode *color_space,
                     LegionColor c, RtEvent disjointness_ready,
                     int complete, DistributedID did,
                     ApEvent partition_ready, ApBarrier pending,
                     RtEvent initialized, CollectiveMapping *mapping,
                     ShardMapping *shard_mapping);
      IndexPartNodeT(const IndexPartNodeT &rhs) = delete;
=======
                     ApUserEvent pending, RtEvent initialized,
                     Provenance *provenance);
      IndexPartNodeT(RegionTreeForest *ctx, IndexPartition p,
                     IndexSpaceNode *par, IndexSpaceNode *color_space,
                     LegionColor c, RtEvent disjointness_ready, 
                     int complete, DistributedID did, ApEvent partition_ready,
                     ApUserEvent pending, RtEvent initialized,
                     Provenance *provenance);
      IndexPartNodeT(const IndexPartNodeT &rhs);
>>>>>>> ccef5453
      virtual ~IndexPartNodeT(void);
    public:
      IndexPartNodeT& operator=(const IndexPartNodeT &rhs) = delete;
    public:
      virtual bool find_interfering_children_kd(IndexSpaceExpression *expr,
                 std::vector<LegionColor> &colors, bool local_only = false);
    protected:
      virtual void initialize_shard_rects(void);
      virtual void pack_shard_rects(Serializer &rez, bool clear);
      virtual void unpack_shard_rects(Deserializer &derez);
    protected:
      KDNode<DIM,T,LegionColor> *kd_root;
      KDNode<DIM,T,AddressSpaceID> *kd_remote;
      RtUserEvent kd_remote_ready;
    protected:
      std::vector<std::pair<Rect<DIM,T>,LegionColor> > *dense_shard_rects;
      std::vector<std::pair<Rect<DIM,T>,AddressSpaceID> > *sparse_shard_rects;
    };

    /**
     * \class IndexPartCreator
     * A msall helper class for creating templated index partitions
     */
    class IndexPartCreator {
    public:
      IndexPartCreator(RegionTreeForest *f, IndexPartition p,
                       IndexSpaceNode *par, IndexSpaceNode *cs,
                       LegionColor c, bool d, int k, DistributedID id,
<<<<<<< HEAD
                       ApEvent r, ApBarrier pend, RtEvent initialized, 
                       CollectiveMapping *m, ShardMapping *sm)
        : forest(f), partition(p), parent(par), color_space(cs),
          color(c), disjoint(d), complete(k), did(id), ready(r), 
          pending(pend), init(initialized), mapping(m), shard_mapping(sm) { }
      IndexPartCreator(RegionTreeForest *f, IndexPartition p,
                       IndexSpaceNode *par, IndexSpaceNode *cs,
                       LegionColor c, RtEvent d, int k, DistributedID id,
                       ApEvent r, ApBarrier pend, RtEvent initialized,
                       CollectiveMapping *m, ShardMapping *sm)
        : forest(f), partition(p), parent(par), color_space(cs),
          color(c), disjoint(false), complete(k), disjoint_ready(d),
          did(id), ready(r), pending(pend), init(initialized), 
          mapping(m), shard_mapping(sm) { }
=======
                       ApEvent r, ApUserEvent pend, RtEvent initialized,
                       Provenance *prov)
        : forest(f), partition(p), parent(par), color_space(cs),
          color(c), disjoint(d), complete(k), did(id), ready(r), 
          pending(pend), init(initialized), provenance(prov) { }
      IndexPartCreator(RegionTreeForest *f, IndexPartition p,
                       IndexSpaceNode *par, IndexSpaceNode *cs,
                       LegionColor c, RtEvent d, int k, DistributedID id, 
                       ApEvent r, ApUserEvent pend, RtEvent initialized,
                       Provenance *prov)
        : forest(f), partition(p), parent(par), color_space(cs),
          color(c), disjoint(false), complete(k), disjoint_ready(d), did(id),
          ready(r), pending(pend), init(initialized), provenance(prov) { }
>>>>>>> ccef5453
    public:
      template<typename N, typename T>
      static inline void demux(IndexPartCreator *creator)
      {
        if (creator->disjoint_ready.exists()) 
          creator->result = new IndexPartNodeT<N::N,T>(creator->forest,
              creator->partition, creator->parent, creator->color_space,
<<<<<<< HEAD
              creator->color, creator->disjoint_ready, creator->complete, 
              creator->did, creator->ready, creator->pending, creator->init,
              creator->mapping, creator->shard_mapping);
        else
          creator->result = new IndexPartNodeT<N::N,T>(creator->forest,
              creator->partition, creator->parent, creator->color_space,
              creator->color, creator->disjoint, creator->complete,
              creator->did, creator->ready, creator->pending, creator->init,
              creator->mapping, creator->shard_mapping);
=======
              creator->color, creator->disjoint_ready, creator->complete,
              creator->did, creator->ready, creator->pending, 
              creator->init, creator->provenance);
        else
          creator->result = new IndexPartNodeT<N::N,T>(creator->forest,
              creator->partition, creator->parent, creator->color_space,
              creator->color, creator->disjoint, creator->complete, 
              creator->did, creator->ready, creator->pending,
              creator->init, creator->provenance);
>>>>>>> ccef5453
      }
    public:
      RegionTreeForest *const forest;
      const IndexPartition partition;
      IndexSpaceNode *const parent;
      IndexSpaceNode *const color_space;
      const LegionColor color;
      const bool disjoint;
      const int complete;
      const RtEvent disjoint_ready;
      const DistributedID did;
      const ApEvent ready;
      const ApBarrier pending;
      const RtEvent init;
<<<<<<< HEAD
      CollectiveMapping *const mapping;
      ShardMapping *const shard_mapping;
=======
      Provenance *const provenance;
>>>>>>> ccef5453
      IndexPartNode *result;
    };

    /**
     * \class FieldSpaceNode
     * Represent a generic field space that can be
     * pointed at by nodes in the region trees.
     */
    class FieldSpaceNode : 
      public LegionHeapify<FieldSpaceNode>, public DistributedCollectable {
    public:
      enum FieldAllocationState {
        FIELD_ALLOC_INVALID, // field_infos is invalid
        FIELD_ALLOC_READ_ONLY, // field_infos is valid and read-only
        FIELD_ALLOC_PENDING, // about to have allocation privileges (owner-only)
        FIELD_ALLOC_EXCLUSIVE, // field_infos is valid and can allocate
        FIELD_ALLOC_COLLECTIVE,// same as above but exactly one total CR context
      };
    public:
      struct FieldInfo {
      public:
<<<<<<< HEAD
        FieldInfo(void) : field_size(0), idx(0), serdez_id(0),
                          collective(false), local(false) { }
        FieldInfo(size_t size, unsigned id, CustomSerdezID sid, 
                  bool loc = false, bool collect = false)
          : field_size(size), idx(id), serdez_id(sid), 
            collective(collect), local(loc) { }
        FieldInfo(ApEvent ready, unsigned id, CustomSerdezID sid,
                  bool loc = false, bool collect = false)
          : field_size(0), size_ready(ready), idx(id), serdez_id(sid), 
            collective(collect), local(loc) { }
=======
        FieldInfo(void);
        FieldInfo(size_t size, unsigned id, CustomSerdezID sid,
                  Provenance *prov, bool loc=false);
        FieldInfo(ApEvent ready, unsigned id, CustomSerdezID sid,
                  Provenance *prov, bool loc=false);
        FieldInfo(const FieldInfo &rhs);
        FieldInfo(FieldInfo &&rhs);
        ~FieldInfo(void);
      public:
        FieldInfo& operator=(const FieldInfo &rhs);
        FieldInfo& operator=(FieldInfo &&rhs);
      public:
        void serialize(Serializer &rez) const;
        void deserialize(Deserializer &derez);
>>>>>>> ccef5453
      public:
        size_t field_size;
        ApEvent size_ready;
        unsigned idx;
        CustomSerdezID serdez_id;
<<<<<<< HEAD
        bool collective;
=======
        Provenance *provenance;
>>>>>>> ccef5453
        bool local;
      };
      struct FindTargetsFunctor {
      public:
        FindTargetsFunctor(std::deque<AddressSpaceID> &t)
          : targets(t) { }
      public:
        void apply(AddressSpaceID target);
      private:
        std::deque<AddressSpaceID> &targets;
      };
      struct SemanticRequestArgs : public LgTaskArgs<SemanticRequestArgs> {
      public:
        static const LgTaskID TASK_ID = 
          LG_FIELD_SPACE_SEMANTIC_INFO_REQ_TASK_ID;
      public:
        SemanticRequestArgs(FieldSpaceNode *proxy, 
                            SemanticTag t, AddressSpaceID src)
          : LgTaskArgs<SemanticRequestArgs>(implicit_provenance),
            proxy_this(proxy), tag(t), source(src) { }
      public:
        FieldSpaceNode *const proxy_this;
        const SemanticTag tag;
        const AddressSpaceID source;
      };
      struct SemanticFieldRequestArgs : 
        public LgTaskArgs<SemanticFieldRequestArgs> {
      public:
        static const LgTaskID TASK_ID = 
          LG_FIELD_SEMANTIC_INFO_REQ_TASK_ID;
      public:
        SemanticFieldRequestArgs(FieldSpaceNode *proxy, FieldID f,
                                 SemanticTag t, AddressSpaceID src)
          : LgTaskArgs<SemanticFieldRequestArgs>(implicit_provenance),
            proxy_this(proxy), fid(f), tag(t), source(src) { }
      public:
        FieldSpaceNode *const proxy_this;
        const FieldID fid;
        const SemanticTag tag;
        const AddressSpaceID source;
      };
      struct DeferRequestFieldInfoArgs : 
        public LgTaskArgs<DeferRequestFieldInfoArgs> {
      public:
        static const LgTaskID TASK_ID = LG_DEFER_FIELD_INFOS_TASK_ID;
      public:
        DeferRequestFieldInfoArgs(const FieldSpaceNode *n, 
            std::map<FieldID,FieldInfo> *c, AddressSpaceID src, RtUserEvent t)
          : LgTaskArgs<DeferRequestFieldInfoArgs>(implicit_provenance),
            proxy_this(n), copy(c), source(src), to_trigger(t) { }
      public:
        const FieldSpaceNode *const proxy_this;
        std::map<FieldID,FieldInfo> *const copy;
        const AddressSpaceID source;
        const RtUserEvent to_trigger;
      };
    public:
<<<<<<< HEAD
      FieldSpaceNode(FieldSpace sp, RegionTreeForest *ctx, DistributedID did,
                     RtEvent initialized, CollectiveMapping *mapping,
                     ShardMapping *shard_mapping);
      FieldSpaceNode(FieldSpace sp, RegionTreeForest *ctx, DistributedID did,
                     RtEvent initialized, Deserializer &derez);
      FieldSpaceNode(const FieldSpaceNode &rhs) = delete;
=======
      FieldSpaceNode(FieldSpace sp, RegionTreeForest *ctx, 
                     DistributedID did, RtEvent initialized,
                     Provenance *provenance);
      FieldSpaceNode(FieldSpace sp, RegionTreeForest *ctx, DistributedID did,
                     RtEvent initialized, Provenance *provenance, 
                     Deserializer &derez);
      FieldSpaceNode(const FieldSpaceNode &rhs);
>>>>>>> ccef5453
      virtual ~FieldSpaceNode(void);
    public:
      FieldSpaceNode& operator=(const FieldSpaceNode &rhs) = delete;
      AddressSpaceID get_owner_space(void) const; 
      static AddressSpaceID get_owner_space(FieldSpace handle, Runtime *rt);
    public:
      virtual void notify_active(ReferenceMutator *mutator) { }
      virtual void notify_inactive(ReferenceMutator *mutator) { }
      virtual void notify_valid(ReferenceMutator *mutator);
      virtual void notify_invalid(ReferenceMutator *mutator);
    public:
      void attach_semantic_information(SemanticTag tag, AddressSpaceID source,
            const void *buffer, size_t size, bool is_mutable, bool local_only);
      void attach_semantic_information(FieldID fid, SemanticTag tag,
                                       AddressSpaceID source,
                                       const void *buffer, size_t size,
                                       bool is_mutable, bool local_only);
      bool retrieve_semantic_information(SemanticTag tag,
             const void *&result, size_t &size, bool can_fail, bool wait_until);
      bool retrieve_semantic_information(FieldID fid, SemanticTag tag,
             const void *&result, size_t &size, bool can_fail, bool wait_until);
      void send_semantic_info(AddressSpaceID target, SemanticTag tag,
           const void *result, size_t size, bool is_mutable, RtUserEvent ready);
      void send_semantic_field_info(AddressSpaceID target, FieldID fid,
            SemanticTag tag, const void *result, size_t size, bool is_mutable,
            RtUserEvent ready = RtUserEvent::NO_RT_USER_EVENT);
      void process_semantic_request(SemanticTag tag, AddressSpaceID source,
                             bool can_fail, bool wait_until, RtUserEvent ready);
      void process_semantic_field_request(FieldID fid, SemanticTag tag, 
      AddressSpaceID source, bool can_fail, bool wait_until, RtUserEvent ready);
      static void handle_semantic_request(RegionTreeForest *forest,
                                   Deserializer &derez, AddressSpaceID source);
      static void handle_field_semantic_request(RegionTreeForest *forest,
                                   Deserializer &derez, AddressSpaceID source);
      static void handle_semantic_info(RegionTreeForest *forest,
                                   Deserializer &derez, AddressSpaceID source);
      static void handle_field_semantic_info(RegionTreeForest *forest,
                                   Deserializer &derez, AddressSpaceID source);
    public:
      RtEvent create_allocator(AddressSpaceID source,
          RtUserEvent ready = RtUserEvent::NO_RT_USER_EVENT,
          bool sharded_owner_context = false, bool owner_shard = false);
      RtEvent destroy_allocator(AddressSpaceID source,
          bool sharded_owner_context = false, bool owner_shard = false);
    public:
      void initialize_fields(const std::vector<size_t> &sizes,
                             const std::vector<FieldID> &resulting_fields,
<<<<<<< HEAD
                             CustomSerdezID serdez_id, bool collective = false);
      void initialize_fields(ApEvent sizes_ready,
                             const std::vector<FieldID> &resulting_fields,
                             CustomSerdezID serdez_id, bool collective = false);
      RtEvent allocate_field(FieldID fid, size_t size,
                             CustomSerdezID serdez_id,
                             bool sharded_non_owner = false);
      RtEvent allocate_field(FieldID fid, ApEvent size_ready,
                             CustomSerdezID serdez_id,
                             bool sharded_non_owner = false);
      RtEvent allocate_fields(const std::vector<size_t> &sizes,
                              const std::vector<FieldID> &fids,
                              CustomSerdezID serdez_id,
                              bool sharded_non_owner = false);
      RtEvent allocate_fields(ApEvent sizes_ready,
                              const std::vector<FieldID> &fids,
                              CustomSerdezID serdez_id,
                              bool sharded_non_owner = false);
=======
                             CustomSerdezID serdez_id,
                             const char *provenance);
      void initialize_fields(ApEvent sizes_ready,
                             const std::vector<FieldID> &resulting_fields,
                             CustomSerdezID serdez_id,
                             Provenance *provenance);
      RtEvent allocate_field(FieldID fid, size_t size,
                             CustomSerdezID serdez_id,
                             const char *provenance);
      RtEvent allocate_field(FieldID fid, ApEvent size_ready,
                             CustomSerdezID serdez_id,
                             const char *provenance);
      RtEvent allocate_fields(const std::vector<size_t> &sizes,
                              const std::vector<FieldID> &fids,
                              CustomSerdezID serdez_id,
                              const char *provenance);
      RtEvent allocate_fields(ApEvent sizes_ready,
                              const std::vector<FieldID> &fids,
                              CustomSerdezID serdez_id,
                              const char *provenance);
>>>>>>> ccef5453
      void update_field_size(FieldID fid, size_t field_size, 
          std::set<RtEvent> &update_events, AddressSpaceID source);
      void free_field(FieldID fid, AddressSpaceID source,
                       std::set<RtEvent> &applied,
                       bool sharded_non_owner = false);
      void free_fields(const std::vector<FieldID> &to_free,
                       AddressSpaceID source, std::set<RtEvent> &applied,
                       bool sharded_non_owner = false);
      void free_field_indexes(const std::vector<FieldID> &to_free,
                              RtEvent freed_event,
                              bool sharded_non_owner = false); 
    public:
      bool allocate_local_fields(const std::vector<FieldID> &fields,
                                 const std::vector<size_t> &sizes,
                                 CustomSerdezID serdez_id,
                                 const std::set<unsigned> &indexes,
                                 std::vector<unsigned> &new_indexes,
                                 const char *provenance);
      void free_local_fields(const std::vector<FieldID> &to_free,
                             const std::vector<unsigned> &indexes,
                             const CollectiveMapping *mapping);
      void update_local_fields(const std::vector<FieldID> &fields,
                               const std::vector<size_t> &sizes,
                               const std::vector<CustomSerdezID> &serdez_ids,
                               const std::vector<unsigned> &indexes,
                               Provenance *provenance);
      void remove_local_fields(const std::vector<FieldID> &to_removes);
    public:
      bool has_field(FieldID fid);
      size_t get_field_size(FieldID fid);
      CustomSerdezID get_field_serdez(FieldID fid);
      void get_all_fields(std::vector<FieldID> &to_set);
      void get_all_regions(std::set<LogicalRegion> &regions);
      void get_field_set(const FieldMask &mask, TaskContext *context,
                         std::set<FieldID> &to_set) const;
      void get_field_set(const FieldMask &mask, TaskContext *context,
                         std::vector<FieldID> &to_set) const;
      void get_field_set(const FieldMask &mask,
          const std::set<FieldID> &basis, std::set<FieldID> &to_set) const;
    public:
      FieldMask get_field_mask(const std::set<FieldID> &fields) const;
      unsigned get_field_index(FieldID fid) const;
      void get_field_indexes(const std::vector<FieldID> &fields,
                             std::vector<unsigned> &indexes) const;
    public:
      void compute_field_layout(const std::vector<FieldID> &create_fields,
                                std::vector<size_t> &field_sizes,
                                std::vector<unsigned> &mask_index_map,
                                std::vector<CustomSerdezID> &serdez,
                                FieldMask &instance_mask);
    public:
      InstanceRef create_external_instance(
            const std::vector<FieldID> &fields, RegionNode *node, AttachOp *op);
      PhysicalManager* create_external_manager(PhysicalInstance inst,
            ApEvent ready_event, size_t instance_footprint, 
            LayoutConstraintSet &constraints, 
            const std::vector<FieldID> &field_set,
            const std::vector<size_t> &field_sizes, const FieldMask &file_mask,
            const std::vector<unsigned> &mask_index_map,
            RegionNode *node, const std::vector<CustomSerdezID> &serdez);
      static void handle_external_create_request(Deserializer &derez,
                                Runtime *runtime, AddressSpaceID source);
      static void handle_external_create_response(Deserializer &derez);
    public:
      LayoutDescription* find_layout_description(const FieldMask &field_mask,
                     unsigned num_dims, const LayoutConstraintSet &constraints);
      LayoutDescription* find_layout_description(const FieldMask &field_mask,
                                                LayoutConstraints *constraints);
      LayoutDescription* create_layout_description(const FieldMask &layout_mask,
                                                   const unsigned total_dims,
                                                 LayoutConstraints *constraints,
                                           const std::vector<unsigned> &indexes,
                                           const std::vector<FieldID> &fids,
                                           const std::vector<size_t> &sizes,
                                     const std::vector<CustomSerdezID> &serdez);
      LayoutDescription* register_layout_description(LayoutDescription *desc);
    public:
      void send_node(AddressSpaceID target);
      static void handle_node_creation(RegionTreeForest *context,
                                       Deserializer &derez, 
                                       AddressSpaceID target);
    public:
      static void handle_node_request(RegionTreeForest *context,
                                      Deserializer &derez,
                                      AddressSpaceID source);
      static void handle_node_return(Deserializer &derez);
      static void handle_allocator_request(RegionTreeForest *forest,
                                           Deserializer &derez,
                                           AddressSpaceID source);
      static void handle_allocator_response(RegionTreeForest *forest,
                                            Deserializer &derez);
      static void handle_allocator_invalidation(RegionTreeForest *forest,
                                                Deserializer &derez);
      static void handle_allocator_flush(RegionTreeForest *forest, 
                                         Deserializer &derez);
      static void handle_allocator_free(RegionTreeForest *forest,
                                        Deserializer &derez,
                                        AddressSpaceID source);
      static void handle_infos_request(RegionTreeForest *forest,
                                       Deserializer &derez);
      static void handle_infos_response(RegionTreeForest *forest,
                                        Deserializer &derez);
    public:
      static void handle_remote_instance_creation(RegionTreeForest *forest,
                                Deserializer &derez, AddressSpaceID source);
      static void handle_remote_reduction_creation(RegionTreeForest *forest,
                                Deserializer &derez, AddressSpaceID source);
    public:
      static void handle_alloc_request(RegionTreeForest *forest,
                                       Deserializer &derez);
      static void handle_field_free(RegionTreeForest *forest,
                                    Deserializer &derez, AddressSpaceID source);
      static void handle_field_free_indexes(RegionTreeForest *forest,
                                            Deserializer &derez);
      static void handle_layout_invalidation(RegionTreeForest *forest,
                                             Deserializer &derez,
                                             AddressSpaceID source);
      static void handle_local_alloc_request(RegionTreeForest *forest,
                                             Deserializer &derez,
                                             AddressSpaceID source);
      static void handle_local_alloc_response(Deserializer &derez);
      static void handle_local_free(RegionTreeForest *forest,
                                    Deserializer &derez);
      static void handle_field_size_update(RegionTreeForest *forest,
                                           Deserializer &derez, 
                                           AddressSpaceID source);
      static void handle_defer_infos_request(const void *args);
    public:
      // Help with debug printing
      char* to_string(const FieldMask &mask, TaskContext *ctx) const;
    protected:
      // Assume we are already holding the node lock
      // when calling these methods
      int allocate_index(RtEvent &ready_event, bool initializing = false);
      void free_index(unsigned index, RtEvent free_event);
      void invalidate_layouts(unsigned index, std::set<RtEvent> &applied,
                              AddressSpaceID source, bool need_lock = true);
    protected:
      RtEvent request_field_infos_copy(std::map<FieldID,FieldInfo> *copy,
          AddressSpaceID source, 
          RtUserEvent to_trigger = RtUserEvent::NO_RT_USER_EVENT) const;
      void record_read_only_infos(const std::map<FieldID,FieldInfo> &infos);
      void process_allocator_response(Deserializer &derez);
      void process_allocator_invalidation(RtUserEvent done, 
                                          bool flush, bool merge);
      bool process_allocator_flush(Deserializer &derez);
      void process_allocator_free(Deserializer &derez, AddressSpaceID source);
    protected:
      bool allocate_local_indexes(CustomSerdezID serdez,
            const std::vector<size_t> &sizes,
            const std::set<unsigned> &current_indexes,
                  std::vector<unsigned> &new_indexes);
    public:
      const FieldSpace handle;
      RegionTreeForest *const context;
      Provenance *const provenance;
      RtEvent initialized;
    private:
      mutable LocalLock node_lock;
      std::map<FieldID,FieldInfo> field_infos; // depends on allocation_state
      // Local field sizes
      std::vector<std::pair<size_t,CustomSerdezID> > local_index_infos;
    private:
      // Keep track of the layouts associated with this field space
      // Index them by their hash of their field mask to help
      // differentiate them.
      std::map<LEGION_FIELD_MASK_FIELD_TYPE,LegionList<LayoutDescription*,
                          LAYOUT_DESCRIPTION_ALLOC> > layouts;
    private:
      LegionMap<SemanticTag,SemanticInfo> semantic_info;
      LegionMap<std::pair<FieldID,SemanticTag>,SemanticInfo>
                                                    semantic_field_info;
    private:
      // Track which node is the owner for allocation privileges
      FieldAllocationState allocation_state;
      // For all normal (aka non-local) fields we track which indexes in the 
      // field mask have not been allocated. Only valid on the allocation owner
      FieldMask unallocated_indexes;
      // Use a list here so that we cycle through all the indexes
      // that have been freed before we reuse to avoid false aliasing
      // We may pull things out from the middle though
      std::list<std::pair<unsigned,RtEvent> > available_indexes;
      // Keep track of the nodes with remote copies of field_infos
      mutable std::set<AddressSpaceID> remote_field_infos;
      // An event for recording when we are available for allocation
      // on the owner node in the case we had to send invalidations
      RtEvent pending_field_allocation;
      // Total number of outstanding allocators
      unsigned outstanding_allocators;
      // Total number of outstanding invalidations (owner node only)
      unsigned outstanding_invalidations;
    };
 
    /**
     * \class RegionTreeNode
     * A generic region tree node from which all
     * other kinds of region tree nodes inherit.  Notice
     * that all important analyses are defined on 
     * this kind of node making them general across
     * all kinds of node types.
     */
    class RegionTreeNode : public DistributedCollectable {
    public:
      RegionTreeNode(RegionTreeForest *ctx, FieldSpaceNode *column,
                     RtEvent initialized, RtEvent tree_init, 
<<<<<<< HEAD
                     DistributedID did = 0,
                     CollectiveMapping *mapping = NULL);
=======
                     Provenance *provenance = NULL, DistributedID did = 0);
>>>>>>> ccef5453
      virtual ~RegionTreeNode(void);
    public:
      virtual void notify_active(ReferenceMutator *mutator);
      virtual void notify_inactive(ReferenceMutator *mutator) = 0;
      virtual void notify_valid(ReferenceMutator *mutator) = 0;
      virtual void notify_invalid(ReferenceMutator *mutator) = 0;
    public:
      static AddressSpaceID get_owner_space(RegionTreeID tid, Runtime *rt);
    public:
      inline LogicalState& get_logical_state(ContextID ctx)
      {
        return *(logical_states.lookup_entry(ctx, this, ctx));
      }
      inline LogicalState* get_logical_state_ptr(ContextID ctx)
      {
        return logical_states.lookup_entry(ctx, this, ctx);
      }
      inline VersionManager& get_current_version_manager(ContextID ctx)
      {
        return *(current_versions.lookup_entry(ctx, this, ctx));
      }
      inline VersionManager* get_current_version_manager_ptr(ContextID ctx)
      {
        return current_versions.lookup_entry(ctx, this, ctx);
      }
    public:
      void attach_semantic_information(SemanticTag tag, AddressSpaceID source,
            const void *buffer, size_t size, bool is_mutable, bool local_only);
      bool retrieve_semantic_information(SemanticTag tag,
           const void *&result, size_t &size, bool can_fail, bool wait_until);
      virtual void send_semantic_request(AddressSpaceID target, 
        SemanticTag tag, bool can_fail, bool wait_until, RtUserEvent ready) = 0;
      virtual void send_semantic_info(AddressSpaceID target, SemanticTag tag,
       const void *buffer, size_t size, bool is_mutable, RtUserEvent ready) = 0;
    public:
      // Logical traversal operations
      void register_logical_user(ContextID ctx,
                                 const LogicalUser &user,
                                 const RegionTreePath &path,
                                 const LogicalTraceInfo &trace_info,
                                 const ProjectionInfo &projection_info,
                                 FieldMask &unopened_field_mask,
                                 FieldMask &already_closed_mask,
                                 FieldMask &disjoint_complete_below,
                                 FieldMask &first_touch_refinement,
                                 FieldMaskSet<RefinementOp> &refinements,
                                 RefinementTracker &refinement_tracker,
                                 std::set<RtEvent> &applied_events,
                                 const bool track_disjoint_complete_below,
                                 const bool check_unversioned);
      void register_local_user(LogicalState &state,
                               const LogicalUser &user,
                               const LogicalTraceInfo &trace_info);
      void add_open_field_state(LogicalState &state, bool arrived,
                                const ProjectionInfo &projection_info,
                                const LogicalUser &user,
                                const FieldMask &open_mask,
                                RegionTreeNode *next_child,
                                std::set<RtEvent> &applied_events);
      void close_logical_node(LogicalCloser &closer,
                              const FieldMask &closing_mask,
                              const bool read_only_close);
      void siphon_logical_children(LogicalCloser &closer,
                                   LogicalState &state,
                                   const FieldMask &closing_mask,
                                   const FieldMask *aliased_children,
                                   bool record_close_operations,
                                   RegionTreeNode *next_child,
                                   FieldMask &open_below,
                                   std::set<RtEvent> &applied_events);
      void siphon_logical_projection(LogicalCloser &closer,
                                     LogicalState &state,
                                     const FieldMask &closing_mask,
                                     const ProjectionInfo &proj_info,
                                     bool record_close_operations,
                                     FieldMask &open_below,
                                     std::set<RtEvent> &applied_events);
      void flush_logical_reductions(LogicalCloser &closer,
                                    LogicalState &state,
                                    FieldMask &reduction_flush_fields,
                                    bool record_close_operations,
                                    RegionTreeNode *next_child,
                                    LegionDeque<FieldState> &states);
      // Note that 'allow_next_child' and 
      // 'record_closed_fields' are mutually exclusive
      void perform_close_operations(LogicalCloser &closer,
                                    const FieldMask &closing_mask,
                                    FieldState &closing_state,
                                    RegionTreeNode *next_child,
                                    bool allow_next_child,
                                    const FieldMask *aliased_children,
                                    bool upgrade_next_child, 
                                    bool read_only_close,
                                    bool overwriting_close,
                                    bool record_close_operations,
                                    bool record_closed_fields,
                                    FieldMask &output_mask); 
      void merge_new_field_state(LogicalState &state, FieldState &new_state);
      void merge_new_field_states(LogicalState &state, 
                                  LegionDeque<FieldState> &new_states);
      void filter_prev_epoch_users(LogicalState &state, const FieldMask &mask);
      void filter_curr_epoch_users(LogicalState &state, const FieldMask &mask,
                                   const bool tracing);
      void filter_disjoint_complete_accesses(LogicalState &state,
                                             const FieldMask &mask);
      void report_uninitialized_usage(Operation *op, unsigned index,
                                      const RegionUsage usage,
                                      const FieldMask &uninitialized,
                                      RtUserEvent reported);
      void record_logical_reduction(LogicalState &state, ReductionOpID redop,
                                    const FieldMask &user_mask);
      void clear_logical_reduction_fields(LogicalState &state,
                                          const FieldMask &cleared_mask);
      void sanity_check_logical_state(LogicalState &state);
      void perform_tree_dominance_analysis(ContextID ctx,
                                           const LogicalUser &user,
                                           const FieldMask &field_mask,
                                           Operation *skip_op = NULL,
                                           GenerationID skip_gen = 0);
      void invalidate_disjoint_complete_tree(ContextID ctx, 
                                        const FieldMask &invalidate_mask,
                                        const bool invalidate_self);
      void register_logical_deletion(ContextID ctx,
                                     const LogicalUser &user,
                                     const FieldMask &check_mask,
                                     const RegionTreePath &path,
                                     const LogicalTraceInfo &trace_info,
                                     FieldMask &already_closed_mask,
                                     std::set<RtEvent> &applied_events,
                                     bool invalidate_tree); 
      void siphon_logical_deletion(LogicalCloser &closer,
                                   LogicalState &state,
                                   const FieldMask &current_mask,
                                   RegionTreeNode *next_child,
                                   FieldMask &open_below,
                                   bool force_close_next,
                                   std::set<RtEvent> &applied_events);
      void record_close_no_dependences(ContextID ctx,
                                       const LogicalUser &user);
    public:
      void migrate_logical_state(ContextID src, ContextID dst, bool merge);
      void migrate_version_state(ContextID src, ContextID dst, 
                                 std::set<RtEvent> &applied, bool merge);
      void pack_logical_state(ContextID ctx, Serializer &rez, 
                              const bool invalidate, 
                              std::vector<DistributedCollectable*> &to_remove);
      void unpack_logical_state(ContextID ctx, Deserializer &derez,
                                AddressSpaceID source);
      void pack_version_state(ContextID ctx, Serializer &rez, 
                              const bool invalidate,
                              std::set<RtEvent> &applied_events, 
                              std::vector<DistributedCollectable*> &to_remove);
      void unpack_version_state(ContextID ctx, Deserializer &derez, 
                                AddressSpaceID source);
    public:
      void initialize_current_state(ContextID ctx);
      void invalidate_current_state(ContextID ctx, bool users_only);
      void invalidate_deleted_state(ContextID ctx, 
                                    const FieldMask &deleted_mask);
      void invalidate_logical_states(void);
    public:
      virtual unsigned get_depth(void) const = 0;
      virtual LegionColor get_color(void) const = 0;
      virtual IndexTreeNode *get_row_source(void) const = 0;
      virtual IndexSpaceExpression* get_index_space_expression(void) const = 0;
      virtual RegionTreeID get_tree_id(void) const = 0;
      virtual RegionTreeNode* get_parent(void) const = 0;
      virtual RegionTreeNode* get_tree_child(const LegionColor c) = 0; 
      virtual bool is_region(void) const = 0;
#ifdef DEBUG_LEGION
      virtual RegionNode* as_region_node(void) const = 0;
      virtual PartitionNode* as_partition_node(void) const = 0;
#else
      inline RegionNode* as_region_node(void) const;
      inline PartitionNode* as_partition_node(void) const;
#endif
      virtual bool visit_node(PathTraverser *traverser) = 0;
      virtual bool visit_node(NodeTraverser *traverser) = 0;
      virtual AddressSpaceID get_owner_space(void) const = 0; 
    public:
      virtual bool are_children_disjoint(const LegionColor c1, 
                                         const LegionColor c2) = 0;
      virtual bool are_all_children_disjoint(void) = 0;
      virtual bool is_complete(void) = 0;
      virtual bool intersects_with(RegionTreeNode *other, 
                                   bool compute = true) = 0;
      virtual bool dominates(RegionTreeNode *other) = 0;
    public:
      virtual size_t get_num_children(void) const = 0;
      virtual void send_node(Serializer &rez, AddressSpaceID target) = 0;
      virtual void print_logical_context(ContextID ctx, 
                                         TreeStateLogger *logger,
                                         const FieldMask &mask) = 0;
      virtual void print_physical_context(ContextID ctx, 
                                          TreeStateLogger *logger,
                                          const FieldMask &mask,
                                  std::deque<RegionTreeNode*> &to_traverse) = 0;
      virtual void print_context_header(TreeStateLogger *logger) = 0;
#ifdef DEBUG_LEGION
    public:
      // These methods are only ever called by a debugger
      virtual void dump_logical_context(ContextID ctx, 
                                        TreeStateLogger *logger,
                                        const FieldMask &mask) = 0;
      virtual void dump_physical_context(ContextID ctx, 
                                         TreeStateLogger *logger,
                                         const FieldMask &mask) = 0;
#endif
    public:
      // Logical helper operations
      template<AllocationType ALLOC, bool RECORD, bool HAS_SKIP, bool TRACK_DOM>
      static FieldMask perform_dependence_checks(const LogicalUser &user, 
          LegionList<LogicalUser, ALLOC> &users, 
          const FieldMask &check_mask, const FieldMask &open_below,
          bool validates_regions, Operation *to_skip = NULL, 
          GenerationID skip_gen = 0);
      template<AllocationType ALLOC>
      static void perform_closing_checks(LogicalCloser &closer,
          LegionList<LogicalUser, ALLOC> &users, 
          const FieldMask &check_mask);
      template<AllocationType ALLOC>
      static void perform_nodep_checks(const LogicalUser &user,
          const LegionList<LogicalUser, ALLOC> &users);
    public:
      inline FieldSpaceNode* get_column_source(void) const 
        { return column_source; }
    public:
      RegionTreeForest *const context;
      FieldSpaceNode *const column_source;
      Provenance *const provenance;
      RtEvent initialized;
      const RtEvent tree_initialized; // top level tree initialization
    public:
      bool registered;
#ifdef DEBUG_LEGION
    protected:
      bool currently_active; // should be monotonic
#endif
    protected:
      DynamicTable<LogicalStateAllocator> logical_states;
      DynamicTable<VersionManagerAllocator> current_versions;
    protected:
      mutable LocalLock node_lock;
    protected:
      LegionMap<SemanticTag,SemanticInfo> semantic_info;
    };

    /**
     * \class RegionNode
     * Represent a region in a region tree
     */
    class RegionNode : public RegionTreeNode, public LegionHeapify<RegionNode> {
    public:
      struct SemanticRequestArgs : public LgTaskArgs<SemanticRequestArgs> {
      public:
        static const LgTaskID TASK_ID = LG_REGION_SEMANTIC_INFO_REQ_TASK_ID;
      public:
        SemanticRequestArgs(RegionNode *proxy, 
                            SemanticTag t, AddressSpaceID src)
          : LgTaskArgs<SemanticRequestArgs>(implicit_provenance),
            proxy_this(proxy), tag(t), source(src) { }
      public:
        RegionNode *const proxy_this;
        const SemanticTag tag;
        const AddressSpaceID source;
      };
      struct DeferComputeEquivalenceSetArgs : 
        public LgTaskArgs<DeferComputeEquivalenceSetArgs> {
      public:
        static const LgTaskID TASK_ID = LG_DEFER_COMPUTE_EQ_SETS_TASK_ID;
      public:
        DeferComputeEquivalenceSetArgs(RegionNode *proxy, ContextID x,
            InnerContext *c, EqSetTracker *t, const AddressSpaceID ts,
            IndexSpaceExpression *e, const FieldMask &m, 
            const UniqueID id, const AddressSpaceID s, const bool covers);
      public:
        RegionNode *const proxy_this;
        const ContextID ctx;
        InnerContext *const context;
        EqSetTracker *const target;
        const AddressSpaceID target_space;
        IndexSpaceExpression *const expr;
        FieldMask *const mask;
        const UniqueID opid;
        const AddressSpaceID source;
        const RtUserEvent ready;
        const bool expr_covers;
      };
      class InvalidFunctor {
      public:
        InvalidFunctor(RegionNode *n, ReferenceMutator *m)
          : node(n), mutator(m) { }
      public:
        void apply(AddressSpaceID target);
      public:
        RegionNode *const node;
        ReferenceMutator *const mutator;
      };
    public:
      RegionNode(LogicalRegion r, PartitionNode *par, IndexSpaceNode *row_src,
             FieldSpaceNode *col_src, RegionTreeForest *ctx, 
<<<<<<< HEAD
             DistributedID did, RtEvent initialized, RtEvent tree_initialized,
             CollectiveMapping *mapping);
      RegionNode(const RegionNode &rhs) = delete;
=======
             DistributedID did, RtEvent initialized, 
             RtEvent tree_initialized, Provenance *provenance);
      RegionNode(const RegionNode &rhs);
>>>>>>> ccef5453
      virtual ~RegionNode(void);
    public:
      RegionNode& operator=(const RegionNode &rhs) = delete;
    public:
      virtual void notify_valid(ReferenceMutator *mutator);
      virtual void notify_invalid(ReferenceMutator *mutator);
      virtual void notify_inactive(ReferenceMutator *mutator);
    public:
      void record_registered(void);
    public:
      bool has_color(const LegionColor p);
      PartitionNode* get_child(const LegionColor p);
      void add_child(PartitionNode *child);
      void remove_child(const LegionColor p);
      void add_tracker(PartitionTracker *tracker);
      void initialize_disjoint_complete_tree(ContextID ctx, const FieldMask &m);
      void refine_disjoint_complete_tree(ContextID ctx, PartitionNode *child,
                                         RefinementOp *refinement, 
                                         const FieldMask &refinement_mask,
                                         std::set<RtEvent> &applied_events);
      bool filter_unversioned_fields(ContextID ctx, TaskContext *context,
                                     const FieldMask &filter_mask,
                                     RegionRequirement &req);
    public:
      virtual unsigned get_depth(void) const;
      virtual LegionColor get_color(void) const;
      virtual IndexTreeNode *get_row_source(void) const;
      virtual IndexSpaceExpression* get_index_space_expression(void) const;
      virtual RegionTreeID get_tree_id(void) const;
      virtual RegionTreeNode* get_parent(void) const;
      virtual RegionTreeNode* get_tree_child(const LegionColor c);
    public:
      virtual bool are_children_disjoint(const LegionColor c1, 
                                         const LegionColor c2);
      virtual bool are_all_children_disjoint(void);
      virtual bool is_region(void) const;
#ifdef DEBUG_LEGION
      virtual RegionNode* as_region_node(void) const;
      virtual PartitionNode* as_partition_node(void) const;
#endif
      virtual AddressSpaceID get_owner_space(void) const;
      static AddressSpaceID get_owner_space(LogicalRegion handle, Runtime *rt);
      virtual bool visit_node(PathTraverser *traverser);
      virtual bool visit_node(NodeTraverser *traverser);
      virtual bool is_complete(void);
      virtual bool intersects_with(RegionTreeNode *other, bool compute = true);
      virtual bool dominates(RegionTreeNode *other);
      virtual size_t get_num_children(void) const;
      virtual void send_node(Serializer &rez, AddressSpaceID target);
      static void handle_node_creation(RegionTreeForest *context,
                            Deserializer &derez, AddressSpaceID source);
    public:
      virtual void send_semantic_request(AddressSpaceID target, 
           SemanticTag tag, bool can_fail, bool wait_until, RtUserEvent ready);
      virtual void send_semantic_info(AddressSpaceID target, SemanticTag tag,
          const void *buffer, size_t size, bool is_mutable, RtUserEvent ready);
      void process_semantic_request(SemanticTag tag, AddressSpaceID source,
                            bool can_fail, bool wait_until, RtUserEvent ready);
      static void handle_semantic_request(RegionTreeForest *forest,
                                   Deserializer &derez, AddressSpaceID source);
      static void handle_semantic_info(RegionTreeForest *forest,
                                   Deserializer &derez, AddressSpaceID source);
    public:
      static void handle_top_level_request(RegionTreeForest *forest,
                                   Deserializer &derez, AddressSpaceID source);
      static void handle_top_level_return(RegionTreeForest *forest,
                                   Deserializer &derez, AddressSpaceID source);
    public:
      // Logging calls
      virtual void print_logical_context(ContextID ctx, 
                                         TreeStateLogger *logger,
                                         const FieldMask &mask);
      virtual void print_physical_context(ContextID ctx, 
                                          TreeStateLogger *logger,
                                          const FieldMask &mask,
                                      std::deque<RegionTreeNode*> &to_traverse);
      virtual void print_context_header(TreeStateLogger *logger);
      void print_logical_state(LogicalState &state,
                               const FieldMask &capture_mask,
                               FieldMaskSet<PartitionNode> &to_traverse,
                               TreeStateLogger *logger);
#ifdef DEBUG_LEGION
    public:
      // These methods are only ever called by a debugger
      virtual void dump_logical_context(ContextID ctx, 
                                        TreeStateLogger *logger,
                                        const FieldMask &mask);
      virtual void dump_physical_context(ContextID ctx, 
                                         TreeStateLogger *logger,
                                         const FieldMask &mask);
#endif
    public:
      // Support for refinements and versioning
      void update_disjoint_complete_tree(ContextID ctx, RefinementOp *op,
                                         const FieldMask &refinement_mask,
                                         FieldMask &refined_partition,
                                         std::set<RtEvent> &applied_events);
      void initialize_versioning_analysis(ContextID ctx, EquivalenceSet *set,
                    const FieldMask &mask, std::set<RtEvent> &applied_events);
      void initialize_nonexclusive_virtual_analysis(ContextID ctx,
                                  const FieldMask &mask,
                                  const FieldMaskSet<EquivalenceSet> &eq_sets,
                                  std::set<RtEvent> &applied_events);
      void perform_versioning_analysis(ContextID ctx, 
                                       InnerContext *parent_ctx,
                                       VersionInfo *version_info,
                                       const FieldMask &version_mask,
                                       const UniqueID opid, 
                                       const AddressSpaceID original_source,
                                       std::set<RtEvent> &ready_events);
      void compute_equivalence_sets(ContextID ctx,
                                    InnerContext *parent_ctx,
                                    EqSetTracker *target,
                                    const AddressSpaceID target_space,
                                    IndexSpaceExpression *expr,
                                    const FieldMask &mask,
                                    const UniqueID opid,
                                    const AddressSpaceID original_source,
                                    std::set<RtEvent> &ready_events,
                                    const bool downward_only,
                                    const bool expr_covers);
      static void handle_deferred_compute_equivalence_sets(const void *args);
      void invalidate_refinement(ContextID ctx, const FieldMask &mask,
                                 bool self, InnerContext &source_context,
                                 std::set<RtEvent> &applied_events, 
                                 std::vector<EquivalenceSet*> &to_release,
                                 bool nonexclusive_virtual_root = false);
      void record_refinement(ContextID ctx, EquivalenceSet *set, 
                             const FieldMask &mask,
                             std::set<RtEvent> &applied_eventssymbolic);
      void propagate_refinement(ContextID ctx, PartitionNode *child,
                                const FieldMask &mask,
                                std::set<RtEvent> &applied_events);
    public:
      void find_open_complete_partitions(ContextID ctx,
                                         const FieldMask &mask,
                    std::vector<LogicalPartition> &partitions);
    public:
      const LogicalRegion handle;
      PartitionNode *const parent;
      IndexSpaceNode *const row_source;
    protected:
      std::map<LegionColor,PartitionNode*> color_map;
      std::list<PartitionTracker*> partition_trackers;
#ifdef DEBUG_LEGION
      bool currently_valid;
#endif
    };

    /**
     * \class PartitionNode
     * Represent an instance of a partition in a region tree.
     */
    class PartitionNode : public RegionTreeNode, 
                          public LegionHeapify<PartitionNode> {
    public:
      struct SemanticRequestArgs : public LgTaskArgs<SemanticRequestArgs> {
      public:
        static const LgTaskID TASK_ID = LG_PARTITION_SEMANTIC_INFO_REQ_TASK_ID;
      public:
        SemanticRequestArgs(PartitionNode *proxy,
                            SemanticTag t, AddressSpaceID src)
          : LgTaskArgs<SemanticRequestArgs>(implicit_provenance),
            proxy_this(proxy), tag(t), source(src) { }
      public:
        PartitionNode *const proxy_this;
        const SemanticTag tag;
        const AddressSpaceID source;
      };
    public:
      PartitionNode(LogicalPartition p, RegionNode *par, 
                    IndexPartNode *row_src, FieldSpaceNode *col_src,
                    RegionTreeForest *ctx, RtEvent init, RtEvent tree);
      PartitionNode(const PartitionNode &rhs);
      virtual ~PartitionNode(void);
    public:
      PartitionNode& operator=(const PartitionNode &rhs);
    public:
      virtual void notify_valid(ReferenceMutator *mutator);
      virtual void notify_invalid(ReferenceMutator *mutator);
      virtual void notify_inactive(ReferenceMutator *mutator);
    public:
      void record_registered(void);
    public:
      bool has_color(const LegionColor c);
      RegionNode* get_child(const LegionColor c);
      void add_child(RegionNode *child);
    public:
      virtual unsigned get_depth(void) const;
      virtual LegionColor get_color(void) const;
      virtual IndexTreeNode *get_row_source(void) const;
      virtual IndexSpaceExpression* get_index_space_expression(void) const;
      virtual RegionTreeID get_tree_id(void) const;
      virtual RegionTreeNode* get_parent(void) const;
      virtual RegionTreeNode* get_tree_child(const LegionColor c);
    public:
      virtual bool are_children_disjoint(const LegionColor c1, 
                                         const LegionColor c2);
      virtual bool are_all_children_disjoint(void);
      virtual bool is_region(void) const;
#ifdef DEBUG_LEGION
      virtual RegionNode* as_region_node(void) const;
      virtual PartitionNode* as_partition_node(void) const;
#endif
      virtual AddressSpaceID get_owner_space(void) const;
      static AddressSpaceID get_owner_space(LogicalPartition handle, 
                                            Runtime *runtime);
      virtual bool visit_node(PathTraverser *traverser);
      virtual bool visit_node(NodeTraverser *traverser);
      virtual bool is_complete(void);
      virtual bool intersects_with(RegionTreeNode *other, bool compute = true);
      virtual bool dominates(RegionTreeNode *other);
      virtual size_t get_num_children(void) const;
      virtual void send_node(Serializer &rez, AddressSpaceID target);
    public:
      virtual void send_semantic_request(AddressSpaceID target, 
           SemanticTag tag, bool can_fail, bool wait_until, RtUserEvent ready);
      virtual void send_semantic_info(AddressSpaceID target, SemanticTag tag,
          const void *buffer, size_t size, bool is_mutable, RtUserEvent ready);
      void process_semantic_request(SemanticTag tag, AddressSpaceID source,
                            bool can_fail, bool wait_until, RtUserEvent ready);
      static void handle_semantic_request(RegionTreeForest *forest,
                                   Deserializer &derez, AddressSpaceID source);
      static void handle_semantic_info(RegionTreeForest *forest,
                                   Deserializer &derez, AddressSpaceID source);
    public:
      void update_disjoint_complete_tree(ContextID ctx, RefinementOp *op,
                                         const FieldMask &refinement_mask,
                                         std::set<RtEvent> &applied_events);
      void compute_equivalence_sets(ContextID ctx,
                                    InnerContext *context,
                                    EqSetTracker *target,
                                    const AddressSpaceID target_space,
                                    IndexSpaceExpression *expr,
                                    const FieldMask &mask,
                                    const UniqueID opid,
                                    const AddressSpaceID source,
                                    std::set<RtEvent> &ready_events,
                                    const bool downward_only,
                                    const bool expr_covers);
      void invalidate_refinement(ContextID ctx, const FieldMask &mask,
                                 std::set<RtEvent> &applied_events,
                                 std::vector<EquivalenceSet*> &to_release,
                                 InnerContext &source_context);
      void propagate_refinement(ContextID ctx, RegionNode *child,
                                const FieldMask &mask,
                                std::set<RtEvent> &applied_events);
      void propagate_refinement(ContextID ctx, 
                                const std::vector<RegionNode*> &children,
                                const FieldMask &mask,
                                std::set<RtEvent> &applied_events);
    public:
      // Logging calls
      virtual void print_logical_context(ContextID ctx, 
                                         TreeStateLogger *logger,
                                         const FieldMask &mask);
      virtual void print_physical_context(ContextID ctx, 
                                          TreeStateLogger *logger,
                                          const FieldMask &mask,
                                      std::deque<RegionTreeNode*> &to_traverse);
      virtual void print_context_header(TreeStateLogger *logger);
      void print_logical_state(LogicalState &state,
                               const FieldMask &capture_mask,
                               FieldMaskSet<RegionNode> &to_traverse,
                               TreeStateLogger *logger);
#ifdef DEBUG_LEGION
    public:
      // These methods are only ever called by a debugger
      virtual void dump_logical_context(ContextID ctx, 
                                        TreeStateLogger *logger,
                                        const FieldMask &mask);
      virtual void dump_physical_context(ContextID ctx, 
                                         TreeStateLogger *logger,
                                         const FieldMask &mask);
#endif
    public:
      const LogicalPartition handle;
      RegionNode *const parent;
      IndexPartNode *const row_source;
    protected:
      std::map<LegionColor,RegionNode*> color_map;
    }; 

    // some inline implementations

    //--------------------------------------------------------------------------
    /*static*/ inline bool RegionTreeForest::compare_expressions(
                           IndexSpaceExpression *one, IndexSpaceExpression *two)
    //--------------------------------------------------------------------------
    {
      return (one->expr_id < two->expr_id);
    }
#ifndef DEBUG_LEGION
    //--------------------------------------------------------------------------
    inline IndexSpaceNode* IndexTreeNode::as_index_space_node(void)
    //--------------------------------------------------------------------------
    {
      return static_cast<IndexSpaceNode*>(this);
    }

    //--------------------------------------------------------------------------
    inline IndexPartNode* IndexTreeNode::as_index_part_node(void)
    //--------------------------------------------------------------------------
    {
      return static_cast<IndexPartNode*>(this);
    }

    //--------------------------------------------------------------------------
    inline RegionNode* RegionTreeNode::as_region_node(void) const
    //--------------------------------------------------------------------------
    {
      return static_cast<RegionNode*>(const_cast<RegionTreeNode*>(this));
    }

    //--------------------------------------------------------------------------
    inline PartitionNode* RegionTreeNode::as_partition_node(void) const
    //--------------------------------------------------------------------------
    {
      return static_cast<PartitionNode*>(const_cast<RegionTreeNode*>(this));
    }
#endif

  }; // namespace Internal
}; // namespace Legion

#endif // __LEGION_REGION_TREE_H__

// EOF
<|MERGE_RESOLUTION|>--- conflicted
+++ resolved
@@ -178,34 +178,30 @@
       RegionTreeForest& operator=(const RegionTreeForest &rhs);
     public:
       IndexSpaceNode* create_index_space(IndexSpace handle, 
-<<<<<<< HEAD
                               const Domain *domain,
                               DistributedID did, 
+                              Provenance *provenance,
                               CollectiveMapping *mapping = NULL,
                               IndexSpaceExprID expr_id = 0,
-=======
-                              const Domain *domain, DistributedID did, 
-                              Provenance *provenance,
->>>>>>> ccef5453
                               ApEvent ready = ApEvent::NO_AP_EVENT,
                               RtEvent initialized = RtEvent::NO_RT_EVENT,
                               std::set<RtEvent> *applied = NULL);
       IndexSpaceNode* create_union_space(IndexSpace handle, DistributedID did,
-                              const char *provenance,
+                              Provenance *provenance,
                               const std::vector<IndexSpace> &sources,
                               RtEvent initialized = RtEvent::NO_RT_EVENT,
                               CollectiveMapping *mapping = NULL,
                               IndexSpaceExprID expr_id = 0,
                               std::set<RtEvent> *applied = NULL);
       IndexSpaceNode* create_intersection_space(IndexSpace handle, 
-                              DistributedID did, const char *provenance,
+                              DistributedID did, Provenance *provenance,
                               const std::vector<IndexSpace> &sources,
                               RtEvent initialized = RtEvent::NO_RT_EVENT,
                               CollectiveMapping *mapping = NULL,
                               IndexSpaceExprID expr_id = 0,
                               std::set<RtEvent> *applied = NULL);
       IndexSpaceNode* create_difference_space(IndexSpace handle,
-                              DistributedID did, const char *provenance,
+                              DistributedID did, Provenance *provenance,
                               IndexSpace left, IndexSpace right,
                               RtEvent initialized = RtEvent::NO_RT_EVENT,
                               CollectiveMapping *mapping = NULL,
@@ -241,6 +237,7 @@
                                              LegionColor &partition_color,
                                              PartitionKind part_kind,
                                              DistributedID did,
+                                             Provenance *provenance,
                                              ValueBroadcast<bool> *part_result,
                                              ApEvent partition_ready,
                                              CollectiveMapping *mapping,
@@ -383,26 +380,24 @@
       bool has_index_partition(IndexSpace parent, Color color);
     public:
       FieldSpaceNode* create_field_space(FieldSpace handle, DistributedID did,
-<<<<<<< HEAD
+                                   Provenance *provenance,
                                    CollectiveMapping *mapping = NULL,
                                    ShardMapping *shard_mapping = NULL,
                                    RtEvent initialized = RtEvent::NO_RT_EVENT,
                                    std::set<RtEvent> *applied = NULL);
-=======
-                   const char *provenance, std::set<RtEvent> *applied = NULL);
->>>>>>> ccef5453
       void destroy_field_space(FieldSpace handle,
                                std::set<RtEvent> &applied,
                                const CollectiveMapping *mapping = NULL);
       // Return true if local is set to true and we actually performed the 
       // allocation.  It is an error if the field already existed and the
       // allocation was not local.
-<<<<<<< HEAD
       RtEvent allocate_field(FieldSpace handle, size_t field_size, 
                              FieldID fid, CustomSerdezID serdez_id,
+                             Provenance *provenance,
                              bool sharded_non_owner = false);
       FieldSpaceNode* allocate_field(FieldSpace handle, ApEvent ready,
                                      FieldID fid, CustomSerdezID serdez_id,
+                                     Provenance *provenance,
                                      RtEvent &precondition,
                                      bool sharded_non_owner = false);
       void free_field(FieldSpace handle, FieldID fid, 
@@ -412,27 +407,13 @@
                            const std::vector<size_t> &sizes,
                            const std::vector<FieldID> &resulting_fields,
                            CustomSerdezID serdez_id,
+                           Provenance *provenance,
                            bool sharded_non_owner = false);
       FieldSpaceNode* allocate_fields(FieldSpace handle, ApEvent ready, 
                            const std::vector<FieldID> &resulting_fields,
-                           CustomSerdezID serdez_id, RtEvent &precondition,
+                           CustomSerdezID serdez_id, 
+                           Provenance *provenance, RtEvent &precondition,
                            bool sharded_non_owner = false);
-=======
-      bool allocate_field(FieldSpace handle, size_t field_size, 
-                          FieldID fid, CustomSerdezID serdez_id,
-                          const char *provenance);
-      FieldSpaceNode* allocate_field(FieldSpace handle, ApEvent ready,
-                                     FieldID fid, CustomSerdezID serdez_id,
-                                     const char *provenance);
-      void free_field(FieldSpace handle, FieldID fid,
-                      std::set<RtEvent> &preconditions);
-      void allocate_fields(FieldSpace handle, const std::vector<size_t> &sizes,
-                           const std::vector<FieldID> &resulting_fields,
-                           CustomSerdezID serdez_id, const char *provenance);
-      FieldSpaceNode* allocate_fields(FieldSpace handle, ApEvent ready, 
-                           const std::vector<FieldID> &resulting_fields,
-                           CustomSerdezID serdez_id, const char *provenance);
->>>>>>> ccef5453
       void free_fields(FieldSpace handle, 
                        const std::vector<FieldID> &to_free,
                        std::set<RtEvent> &applied,
@@ -447,7 +428,7 @@
                                  CustomSerdezID serdez_id,
                                  const std::set<unsigned> &allocated_indexes,
                                  std::vector<unsigned> &new_indexes,
-                                 const char *provenance);
+                                 Provenance *provenance);
       void free_local_fields(FieldSpace handle,
                              const std::vector<FieldID> &to_free,
                              const std::vector<unsigned> &indexes,
@@ -469,21 +450,14 @@
       void get_field_space_fields(FieldSpace handle, 
                                   std::vector<FieldID> &fields);
     public:
-<<<<<<< HEAD
       RegionNode* create_logical_region(LogicalRegion handle, DistributedID did,
+                                    Provenance *provenance,
                                     CollectiveMapping *mapping = NULL,
                                     RtEvent initialized = RtEvent::NO_RT_EVENT,
                                     std::set<RtEvent> *applied = NULL);
       void destroy_logical_region(LogicalRegion handle,
                                   std::set<RtEvent> &applied,
                                   const CollectiveMapping *mapping = NULL);
-=======
-      void create_logical_region(LogicalRegion handle, DistributedID did,
-                                 const char *provenance,
-                                 std::set<RtEvent> *applied = NULL);
-      void destroy_logical_region(LogicalRegion handle, 
-                                  std::set<RtEvent> &preconditions);
->>>>>>> ccef5453
     public:
       LogicalPartition get_logical_partition(LogicalRegion parent, 
                                              IndexPartition handle);
@@ -789,64 +763,42 @@
       IndexSpaceNode* create_node(IndexSpace is, const void *realm_is, 
                                   IndexPartNode &par, LegionColor color,
                                   DistributedID did, RtEvent initialized,
-<<<<<<< HEAD
-                                  ApUserEvent is_ready,
+                                  Provenance *provenance, ApUserEvent is_ready,
                                   CollectiveMapping *mapping = NULL,
-=======
-                                  Provenance *provenance, ApUserEvent is_ready,
->>>>>>> ccef5453
                                   std::set<RtEvent> *applied = NULL,
                                   unsigned depth = UINT_MAX);
       // We know the disjointness of the index partition
       IndexPartNode*  create_node(IndexPartition p, IndexSpaceNode *par,
                                   IndexSpaceNode *color_space, 
                                   LegionColor color, bool disjoint,int complete,
-<<<<<<< HEAD
-                                  DistributedID did, ApEvent partition_ready, 
+                                  DistributedID did, Provenance *provenance,
+                                  ApEvent partition_ready, 
                                   ApBarrier partial_pending, RtEvent init,
                                   CollectiveMapping *mapping = NULL,
                                   ShardMapping *shard_mapping = NULL,
-=======
-                                  DistributedID did, Provenance *provenance,
-                                  ApEvent partition_ready, 
-                                  ApUserEvent partial_pending, RtEvent init,
->>>>>>> ccef5453
                                   std::set<RtEvent> *applied = NULL);
       // Give the event for when the disjointness information is ready
       IndexPartNode*  create_node(IndexPartition p, IndexSpaceNode *par,
                                   IndexSpaceNode *color_space,LegionColor color,
                                   RtEvent disjointness_ready_event,int complete,
-<<<<<<< HEAD
-                                  DistributedID did, ApEvent partition_ready, 
+                                  DistributedID did, Provenance *provenance,
+                                  ApEvent partition_ready, 
                                   ApBarrier partial_pending, RtEvent init,
                                   CollectiveMapping *mapping = NULL,
                                   ShardMapping *shard_mapping = NULL,
                                   std::set<RtEvent> *applied = NULL);
       FieldSpaceNode* create_node(FieldSpace space, DistributedID did,
-                                  RtEvent init,
+                                  RtEvent init, Provenance *provenance,
                                   CollectiveMapping *mapping = NULL,
                                   ShardMapping *shard_mapping = NULL,
                                   std::set<RtEvent> *applied = NULL);
       FieldSpaceNode* create_node(FieldSpace space, DistributedID did,
-                                  RtEvent initialized, Deserializer &derez);
+                                  RtEvent initialized, Provenance *provenance,
+                                  Deserializer &derez);
       RegionNode*     create_node(LogicalRegion r, PartitionNode *par,
                                   RtEvent initialized, DistributedID did,
+                                  Provenance *provenance = NULL,
                                   CollectiveMapping *mapping = NULL,
-=======
-                                  DistributedID did, Provenance *provenance,
-                                  ApEvent partition_ready, 
-                                  ApUserEvent partial_pending, RtEvent init,
-                                  std::set<RtEvent> *applied = NULL);
-      FieldSpaceNode* create_node(FieldSpace space, DistributedID did, 
-                                  RtEvent initialized, Provenance *provenance, 
-                                  std::set<RtEvent> *applied = NULL);
-      FieldSpaceNode* create_node(FieldSpace space, DistributedID did, 
-                                  RtEvent initialized, Provenance *provenance,
-                                  Deserializer &derez);
-      RegionNode*     create_node(LogicalRegion r, PartitionNode *par, 
-                                  RtEvent initialized, DistributedID did,
-                                  Provenance *provenance = NULL,
->>>>>>> ccef5453
                                   std::set<RtEvent> *applied = NULL);
       PartitionNode*  create_node(LogicalPartition p, RegionNode *par,
                                   std::set<RtEvent> *applied = NULL);
@@ -1441,15 +1393,9 @@
       virtual bool test_intersection_nonblocking(IndexSpaceExpression *expr,
          RegionTreeForest *context, ApEvent &precondition, bool second = false);
     public:
-<<<<<<< HEAD
       virtual IndexSpaceNode* create_node(IndexSpace handle, DistributedID did,
-          RtEvent initialized, std::set<RtEvent> *applied,
+          RtEvent initialized,Provenance *provenance,std::set<RtEvent> *applied,
           CollectiveMapping *mapping, IndexSpaceExprID expr_id = 0) = 0;
-=======
-      virtual IndexSpaceNode* create_node(IndexSpace handle,
-                      DistributedID did, RtEvent initialized,
-                      Provenance *provenance, std::set<RtEvent> *applied) = 0;
->>>>>>> ccef5453
       virtual PieceIteratorImpl* create_piece_iterator(const void *piece_list,
                     size_t piece_list_size, IndexSpaceNode *privilege_node) = 0;
       virtual bool is_below_in_tree(IndexPartNode *p, LegionColor &child) const
@@ -1726,15 +1672,9 @@
     public:
       virtual bool invalidate_operation(void) = 0;
       virtual void remove_operation(void) = 0;
-<<<<<<< HEAD
       virtual IndexSpaceNode* create_node(IndexSpace handle, DistributedID did,
-          RtEvent initialized, std::set<RtEvent> *applied,
+          RtEvent initialized,Provenance *provenance,std::set<RtEvent> *applied,
           CollectiveMapping *mapping, IndexSpaceExprID expr_id = 0) = 0;
-=======
-      virtual IndexSpaceNode* create_node(IndexSpace handle,
-                      DistributedID did, RtEvent initialized,
-                      Provenance *provenance, std::set<RtEvent> *applied) = 0;
->>>>>>> ccef5453
     public:
       RegionTreeForest *const context;
       IndexSpaceOperation *const origin_expr;
@@ -1768,15 +1708,9 @@
                                          AddressSpaceID target) = 0;
       virtual bool invalidate_operation(void) = 0;
       virtual void remove_operation(void) = 0;
-<<<<<<< HEAD
       virtual IndexSpaceNode* create_node(IndexSpace handle, DistributedID did,
-          RtEvent initialized, std::set<RtEvent> *applied,
+          RtEvent initialized,Provenance *provenance,std::set<RtEvent> *applied,
           CollectiveMapping *mapping, IndexSpaceExprID expr_id = 0);
-=======
-      virtual IndexSpaceNode* create_node(IndexSpace handle,
-                          DistributedID did, RtEvent initialized,
-                          Provenance *provenance, std::set<RtEvent> *applied);
->>>>>>> ccef5453
       virtual PieceIteratorImpl* create_piece_iterator(const void *piece_list,
                       size_t piece_list_size, IndexSpaceNode *privilege_node);
     public:
@@ -2083,11 +2017,8 @@
       IndexTreeNode(RegionTreeForest *ctx, unsigned depth,
                     LegionColor color, DistributedID did,
                     AddressSpaceID owner, RtEvent init_event,
-<<<<<<< HEAD
-                    CollectiveMapping *mapping); 
-=======
+                    CollectiveMapping *mapping,
                     Provenance *provenance);
->>>>>>> ccef5453
       virtual ~IndexTreeNode(void);
     public:
       virtual void notify_active(ReferenceMutator *mutator) { }
@@ -2236,13 +2167,9 @@
                      IndexPartNode *parent, LegionColor color,
                      DistributedID did, ApEvent index_space_ready,
                      IndexSpaceExprID expr_id, RtEvent initialized,
-<<<<<<< HEAD
-                     unsigned depth, CollectiveMapping *mapping, bool is_root);
+                     unsigned depth, Provenance *provenance,
+                     CollectiveMapping *mapping, bool is_root);
       IndexSpaceNode(const IndexSpaceNode &rhs) = delete;
-=======
-                     unsigned depth, Provenance *provenance);
-      IndexSpaceNode(const IndexSpaceNode &rhs);
->>>>>>> ccef5453
       virtual ~IndexSpaceNode(void);
     public:
       IndexSpaceNode& operator=(const IndexSpaceNode &rhs) = delete;
@@ -2366,15 +2293,9 @@
       virtual bool remove_tree_expression_reference(DistributedID source,
                                                     unsigned count = 1);
     public:
-<<<<<<< HEAD
       virtual IndexSpaceNode* create_node(IndexSpace handle, DistributedID did,
-          RtEvent initialized, std::set<RtEvent> *applied,
+          RtEvent initialized,Provenance *provenance,std::set<RtEvent> *applied,
           CollectiveMapping *mapping, IndexSpaceExprID expr_id = 0) = 0;
-=======
-      virtual IndexSpaceNode* create_node(IndexSpace handle,
-                    DistributedID did, RtEvent initialized,
-                    Provenance *provenance, std::set<RtEvent> *applied) = 0; 
->>>>>>> ccef5453
       virtual PieceIteratorImpl* create_piece_iterator(const void *piece_list,
                     size_t piece_list_size, IndexSpaceNode *privilege_node) = 0;
       virtual bool is_below_in_tree(IndexPartNode *p, LegionColor &child) const;
@@ -2540,7 +2461,8 @@
                                             ShardID shard,
                                             IndexSpace shard_space,
                                             const Domain &shard_domain,
-                              const std::vector<DomainPoint> &shard_points) = 0;
+                              const std::vector<DomainPoint> &shard_points,
+                                            Provenance *provenance) = 0;
     public:
       const IndexSpace handle;
       IndexPartNode *const parent;
@@ -2585,13 +2507,9 @@
                       const void *bounds, bool is_domain,
                       DistributedID did, ApEvent ready_event,
                       IndexSpaceExprID expr_id, RtEvent init,
-<<<<<<< HEAD
-                      unsigned depth, CollectiveMapping *mapping, bool is_root);
+                      unsigned depth, Provenance *provenance,
+                      CollectiveMapping *mapping, bool is_root);
       IndexSpaceNodeT(const IndexSpaceNodeT &rhs) = delete;
-=======
-                      unsigned depth, Provenance *provenance);
-      IndexSpaceNodeT(const IndexSpaceNodeT &rhs);
->>>>>>> ccef5453
       virtual ~IndexSpaceNodeT(void);
     public:
       IndexSpaceNodeT& operator=(const IndexSpaceNodeT &rhs) = delete;
@@ -2614,15 +2532,9 @@
                 AddressSpaceID space, const CollectiveMapping *mapping = NULL);
       virtual void tighten_index_space(void);
       virtual bool check_empty(void);
-<<<<<<< HEAD
       virtual IndexSpaceNode* create_node(IndexSpace handle, DistributedID did,
-          RtEvent initialized, std::set<RtEvent> *applied,
+          RtEvent initialized,Provenance *provenance,std::set<RtEvent> *applied,
           CollectiveMapping *mapping, IndexSpaceExprID expr_id = 0);
-=======
-      virtual IndexSpaceNode* create_node(IndexSpace handle,
-                            DistributedID did, RtEvent initialized,
-                            Provenance *provenance, std::set<RtEvent> *applied);
->>>>>>> ccef5453
       virtual PieceIteratorImpl* create_piece_iterator(const void *piece_list,
                       size_t piece_list_size, IndexSpaceNode *privilege_node);
     public:
@@ -2878,7 +2790,8 @@
                                             ShardID shard,
                                             IndexSpace shard_space,
                                             const Domain &shard_domain,
-                                  const std::vector<DomainPoint> &shard_points);
+                                  const std::vector<DomainPoint> &shard_points,
+                                            Provenance *provenance);
     public:
       bool contains_point(const Realm::Point<DIM,T> &point);
     protected:
@@ -3133,19 +3046,12 @@
     public:
       IndexSpaceCreator(RegionTreeForest *f, IndexSpace s, const void *b,
                         bool is_dom, IndexPartNode *p, LegionColor c, 
-<<<<<<< HEAD
                         DistributedID d, ApEvent a, IndexSpaceExprID e,
-                        RtEvent init, unsigned dp, CollectiveMapping *m, bool r)
+                        RtEvent init, unsigned dp, Provenance *prov,
+                        CollectiveMapping *m, bool r)
         : forest(f), space(s), bounds(b), is_domain(is_dom), parent(p), 
           color(c), did(d), ready(a), expr_id(e), initialized(init), depth(dp),
-          mapping(m), root(r), result(NULL) { }
-=======
-                        DistributedID d, ApEvent r, IndexSpaceExprID e,
-                        RtEvent init, unsigned dp, Provenance *prov)
-        : forest(f), space(s), bounds(b), is_domain(is_dom), parent(p), 
-          color(c), did(d), ready(r), expr_id(e), initialized(init), depth(dp),
-          provenance(prov), result(NULL) { }
->>>>>>> ccef5453
+          provenance(prov), mapping(m), root(r), result(NULL) { }
     public:
       template<typename N, typename T>
       static inline void demux(IndexSpaceCreator *creator)
@@ -3153,11 +3059,8 @@
         creator->result = new IndexSpaceNodeT<N::N,T>(creator->forest,
             creator->space, creator->parent, creator->color, creator->bounds,
             creator->is_domain, creator->did, creator->ready, creator->expr_id,
-<<<<<<< HEAD
-            creator->initialized,creator->depth,creator->mapping,creator->root);
-=======
-            creator->initialized, creator->depth, creator->provenance);
->>>>>>> ccef5453
+            creator->initialized, creator->depth, creator->provenance,
+            creator->mapping, creator->root);
       }
     public:
       RegionTreeForest *const forest;
@@ -3171,12 +3074,9 @@
       const IndexSpaceExprID expr_id;
       const RtEvent initialized;
       const unsigned depth;
-<<<<<<< HEAD
+      Provenance *const provenance;
       CollectiveMapping *const mapping;
       const bool root;
-=======
-      Provenance *const provenance;
->>>>>>> ccef5453
       IndexSpaceNode *result;
     };
 
@@ -3313,28 +3213,17 @@
                     IndexSpaceNode *par, IndexSpaceNode *color_space,
                     LegionColor c, bool disjoint, int complete,
                     DistributedID did, ApEvent partition_ready, 
-<<<<<<< HEAD
                     ApBarrier partial_pending, RtEvent initialized,
-                    CollectiveMapping *mapping, ShardMapping *shard_map);
+                    CollectiveMapping *mapping, ShardMapping *shard_map,
+                    Provenance *provenance);
       IndexPartNode(RegionTreeForest *ctx, IndexPartition p,
                     IndexSpaceNode *par, IndexSpaceNode *color_space,
                     LegionColor c, RtEvent disjointness_ready,
                     int complete, DistributedID did,
                     ApEvent partition_ready, ApBarrier partial_pending,
                     RtEvent initialized, CollectiveMapping *mapping,
-                    ShardMapping *shard_mapping);
+                    ShardMapping *shard_mapping, Provenance *provenance);
       IndexPartNode(const IndexPartNode &rhs) = delete;
-=======
-                    ApUserEvent partial_pending, RtEvent init,
-                    Provenance *provenance);
-      IndexPartNode(RegionTreeForest *ctx, IndexPartition p,
-                    IndexSpaceNode *par, IndexSpaceNode *color_space,
-                    LegionColor c, RtEvent disjointness_ready,
-                    int complete, DistributedID did, ApEvent partition_ready,
-                    ApUserEvent partial_pending, RtEvent init,
-                    Provenance *provenance);
-      IndexPartNode(const IndexPartNode &rhs);
->>>>>>> ccef5453
       virtual ~IndexPartNode(void);
     public:
       IndexPartNode& operator=(const IndexPartNode &rhs) = delete;
@@ -3558,28 +3447,17 @@
                      IndexSpaceNode *par, IndexSpaceNode *color_space,
                      LegionColor c, bool disjoint, int complete,
                      DistributedID did, ApEvent partition_ready, 
-<<<<<<< HEAD
                      ApBarrier pending, RtEvent initialized,
-                     CollectiveMapping *mapping, ShardMapping *shard_map);
+                     CollectiveMapping *mapping, ShardMapping *shard_map,
+                     Provenance *provenance);
       IndexPartNodeT(RegionTreeForest *ctx, IndexPartition p,
                      IndexSpaceNode *par, IndexSpaceNode *color_space,
                      LegionColor c, RtEvent disjointness_ready,
                      int complete, DistributedID did,
                      ApEvent partition_ready, ApBarrier pending,
                      RtEvent initialized, CollectiveMapping *mapping,
-                     ShardMapping *shard_mapping);
+                     ShardMapping *shard_mapping, Provenance *provenance);
       IndexPartNodeT(const IndexPartNodeT &rhs) = delete;
-=======
-                     ApUserEvent pending, RtEvent initialized,
-                     Provenance *provenance);
-      IndexPartNodeT(RegionTreeForest *ctx, IndexPartition p,
-                     IndexSpaceNode *par, IndexSpaceNode *color_space,
-                     LegionColor c, RtEvent disjointness_ready, 
-                     int complete, DistributedID did, ApEvent partition_ready,
-                     ApUserEvent pending, RtEvent initialized,
-                     Provenance *provenance);
-      IndexPartNodeT(const IndexPartNodeT &rhs);
->>>>>>> ccef5453
       virtual ~IndexPartNodeT(void);
     public:
       IndexPartNodeT& operator=(const IndexPartNodeT &rhs) = delete;
@@ -3608,36 +3486,20 @@
       IndexPartCreator(RegionTreeForest *f, IndexPartition p,
                        IndexSpaceNode *par, IndexSpaceNode *cs,
                        LegionColor c, bool d, int k, DistributedID id,
-<<<<<<< HEAD
                        ApEvent r, ApBarrier pend, RtEvent initialized, 
-                       CollectiveMapping *m, ShardMapping *sm)
+                       CollectiveMapping *m, ShardMapping *sm, Provenance *prov)
         : forest(f), partition(p), parent(par), color_space(cs),
-          color(c), disjoint(d), complete(k), did(id), ready(r), 
-          pending(pend), init(initialized), mapping(m), shard_mapping(sm) { }
+          color(c), disjoint(d), complete(k), did(id), ready(r), pending(pend),
+          init(initialized), mapping(m), shard_mapping(sm), provenance(prov) { }
       IndexPartCreator(RegionTreeForest *f, IndexPartition p,
                        IndexSpaceNode *par, IndexSpaceNode *cs,
                        LegionColor c, RtEvent d, int k, DistributedID id,
                        ApEvent r, ApBarrier pend, RtEvent initialized,
-                       CollectiveMapping *m, ShardMapping *sm)
+                       CollectiveMapping *m, ShardMapping *sm, Provenance *prov)
         : forest(f), partition(p), parent(par), color_space(cs),
           color(c), disjoint(false), complete(k), disjoint_ready(d),
           did(id), ready(r), pending(pend), init(initialized), 
-          mapping(m), shard_mapping(sm) { }
-=======
-                       ApEvent r, ApUserEvent pend, RtEvent initialized,
-                       Provenance *prov)
-        : forest(f), partition(p), parent(par), color_space(cs),
-          color(c), disjoint(d), complete(k), did(id), ready(r), 
-          pending(pend), init(initialized), provenance(prov) { }
-      IndexPartCreator(RegionTreeForest *f, IndexPartition p,
-                       IndexSpaceNode *par, IndexSpaceNode *cs,
-                       LegionColor c, RtEvent d, int k, DistributedID id, 
-                       ApEvent r, ApUserEvent pend, RtEvent initialized,
-                       Provenance *prov)
-        : forest(f), partition(p), parent(par), color_space(cs),
-          color(c), disjoint(false), complete(k), disjoint_ready(d), did(id),
-          ready(r), pending(pend), init(initialized), provenance(prov) { }
->>>>>>> ccef5453
+          mapping(m), shard_mapping(sm), provenance(prov) { }
     public:
       template<typename N, typename T>
       static inline void demux(IndexPartCreator *creator)
@@ -3645,27 +3507,15 @@
         if (creator->disjoint_ready.exists()) 
           creator->result = new IndexPartNodeT<N::N,T>(creator->forest,
               creator->partition, creator->parent, creator->color_space,
-<<<<<<< HEAD
               creator->color, creator->disjoint_ready, creator->complete, 
               creator->did, creator->ready, creator->pending, creator->init,
-              creator->mapping, creator->shard_mapping);
+              creator->mapping, creator->shard_mapping, creator->provenance);
         else
           creator->result = new IndexPartNodeT<N::N,T>(creator->forest,
               creator->partition, creator->parent, creator->color_space,
               creator->color, creator->disjoint, creator->complete,
               creator->did, creator->ready, creator->pending, creator->init,
-              creator->mapping, creator->shard_mapping);
-=======
-              creator->color, creator->disjoint_ready, creator->complete,
-              creator->did, creator->ready, creator->pending, 
-              creator->init, creator->provenance);
-        else
-          creator->result = new IndexPartNodeT<N::N,T>(creator->forest,
-              creator->partition, creator->parent, creator->color_space,
-              creator->color, creator->disjoint, creator->complete, 
-              creator->did, creator->ready, creator->pending,
-              creator->init, creator->provenance);
->>>>>>> ccef5453
+              creator->mapping, creator->shard_mapping, creator->provenance);
       }
     public:
       RegionTreeForest *const forest;
@@ -3680,12 +3530,9 @@
       const ApEvent ready;
       const ApBarrier pending;
       const RtEvent init;
-<<<<<<< HEAD
       CollectiveMapping *const mapping;
       ShardMapping *const shard_mapping;
-=======
       Provenance *const provenance;
->>>>>>> ccef5453
       IndexPartNode *result;
     };
 
@@ -3707,23 +3554,11 @@
     public:
       struct FieldInfo {
       public:
-<<<<<<< HEAD
-        FieldInfo(void) : field_size(0), idx(0), serdez_id(0),
-                          collective(false), local(false) { }
-        FieldInfo(size_t size, unsigned id, CustomSerdezID sid, 
-                  bool loc = false, bool collect = false)
-          : field_size(size), idx(id), serdez_id(sid), 
-            collective(collect), local(loc) { }
-        FieldInfo(ApEvent ready, unsigned id, CustomSerdezID sid,
-                  bool loc = false, bool collect = false)
-          : field_size(0), size_ready(ready), idx(id), serdez_id(sid), 
-            collective(collect), local(loc) { }
-=======
         FieldInfo(void);
         FieldInfo(size_t size, unsigned id, CustomSerdezID sid,
-                  Provenance *prov, bool loc=false);
+                  Provenance *prov, bool loc = false, bool collect = false);
         FieldInfo(ApEvent ready, unsigned id, CustomSerdezID sid,
-                  Provenance *prov, bool loc=false);
+                  Provenance *prov, bool loc = false, bool collect = false);
         FieldInfo(const FieldInfo &rhs);
         FieldInfo(FieldInfo &&rhs);
         ~FieldInfo(void);
@@ -3733,17 +3568,13 @@
       public:
         void serialize(Serializer &rez) const;
         void deserialize(Deserializer &derez);
->>>>>>> ccef5453
       public:
         size_t field_size;
         ApEvent size_ready;
         unsigned idx;
         CustomSerdezID serdez_id;
-<<<<<<< HEAD
+        Provenance *provenance;
         bool collective;
-=======
-        Provenance *provenance;
->>>>>>> ccef5453
         bool local;
       };
       struct FindTargetsFunctor {
@@ -3801,22 +3632,13 @@
         const RtUserEvent to_trigger;
       };
     public:
-<<<<<<< HEAD
       FieldSpaceNode(FieldSpace sp, RegionTreeForest *ctx, DistributedID did,
                      RtEvent initialized, CollectiveMapping *mapping,
-                     ShardMapping *shard_mapping);
+                     ShardMapping *shard_mapping, Provenance *provenance);
       FieldSpaceNode(FieldSpace sp, RegionTreeForest *ctx, DistributedID did,
-                     RtEvent initialized, Deserializer &derez);
+                     RtEvent initialized, Provenance *provenance,
+                     Deserializer &derez);
       FieldSpaceNode(const FieldSpaceNode &rhs) = delete;
-=======
-      FieldSpaceNode(FieldSpace sp, RegionTreeForest *ctx, 
-                     DistributedID did, RtEvent initialized,
-                     Provenance *provenance);
-      FieldSpaceNode(FieldSpace sp, RegionTreeForest *ctx, DistributedID did,
-                     RtEvent initialized, Provenance *provenance, 
-                     Deserializer &derez);
-      FieldSpaceNode(const FieldSpaceNode &rhs);
->>>>>>> ccef5453
       virtual ~FieldSpaceNode(void);
     public:
       FieldSpaceNode& operator=(const FieldSpaceNode &rhs) = delete;
@@ -3864,47 +3686,30 @@
     public:
       void initialize_fields(const std::vector<size_t> &sizes,
                              const std::vector<FieldID> &resulting_fields,
-<<<<<<< HEAD
-                             CustomSerdezID serdez_id, bool collective = false);
+                             CustomSerdezID serdez_id, Provenance *provenance,
+                             bool collective = false);
       void initialize_fields(ApEvent sizes_ready,
                              const std::vector<FieldID> &resulting_fields,
-                             CustomSerdezID serdez_id, bool collective = false);
+                             CustomSerdezID serdez_id, Provenance *provenance,
+                             bool collective = false);
       RtEvent allocate_field(FieldID fid, size_t size,
                              CustomSerdezID serdez_id,
+                             Provenance *provenance,
                              bool sharded_non_owner = false);
       RtEvent allocate_field(FieldID fid, ApEvent size_ready,
                              CustomSerdezID serdez_id,
+                             Provenance *provenance,
                              bool sharded_non_owner = false);
       RtEvent allocate_fields(const std::vector<size_t> &sizes,
                               const std::vector<FieldID> &fids,
                               CustomSerdezID serdez_id,
+                              Provenance *provenance,
                               bool sharded_non_owner = false);
       RtEvent allocate_fields(ApEvent sizes_ready,
                               const std::vector<FieldID> &fids,
                               CustomSerdezID serdez_id,
+                              Provenance *provenance,
                               bool sharded_non_owner = false);
-=======
-                             CustomSerdezID serdez_id,
-                             const char *provenance);
-      void initialize_fields(ApEvent sizes_ready,
-                             const std::vector<FieldID> &resulting_fields,
-                             CustomSerdezID serdez_id,
-                             Provenance *provenance);
-      RtEvent allocate_field(FieldID fid, size_t size,
-                             CustomSerdezID serdez_id,
-                             const char *provenance);
-      RtEvent allocate_field(FieldID fid, ApEvent size_ready,
-                             CustomSerdezID serdez_id,
-                             const char *provenance);
-      RtEvent allocate_fields(const std::vector<size_t> &sizes,
-                              const std::vector<FieldID> &fids,
-                              CustomSerdezID serdez_id,
-                              const char *provenance);
-      RtEvent allocate_fields(ApEvent sizes_ready,
-                              const std::vector<FieldID> &fids,
-                              CustomSerdezID serdez_id,
-                              const char *provenance);
->>>>>>> ccef5453
       void update_field_size(FieldID fid, size_t field_size, 
           std::set<RtEvent> &update_events, AddressSpaceID source);
       void free_field(FieldID fid, AddressSpaceID source,
@@ -3922,7 +3727,7 @@
                                  CustomSerdezID serdez_id,
                                  const std::set<unsigned> &indexes,
                                  std::vector<unsigned> &new_indexes,
-                                 const char *provenance);
+                                 Provenance *provenance);
       void free_local_fields(const std::vector<FieldID> &to_free,
                              const std::vector<unsigned> &indexes,
                              const CollectiveMapping *mapping);
@@ -4110,12 +3915,8 @@
     public:
       RegionTreeNode(RegionTreeForest *ctx, FieldSpaceNode *column,
                      RtEvent initialized, RtEvent tree_init, 
-<<<<<<< HEAD
-                     DistributedID did = 0,
+                     Provenance *provenance = NULL, DistributedID did = 0,
                      CollectiveMapping *mapping = NULL);
-=======
-                     Provenance *provenance = NULL, DistributedID did = 0);
->>>>>>> ccef5453
       virtual ~RegionTreeNode(void);
     public:
       virtual void notify_active(ReferenceMutator *mutator);
@@ -4417,15 +4218,9 @@
     public:
       RegionNode(LogicalRegion r, PartitionNode *par, IndexSpaceNode *row_src,
              FieldSpaceNode *col_src, RegionTreeForest *ctx, 
-<<<<<<< HEAD
              DistributedID did, RtEvent initialized, RtEvent tree_initialized,
-             CollectiveMapping *mapping);
+             CollectiveMapping *mapping, Provenance *provenance);
       RegionNode(const RegionNode &rhs) = delete;
-=======
-             DistributedID did, RtEvent initialized, 
-             RtEvent tree_initialized, Provenance *provenance);
-      RegionNode(const RegionNode &rhs);
->>>>>>> ccef5453
       virtual ~RegionNode(void);
     public:
       RegionNode& operator=(const RegionNode &rhs) = delete;
