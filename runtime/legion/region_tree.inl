--- conflicted
+++ resolved
@@ -122,13 +122,9 @@
 #endif
       // Now that we know we're going to do this fill add any profiling requests
       Realm::ProfilingRequestSet requests;
-<<<<<<< HEAD
-      op->add_copy_profiling_request(trace_info, requests, true/*fill*/);
-=======
-      if (trace_info.op != NULL)
+      if (!replay)
         priority =
-          trace_info.op->add_copy_profiling_request(trace_info, requests, true);
->>>>>>> 1fc0acc3
+          op->add_copy_profiling_request(trace_info, requests, true/*fill*/);
       if (forest->runtime->profiler != NULL)
         forest->runtime->profiler->add_fill_request(requests, op);
       ApEvent result;
@@ -197,13 +193,9 @@
 #endif
       // Now that we know we're going to do this copy add any profling requests
       Realm::ProfilingRequestSet requests;
-<<<<<<< HEAD
-      op->add_copy_profiling_request(trace_info, requests, false/*fill*/);
-=======
-      if (trace_info.op != NULL)
+      if (!replay)
         priority =
-          trace_info.op->add_copy_profiling_request(trace_info, requests,false);
->>>>>>> 1fc0acc3
+          op->add_copy_profiling_request(trace_info, requests, false/*fill*/);
       if (forest->runtime->profiler != NULL)
         forest->runtime->profiler->add_copy_request(requests, op);
       ApEvent result;
@@ -229,13 +221,8 @@
           pred_pre =
             Runtime::merge_events(&trace_info, pred_pre, ApEvent(pred_guard));
         }
-<<<<<<< HEAD
         result = Runtime::ignorefaults(space.copy(src_fields, dst_fields,
-                            requests, pred_pre));
-=======
-        result = Runtime::ignorefaults(space.copy(src_fields, dst_fields, 
-                                requests, pred_pre, priority));
->>>>>>> 1fc0acc3
+                            requests, pred_pre, priority));
       }
       else
       {
@@ -245,13 +232,8 @@
               reservations.begin(); it != reservations.end(); it++)
           copy_pre = Runtime::acquire_ap_reservation(*it, 
                                           true/*exclusive*/, copy_pre);
-<<<<<<< HEAD
         result = ApEvent(space.copy(src_fields, dst_fields, 
-                         requests, copy_pre));
-=======
-        result = ApEvent(space.copy(src_fields, dst_fields, requests, 
-                          copy_pre, priority));
->>>>>>> 1fc0acc3
+                         requests, copy_pre, priority));
       }
       // Release any reservations
       for (std::vector<Reservation>::const_iterator it =
@@ -6641,7 +6623,6 @@
         {
           const RtEvent defer = Runtime::merge_events(prev_done, 
               src_preimages_ready, dst_preimages_ready);
-<<<<<<< HEAD
           // Note that for tracing, we can't actually defer this in 
           // the normal way because we need to actually get the real
           // finish event for the copy
@@ -6649,21 +6630,13 @@
           {
             DeferCopyAcrossArgs args(this, op, pred_guard, copy_precondition,
                 src_indirect_precondition, dst_indirect_precondition,
-                trace_info, recurrent_replay, stage);
+                trace_info, replay, recurrent_replay, stage);
             prev_done = runtime->issue_runtime_meta_task(args,
                 LG_LATENCY_DEFERRED_PRIORITY, defer);
             return args.done_event;
           }
           else
             defer.wait();
-=======
-          DeferCopyAcrossArgs args(this, op, pred_guard, copy_precondition,
-              src_indirect_precondition, dst_indirect_precondition,
-              trace_info, replay, recurrent_replay, stage);
-          prev_done = runtime->issue_runtime_meta_task(args,
-              LG_LATENCY_DEFERRED_PRIORITY, defer);
-          return args.done_event;
->>>>>>> 1fc0acc3
         }
       }
       // Need to rebuild indirections in the first time through or if we
