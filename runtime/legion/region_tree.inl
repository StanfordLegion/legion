/* Copyright 2023 Stanford University, NVIDIA Corporation
 *
 * Licensed under the Apache License, Version 2.0 (the "License");
 * you may not use this file except in compliance with the License.
 * You may obtain a copy of the License at
 *
 *     http://www.apache.org/licenses/LICENSE-2.0
 *
 * Unless required by applicable law or agreed to in writing, software
 * distributed under the License is distributed on an "AS IS" BASIS,
 * WITHOUT WARRANTIES OR CONDITIONS OF ANY KIND, either express or implied.
 * See the License for the specific language governing permissions and
 * limitations under the License.
 */

// Useful for IDEs 
#include "legion/region_tree.h"

namespace Legion {
  namespace Internal {

    LEGION_EXTERN_LOGGER_DECLARATIONS 

#ifdef DEFINE_NT_TEMPLATES
    /////////////////////////////////////////////////////////////
    // PieceIteratorImplT
    /////////////////////////////////////////////////////////////

    //--------------------------------------------------------------------------
    template<int DIM, typename T>
    PieceIteratorImplT<DIM,T>::PieceIteratorImplT(const void *piece_list,
                 size_t piece_list_size, IndexSpaceNodeT<DIM,T> *privilege_node)
      : PieceIteratorImpl()
    //--------------------------------------------------------------------------
    {
#ifdef DEBUG_LEGION
      assert((piece_list_size % sizeof(Rect<DIM,T>)) == 0);
#endif
      const size_t num_pieces = piece_list_size / sizeof(Rect<DIM,T>);
      const Rect<DIM,T> *rects = static_cast<const Rect<DIM,T>*>(piece_list);
      if (privilege_node != NULL)
      {
        Realm::IndexSpace<DIM,T> privilege_space;
        const ApEvent ready = 
          privilege_node->get_realm_index_space(privilege_space, true/*tight*/);
        if (ready.exists() && !ready.has_triggered())
          ready.wait();
        for (unsigned idx = 0; idx < num_pieces; idx++)
        {
          const Rect<DIM,T> &rect = rects[idx];
          for (Realm::IndexSpaceIterator<DIM,T> itr(privilege_space); 
                itr.valid; itr.step())
          {
            const Rect<DIM,T> overlap = rect.intersection(itr.rect);
            if (!overlap.empty())
              pieces.push_back(overlap);
          }
        }
      }
      else
      {
        pieces.resize(num_pieces);
        for (unsigned idx = 0; idx < num_pieces; idx++)
          pieces[idx] = rects[idx];
      }
    }

    //--------------------------------------------------------------------------
    template<int DIM, typename T>
    int PieceIteratorImplT<DIM,T>::get_next(int index, Domain &next_piece)
    //--------------------------------------------------------------------------
    {
#ifdef DEBUG_LEGION
      assert(index >= -1);
#endif
      const unsigned next = index + 1;
      if (next < pieces.size())
      {
        next_piece = pieces[next];
        return int(next);
      }
      else
        return -1;
    }

    /////////////////////////////////////////////////////////////
    // Index Space Expression 
    /////////////////////////////////////////////////////////////

    //--------------------------------------------------------------------------
    template<int DIM, typename T>
    ApEvent IndexSpaceExpression::issue_fill_internal(
                                 RegionTreeForest *forest,
                                 const Realm::IndexSpace<DIM,T> &space,
                                 const PhysicalTraceInfo &trace_info,
                                 const std::vector<CopySrcDstField> &dst_fields,
                                 const void *fill_value, size_t fill_size,
#ifdef LEGION_SPY
                                 UniqueID fill_uid,
                                 FieldSpace handle,
                                 RegionTreeID tree_id,
#endif
                                 ApEvent precondition, PredEvent pred_guard,
                                 LgEvent unique_event, int priority,bool replay)
    //--------------------------------------------------------------------------
    {
      DETAILED_PROFILER(forest->runtime, REALM_ISSUE_FILL_CALL);
#ifdef DEBUG_LEGION
      // We should only have empty spaces for fills that are indirections
      if (space.empty())
      {
        bool is_indirect = false;
        for (unsigned idx = 0; idx < dst_fields.size(); idx++)
        {
          if (dst_fields[idx].indirect_index < 0)
            continue;
          is_indirect = true;
          break;
        }
        assert(is_indirect);
      }
#endif
      // Now that we know we're going to do this fill add any profiling requests
      Realm::ProfilingRequestSet requests;
      if (trace_info.op != NULL)
        priority =
          trace_info.op->add_copy_profiling_request(trace_info, requests, true);
      if (forest->runtime->profiler != NULL)
        forest->runtime->profiler->add_fill_request(requests, trace_info.op);
      ApEvent result; LgEvent fevent;
      if (pred_guard.exists())
      {
        ApEvent pred_pre = 
          Runtime::merge_events(&trace_info, precondition, ApEvent(pred_guard));
        if (trace_info.recording)
          trace_info.record_merge_events(pred_pre, precondition,
                                          ApEvent(pred_guard));
        result = ApEvent(space.fill(dst_fields, requests,
              fill_value, fill_size, pred_pre, priority));
        fevent = result;
        result = Runtime::ignorefaults(result);
      }
      else
      {
        result = ApEvent(space.fill(dst_fields, requests,
              fill_value, fill_size, precondition, priority));
        fevent = result;
      }
#ifdef LEGION_DISABLE_EVENT_PRUNING
      if (!result.exists())
      {
        ApUserEvent new_result = Runtime::create_ap_user_event(NULL);
        Runtime::trigger_event(NULL, new_result);
        result = new_result;
      }
#endif
      if (forest->runtime->profiler != NULL)
      {
        for (unsigned idx = 0; idx < dst_fields.size(); idx++)
          forest->runtime->profiler->record_fill_instance(
              dst_fields[idx].field_id, dst_fields[idx].inst,
              unique_event, fevent);
      }
#ifdef LEGION_SPY
      assert(trace_info.op != NULL);
      LegionSpy::log_fill_events(trace_info.op->get_unique_op_id(), 
          expr_id, handle, tree_id, precondition, result, fill_uid);
      for (unsigned idx = 0; idx < dst_fields.size(); idx++)
        LegionSpy::log_fill_field(result, dst_fields[idx].field_id,
                                  unique_event);
#endif
      if (trace_info.recording)
        trace_info.record_issue_fill(result, this, dst_fields,
                                     fill_value, fill_size,
#ifdef LEGION_SPY
                                     handle, tree_id,
#endif
                                     precondition, pred_guard,
                                     unique_event, priority);
      return result;
    }

    //--------------------------------------------------------------------------
    template<int DIM, typename T>
    ApEvent IndexSpaceExpression::issue_copy_internal(
                                 RegionTreeForest *forest,
                                 const Realm::IndexSpace<DIM,T> &space,
                                 const PhysicalTraceInfo &trace_info,
                                 const std::vector<CopySrcDstField> &dst_fields,
                                 const std::vector<CopySrcDstField> &src_fields,
                                 const std::vector<Reservation> &reservations,
#ifdef LEGION_SPY
                                 RegionTreeID src_tree_id,
                                 RegionTreeID dst_tree_id,
#endif
                                 ApEvent precondition, PredEvent pred_guard,
                                 LgEvent src_unique, LgEvent dst_unique,
                                 int priority, bool replay)
    //--------------------------------------------------------------------------
    {
      DETAILED_PROFILER(forest->runtime, REALM_ISSUE_COPY_CALL);
#ifdef DEBUG_LEGION
      assert(!space.empty());
#endif
      // Now that we know we're going to do this copy add any profling requests
      Realm::ProfilingRequestSet requests;
      if (trace_info.op != NULL)
        priority =
          trace_info.op->add_copy_profiling_request(trace_info, requests,false);
      if (forest->runtime->profiler != NULL)
        forest->runtime->profiler->add_copy_request(requests, trace_info.op);
      ApEvent result; LgEvent fevent;
      if (pred_guard.exists())
      {
        // No need for tracing to know about the precondition or reservations
        ApEvent pred_pre = precondition; 
          Runtime::merge_events(&trace_info, precondition, ApEvent(pred_guard));
        if (!reservations.empty())
        {
          // Need a protected version here to guarantee we always acquire
          // or release the lock regardless of poison
          pred_pre = Runtime::ignorefaults(precondition);
          for (std::vector<Reservation>::const_iterator it =
                reservations.begin(); it != reservations.end(); it++)
            pred_pre = 
              Runtime::acquire_ap_reservation(*it, true/*exclusive*/, pred_pre);
          // Tricky: now merge the predicate and precondition back in to get the 
          // effects of any poison since we protected against it above
          // Note you can't wait to acquire events until you know the full
          // precondition has triggered or poisoned including the predicate
          // or you risk deadlock which is why we need the double merge
          pred_pre =
            Runtime::merge_events(&trace_info, pred_pre, ApEvent(pred_guard));
        }
        result = ApEvent(space.copy(src_fields, dst_fields, 
                                    requests, pred_pre, priority));
        fevent = result;
        result = Runtime::ignorefaults(result);
      }
      else
      {
        // No need for tracing to know about the reservations
        ApEvent copy_pre = precondition;
        for (std::vector<Reservation>::const_iterator it =
              reservations.begin(); it != reservations.end(); it++)
          copy_pre = Runtime::acquire_ap_reservation(*it, 
                                          true/*exclusive*/, copy_pre);
        result = ApEvent(space.copy(src_fields, dst_fields, requests, 
                          copy_pre, priority));
        fevent = result;
      }
      // Release any reservations
      for (std::vector<Reservation>::const_iterator it =
            reservations.begin(); it != reservations.end(); it++)
        Runtime::release_reservation(*it, result);
      if (trace_info.recording)
        trace_info.record_issue_copy(result, this, src_fields, 
                                     dst_fields, reservations,
#ifdef LEGION_SPY
                                     src_tree_id, dst_tree_id,
#endif
                                     precondition, pred_guard,
                                     src_unique, dst_unique, priority);
#ifdef LEGION_DISABLE_EVENT_PRUNING
      if (!result.exists())
      {
        ApUserEvent new_result = Runtime::create_ap_user_event(NULL);
        Runtime::trigger_event(NULL, new_result);
        result = new_result;
      }
#endif
      if (forest->runtime->profiler != NULL)
      {
        for (unsigned idx = 0; idx < src_fields.size(); idx++)
          forest->runtime->profiler->record_copy_instances(
              src_fields[idx].field_id, dst_fields[idx].field_id,
              src_fields[idx].inst, dst_fields[idx].inst,
              src_unique, dst_unique, fevent);
      }
#ifdef LEGION_SPY
      assert(trace_info.op != NULL);
      LegionSpy::log_copy_events(trace_info.op->get_unique_op_id(), 
          expr_id, src_tree_id, dst_tree_id, precondition, result);
      for (unsigned idx = 0; idx < src_fields.size(); idx++)
        LegionSpy::log_copy_field(result, src_fields[idx].field_id,
                                  src_unique,
                                  dst_fields[idx].field_id,
                                  dst_unique,
				  dst_fields[idx].redop_id);
#endif
      return result;
    }

    template <typename T, typename T2>
    inline T round_up(T val, T2 step)
    {
      T rem = val % step;
      if(rem == 0)
        return val;
      else
        return val + (step - rem);
    }

    template <typename T>
    inline T max(T a, T b)
    {
      return((a > b) ? a : b);
    }

    template <typename T>
    inline T gcd(T a, T b)
    {
      while(a != b) {
        if(a > b)
          a -= b;
        else
          b -= a;
      }
      return a;
    }

    template <typename T>
    inline T lcm(T a, T b)
    {
      // TODO: more efficient way?
      return(a * b / gcd(a, b));
    }

    //--------------------------------------------------------------------------
    template<int DIM, typename T>
    Realm::InstanceLayoutGeneric* IndexSpaceExpression::create_layout_internal(
                                   const Realm::IndexSpace<DIM,T> &space,
                                   const LayoutConstraintSet &constraints,
                                   const std::vector<FieldID> &field_ids,
                                   const std::vector<size_t> &field_sizes,
                                   bool compact, void **piece_list,
                                   size_t *piece_list_size,
                                   size_t *num_pieces) const
    //--------------------------------------------------------------------------
    {
#ifdef DEBUG_LEGION
      assert(field_ids.size() == field_sizes.size());
      assert(int(constraints.ordering_constraint.ordering.size()) == (DIM+1));
#endif
      Realm::InstanceLayout<DIM,T> *layout = new Realm::InstanceLayout<DIM,T>();
      layout->bytes_used = 0;
      // Start with 32-byte alignment for AVX instructions
      layout->alignment_reqd = 32;
      layout->space = space;
      std::vector<Rect<DIM,T> > piece_bounds;
      const SpecializedConstraint &spec = constraints.specialized_constraint;
      if (space.dense() || !compact)
      {
        if (!space.bounds.empty())
        {
          // Check to see if we have any tiling constraints
          if (!constraints.tiling_constraints.empty())
          {
#ifdef DEBUG_LEGION
            assert(piece_list != NULL);
            assert((*piece_list) == NULL);
            assert(piece_list_size != NULL);
            assert((*piece_list_size) == 0);
            assert(num_pieces != NULL);
            assert((*num_pieces) == 0);
#endif
            // First get the tile bounds
            Point<DIM,T> tile_size;
            for (int i = 0; i < DIM; i++)
              tile_size[i] = (space.bounds.hi[i] - space.bounds.lo[i]) + 1;
            for (std::vector<TilingConstraint>::const_iterator it =
                  constraints.tiling_constraints.begin(); it !=
                  constraints.tiling_constraints.end(); it++)
            {
#ifdef DEBUG_LEGION
              assert(it->dim < DIM);
#endif
              if (it->tiles)
                tile_size[it->dim] = 
                  (tile_size[it->dim] + it->value - 1) / it->value;
              else
                tile_size[it->dim] = it->value;
            }
            // Now we've got the tile size, walk over the dimensions 
            // in order to produce the tiles as pieces
            Point<DIM,T> offset = space.bounds.lo;
            // Iterate until we've tiled the entire space
            bool done = false;
            while (!done)
            {
              // Check to make sure the next tile is in bounds
              Rect<DIM,T> piece(offset, 
                  offset + tile_size - Point<DIM,T>::ONES());
              // Intersect with the original bounds to not overflow
              piece = space.bounds.intersection(piece);
#ifdef DEBUG_LEGION
              assert(!piece.empty());
#endif
              piece_bounds.push_back(piece);
              // Step the offset to the next location
              done = true;
              for (std::vector<TilingConstraint>::const_iterator it =
                    constraints.tiling_constraints.begin(); it !=
                    constraints.tiling_constraints.end(); it++)
              {
                offset[it->dim] += tile_size[it->dim];
                if (offset[it->dim] <= space.bounds.hi[it->dim])
                {
                  // Still in bounds so we can keep traversing
                  done = false;
                  break;
                }
                else // No longer in bounds, so ripple carry add
                  offset[it->dim] = space.bounds.lo[it->dim];
              }
            }
          }
          else
            piece_bounds.push_back(space.bounds);
        }
      }
      else
      {
#ifdef DEBUG_LEGION
        assert(piece_list != NULL);
        assert((*piece_list) == NULL);
        assert(piece_list_size != NULL);
        assert((*piece_list_size) == 0);
        assert(num_pieces != NULL);
        assert((*num_pieces) == 0);
#endif
        if (spec.max_overhead > 0)
        {
          std::vector<Realm::Rect<DIM,T> > covering;
          if (space.compute_covering(spec.max_pieces, spec.max_overhead,
                                      covering))
          {
            // Container problem is stupid
            piece_bounds.resize(covering.size());
            for (unsigned idx = 0; idx < covering.size(); idx++)
              piece_bounds[idx] = covering[idx];
          }
          else
          {
            // Just fill in with the compact rectangles for now
            // This will likely fail the max pieces test later
            for (Realm::IndexSpaceIterator<DIM,T> itr(space); 
                  itr.valid; itr.step())
              if (!itr.rect.empty())
                piece_bounds.push_back(itr.rect);
          }
        }
        else
        {
          for (Realm::IndexSpaceIterator<DIM,T> itr(space); 
                itr.valid; itr.step())
            if (!itr.rect.empty())
              piece_bounds.push_back(itr.rect);
        }
      }

      // If the bounds are empty we can use the same piece list for all fields
      if (piece_bounds.empty())
      {
        layout->piece_lists.resize(1);
        for (unsigned idx = 0; idx < field_ids.size(); idx++)
        {
          const FieldID fid = field_ids[idx];
          Realm::InstanceLayoutGeneric::FieldLayout &fl = layout->fields[fid];
          fl.list_idx = 0;
          fl.rel_offset = 0;
          fl.size_in_bytes = field_sizes[idx];
        }
        return layout;
      }
<<<<<<< HEAD
      
      // If the user requested any scratch padding on the instance apply it
      if (constraints.padding_constraint.delta.get_dim() > 0)
      {
        const Domain &delta = constraints.padding_constraint.delta;
        const Point<DIM> lo = delta.lo();
        const Point<DIM> hi = delta.hi();
#ifdef DEBUG_LEGION
        assert(!piece_bounds.empty());
        for (int i = 0; i < DIM; i++)
        {
          assert(lo[i] >= 0);
          assert(hi[i] >= 0);
        }
#endif
        // Realm doesn't currently support padding on multiple pieces because
        // then we might have valid points in multiple pieces and its 
        // undefined which pieces Realm might copy to
        if (piece_bounds.size() > 1)
          REPORT_LEGION_FATAL(LEGION_FATAL_COMPACT_SPARSE_PADDING,
              "Legion does not currently support additional padding "
              "on compact sparse instances. Please open a github "
              "issue to request support.")
        for (typename std::vector<Rect<DIM,T> >::iterator it = 
              piece_bounds.begin(); it != piece_bounds.end(); it++)
        {
          it->lo -= lo;
          it->hi += hi;
        }
      }

=======
      else if (piece_bounds.size() > 1)
      {
        *num_pieces = piece_bounds.size();
        *piece_list_size = piece_bounds.size() * sizeof(Rect<DIM,T>);
        *piece_list = malloc(*piece_list_size);
        Rect<DIM,T> *pieces = static_cast<Rect<DIM,T>*>(*piece_list);
        for (unsigned idx = 0; idx < piece_bounds.size(); idx++)
          pieces[idx] = piece_bounds[idx];
      }
>>>>>>> e4111e1d
      const OrderingConstraint &order = constraints.ordering_constraint;  
#ifdef DEBUG_LEGION
      assert(order.ordering.size() == (DIM+1));
#endif
      // Check if it is safe to re-use piece lists
      // It's only safe if fsize describes the size of a piece, which
      // is true if we only have a single piece or we're doing AOS
      const bool safe_reuse = 
       ((piece_bounds.size() == 1) || (order.ordering.front() == LEGION_DIM_F));
      // Get any alignment and offset constraints for individual fields
      std::map<FieldID,size_t> alignments;
      for (std::vector<AlignmentConstraint>::const_iterator it = 
            constraints.alignment_constraints.begin(); it !=
            constraints.alignment_constraints.end(); it++)
      {
#ifdef DEBUG_LEGION
        assert(it->eqk == LEGION_EQ_EK);
#endif
        alignments[it->fid] = it->alignment;
      }
      std::map<FieldID,off_t> offsets;
      for (std::vector<OffsetConstraint>::const_iterator it = 
            constraints.offset_constraints.begin(); it !=
            constraints.offset_constraints.end(); it++)
        offsets[it->fid] = it->offset;
      // Zip the fields with their sizes and sort them if we're allowed to
      std::set<size_t> unique_sizes;
      std::vector<std::pair<size_t,FieldID> > zip_fields;
      for (unsigned idx = 0; idx < field_ids.size(); idx++)
      {
        zip_fields.push_back(
            std::pair<size_t,FieldID>(field_sizes[idx], field_ids[idx]));
        if (safe_reuse)
          unique_sizes.insert(field_sizes[idx]);
      }
      if (!constraints.field_constraint.inorder)
      {
        // Sort them so the smallest fields are first
        std::stable_sort(zip_fields.begin(), zip_fields.end());
        // Reverse them so the biggest fields are first
        std::reverse(zip_fields.begin(), zip_fields.end());
        // Then reverse the field IDs back for the same size fields
        std::vector<std::pair<size_t,FieldID> >::iterator it1 = 
          zip_fields.begin(); 
        while (it1 != zip_fields.end())
        {
          std::vector<std::pair<size_t,FieldID> >::iterator it2 = it1;
          while ((it2 != zip_fields.end()) && (it1->first == it2->first))
            it2++;
          std::reverse(it1, it2);
          it1 = it2;
        }
      } 
      // Single affine piece or AOS on all pieces 
      // In this case we know fsize and falign are the same for
      // each of the pieces
      int field_index = -1;
      std::vector<size_t> elements_between_per_piece(piece_bounds.size(), 1);
      for (unsigned idx = 0; order.ordering.size(); idx++)
      {
        const DimensionKind dim = order.ordering[idx];
        if (dim == LEGION_DIM_F)
        {
          field_index = idx;
          break;
        }
#ifdef DEBUG_LEGION
        assert(int(dim) < DIM);
#endif
        for (unsigned pidx = 0; pidx < piece_bounds.size(); pidx++)
        {
          const Rect<DIM,T> &bounds = piece_bounds[pidx];
          elements_between_per_piece[pidx] *=
            (bounds.hi[dim] - bounds.lo[dim] + 1);
        }
      }
#ifdef DEBUG_LEGION
      assert(field_index >= 0);
#endif
      size_t elements_between_fields = elements_between_per_piece.front();
      for (unsigned idx = 1; idx < elements_between_per_piece.size(); idx++)
        elements_between_fields += elements_between_per_piece[idx];
      // This code borrows from choose_instance_layout but
      // there are subtle differences to handle Legion's layout constraints
      // What we want to compute is the size of the field dimension
      // in a way that guarantees that all fields maintain their alignments
      size_t fsize = 0;
      size_t falign = 1;
      // We can't make the piece lists yet because we don't know the 
      // extent of the field dimension needed to ensure alignment 
      std::map<FieldID, size_t> field_offsets;
      for (std::vector<std::pair<size_t,FieldID> >::const_iterator it = 
            zip_fields.begin(); it != zip_fields.end(); it++)
      {
        // if not specified, field goes at the end of all known fields
        // (or a bit past if alignment is a concern)
        size_t offset = fsize;
        std::map<FieldID,off_t>::const_iterator offset_finder = 
          offsets.find(it->second);
        if (offset_finder != offsets.end())
          offset += offset_finder->second;
        std::map<FieldID,size_t>::const_iterator alignment_finder = 
          alignments.find(it->second);
        // Hack to help out lazy users unwilling to specify alignment 
        // constraints that are necessary for correctness
        // If they haven't specified an alignment we align on the largest
        // power of two that divides the size of the field, for more
        // details see https://github.com/StanfordLegion/legion/issues/1384
        // Cap at a maximum of 128 byte alignment for GPUs
        const size_t field_alignment =
          (alignment_finder != alignments.end()) ? alignment_finder->second : 1;
          //std::min<size_t>(it->first & ~(it->first - 1), 128/*max alignment*/);
        if (field_alignment > 1)
        {
          offset = round_up(offset, field_alignment);
          if ((falign % field_alignment) != 0)
            falign = lcm(falign, field_alignment);
        }
        // increase size and alignment if needed
        fsize = max(fsize, offset + it->first * elements_between_fields);
        field_offsets[it->second] = offset;
      }
      if (falign > 1)
      {
        // group size needs to be rounded up to match group alignment
        fsize = round_up(fsize, falign);
        // overall instance alignment layout must be compatible with group
        layout->alignment_reqd = lcm(layout->alignment_reqd, falign);
      } 
      // compute the starting offsets for each piece
      std::vector<size_t> piece_offsets(piece_bounds.size());
      if (safe_reuse)
      {
        for (unsigned pidx = 0; pidx < piece_bounds.size(); pidx++)
        {
          const Rect<DIM,T> &bounds = piece_bounds[pidx];
          piece_offsets[pidx] = round_up(layout->bytes_used, falign);
          size_t piece_size = fsize;
          for (unsigned idx = field_index+1; idx < order.ordering.size(); idx++)
          {
            const DimensionKind dim = order.ordering[idx];
#ifdef DEBUG_LEGION
            assert(int(dim) < DIM);
#endif
            piece_size *= (bounds.hi[dim] - bounds.lo[dim] + 1);
          }
          layout->bytes_used = piece_offsets[pidx] + piece_size;
        }
      }
      // we've handled the offsets and alignment for every field across
      // all dimensions so we can just use the size of the field to 
      // determine the piece list
      std::map<size_t,unsigned> pl_indexes;
      layout->piece_lists.reserve(safe_reuse ? 
          unique_sizes.size() : zip_fields.size());
      for (std::vector<std::pair<size_t,FieldID> >::const_iterator it = 
            zip_fields.begin(); it != zip_fields.end(); it++)
      {
        unsigned li;
        std::map<size_t,unsigned>::const_iterator finder =
          safe_reuse ? pl_indexes.find(it->first) : pl_indexes.end();
        if (finder == pl_indexes.end())
        {
          li = layout->piece_lists.size();
#ifdef DEBUG_LEGION
          assert(li < (safe_reuse ? unique_sizes.size() : zip_fields.size()));
#endif
          layout->piece_lists.resize(li + 1);
          pl_indexes[it->first] = li;

          // create the piece list
          Realm::InstancePieceList<DIM,T>& pl = layout->piece_lists[li];
          pl.pieces.reserve(piece_bounds.size());

          size_t next_piece = safe_reuse ? 0 : field_offsets[it->second];
          for (unsigned pidx = 0; pidx < piece_bounds.size(); pidx++)
          {
            const Rect<DIM,T> &bounds = piece_bounds[pidx];
            // create the piece
            Realm::AffineLayoutPiece<DIM,T> *piece = 
              new Realm::AffineLayoutPiece<DIM,T>;
            piece->bounds = bounds; 
            size_t piece_start;
            if (safe_reuse)
              piece_start = piece_offsets[pidx];
            else
              piece_start = next_piece;
            piece->offset = piece_start;
            size_t stride = it->first;
            for (std::vector<DimensionKind>::const_iterator dit = 
                  order.ordering.begin(); dit != order.ordering.end(); dit++)
            {
              if ((*dit) != LEGION_DIM_F)
              {
#ifdef DEBUG_LEGION
                assert(int(*dit) < DIM);
#endif
                piece->strides[*dit] = stride;
                piece->offset -= bounds.lo[*dit] * stride;
                stride *= (bounds.hi[*dit] - bounds.lo[*dit] + 1);
              }
              else
              {
                // Update the location for the next piece to start
                if (!safe_reuse)
                  next_piece = piece_start + stride;
                // Reset the stride to the fsize for the next dimension
                // since it already incorporates everything prior to it
                stride = fsize;
              }
            }
            // Update the total bytes used for the last piece
            if (!safe_reuse && ((pidx+1) == piece_bounds.size()))
              layout->bytes_used = piece_start + stride;
            pl.pieces.push_back(piece);
          }
        }
        else
          li = finder->second;
#ifdef DEBUG_LEGION
        assert(layout->fields.count(it->second) == 0);
#endif
        Realm::InstanceLayoutGeneric::FieldLayout &fl = 
          layout->fields[it->second];
        fl.list_idx = li;
        fl.rel_offset = safe_reuse ? field_offsets[it->second] : 0;
        fl.size_in_bytes = it->first;
      }
      return layout;
    }

    //--------------------------------------------------------------------------
    template<int DIM, typename T>
    inline IndexSpaceExpression* 
            IndexSpaceExpression::create_layout_expression_internal(
                                     RegionTreeForest *context,
                                     const Realm::IndexSpace<DIM,T> &space,
                                     const Rect<DIM,T> *rects, size_t num_rects)
    //--------------------------------------------------------------------------
    {
      if (rects == NULL)
      {
        if (space.dense())
          return this;
        else
          // Make a new expression for the bounding box
          return new InstanceExpression<DIM,T>(&space.bounds,1/*size*/,context);
      }
      else
      {
#ifdef DEBUG_LEGION
        assert(num_rects > 0);
#endif
        // Make a realm expression from the rectangles
        return new InstanceExpression<DIM,T>(rects, num_rects, context);
      }
    }

    //--------------------------------------------------------------------------
    template<int DIM, typename T>
    inline bool IndexSpaceExpression::meets_layout_expression_internal(
                          IndexSpaceExpression *space_expr, bool tight_bounds,
                          const Rect<DIM,T> *piece_list, size_t piece_list_size)
    //--------------------------------------------------------------------------
    {
#ifdef DEBUG_LEGION
      assert(type_tag == space_expr->type_tag);
#endif
      // See if this an convex hull or a piece list case
      if (piece_list == NULL)
      {
        // Get the bounds for each of them, can ignore ready events
        // since we're just going to be looking at the bounds
        Realm::IndexSpace<DIM,T> local, other;
        get_expr_index_space(&local, type_tag, true/*tight*/);
        space_expr->get_expr_index_space(&other, type_tag, true/*tight*/);
        // Check to see if we contain the space expression
        if (!local.bounds.contains(other.bounds))
          return false;
        // If tight, check to see if they are equivalent
        if (tight_bounds)
          return local.bounds == other.bounds;
        return true;
      }
      else
      {
#ifdef DEBUG_LEGION
        assert(piece_list_size > 0);
#endif
        // Iterate the rectangles in the space expr over the piece list
        // and compute the intersection volume summary
        // Note that this assumes that the rectangles in the piece list
        // are all non-overlapping with each other
        Realm::IndexSpace<DIM,T> other;
        const ApEvent ready =
          space_expr->get_expr_index_space(&other, type_tag, true/*tight*/);
        if (ready.exists() && !ready.has_triggered_faultignorant())
          ready.wait_faultignorant();
        size_t space_volume = 0; 
        size_t overlap_volume = 0;
        for (Realm::IndexSpaceIterator<DIM,T> itr(other); itr.valid; itr.step())
        {
          size_t local_volume = itr.rect.volume();
          space_volume += local_volume;
          for (unsigned idx = 0; idx < piece_list_size; idx++)
          {
            const Rect<DIM,T> overlap = piece_list[idx].intersection(itr.rect);
            size_t volume = overlap.volume();
            if (volume == 0)
              continue;
            overlap_volume += volume;
            local_volume -= volume;
            if (local_volume == 0)
              break;
          }
        }
#ifdef DEBUG_LEGION
        assert(overlap_volume <= space_volume);
#endif
        // If we didn't cover all the points in the space then we can't meet
        if (overlap_volume < space_volume)
          return false;
        if (tight_bounds)
        {
          // Check the total volume of all the pieces
          size_t piece_volume = 0;
          for (unsigned idx = 0; idx < piece_list_size; idx++)
            piece_volume += piece_list[idx].volume();
#ifdef DEBUG_LEGION
          assert(space_volume <= piece_volume);
#endif
          // Only meets if they have exactly the same points
          return (space_volume == piece_volume);
        }
        return true;
      }
    }

    //--------------------------------------------------------------------------
    template<int DIM, typename T>
    inline IndexSpaceExpression*
              IndexSpaceExpression::find_congruent_expression_internal(
                                   std::set<IndexSpaceExpression*> &expressions)
    //--------------------------------------------------------------------------
    {
      if (expressions.empty())
      {
        expressions.insert(this);
        return this;
      }
      Realm::IndexSpace<DIM,T> local_space;
      // No need to wait for the event, we know it is already triggered
      // because we called get_volume on this before we got here
      get_expr_index_space(&local_space, type_tag, true/*need tight result*/);
      const DistributedID local_did = get_distributed_id();
      for (std::set<IndexSpaceExpression*>::const_iterator it =
            expressions.begin(); it != expressions.end(); it++)
      {
        // We can get duplicates here
        if ((*it) == this)
          return this;
        Realm::IndexSpace<DIM,T> other_space;
        // No need to wait for the event here either, we know that if it is
        // in the 'expressions' data structure then wait has already been
        // called on it as well.
        (*it)->get_expr_index_space(&other_space, type_tag, true/*need tight*/);
        // See if the rectangles are the same
        if (local_space.bounds != other_space.bounds)
          continue;
        // See if the sparsity maps are the same
        if (local_space.sparsity == other_space.sparsity)
        {
          // We know that things are the same here
          // Try to add the expression reference, we can race with deletions
          // here though so handle the case we're we can't add a reference
          if ((*it)->try_add_canonical_reference(local_did))
            return (*it);
          else
            continue;
        }
        if (!local_space.sparsity.exists() || !other_space.sparsity.exists())
        {
          // Realm guarantees that tightening will remove a sparsity map if it
          // can so if one index space has a sparsity map and the other doesn't
          // then by definition they cannot be congruent (see issue #1020)
#ifdef DEBUG_LEGION
          // Should never hit this assertion as they should have equal sparsity
          // map IDs if the sparsity map does not exist for both of them
          assert(local_space.sparsity.exists() ||
                  other_space.sparsity.exists());
#endif
          continue;
        }
        else
        {
          // Both have sparsity maps
          // We know something important though here: we know that both
          // these sparsity maps contain the same number of points
          // Build lists of both sets of rectangles
          std::vector<Rect<DIM,T> > local_rects, other_rects;
          for (Realm::IndexSpaceIterator<DIM,T> itr(local_space);
                itr.valid; itr.step())
            local_rects.push_back(itr.rect);
          for (Realm::IndexSpaceIterator<DIM,T> itr(other_space);
                itr.valid; itr.step())
            other_rects.push_back(itr.rect);
          // We'll assume that the vector with more rectangles has
          // smaller ones and will therefore test the small ones
          // against the bigger ones, we might consider putting in
          // an acceleration data strucutre here if these vectors
          // are big enough
          if (local_rects.size() <= other_rects.size())
          {
            std::vector<size_t> remaining_local(local_rects.size());
            for (unsigned idx = 0; idx < local_rects.size(); idx++)
              remaining_local[idx] = local_rects[idx].volume();
            bool congruent = true;
            for (typename std::vector<Rect<DIM,T> >::const_iterator it =
                  other_rects.begin(); it != other_rects.end(); it++)
            {
              size_t remaining = it->volume();
              for (unsigned idx = 0; idx < local_rects.size(); idx++)
              {
                // Can skip local rects that are fully covered
                if (remaining_local[idx] == 0)
                  continue;
                const Rect<DIM,T> overlap = it->intersection(local_rects[idx]);
                const size_t volume = overlap.volume();
                if (volume == 0)
                  continue;
#ifdef DEBUG_LEGION
                assert(volume <= remaining);
                assert(volume <= remaining_local[idx]);
#endif
                remaining_local[idx] -= volume;
                remaining -= volume;
                if (remaining == 0)
                  break;
              }
              if (remaining != 0)
              {
                congruent = false;
                break;
              }
            }
            if (!congruent)
              continue;
#ifdef DEBUG_LEGION
            for (unsigned idx = 0; idx < local_rects.size(); idx++)
              assert(remaining_local[idx] == 0);
#endif
          }
          else
          {
            std::vector<size_t> remaining_other(other_rects.size());
            for (unsigned idx = 0; idx < other_rects.size(); idx++)
              remaining_other[idx] = other_rects[idx].volume();
            bool congruent = true;
            for (typename std::vector<Rect<DIM,T> >::const_iterator it =
                  local_rects.begin(); it != local_rects.end(); it++)
            {
              size_t remaining = it->volume();
              for (unsigned idx = 0; idx < other_rects.size(); idx++)
              {
                // Can skip local rects that are fully covered
                if (remaining_other[idx] == 0)
                  continue;
                const Rect<DIM,T> overlap = it->intersection(other_rects[idx]);
                const size_t volume = overlap.volume();
                if (volume == 0)
                  continue;
#ifdef DEBUG_LEGION
                assert(volume <= remaining);
                assert(volume <= remaining_other[idx]);
#endif
                remaining_other[idx] -= volume;
                remaining -= volume;
                if (remaining == 0)
                  break;
              }
              if (remaining != 0)
              {
                congruent = false;
                break;
              }
            }
            if (!congruent)
              continue;
#ifdef DEBUG_LEGION
            for (unsigned idx = 0; idx < other_rects.size(); idx++)
              assert(remaining_other[idx] == 0);
#endif
          }
        }
        // If we get here that means we are congruent
        // Try to add the expression reference, we can race with deletions
        // here though so handle the case we're we can't add a reference
        if ((*it)->try_add_canonical_reference(local_did))
          return (*it);
      }
      // Did not find any congruences so add ourself
      expressions.insert(this);
      return this;
    }

    /////////////////////////////////////////////////////////////
    // Index Space Operations 
    /////////////////////////////////////////////////////////////
    
    //--------------------------------------------------------------------------
    template<int DIM, typename T>
    IndexSpaceOperationT<DIM,T>::IndexSpaceOperationT(OperationKind kind,
                                                      RegionTreeForest *ctx)
      : IndexSpaceOperation(NT_TemplateHelper::encode_tag<DIM,T>(),
                            kind, ctx), is_index_space_tight(false)
    //--------------------------------------------------------------------------
    {
    }

    //--------------------------------------------------------------------------
    template<int DIM, typename T>
    IndexSpaceOperationT<DIM,T>::IndexSpaceOperationT(RegionTreeForest *ctx, 
        IndexSpaceExprID eid, DistributedID did, AddressSpaceID owner,
        IndexSpaceOperation *origin, TypeTag tag, Deserializer &derez)
      : IndexSpaceOperation(tag, ctx, eid, did, owner, origin),
        is_index_space_tight(false)
    //--------------------------------------------------------------------------
    {
      // We can unpack the index space here directly
      derez.deserialize(this->realm_index_space);
      this->tight_index_space = this->realm_index_space;
      derez.deserialize(this->realm_index_space_ready);
      // Request that we make the valid index space valid
      this->tight_index_space_ready = 
        RtEvent(this->realm_index_space.make_valid());
    }

    //--------------------------------------------------------------------------
    template<int DIM, typename T>
    IndexSpaceOperationT<DIM,T>::~IndexSpaceOperationT(void)
    //--------------------------------------------------------------------------
    {
      if (this->owner_space == this->context->runtime->address_space)
      {
        this->realm_index_space.destroy(realm_index_space_ready);
        this->tight_index_space.destroy(tight_index_space_ready);
      }
    }

    //--------------------------------------------------------------------------
    template<int DIM, typename T>
    ApEvent IndexSpaceOperationT<DIM,T>::get_expr_index_space(void *result,
                                            TypeTag tag, bool need_tight_result)
    //--------------------------------------------------------------------------
    {
#ifdef DEBUG_LEGION
      assert(tag == type_tag);
#endif
      Realm::IndexSpace<DIM,T> *space = NULL;
      static_assert(sizeof(space) == sizeof(result), "Fuck c++");
      memcpy(&space, &result, sizeof(space));
      return get_realm_index_space(*space, need_tight_result);
    }

    //--------------------------------------------------------------------------
    template<int DIM, typename T>
    Domain IndexSpaceOperationT<DIM,T>::get_domain(ApEvent &ready, bool tight)
    //--------------------------------------------------------------------------
    {
      Realm::IndexSpace<DIM,T> result;
      ready = get_realm_index_space(result, tight);
      return DomainT<DIM,T>(result);
    }

    //--------------------------------------------------------------------------
    template<int DIM, typename T>
    ApEvent IndexSpaceOperationT<DIM,T>::get_realm_index_space(
                        Realm::IndexSpace<DIM,T> &space, bool need_tight_result)
    //--------------------------------------------------------------------------
    {
      if (!is_index_space_tight)
      {
        if (need_tight_result)
        {
          // Wait for the index space to be tight
          if (tight_index_space_ready.exists() && 
              !tight_index_space_ready.has_triggered())
            tight_index_space_ready.wait();
          space = tight_index_space;
          return ApEvent::NO_AP_EVENT;
        }
        else
        {
          space = realm_index_space;
          return realm_index_space_ready;
        }
      }
      else
      {
        // Already tight so we can just return that
        space = tight_index_space;
        return ApEvent::NO_AP_EVENT;
      }
    }

    //--------------------------------------------------------------------------
    template<int DIM, typename T>
    void IndexSpaceOperationT<DIM,T>::tighten_index_space(void)
    //--------------------------------------------------------------------------
    {
#ifdef DEBUG_LEGION
      assert(realm_index_space.is_valid());
#endif
      tight_index_space = realm_index_space.tighten();
#ifdef DEBUG_LEGION
      assert(tight_index_space.is_valid());
#endif
      // Small memory fence to propagate writes before setting the flag
      __sync_synchronize();
      is_index_space_tight = true;
    }

    //--------------------------------------------------------------------------
    template<int DIM, typename T>
    bool IndexSpaceOperationT<DIM,T>::check_empty(void)
    //--------------------------------------------------------------------------
    {
      return (get_volume() == 0);
    }

    //--------------------------------------------------------------------------
    template<int DIM, typename T>
    size_t IndexSpaceOperationT<DIM,T>::get_volume(void)
    //--------------------------------------------------------------------------
    {
      if (has_volume)
        return volume;
      Realm::IndexSpace<DIM,T> temp;
      ApEvent ready = get_realm_index_space(temp, true/*tight*/);
      if (ready.exists() && !ready.has_triggered())
        ready.wait();
      volume = temp.volume();
      __sync_synchronize();
      has_volume = true;
      return volume;
    }

    //--------------------------------------------------------------------------
    template<int DIM, typename T>
    void IndexSpaceOperationT<DIM,T>::pack_expression(Serializer &rez,
                                                      AddressSpaceID target)
    //--------------------------------------------------------------------------
    {
#ifdef DEBUG_LEGION
      assert(this->is_valid());
#endif
      if (target == this->local_space)
      {
        rez.serialize<bool>(true/*local*/);
        rez.serialize(this);
        this->add_base_expression_reference(LIVE_EXPR_REF);
      }
      else if (target == this->owner_space)
      {
        rez.serialize<bool>(true/*local*/);
        rez.serialize(origin_expr);
        // Add a reference here that we'll remove after we've added a reference
        // on the target space expression
        this->add_base_expression_reference(REMOTE_DID_REF);
      }
      else
      {
        rez.serialize<bool>(false/*local*/);
        rez.serialize<bool>(false/*index space*/);
        rez.serialize(expr_id);
        rez.serialize(origin_expr);
        // Add a reference here that we'll remove after we've added a reference
        // on the target space expression
        this->add_base_expression_reference(REMOTE_DID_REF);
      }
    }

    //--------------------------------------------------------------------------
    template<int DIM, typename T>
    IndexSpaceNode* IndexSpaceOperationT<DIM,T>::create_node(IndexSpace handle,
                             DistributedID did, RtEvent initialized,
                             Provenance *provenance, std::set<RtEvent> *applied)
    //--------------------------------------------------------------------------
    {
      AutoLock i_lock(inter_lock, 1, false/*exclusive*/);
      if (is_index_space_tight)
        return context->create_node(handle, &tight_index_space, false/*domain*/,
                                    NULL/*parent*/, 0/*color*/, did, 
                                    initialized, provenance,
                                    realm_index_space_ready, expr_id, applied);
      else
        return context->create_node(handle, &realm_index_space, false/*domain*/,
                                    NULL/*parent*/, 0/*color*/, did,
                                    initialized, provenance,
                                    realm_index_space_ready, expr_id, applied);
    }

    //--------------------------------------------------------------------------
    template<int DIM, typename T>
    PieceIteratorImpl* IndexSpaceOperationT<DIM,T>::create_piece_iterator(
      const void *piece_list, size_t piece_list_size, IndexSpaceNode *priv_node)
    //--------------------------------------------------------------------------
    {
#ifdef DEBUG_LEGION
      IndexSpaceNodeT<DIM,T> *privilege_node = 
        dynamic_cast<IndexSpaceNodeT<DIM,T>*>(priv_node);
      assert((privilege_node != NULL) || (priv_node == NULL));
#else
      IndexSpaceNodeT<DIM,T> *privilege_node = 
        static_cast<IndexSpaceNodeT<DIM,T>*>(priv_node);
#endif
      if (piece_list == NULL)
      {
        Realm::IndexSpace<DIM,T> realm_space;
        get_realm_index_space(realm_space, true/*tight*/);
#ifdef DEBUG_LEGION
        // If there was no piece list it has to be because there
        // was just one piece which was a single dense rectangle
        assert(realm_space.dense());
#endif
        return new PieceIteratorImplT<DIM,T>(&realm_space.bounds,
                      sizeof(realm_space.bounds), privilege_node);
      }
      else
        return new PieceIteratorImplT<DIM,T>(piece_list, piece_list_size, 
                                             privilege_node);
    }

    //--------------------------------------------------------------------------
    template<int DIM, typename T>
    ApEvent IndexSpaceOperationT<DIM,T>::issue_fill(
                                 const PhysicalTraceInfo &trace_info,
                                 const std::vector<CopySrcDstField> &dst_fields,
                                 const void *fill_value, size_t fill_size,
#ifdef LEGION_SPY
                                 UniqueID fill_uid,
                                 FieldSpace handle,
                                 RegionTreeID tree_id,
#endif
                                 ApEvent precondition, PredEvent pred_guard,
                                 LgEvent unique_event, int priority,bool replay)
    //--------------------------------------------------------------------------
    {
      Realm::IndexSpace<DIM,T> local_space;
      ApEvent space_ready = get_realm_index_space(local_space, true/*tight*/);
      if (space_ready.exists() && precondition.exists())
        return issue_fill_internal(context, local_space, trace_info, 
            dst_fields, fill_value, fill_size, 
#ifdef LEGION_SPY
            fill_uid, handle, tree_id,
#endif
            Runtime::merge_events(&trace_info, space_ready, precondition),
            pred_guard, unique_event, priority, replay);
      else if (space_ready.exists())
        return issue_fill_internal(context, local_space, trace_info, 
                                   dst_fields, fill_value, fill_size,
#ifdef LEGION_SPY
                                   fill_uid, handle, tree_id,
#endif
                                   space_ready, pred_guard, unique_event,
                                   priority, replay);
      else
        return issue_fill_internal(context, local_space, trace_info, 
                                   dst_fields, fill_value, fill_size,
#ifdef LEGION_SPY
                                   fill_uid, handle, tree_id,
#endif
                                   precondition, pred_guard, unique_event,
                                   priority, replay);
    }

    //--------------------------------------------------------------------------
    template<int DIM, typename T>
    ApEvent IndexSpaceOperationT<DIM,T>::issue_copy(
                                 const PhysicalTraceInfo &trace_info,
                                 const std::vector<CopySrcDstField> &dst_fields,
                                 const std::vector<CopySrcDstField> &src_fields,
                                 const std::vector<Reservation> &reservations,
#ifdef LEGION_SPY
                                 RegionTreeID src_tree_id,
                                 RegionTreeID dst_tree_id,
#endif
                                 ApEvent precondition, PredEvent pred_guard,
                                 LgEvent src_unique, LgEvent dst_unique,
                                 int priority, bool replay)
    //--------------------------------------------------------------------------
    {
      Realm::IndexSpace<DIM,T> local_space;
      ApEvent space_ready = get_realm_index_space(local_space, true/*tight*/);
      if (space_ready.exists() && precondition.exists())
        return issue_copy_internal(context, local_space, trace_info, 
            dst_fields, src_fields, reservations,
#ifdef LEGION_SPY
            src_tree_id, dst_tree_id,
#endif
            Runtime::merge_events(&trace_info, precondition, space_ready),
            pred_guard, src_unique, dst_unique, priority, replay);
      else if (space_ready.exists())
        return issue_copy_internal(context, local_space, trace_info, 
                dst_fields, src_fields, reservations,
#ifdef LEGION_SPY
                src_tree_id, dst_tree_id,
#endif
                space_ready, pred_guard, src_unique, dst_unique,
                priority, replay);
      else
        return issue_copy_internal(context, local_space, trace_info, 
                dst_fields, src_fields, reservations,
#ifdef LEGION_SPY
                src_tree_id, dst_tree_id,
#endif
                precondition, pred_guard, src_unique, dst_unique,
                priority, replay);
    }

    //--------------------------------------------------------------------------
    template<int DIM, typename T>
    CopyAcrossUnstructured* 
      IndexSpaceOperationT<DIM,T>::create_across_unstructured(
                                 const std::map<Reservation,bool> &reservations,
                                 const bool compute_preimages)
    //--------------------------------------------------------------------------
    {
      DomainT<DIM,T> local_space;
      ApEvent space_ready = get_realm_index_space(local_space, true/*tight*/);
      return new CopyAcrossUnstructuredT<DIM,T>(context->runtime, this,
                   local_space, space_ready, reservations, compute_preimages);
    }

    //--------------------------------------------------------------------------
    template<int DIM, typename T>
    Realm::InstanceLayoutGeneric* IndexSpaceOperationT<DIM,T>::create_layout(
                                    const LayoutConstraintSet &constraints,
                                    const std::vector<FieldID> &field_ids,
                                    const std::vector<size_t> &field_sizes,
                                    bool compact, void **piece_list, 
                                    size_t *piece_list_size, size_t *num_pieces)
    //--------------------------------------------------------------------------
    {
      Realm::IndexSpace<DIM,T> local_is;
      ApEvent space_ready = get_realm_index_space(local_is, true/*tight*/);
      if (space_ready.exists())
        space_ready.wait();
      return create_layout_internal(local_is, constraints,field_ids,field_sizes,
                              compact, piece_list, piece_list_size, num_pieces);
    }

    //--------------------------------------------------------------------------
    template<int DIM, typename T>
    IndexSpaceExpression* IndexSpaceOperationT<DIM,T>::create_layout_expression(
                                 const void *piece_list, size_t piece_list_size)
    //--------------------------------------------------------------------------
    {
#ifdef DEBUG_LEGION
      assert((piece_list_size % sizeof(Rect<DIM,T>)) == 0);
#endif
      Realm::IndexSpace<DIM,T> local_is;
      get_realm_index_space(local_is, true/*tight*/);
      // No need to wait for the index space to be ready since we
      // are never actually going to look at the sparsity map
      return create_layout_expression_internal(context, local_is,
                      static_cast<const Rect<DIM,T>*>(piece_list),
                      piece_list_size / sizeof(Rect<DIM,T>));
    }
    
    //--------------------------------------------------------------------------
    template<int DIM, typename T>
    bool IndexSpaceOperationT<DIM,T>::meets_layout_expression(
                            IndexSpaceExpression *space_expr, bool tight_bounds,
                            const void *piece_list, size_t piece_list_size)
    //--------------------------------------------------------------------------
    {
#ifdef DEBUG_LEGION
      assert((piece_list_size % sizeof(Rect<DIM,T>)) == 0);
#endif
      return meets_layout_expression_internal<DIM,T>(space_expr, tight_bounds,
                                  static_cast<const Rect<DIM,T>*>(piece_list),
                                  piece_list_size / sizeof(Rect<DIM,T>));
    }

    //--------------------------------------------------------------------------
    template<int DIM, typename T>
    IndexSpaceExpression* 
      IndexSpaceOperationT<DIM,T>::find_congruent_expression(
                                   std::set<IndexSpaceExpression*> &expressions)
    //--------------------------------------------------------------------------
    {
      return find_congruent_expression_internal<DIM,T>(expressions); 
    }

    //--------------------------------------------------------------------------
    template<int DIM, typename T>
    IndexSpaceUnion<DIM,T>::IndexSpaceUnion(
                            const std::vector<IndexSpaceExpression*> &to_union,
                            RegionTreeForest *ctx)
      : IndexSpaceOperationT<DIM,T>(IndexSpaceOperation::UNION_OP_KIND, ctx),
        sub_expressions(to_union)
    //--------------------------------------------------------------------------
    {
      // Add an resource ref that will be removed by the OperationCreator
      this->add_base_resource_ref(REGION_TREE_REF);
      std::set<ApEvent> preconditions;
      std::vector<Realm::IndexSpace<DIM,T> > spaces(sub_expressions.size());
      for (unsigned idx = 0; idx < sub_expressions.size(); idx++)
      {
        IndexSpaceExpression *sub = sub_expressions[idx];
#ifdef DEBUG_LEGION
        assert(sub->get_canonical_expression(this->context) == sub);
#endif
        // Add the parent and the reference
        sub->add_derived_operation(this);
        sub->add_tree_expression_reference(this->did);
        // Then get the realm index space expression
        ApEvent precondition = sub->get_expr_index_space(
            &spaces[idx], this->type_tag, false/*need tight result*/);
        if (precondition.exists())
          preconditions.insert(precondition);
      }
      // Kick this off to Realm
      ApEvent precondition = Runtime::merge_events(NULL, preconditions);
      Realm::ProfilingRequestSet requests;
      if (ctx->runtime->profiler != NULL)
        ctx->runtime->profiler->add_partition_request(requests,
                      implicit_provenance, DEP_PART_UNION_REDUCTION);
      this->realm_index_space_ready = ApEvent(
          Realm::IndexSpace<DIM,T>::compute_union(
              spaces, this->realm_index_space, requests, precondition));
      // Then launch the tighten call for it too since we know we're
      // going to want this eventually
      const RtEvent valid_event(this->realm_index_space.make_valid());
      // See if both the events needed for the tighten call are done
      if (!this->realm_index_space_ready.has_triggered() || 
          !valid_event.has_triggered())
      {
        IndexSpaceExpression::TightenIndexSpaceArgs args(this, this);
        if (!this->realm_index_space_ready.has_triggered())
        {
          if (!valid_event.has_triggered())
            this->tight_index_space_ready = 
              ctx->runtime->issue_runtime_meta_task(args, 
                  LG_LATENCY_WORK_PRIORITY, Runtime::merge_events(valid_event,
                    Runtime::protect_event(this->realm_index_space_ready)));
          else
            this->tight_index_space_ready = 
              ctx->runtime->issue_runtime_meta_task(args, 
                  LG_LATENCY_WORK_PRIORITY,
                  Runtime::protect_event(this->realm_index_space_ready));
        }
        else
          this->tight_index_space_ready = 
            ctx->runtime->issue_runtime_meta_task(args, 
                LG_LATENCY_WORK_PRIORITY, valid_event);
      }
      else // We can do the tighten call now
        this->tighten_index_space();
      if (ctx->runtime->legion_spy_enabled)
      {
        std::vector<IndexSpaceExprID> sources(this->sub_expressions.size()); 
        for (unsigned idx = 0; idx < this->sub_expressions.size(); idx++)
          sources[idx] = this->sub_expressions[idx]->expr_id;
        LegionSpy::log_index_space_union(this->expr_id, sources);
      }
    }

    //--------------------------------------------------------------------------
    template<int DIM, typename T>
    IndexSpaceUnion<DIM,T>::IndexSpaceUnion(const IndexSpaceUnion<DIM,T> &rhs)
      : IndexSpaceOperationT<DIM,T>(IndexSpaceOperation::UNION_OP_KIND, NULL)
    //--------------------------------------------------------------------------
    {
      // should never be called
      assert(false);
    }

    //--------------------------------------------------------------------------
    template<int DIM, typename T>
    IndexSpaceUnion<DIM,T>::~IndexSpaceUnion(void)
    //--------------------------------------------------------------------------
    {
      // Remove references from our sub expressions
      for (unsigned idx = 0; idx < sub_expressions.size(); idx++)
        if (sub_expressions[idx]->remove_tree_expression_reference(this->did))
          delete sub_expressions[idx];
    }

    //--------------------------------------------------------------------------
    template<int DIM, typename T>
    IndexSpaceUnion<DIM,T>& IndexSpaceUnion<DIM,T>::operator=(
                                              const IndexSpaceUnion<DIM,T> &rhs)
    //--------------------------------------------------------------------------
    {
      // should never be called
      assert(false);
      return *this;
    }

    //--------------------------------------------------------------------------
    template<int DIM, typename T>
    void IndexSpaceUnion<DIM,T>::pack_expression_value(Serializer &rez,
                                                       AddressSpaceID target)
    //--------------------------------------------------------------------------
    {
#ifdef DEBUG_LEGION
      assert(target != this->context->runtime->address_space);
#endif
      this->update_remote_instances(target);
      rez.serialize<bool>(false); // not an index space
      rez.serialize(this->type_tag); // unpacked by creator
      rez.serialize(this->expr_id); // unpacked by IndexSpaceOperation
      rez.serialize(this->did); // unpacked by IndexSpaceOperation
      rez.serialize(this->owner_space); // unpacked by IndexSpaceOperation
      rez.serialize(this->origin_expr); // unpacked by IndexSpaceOperation
      // unpacked by IndexSpaceOperationT
      Realm::IndexSpace<DIM,T> temp;
      ApEvent ready = this->get_realm_index_space(temp, true/*tight*/);
      rez.serialize(temp);
      rez.serialize(ready);
    }

    //--------------------------------------------------------------------------
    template<int DIM, typename T>
    bool IndexSpaceUnion<DIM,T>::invalidate_operation(void)
    //--------------------------------------------------------------------------
    {
      // Make sure we only do this one time
      if (this->invalidated.fetch_add(1) > 0)
        return false;
      // Remove the parent operation from all the sub expressions
      for (unsigned idx = 0; idx < sub_expressions.size(); idx++)
        sub_expressions[idx]->remove_derived_operation(this);
      // We were successfully removed
      return true;
    }

    //--------------------------------------------------------------------------
    template<int DIM, typename T>
    void IndexSpaceUnion<DIM,T>::remove_operation(void)
    //--------------------------------------------------------------------------
    {
      this->context->remove_union_operation(this, sub_expressions);
    }

    //--------------------------------------------------------------------------
    template<int DIM, typename T>
    IndexSpaceIntersection<DIM,T>::IndexSpaceIntersection(
                            const std::vector<IndexSpaceExpression*> &to_inter,
                            RegionTreeForest *ctx)
      : IndexSpaceOperationT<DIM,T>(IndexSpaceOperation::INTERSECT_OP_KIND,ctx),
        sub_expressions(to_inter)
    //--------------------------------------------------------------------------
    {
      // Add an resource ref that will be removed by the OperationCreator
      this->add_base_resource_ref(REGION_TREE_REF);
      std::set<ApEvent> preconditions;
      std::vector<Realm::IndexSpace<DIM,T> > spaces(sub_expressions.size());
      for (unsigned idx = 0; idx < sub_expressions.size(); idx++)
      {
        IndexSpaceExpression *sub = sub_expressions[idx];
#ifdef DEBUG_LEGION
        assert(sub->get_canonical_expression(this->context) == sub);
#endif
        // Add the parent and the reference
        sub->add_derived_operation(this);
        sub->add_tree_expression_reference(this->did);
        ApEvent precondition = sub->get_expr_index_space(
            &spaces[idx], this->type_tag, false/*need tight result*/);
        if (precondition.exists())
          preconditions.insert(precondition);
      }
      // Kick this off to Realm
      ApEvent precondition = Runtime::merge_events(NULL, preconditions);
      Realm::ProfilingRequestSet requests;
      if (ctx->runtime->profiler != NULL)
        ctx->runtime->profiler->add_partition_request(requests,
                implicit_provenance, DEP_PART_INTERSECTION_REDUCTION);
      this->realm_index_space_ready = ApEvent(
          Realm::IndexSpace<DIM,T>::compute_intersection(
              spaces, this->realm_index_space, requests, precondition));
      // Then launch the tighten call for it too since we know we're
      // going to want this eventually
      const RtEvent valid_event(this->realm_index_space.make_valid());
      // See if both the events needed for the tighten call are done
      if (!this->realm_index_space_ready.has_triggered() || 
          !valid_event.has_triggered())
      {
        IndexSpaceExpression::TightenIndexSpaceArgs args(this, this);
        if (!this->realm_index_space_ready.has_triggered())
        {
          if (!valid_event.has_triggered())
            this->tight_index_space_ready = 
              ctx->runtime->issue_runtime_meta_task(args, 
                  LG_LATENCY_WORK_PRIORITY, Runtime::merge_events(valid_event,
                    Runtime::protect_event(this->realm_index_space_ready)));
          else
            this->tight_index_space_ready = 
              ctx->runtime->issue_runtime_meta_task(args, 
                  LG_LATENCY_WORK_PRIORITY,
                  Runtime::protect_event(this->realm_index_space_ready));
        }
        else
          this->tight_index_space_ready = 
            ctx->runtime->issue_runtime_meta_task(args, 
                LG_LATENCY_WORK_PRIORITY, valid_event);
      }
      else // We can do the tighten call now
        this->tighten_index_space();
      if (ctx->runtime->legion_spy_enabled)
      {
        std::vector<IndexSpaceExprID> sources(this->sub_expressions.size()); 
        for (unsigned idx = 0; idx < this->sub_expressions.size(); idx++)
          sources[idx] = this->sub_expressions[idx]->expr_id;
        LegionSpy::log_index_space_intersection(this->expr_id, sources);
      }
    }

    //--------------------------------------------------------------------------
    template<int DIM, typename T>
    IndexSpaceIntersection<DIM,T>::IndexSpaceIntersection(
                                      const IndexSpaceIntersection<DIM,T> &rhs)
      : IndexSpaceOperationT<DIM,T>(IndexSpaceOperation::INTERSECT_OP_KIND,NULL)
    //--------------------------------------------------------------------------
    {
      // should never be called
      assert(false);
    }

    //--------------------------------------------------------------------------
    template<int DIM, typename T>
    IndexSpaceIntersection<DIM,T>::~IndexSpaceIntersection(void)
    //--------------------------------------------------------------------------
    {
      // Remove references from our sub expressions
      for (unsigned idx = 0; idx < sub_expressions.size(); idx++)
        if (sub_expressions[idx]->remove_tree_expression_reference(this->did))
          delete sub_expressions[idx];
    }

    //--------------------------------------------------------------------------
    template<int DIM, typename T>
    IndexSpaceIntersection<DIM,T>& IndexSpaceIntersection<DIM,T>::operator=(
                                       const IndexSpaceIntersection<DIM,T> &rhs)
    //--------------------------------------------------------------------------
    {
      // should never be called
      assert(false);
      return *this;
    }

    //--------------------------------------------------------------------------
    template<int DIM, typename T>
    void IndexSpaceIntersection<DIM,T>::pack_expression_value(Serializer &rez, 
                                                          AddressSpaceID target)
    //--------------------------------------------------------------------------
    {
#ifdef DEBUG_LEGION
      assert(target != this->context->runtime->address_space);
#endif
      this->update_remote_instances(target);
      rez.serialize<bool>(false); // not an index space
      rez.serialize(this->type_tag); // unpacked by creator
      rez.serialize(this->expr_id); // unpacked by IndexSpaceOperation
      rez.serialize(this->did); // unpacked by IndexSpaceOperation
      rez.serialize(this->owner_space); // unpacked by IndexSpaceOperation
      rez.serialize(this->origin_expr); // unpacked by IndexSpaceOperation
      // unpacked by IndexSpaceOperationT
      Realm::IndexSpace<DIM,T> temp;
      ApEvent ready = this->get_realm_index_space(temp, true/*tight*/);
      rez.serialize(temp);
      rez.serialize(ready);
    }

    //--------------------------------------------------------------------------
    template<int DIM, typename T>
    bool IndexSpaceIntersection<DIM,T>::invalidate_operation(void)
    //--------------------------------------------------------------------------
    {
      // Make sure we only do this one time
      if (this->invalidated.fetch_add(1) > 0)
        return false;
      // Remove the parent operation from all the sub expressions
      for (unsigned idx = 0; idx < sub_expressions.size(); idx++)
        sub_expressions[idx]->remove_derived_operation(this);
      // We were successfully removed
      return true;
    }

    //--------------------------------------------------------------------------
    template<int DIM, typename T>
    void IndexSpaceIntersection<DIM,T>::remove_operation(void)
    //--------------------------------------------------------------------------
    {
      this->context->remove_intersection_operation(this, sub_expressions);
    }

    //--------------------------------------------------------------------------
    template<int DIM, typename T>
    IndexSpaceDifference<DIM,T>::IndexSpaceDifference(IndexSpaceExpression *l,
                IndexSpaceExpression *r, RegionTreeForest *ctx) 
      : IndexSpaceOperationT<DIM,T>(IndexSpaceOperation::DIFFERENCE_OP_KIND,ctx)
        , lhs(l), rhs(r)
    //--------------------------------------------------------------------------
    {
      // Add an resource ref that will be removed by the OperationCreator
      this->add_base_resource_ref(REGION_TREE_REF);
#ifdef DEBUG_LEGION
      assert(lhs->get_canonical_expression(this->context) == lhs);
      assert(rhs->get_canonical_expression(this->context) == rhs);
#endif
      if (lhs == rhs)
      {
        // Special case for when the expressions are the same
        lhs->add_derived_operation(this);
        lhs->add_tree_expression_reference(this->did);
        this->realm_index_space = Realm::IndexSpace<DIM,T>::make_empty();
        this->tight_index_space = Realm::IndexSpace<DIM,T>::make_empty();
        this->realm_index_space_ready = ApEvent::NO_AP_EVENT;
        this->tight_index_space_ready = RtEvent::NO_RT_EVENT;
      }
      else
      {
        Realm::IndexSpace<DIM,T> lhs_space, rhs_space;
        // Add the parent and the references
        lhs->add_derived_operation(this);
        rhs->add_derived_operation(this);
        lhs->add_tree_expression_reference(this->did);
        rhs->add_tree_expression_reference(this->did);
        ApEvent left_ready = 
          lhs->get_expr_index_space(&lhs_space, this->type_tag, false/*tight*/);
        ApEvent right_ready = 
          rhs->get_expr_index_space(&rhs_space, this->type_tag, false/*tight*/);
        ApEvent precondition = 
          Runtime::merge_events(NULL, left_ready, right_ready);
        Realm::ProfilingRequestSet requests;
        if (ctx->runtime->profiler != NULL)
          ctx->runtime->profiler->add_partition_request(requests,
                                implicit_provenance, DEP_PART_DIFFERENCE);
        this->realm_index_space_ready = ApEvent(
            Realm::IndexSpace<DIM,T>::compute_difference(lhs_space, rhs_space, 
                              this->realm_index_space, requests, precondition));
        // Then launch the tighten call for it too since we know we're
        // going to want this eventually
        const RtEvent valid_event(this->realm_index_space.make_valid());
        // See if both the events needed for the tighten call are done
        if (!this->realm_index_space_ready.has_triggered() || 
            !valid_event.has_triggered())
        {
          IndexSpaceExpression::TightenIndexSpaceArgs args(this, this);
          if (!this->realm_index_space_ready.has_triggered())
          {
            if (!valid_event.has_triggered())
              this->tight_index_space_ready = 
                ctx->runtime->issue_runtime_meta_task(args, 
                    LG_LATENCY_WORK_PRIORITY, Runtime::merge_events(valid_event,
                      Runtime::protect_event(this->realm_index_space_ready)));
            else
              this->tight_index_space_ready = 
                ctx->runtime->issue_runtime_meta_task(args, 
                    LG_LATENCY_WORK_PRIORITY,
                    Runtime::protect_event(this->realm_index_space_ready));
          }
          else
            this->tight_index_space_ready = 
              ctx->runtime->issue_runtime_meta_task(args, 
                  LG_LATENCY_WORK_PRIORITY, valid_event);
        }
        else // We can do the tighten call now
          this->tighten_index_space();
      }
      if (ctx->runtime->legion_spy_enabled)
        LegionSpy::log_index_space_difference(this->expr_id,
                                              lhs->expr_id, rhs->expr_id);
    }

    //--------------------------------------------------------------------------
    template<int DIM, typename T>
    IndexSpaceDifference<DIM,T>::IndexSpaceDifference(
                                      const IndexSpaceDifference<DIM,T> &rhs)
     : IndexSpaceOperationT<DIM,T>(IndexSpaceOperation::DIFFERENCE_OP_KIND,
                                   NULL), lhs(NULL), rhs(NULL)
    //--------------------------------------------------------------------------
    {
      // should never be called
      assert(false);
    }

    //--------------------------------------------------------------------------
    template<int DIM, typename T>
    IndexSpaceDifference<DIM,T>::~IndexSpaceDifference(void)
    //--------------------------------------------------------------------------
    {
      if ((rhs != NULL) && (lhs != rhs) && 
          rhs->remove_tree_expression_reference(this->did))
        delete rhs;
      if ((lhs != NULL) && lhs->remove_tree_expression_reference(this->did))
        delete lhs;
    }

    //--------------------------------------------------------------------------
    template<int DIM, typename T>
    IndexSpaceDifference<DIM,T>& IndexSpaceDifference<DIM,T>::operator=(
                                         const IndexSpaceDifference<DIM,T> &rhs)
    //--------------------------------------------------------------------------
    {
      // should never be called
      assert(false);
      return *this;
    }

    //--------------------------------------------------------------------------
    template<int DIM, typename T>
    void IndexSpaceDifference<DIM,T>::pack_expression_value(Serializer &rez,
                                                          AddressSpaceID target)
    //--------------------------------------------------------------------------
    {
#ifdef DEBUG_LEGION
      assert(target != this->context->runtime->address_space);
#endif
      this->update_remote_instances(target);
      rez.serialize<bool>(false); // not an index space
      rez.serialize(this->type_tag); // unpacked by creator
      rez.serialize(this->expr_id); // unpacked by IndexSpaceOperation
      rez.serialize(this->did); // unpacked by IndexSpaceOperation
      rez.serialize(this->owner_space); // unpacked by IndexSpaceOperation
      rez.serialize(this->origin_expr); // unpacked by IndexSpaceOperation
      // unpacked by IndexSpaceOperationT
      Realm::IndexSpace<DIM,T> temp;
      ApEvent ready = this->get_realm_index_space(temp, true/*tight*/);
      rez.serialize(temp);
      rez.serialize(ready);
    }

    //--------------------------------------------------------------------------
    template<int DIM, typename T>
    bool IndexSpaceDifference<DIM,T>::invalidate_operation(void)
    //--------------------------------------------------------------------------
    {
      // Make sure we only do this one time
      if (this->invalidated.fetch_add(1) > 0)
        return false;
      // Remove the parent operation from all the sub expressions
      if (lhs != NULL)
        lhs->remove_derived_operation(this);
      if ((rhs != NULL) && (lhs != rhs))
        rhs->remove_derived_operation(this);
      // We were successfully removed
      return true;
    }

    //--------------------------------------------------------------------------
    template<int DIM, typename T>
    void IndexSpaceDifference<DIM,T>::remove_operation(void)
    //--------------------------------------------------------------------------
    {
       if ((lhs != NULL) && (rhs != NULL))
        this->context->remove_subtraction_operation(this, lhs, rhs);
    }

    /////////////////////////////////////////////////////////////
    // Instance Expression
    /////////////////////////////////////////////////////////////

    //--------------------------------------------------------------------------
    template<int DIM, typename T>
    InstanceExpression<DIM,T>::InstanceExpression(
           const Rect<DIM,T> *rects, size_t num_rects, RegionTreeForest *forest)
      : IndexSpaceOperationT<DIM,T>(
          IndexSpaceOperation::INSTANCE_EXPRESSION_KIND, forest)
    //--------------------------------------------------------------------------
    {
      // This is another kind of live expression made by the region tree
      this->add_base_expression_reference(LIVE_EXPR_REF);
      if (implicit_reference_tracker == NULL)
        implicit_reference_tracker = new ImplicitReferenceTracker;
      implicit_reference_tracker->record_live_expression(this);
#ifdef DEBUG_LEGION
      assert(num_rects > 0);
#endif
      if (num_rects > 1)
      {
        std::vector<Realm::Rect<DIM,T> > realm_rects(num_rects);
        for (unsigned idx = 0; idx < num_rects; idx++)
          realm_rects[idx] = rects[idx];
        this->realm_index_space = Realm::IndexSpace<DIM,T>(realm_rects); 
        const RtEvent valid_event(this->realm_index_space.make_valid());
        if (!valid_event.has_triggered())
        {
          IndexSpaceExpression::TightenIndexSpaceArgs args(this, this);
          this->tight_index_space_ready = 
            forest->runtime->issue_runtime_meta_task(args, 
                LG_LATENCY_WORK_PRIORITY, valid_event);
        }
        else // We can do the tighten call now
          this->tighten_index_space();
      }
      else
      {
        this->realm_index_space.bounds = rects[0];
        this->realm_index_space.sparsity.id = 0;
        this->tight_index_space = this->realm_index_space;
        this->is_index_space_tight = true;
      }
      if (forest->runtime->legion_spy_enabled)
      {
        // These index expressions cannot be computed, so we'll pretend
        // like they are index spaces to Legion Spy since these are 
        // effectively new "atom" index spaces for Legion Spy's analysis
        const IndexSpaceID fake_space_id = 
          forest->runtime->get_unique_index_space_id();
        LegionSpy::log_top_index_space(fake_space_id,
            forest->runtime->address_space, NULL/*provenance*/);
        LegionSpy::log_index_space_expr(fake_space_id, this->expr_id);
        bool all_empty = true;
        for (unsigned idx = 0; idx < num_rects; idx++)
        {
          const size_t volume = rects[idx].volume();
          if (volume == 0)
            continue;
          if (volume == 1)
            LegionSpy::log_index_space_point(fake_space_id, rects[idx].lo);
          else
            LegionSpy::log_index_space_rect(fake_space_id, rects[idx]);
          all_empty = false;
        }
        if (all_empty)
          LegionSpy::log_empty_index_space(fake_space_id);
      }
    }

    //--------------------------------------------------------------------------
    template<int DIM, typename T>
    InstanceExpression<DIM,T>::InstanceExpression(
                                           const InstanceExpression<DIM,T> &rhs)
      : IndexSpaceOperationT<DIM,T>(
          IndexSpaceOperation::INSTANCE_EXPRESSION_KIND, NULL)
    //--------------------------------------------------------------------------
    {
      // should never be called
      assert(false);
    }

    //--------------------------------------------------------------------------
    template<int DIM, typename T>
    InstanceExpression<DIM,T>::~InstanceExpression(void)
    //--------------------------------------------------------------------------
    {
    }

    //--------------------------------------------------------------------------
    template<int DIM, typename T>
    InstanceExpression<DIM,T>& InstanceExpression<DIM,T>::operator=(
                                           const InstanceExpression<DIM,T> &rhs)
    //--------------------------------------------------------------------------
    {
      // should never be called
      assert(false);
      return *this;
    }

    //--------------------------------------------------------------------------
    template<int DIM, typename T>
    void InstanceExpression<DIM,T>::pack_expression_value(Serializer &rez,
                                                          AddressSpaceID target)
    //--------------------------------------------------------------------------
    {
#ifdef DEBUG_LEGION
      assert(target != this->context->runtime->address_space);
#endif
      this->update_remote_instances(target);
      rez.serialize<bool>(false); // not an index space
      rez.serialize(this->type_tag); // unpacked by creator
      rez.serialize(this->expr_id); // unpacked by IndexSpaceOperation
      rez.serialize(this->did); // unpacked by IndexSpaceOperation
      rez.serialize(this->owner_space); // unpacked by IndexSpaceOperation
      rez.serialize(this->origin_expr); // unpacked by IndexSpaceOperation
      // unpacked by IndexSpaceOperationT
      Realm::IndexSpace<DIM,T> temp;
      ApEvent ready = this->get_realm_index_space(temp, true/*tight*/);
      rez.serialize(temp);
      rez.serialize(ready);
    }

    //--------------------------------------------------------------------------
    template<int DIM, typename T>
    bool InstanceExpression<DIM,T>::invalidate_operation(void)
    //--------------------------------------------------------------------------
    {
      // should never be called
      assert(false);
      return false;
    }

    //--------------------------------------------------------------------------
    template<int DIM, typename T>
    void InstanceExpression<DIM,T>::remove_operation(void)
    //--------------------------------------------------------------------------
    {
      // Nothing to do here since we're not in the region tree
    }

    /////////////////////////////////////////////////////////////
    // Remote Expression
    /////////////////////////////////////////////////////////////

    //--------------------------------------------------------------------------
    template<int DIM, typename T>
    RemoteExpression<DIM,T>::RemoteExpression(RegionTreeForest *forest,
        IndexSpaceExprID eid, DistributedID did, AddressSpaceID owner,
        IndexSpaceOperation *origin, TypeTag tag, Deserializer &derez)
      : IndexSpaceOperationT<DIM,T>(forest, eid, did, owner, origin, tag, derez)
    //--------------------------------------------------------------------------
    {
    }

    //--------------------------------------------------------------------------
    template<int DIM, typename T>
    RemoteExpression<DIM,T>::RemoteExpression(const RemoteExpression<DIM,T> &rs)
      : IndexSpaceOperationT<DIM,T>(
          IndexSpaceOperation::REMOTE_EXPRESSION_KIND, rs.context)
    //--------------------------------------------------------------------------
    {
      // should never be called
      assert(false);
    }

    //--------------------------------------------------------------------------
    template<int DIM, typename T>
    RemoteExpression<DIM,T>::~RemoteExpression(void)
    //--------------------------------------------------------------------------
    {
    }

    //--------------------------------------------------------------------------
    template<int DIM, typename T>
    RemoteExpression<DIM,T>& RemoteExpression<DIM,T>::operator=(
                                             const RemoteExpression<DIM,T> &rhs)
    //--------------------------------------------------------------------------
    {
      // should never be called
      assert(false);
      return *this;
    }

    //--------------------------------------------------------------------------
    template<int DIM, typename T>
    void RemoteExpression<DIM,T>::pack_expression_value(Serializer &rez,
                                                        AddressSpaceID target)
    //--------------------------------------------------------------------------
    {
      // should never be called
      assert(false);
    }

    //--------------------------------------------------------------------------
    template<int DIM, typename T>
    bool RemoteExpression<DIM,T>::invalidate_operation(void)
    //--------------------------------------------------------------------------
    {
      // should never be called
      assert(false);
      return false;
    }

    //--------------------------------------------------------------------------
    template<int DIM, typename T>
    void RemoteExpression<DIM,T>::remove_operation(void)
    //--------------------------------------------------------------------------
    {
      // nothing to do here
    }

    /////////////////////////////////////////////////////////////
    // Templated Index Space Node 
    /////////////////////////////////////////////////////////////

    //--------------------------------------------------------------------------
    template<int DIM, typename T>
    IndexSpaceNodeT<DIM,T>::IndexSpaceNodeT(RegionTreeForest *ctx, 
        IndexSpace handle, IndexPartNode *parent, LegionColor color,
        const void *bounds, bool is_domain, DistributedID did, ApEvent ready, 
        IndexSpaceExprID expr_id, RtEvent init, unsigned dep, Provenance *prov)
      : IndexSpaceNode(ctx, handle, parent, color, did, ready, expr_id, init, 
          dep, prov), linearization_ready(false)
    //--------------------------------------------------------------------------
    {
      if (bounds != NULL)
      {
        if (is_domain)
        {
          const DomainT<DIM,T> temp_space = *static_cast<const Domain*>(bounds);
          realm_index_space = temp_space;
        }
        else
          realm_index_space = 
            *static_cast<const Realm::IndexSpace<DIM,T>*>(bounds);
        Runtime::trigger_event(realm_index_space_set);
      }
      else
        add_base_resource_ref(RUNTIME_REF);
    }

    //--------------------------------------------------------------------------
    template<int DIM, typename T>
    IndexSpaceNodeT<DIM,T>::IndexSpaceNodeT(const IndexSpaceNodeT &rhs)
      : IndexSpaceNode(rhs)
    //--------------------------------------------------------------------------
    {
      // should never be called
      assert(false);
    }

    //--------------------------------------------------------------------------
    template<int DIM, typename T>
    IndexSpaceNodeT<DIM,T>::~IndexSpaceNodeT(void)
    //--------------------------------------------------------------------------
    { 
      if (is_owner())
        realm_index_space.destroy(
            tight_index_space ? tight_index_space_set : realm_index_space_set);
    }

    //--------------------------------------------------------------------------
    template<int DIM, typename T>
    IndexSpaceNodeT<DIM,T>& IndexSpaceNodeT<DIM,T>::operator=(
                                                     const IndexSpaceNodeT &rhs)
    //--------------------------------------------------------------------------
    {
      // should never be called
      assert(false);
      return *this;
    }

    //--------------------------------------------------------------------------
    template<int DIM, typename T>
    ApEvent IndexSpaceNodeT<DIM,T>::get_realm_index_space(
                      Realm::IndexSpace<DIM,T> &result, bool need_tight_result)
    //--------------------------------------------------------------------------
    {
      if (!tight_index_space)
      {
        if (need_tight_result)
        {
          // Wait for the index space to be tight
          tight_index_space_set.wait();
          // Fall through and get the result when we're done
        }
        else
        {
          if (!realm_index_space_set.has_triggered())
            realm_index_space_set.wait();
          // Not tight yet so still subject to change so we need the lock
          AutoLock n_lock(node_lock,1,false/*exclusive*/);
          result = realm_index_space;
          return index_space_ready;
        }
      }
      // At this point we have a tight index space
      // That means it's already ready
      result = realm_index_space;
      return ApEvent::NO_AP_EVENT;
    }

    //--------------------------------------------------------------------------
    template<int DIM, typename T>
    bool IndexSpaceNodeT<DIM,T>::set_realm_index_space(
                  AddressSpaceID source, const Realm::IndexSpace<DIM,T> &value)
    //--------------------------------------------------------------------------
    {
#ifdef DEBUG_LEGION
      assert(!realm_index_space_set.has_triggered());
#endif
      // We can set this now but triggering the realm_index_space_set
      // event has to be done while holding the node_lock on the owner
      // node so that it is serialized with respect to queries from 
      // remote nodes for copies about the remote instance
      realm_index_space = value;
      // If we're not the owner, send a message back to the
      // owner specifying that it can set the index space value
      const AddressSpaceID owner_space = get_owner_space();
      if (owner_space != context->runtime->address_space)
      {
        // We're not the owner so we can trigger the event without the lock
        Runtime::trigger_event(realm_index_space_set);
        // We're not the owner, if this is not from the owner then
        // send a message there telling the owner that it is set
        if (source != owner_space)
        {
          Serializer rez;
          {
            RezCheck z(rez);
            rez.serialize(handle);
            pack_index_space(rez, false/*include size*/);
          }
          context->runtime->send_index_space_set(owner_space, rez);
        }
      }
      else
      {
        // Hold the lock while walking over the node set
        AutoLock n_lock(node_lock);
        // Now we can trigger the event while holding the lock
        Runtime::trigger_event(realm_index_space_set);
        if (has_remote_instances())
        {
          // We're the owner, send messages to everyone else that we've 
          // sent this node to except the source
          Serializer rez;
          {
            RezCheck z(rez);
            rez.serialize(handle);
            pack_index_space(rez, false/*include size*/);
          }
          IndexSpaceSetFunctor functor(context->runtime, source, rez);
          map_over_remote_instances(functor);
        }
      }
      // Now we can tighten it
      tighten_index_space();
      // Remove the reference we were holding until this was set
      return remove_base_resource_ref(RUNTIME_REF);
    }

    //--------------------------------------------------------------------------
    template<int DIM, typename T>
    ApEvent IndexSpaceNodeT<DIM,T>::get_expr_index_space(void *result,
                                            TypeTag tag, bool need_tight_result)
    //--------------------------------------------------------------------------
    {
#ifdef DEBUG_LEGION
      assert(type_tag == handle.get_type_tag());
#endif
      Realm::IndexSpace<DIM,T> *space = NULL;
      static_assert(sizeof(space) == sizeof(result), "Fuck c++");
      memcpy(&space, &result, sizeof(space));
      return get_realm_index_space(*space, need_tight_result);
    }

    //--------------------------------------------------------------------------
    template<int DIM, typename T>
    Domain IndexSpaceNodeT<DIM,T>::get_domain(ApEvent &ready, bool need_tight)
    //--------------------------------------------------------------------------
    {
      Realm::IndexSpace<DIM,T> result;
      ready = get_realm_index_space(result, need_tight);
      return DomainT<DIM,T>(result);
    }

    //--------------------------------------------------------------------------
    template<int DIM, typename T>
    bool IndexSpaceNodeT<DIM,T>::set_domain(const Domain &domain, 
                                            AddressSpaceID source)
    //--------------------------------------------------------------------------
    {
      const DomainT<DIM,T> realm_space = domain;
      return set_realm_index_space(source, realm_space);
    }

    //--------------------------------------------------------------------------
    template<int DIM, typename T>
    void IndexSpaceNodeT<DIM,T>::tighten_index_space(void)
    //--------------------------------------------------------------------------
    {
#ifdef DEBUG_LEGION
      assert(!tight_index_space);
      assert(!tight_index_space_set.has_triggered());
#endif
      const RtEvent valid_event(realm_index_space.make_valid());
      if (!index_space_ready.has_triggered() || !valid_event.has_triggered())
      {
        // If this index space isn't ready yet, then we have to defer this 
        TightenIndexSpaceArgs args(this, this);
        if (!index_space_ready.has_triggered())
        {
          if (!valid_event.has_triggered())
            context->runtime->issue_runtime_meta_task(args,
                LG_LATENCY_WORK_PRIORITY, Runtime::merge_events(valid_event,
                  Runtime::protect_event(index_space_ready)));
          else
            context->runtime->issue_runtime_meta_task(args,
                LG_LATENCY_WORK_PRIORITY,
                Runtime::protect_event(index_space_ready));
        }
        else
          context->runtime->issue_runtime_meta_task(args,
              LG_LATENCY_WORK_PRIORITY, valid_event);
        
        return;
      }
#ifdef DEBUG_LEGION
      assert(realm_index_space.is_valid());
#endif
      Realm::IndexSpace<DIM,T> tight_space = realm_index_space.tighten();
#ifdef DEBUG_LEGION
      assert(tight_space.is_valid());
#endif
      Realm::IndexSpace<DIM,T> old_space;
      // Now take the lock and set everything
      {
        AutoLock n_lock(node_lock);
        old_space = realm_index_space;
        realm_index_space = tight_space;
        __sync_synchronize(); // small memory fence to propagate writes
        tight_index_space = true;
      }
      Runtime::trigger_event(tight_index_space_set);
      old_space.destroy();
      if (context->runtime->legion_spy_enabled || 
          (context->runtime->profiler != NULL))
      {
        // Log subspaces being set on the owner
        const AddressSpaceID owner_space = get_owner_space();
        if (owner_space == context->runtime->address_space)
        {
          if (context->runtime->legion_spy_enabled)
            this->log_index_space_points(tight_space);
          if (context->runtime->profiler != NULL)
            this->log_profiler_index_space_points(tight_space);
        }
      }
    }

    //--------------------------------------------------------------------------
    template<int DIM, typename T>
    bool IndexSpaceNodeT<DIM,T>::check_empty(void)
    //--------------------------------------------------------------------------
    {
      return (get_volume() == 0);
    } 

    //--------------------------------------------------------------------------
    template<int DIM, typename T>
    IndexSpaceNode* IndexSpaceNodeT<DIM,T>::create_node(IndexSpace new_handle,
                             DistributedID did, RtEvent initialized, 
                             Provenance *provenance, std::set<RtEvent> *applied)
    //--------------------------------------------------------------------------
    {
#ifdef DEBUG_LEGION
      assert(handle.get_type_tag() == new_handle.get_type_tag());
#endif
      Realm::IndexSpace<DIM,T> local_space;
      const ApEvent ready = get_realm_index_space(local_space, false/*tight*/);
      return context->create_node(new_handle, &local_space, false/*domain*/,
                                  NULL/*parent*/, 0/*color*/, did, initialized,
                                  provenance, ready, expr_id, applied);
    }

    //--------------------------------------------------------------------------
    template<int DIM, typename T>
    PieceIteratorImpl* IndexSpaceNodeT<DIM,T>::create_piece_iterator(
      const void *piece_list, size_t piece_list_size, IndexSpaceNode *priv_node)
    //--------------------------------------------------------------------------
    {
#ifdef DEBUG_LEGION
      IndexSpaceNodeT<DIM,T> *privilege_node = 
        dynamic_cast<IndexSpaceNodeT<DIM,T>*>(priv_node);
      assert((privilege_node != NULL) || (priv_node == NULL));
#else
      IndexSpaceNodeT<DIM,T> *privilege_node = 
        static_cast<IndexSpaceNodeT<DIM,T>*>(priv_node);
#endif
      if (piece_list == NULL)
      {
        Realm::IndexSpace<DIM,T> realm_space;
        get_realm_index_space(realm_space, true/*tight*/);
#ifdef DEBUG_LEGION
        // If there was no piece list it has to be because there
        // was just one piece which was a single dense rectangle
        assert(realm_space.dense());
#endif
        return new PieceIteratorImplT<DIM,T>(&realm_space.bounds,
                      sizeof(realm_space.bounds), privilege_node);
      }
      else
        return new PieceIteratorImplT<DIM,T>(piece_list, piece_list_size, 
                                             privilege_node);
    }

    //--------------------------------------------------------------------------
    template<int DIM, typename T>
    void IndexSpaceNodeT<DIM,T>::log_index_space_points(
                              const Realm::IndexSpace<DIM,T> &tight_space) const
    //--------------------------------------------------------------------------
    {
      // Be careful, Realm can lie to us here
      if (!tight_space.empty())
      {
        bool logged = false;
        // Iterate over the rectangles and print them out 
        for (Realm::IndexSpaceIterator<DIM,T> itr(tight_space); 
              itr.valid; itr.step())
        {
          const size_t rect_volume = itr.rect.volume();
          if (rect_volume == 0)
            continue;
          logged = true;
          if (rect_volume == 1)
            LegionSpy::log_index_space_point(handle.get_id(), 
                                             Point<DIM,T>(itr.rect.lo));
          else
            LegionSpy::log_index_space_rect(handle.get_id(), 
                                            Rect<DIM,T>(itr.rect));
        }
        // Handle the case where Realm lied to us about being empty
        if (!logged)
          LegionSpy::log_empty_index_space(handle.get_id());
      }
      else
        LegionSpy::log_empty_index_space(handle.get_id());
    }

    //--------------------------------------------------------------------------
    template<int DIM, typename T>
    void IndexSpaceNodeT<DIM,T>::log_profiler_index_space_points(
                              const Realm::IndexSpace<DIM,T> &tight_space) const
    //--------------------------------------------------------------------------
    {
      if (!tight_space.empty())
      {
        bool is_dense = tight_space.dense();
        size_t dense_volume, sparse_volume;
        if (is_dense)
          dense_volume = sparse_volume = tight_space.volume();
        else
          {
            dense_volume = tight_space.bounds.volume();
            sparse_volume = tight_space.volume();
          }
        context->runtime->profiler->record_index_space_size(
                          handle.get_id(), dense_volume, sparse_volume, !is_dense);
        // Iterate over the rectangles and print them out
        for (Realm::IndexSpaceIterator<DIM,T> itr(tight_space);
              itr.valid; itr.step())
        {
          if (itr.rect.volume() == 1)
            context->runtime->profiler->record_index_space_point(
                handle.get_id(), Point<DIM,T>(itr.rect.lo));
          else
            context->runtime->profiler->record_index_space_rect(
                handle.get_id(), Rect<DIM,T>(itr.rect));
        }
      }
      else
        context->runtime->profiler->record_empty_index_space(handle.get_id());
    }

    //--------------------------------------------------------------------------
    template<int DIM, typename T>
    ApEvent IndexSpaceNodeT<DIM,T>::compute_pending_space(Operation *op,
                          const std::vector<IndexSpace> &handles, bool is_union)
    //--------------------------------------------------------------------------
    {
      std::set<ApEvent> preconditions;
      std::vector<Realm::IndexSpace<DIM,T> > spaces(handles.size());
      for (unsigned idx = 0; idx < handles.size(); idx++)
      {
        IndexSpaceNode *node = context->get_node(handles[idx]);
        if (handles[idx].get_type_tag() != handle.get_type_tag())
        {
          TaskContext *ctx = op->get_context();
          if (is_union)
            REPORT_LEGION_ERROR(ERROR_DYNAMIC_TYPE_MISMATCH,
                          "Dynamic type mismatch in 'create_index_space_union' "
                          "performed in task %s (UID %lld)",
                          ctx->get_task_name(), ctx->get_unique_id())
          else
            REPORT_LEGION_ERROR(ERROR_DYNAMIC_TYPE_MISMATCH,
                          "Dynamic type mismatch in "
                          "'create_index_space_intersection' performed in "
                          "task %s (UID %lld)", ctx->get_task_name(),
                          ctx->get_unique_id())
        }
        IndexSpaceNodeT<DIM,T> *space = 
          static_cast<IndexSpaceNodeT<DIM,T>*>(node);
        ApEvent ready = space->get_realm_index_space(spaces[idx], false);
        if (ready.exists())
          preconditions.insert(ready);
      }
      if (op->has_execution_fence_event())
        preconditions.insert(op->get_execution_fence_event());
      // Kick this off to Realm
      ApEvent precondition = Runtime::merge_events(NULL, preconditions);
      Realm::IndexSpace<DIM,T> result_space;
      if (is_union)
      {
        Realm::ProfilingRequestSet requests;
        if (context->runtime->profiler != NULL)
          context->runtime->profiler->add_partition_request(requests,
                                        op, DEP_PART_UNION_REDUCTION);
        ApEvent result(Realm::IndexSpace<DIM,T>::compute_union(
              spaces, result_space, requests, precondition));
        if (set_realm_index_space(context->runtime->address_space,result_space))
          assert(false); // should never hit this
        return result;
      }
      else
      {
        Realm::ProfilingRequestSet requests;
        if (context->runtime->profiler != NULL)
          context->runtime->profiler->add_partition_request(requests,
                                op, DEP_PART_INTERSECTION_REDUCTION);
        ApEvent result(Realm::IndexSpace<DIM,T>::compute_intersection(
              spaces, result_space, requests, precondition));
        if (set_realm_index_space(context->runtime->address_space,result_space))
          assert(false); // should never hit this
        return result;
      }
    }

    //--------------------------------------------------------------------------
    template<int DIM, typename T>
    ApEvent IndexSpaceNodeT<DIM,T>::compute_pending_space(Operation *op,
                                      IndexPartition part_handle, bool is_union)
    //--------------------------------------------------------------------------
    {
      if (part_handle.get_type_tag() != handle.get_type_tag())
      {
        TaskContext *ctx = op->get_context();
        if (is_union)
          REPORT_LEGION_ERROR(ERROR_DYNAMIC_TYPE_MISMATCH,
                        "Dynamic type mismatch in 'create_index_space_union' "
                        "performed in task %s (UID %lld)",
                        ctx->get_task_name(), ctx->get_unique_id())
        else
          REPORT_LEGION_ERROR(ERROR_DYNAMIC_TYPE_MISMATCH,
                        "Dynamic type mismatch in "
                        "'create_index_space_intersection' performed in "
                        "task %s (UID %lld)", ctx->get_task_name(),
                        ctx->get_unique_id())
      }
      IndexPartNode *partition = context->get_node(part_handle);
      std::set<ApEvent> preconditions;
      std::vector<Realm::IndexSpace<DIM,T> > 
        spaces(partition->color_space->get_volume());
      unsigned subspace_index = 0;
      if (partition->total_children == partition->max_linearized_color)
      {
        for (LegionColor color = 0; color < partition->total_children; color++)
        {
          IndexSpaceNodeT<DIM,T> *child = 
            static_cast<IndexSpaceNodeT<DIM,T>*>(partition->get_child(color));
          ApEvent ready = child->get_realm_index_space(spaces[subspace_index++],
                                                       false/*tight*/);
          if (ready.exists())
            preconditions.insert(ready);
        }
      }
      else
      {
        ColorSpaceIterator *itr = 
          partition->color_space->create_color_space_iterator();
        while (itr->is_valid())
        {
          const LegionColor color = itr->yield_color();
          IndexSpaceNodeT<DIM,T> *child = 
            static_cast<IndexSpaceNodeT<DIM,T>*>(partition->get_child(color));
          ApEvent ready = child->get_realm_index_space(spaces[subspace_index++],
                                                       false/*tight*/);
          if (ready.exists())
            preconditions.insert(ready);
        }
        delete itr;
      }
      if (op->has_execution_fence_event())
        preconditions.insert(op->get_execution_fence_event());
      // Kick this off to Realm
      ApEvent precondition = Runtime::merge_events(NULL, preconditions);
      Realm::IndexSpace<DIM,T> result_space;
      if (is_union)
      {
        Realm::ProfilingRequestSet requests;
        if (context->runtime->profiler != NULL)
          context->runtime->profiler->add_partition_request(requests,
                                        op, DEP_PART_UNION_REDUCTION);
        ApEvent result(Realm::IndexSpace<DIM,T>::compute_union(
              spaces, result_space, requests, precondition));
        if (set_realm_index_space(context->runtime->address_space,result_space))
          assert(false); // should never hit this
        return result;
      }
      else
      {
        Realm::ProfilingRequestSet requests;
        if (context->runtime->profiler != NULL)
          context->runtime->profiler->add_partition_request(requests,
                                op, DEP_PART_INTERSECTION_REDUCTION);
        ApEvent result(Realm::IndexSpace<DIM,T>::compute_intersection(
              spaces, result_space, requests, precondition));
        if (set_realm_index_space(context->runtime->address_space,result_space))
          assert(false); // should never hit this
        return result;
      }
    }

    //--------------------------------------------------------------------------
    template<int DIM, typename T>
    ApEvent IndexSpaceNodeT<DIM,T>::compute_pending_difference(Operation *op,
                        IndexSpace init, const std::vector<IndexSpace> &handles)
    //--------------------------------------------------------------------------
    {
      if (init.get_type_tag() != handle.get_type_tag())
      {
        TaskContext *ctx = op->get_context();
        REPORT_LEGION_ERROR(ERROR_DYNAMIC_TYPE_MISMATCH,
                      "Dynamic type mismatch in "
                      "'create_index_space_difference' performed in "
                      "task %s (%lld)", ctx->get_task_name(), 
                      ctx->get_unique_id())
      }
      std::set<ApEvent> preconditions;
      std::vector<Realm::IndexSpace<DIM,T> > spaces(handles.size());
      for (unsigned idx = 0; idx < handles.size(); idx++)
      {
        IndexSpaceNode *node = context->get_node(handles[idx]);
        if (handles[idx].get_type_tag() != handle.get_type_tag())
        {
          TaskContext *ctx = op->get_context();
          REPORT_LEGION_ERROR(ERROR_DYNAMIC_TYPE_MISMATCH,
                        "Dynamic type mismatch in "
                        "'create_index_space_difference' performed in "
                        "task %s (%lld)", ctx->get_task_name(), 
                        ctx->get_unique_id())
        }
        IndexSpaceNodeT<DIM,T> *space = 
          static_cast<IndexSpaceNodeT<DIM,T>*>(node);
        ApEvent ready = space->get_realm_index_space(spaces[idx], 
                                                     false/*tight*/);
        if (ready.exists())
          preconditions.insert(ready);
      } 
      if (op->has_execution_fence_event())
        preconditions.insert(op->get_execution_fence_event());
      ApEvent precondition = Runtime::merge_events(NULL, preconditions);
      Realm::ProfilingRequestSet union_requests;
      Realm::ProfilingRequestSet diff_requests;
      if (context->runtime->profiler != NULL)
      {
        context->runtime->profiler->add_partition_request(union_requests,
                                            op, DEP_PART_UNION_REDUCTION);
        context->runtime->profiler->add_partition_request(diff_requests,
                                            op, DEP_PART_DIFFERENCE);
      }
      // Compute the union of the handles for the right-hand side
      Realm::IndexSpace<DIM,T> rhs_space;
      ApEvent rhs_ready(Realm::IndexSpace<DIM,T>::compute_union(
            spaces, rhs_space, union_requests, precondition));
      IndexSpaceNodeT<DIM,T> *lhs_node = 
        static_cast<IndexSpaceNodeT<DIM,T>*>(context->get_node(init));
      Realm::IndexSpace<DIM,T> lhs_space, result_space;
      ApEvent lhs_ready = lhs_node->get_realm_index_space(lhs_space, false);
      ApEvent result(Realm::IndexSpace<DIM,T>::compute_difference(
            lhs_space, rhs_space, result_space, diff_requests,
            Runtime::merge_events(NULL, lhs_ready, rhs_ready)));
      if (set_realm_index_space(context->runtime->address_space, result_space))
        assert(false); // should never hit this
      // Destroy the tempory rhs space once the computation is done
      rhs_space.destroy(result);
      return result;
    } 

    //--------------------------------------------------------------------------
    template<int DIM, typename T>
    void IndexSpaceNodeT<DIM,T>::get_index_space_domain(void *realm_is, 
                                                        TypeTag type_tag)
    //--------------------------------------------------------------------------
    {
      if (type_tag == handle.get_type_tag())
      {
        Realm::IndexSpace<DIM,T> *target = 
          static_cast<Realm::IndexSpace<DIM,T>*>(realm_is);
        // No need to wait since we're waiting for it to be tight
        // which implies that it will be ready
        get_realm_index_space(*target, true/*tight*/);
      }
      else
      {
        Realm::IndexSpace<DIM,T> target;
        // No need to wait since we're waiting for it to be tight
        // which implies that it will be ready
        get_realm_index_space(target, true/*tight*/);
        const Domain domain(target);
        RealmSpaceConverter<DIM,Realm::DIMTYPES>::convert_to(
                  domain, realm_is, type_tag, "get_index_space_domain");
      }
    }

    //--------------------------------------------------------------------------
    template<int DIM, typename T>
    size_t IndexSpaceNodeT<DIM,T>::get_volume(void)
    //--------------------------------------------------------------------------
    {
      if (has_volume)
        return volume;
      Realm::IndexSpace<DIM,T> volume_space;
      get_realm_index_space(volume_space, true/*tight*/);
      volume = volume_space.volume();
      __sync_synchronize();
      has_volume = true;
      return volume;
    }

    //--------------------------------------------------------------------------
    template<int DIM, typename T>
    size_t IndexSpaceNodeT<DIM,T>::get_num_dims(void) const
    //--------------------------------------------------------------------------
    {
      return DIM;
    }

    // This is a small helper class for converting realm points when the 
    // types don't naturally align with the underling index space type
    template<int DIM, typename TYPELIST>
    struct RealmPointConverter {
      // Convert To
      static inline void convert_to(const DomainPoint &point, void *realm_point,
                                    const TypeTag type_tag, const char *context)
      {
        // Compute the type tag for this particular type with the same DIM
        const TypeTag tag =
          NT_TemplateHelper::template encode_tag<DIM,typename TYPELIST::HEAD>();
        if (tag == type_tag)
        {
          Realm::Point<DIM,typename TYPELIST::HEAD> *target =
           static_cast<Realm::Point<DIM,typename TYPELIST::HEAD>*>(realm_point);
          *target = point;
        }
        else
          RealmPointConverter<DIM,typename TYPELIST::TAIL>::convert_to(point,
                                               realm_point, type_tag, context);
      } 
      // Convert From
      static inline void convert_from(const void *realm_point, TypeTag type_tag,
                                      DomainPoint &point, const char *context)
      {
        // Compute the type tag for this particular type with the same DIM
        const TypeTag tag =
          NT_TemplateHelper::encode_tag<DIM,typename TYPELIST::HEAD>();
        if (tag == type_tag)
        {
          const Realm::Point<DIM,typename TYPELIST::HEAD> *source =
           static_cast<const Realm::Point<DIM,typename TYPELIST::HEAD>*>(
                                                              realm_point);
          point = *source;
        }
        else
          RealmPointConverter<DIM,typename TYPELIST::TAIL>::convert_from(
                                    realm_point, type_tag, point, context);
      } 
    };

    // Specialization for the end-of-list cases
    template<int DIM>
    struct RealmPointConverter<DIM,Realm::DynamicTemplates::TypeListTerm> {
      static inline void convert_to(const DomainPoint &point, void *realm_point,
                                    const TypeTag type_tag, const char *context)
      {
        REPORT_LEGION_ERROR(ERROR_DYNAMIC_TYPE_MISMATCH,
          "Dynamic type mismatch in '%s'", context)
      }
      static inline void convert_from(const void *realm_point, TypeTag type_tag,
                                      DomainPoint &point, const char *context)
      {
        REPORT_LEGION_ERROR(ERROR_DYNAMIC_TYPE_MISMATCH,
          "Dynamic type mismatch in '%s'", context)
      }
    };

    //--------------------------------------------------------------------------
    template<int DIM, typename T>
    bool IndexSpaceNodeT<DIM,T>::contains_point(const void *realm_point, 
                                                TypeTag type_tag)
    //--------------------------------------------------------------------------
    {
      Realm::IndexSpace<DIM,T> test_space;
      // Wait for a tight space on which to perform the test
      get_realm_index_space(test_space, true/*tight*/);
      if (type_tag == handle.get_type_tag())
      {
        const Realm::Point<DIM,T> *point = 
          static_cast<const Realm::Point<DIM,T>*>(realm_point);
        return test_space.contains(*point);
      }
      else
      {
        DomainPoint point;
        RealmPointConverter<DIM,Realm::DIMTYPES>::convert_from(
            realm_point, type_tag, point, "safe_cast");
        return test_space.contains(Point<DIM,T>(point));
      }
    }

    //--------------------------------------------------------------------------
    template<int DIM, typename T>
    bool IndexSpaceNodeT<DIM,T>::contains_point(const DomainPoint &point)
    //--------------------------------------------------------------------------
    {
      const Point<DIM,T> p = point;
      return contains_point(p); 
    }

    //--------------------------------------------------------------------------
    template<int DIM, typename T>
    bool IndexSpaceNodeT<DIM,T>::contains_point(const Realm::Point<DIM,T> &p)
    //--------------------------------------------------------------------------
    {
      Realm::IndexSpace<DIM,T> test_space;
      // Wait for a tight space on which to perform the test
      get_realm_index_space(test_space, true/*tight*/);
      return test_space.contains(p);
    }

    //--------------------------------------------------------------------------
    template<int DIM, typename T>
    LegionColor IndexSpaceNodeT<DIM,T>::get_max_linearized_color(void)
    //--------------------------------------------------------------------------
    {
      Realm::IndexSpace<DIM,T> color_bounds;
      get_realm_index_space(color_bounds, true/*tight*/);
      return color_bounds.bounds.volume();
    }

    //--------------------------------------------------------------------------
    template<int DIM, typename T>
    void IndexSpaceNodeT<DIM,T>::compute_linearization_metadata(void)
    //--------------------------------------------------------------------------
    {
      Realm::IndexSpace<DIM,T> space;
      get_realm_index_space(space, true/*tight*/);
      // Don't need to wait for full index space since we just need bounds
      const Realm::Rect<DIM,T> &bounds = space.bounds;
      const long long volume = bounds.volume();
      if (volume > 0)
      {
        long long stride = 1;
        for (int idx = 0; idx < DIM; idx++)
        {
          offset[idx] = bounds.lo[idx];
          strides[idx] = stride;
          stride *= ((bounds.hi[idx] - bounds.lo[idx]) + 1);
        }
#ifdef DEBUG_LEGION
        assert(stride == volume);
#endif
      }
      else
      {
        for (int idx = 0; idx < DIM; idx++)
        {
          offset[idx] = 0;
          strides[idx] = 0;
        }
      }
      // Need a memory fence here to make sure that writes propagate on 
      // non-total-store-ordered memory consistency machines like PowerPC
      __sync_synchronize();
      linearization_ready = true;
    }

    //--------------------------------------------------------------------------
    template<int DIM, typename T>
    LegionColor IndexSpaceNodeT<DIM,T>::linearize_color(const void *realm_color,
                                                        TypeTag type_tag)
    //--------------------------------------------------------------------------
    {
      if (!linearization_ready)
        compute_linearization_metadata();
      Realm::Point<DIM,T> point;
      if (type_tag != handle.get_type_tag())
      {
        DomainPoint dp;
        RealmPointConverter<DIM,Realm::DIMTYPES>::convert_from(
            realm_color, type_tag, dp, "linearize_color");
        point = dp;
      }
      else
        point = *(static_cast<const Realm::Point<DIM,T>*>(realm_color));
      // First subtract the offset to get to the origin
      point -= offset;
      LegionColor color = 0;
      for (int idx = 0; idx < DIM; idx++)
        color += point[idx] * strides[idx];
      return color;
    }

    //--------------------------------------------------------------------------
    template<int DIM, typename T>
    LegionColor IndexSpaceNodeT<DIM,T>::linearize_color(Point<DIM,T> point)
    //--------------------------------------------------------------------------
    {
      if (!linearization_ready)
        compute_linearization_metadata();
      // First subtract the offset to get to the origin
      point -= offset;
      LegionColor color = 0;
      for (int idx = 0; idx < DIM; idx++)
        color += point[idx] * strides[idx];
      return color;
    }

    //--------------------------------------------------------------------------
    template<int DIM, typename T>
    void IndexSpaceNodeT<DIM,T>::delinearize_color(LegionColor color,
                                            void *realm_color, TypeTag type_tag)
    //--------------------------------------------------------------------------
    {
      if (!linearization_ready)
        compute_linearization_metadata();
      if (type_tag == handle.get_type_tag())
      {
        Realm::Point<DIM,T> &point = 
          *(static_cast<Realm::Point<DIM,T>*>(realm_color));
        for (int idx = DIM-1; idx >= 0; idx--)
        {
          point[idx] = color/strides[idx]; // truncates
          color -= point[idx] * strides[idx];
        }
        point += offset;
      }
      else
      {
        Realm::Point<DIM,T> point;
        for (int idx = DIM-1; idx >= 0; idx--)
        {
          point[idx] = color/strides[idx]; // truncates
          color -= point[idx] * strides[idx];
        }
        point += offset;
        RealmPointConverter<DIM,Realm::DIMTYPES>::convert_to(
            DomainPoint(point), realm_color, type_tag, "delinearize_color");
      }
    }

    //--------------------------------------------------------------------------
    template<int DIM, typename T>
    ColorSpaceIterator* 
                       IndexSpaceNodeT<DIM,T>::create_color_space_iterator(void)
    //--------------------------------------------------------------------------
    {
      Realm::IndexSpace<DIM,T> color_space;
      // Wait for a tight space on which to perform the test
      get_realm_index_space(color_space, true/*tight*/); 
      return new ColorSpaceIteratorT<DIM,T>(color_space, this);
    }

    //--------------------------------------------------------------------------
    template<int DIM, typename T>
    bool IndexSpaceNodeT<DIM,T>::contains_color(LegionColor color, 
                                                bool report_error/*=false*/)
    //--------------------------------------------------------------------------
    {
      Realm::Point<DIM,T> point;
      delinearize_color(color, &point, handle.get_type_tag());
      Realm::IndexSpace<DIM,T> space;
      get_realm_index_space(space, true/*tight*/);
      if (!space.contains(point))
      {
        if (report_error)
          REPORT_LEGION_ERROR(ERROR_INVALID_INDEX_SPACE_COLOR,
              "Invalid color request")
        return false;
      }
      else
        return true;
    }

    //--------------------------------------------------------------------------
    template<int DIM, typename T>
    void IndexSpaceNodeT<DIM,T>::instantiate_colors(
                                               std::vector<LegionColor> &colors)
    //--------------------------------------------------------------------------
    {
      colors.resize(get_volume());
      unsigned idx = 0;
      Realm::IndexSpace<DIM,T> space;
      get_realm_index_space(space, true/*tight*/);
      for (Realm::IndexSpaceIterator<DIM,T> rect_itr(space); 
            rect_itr.valid; rect_itr.step())
      {
        for (Realm::PointInRectIterator<DIM,T> itr(rect_itr.rect);
              itr.valid; itr.step(), idx++)
          colors[idx] = linearize_color(&itr.p, handle.get_type_tag());
      }
    }

    //--------------------------------------------------------------------------
    template<int DIM, typename T>
    Domain IndexSpaceNodeT<DIM,T>::get_color_space_domain(void)
    //--------------------------------------------------------------------------
    {
      Realm::IndexSpace<DIM,T> space;
      get_realm_index_space(space, true/*tight*/);
      return Domain(DomainT<DIM,T>(space));
    }

    //--------------------------------------------------------------------------
    template<int DIM, typename T>
    DomainPoint IndexSpaceNodeT<DIM,T>::get_domain_point_color(void) const
    //--------------------------------------------------------------------------
    {
      if (parent == NULL)
        return DomainPoint(color);
      return parent->color_space->delinearize_color_to_point(color); 
    }

    //--------------------------------------------------------------------------
    template<int DIM, typename T>
    DomainPoint IndexSpaceNodeT<DIM,T>::delinearize_color_to_point(
                                                                  LegionColor c)
    //--------------------------------------------------------------------------
    {
      Realm::Point<DIM,T> color_point;
      delinearize_color(c, &color_point, handle.get_type_tag());
      return DomainPoint(Point<DIM,T>(color_point));
    } 

    //--------------------------------------------------------------------------
    template<int DIM, typename T>
    void IndexSpaceNodeT<DIM,T>::pack_index_space(Serializer &rez,
                                                  bool include_size) const
    //--------------------------------------------------------------------------
    {
#ifdef DEBUG_LEGION
      assert(realm_index_space_set.has_triggered());
#endif
      if (include_size)
        rez.serialize<size_t>(sizeof(realm_index_space));
      // No need for the lock, held by the caller
      rez.serialize(realm_index_space);
    }

    //--------------------------------------------------------------------------
    template<int DIM, typename T>
    bool IndexSpaceNodeT<DIM,T>::unpack_index_space(Deserializer &derez,
                                                    AddressSpaceID source)
    //--------------------------------------------------------------------------
    {
      Realm::IndexSpace<DIM,T> result_space;
      derez.deserialize(result_space);
      return set_realm_index_space(source, result_space);
    }

    //--------------------------------------------------------------------------
    template<int DIM, typename T>
    ApEvent IndexSpaceNodeT<DIM,T>::create_equal_children(Operation *op,
                                   IndexPartNode *partition, size_t granularity)
    //--------------------------------------------------------------------------
    {
#ifdef DEBUG_LEGION
      assert(partition->parent == this);
#endif
      const size_t count = partition->color_space->get_volume(); 
      std::vector<Realm::IndexSpace<DIM,T> > subspaces;
      Realm::ProfilingRequestSet requests;
      if (context->runtime->profiler != NULL)
        context->runtime->profiler->add_partition_request(requests,
                                                op, DEP_PART_EQUAL);
      Realm::IndexSpace<DIM,T> local_space;
      ApEvent ready = get_realm_index_space(local_space, false/*tight*/);
      if (op->has_execution_fence_event())
        ready = Runtime::merge_events(NULL, ready, 
                  op->get_execution_fence_event());
      ApEvent result(local_space.create_equal_subspaces(count, 
            granularity, subspaces, requests, ready));
#ifdef LEGION_DISABLE_EVENT_PRUNING
      if (!result.exists() || (result == ready))
      {
        ApUserEvent new_result = Runtime::create_ap_user_event(NULL);
        Runtime::trigger_event(NULL, new_result);
        result = new_result;
      }
#endif
#ifdef LEGION_SPY
      LegionSpy::log_deppart_events(op->get_unique_op_id(), expr_id,
                                    ready, result, DEP_PART_EQUAL);
#endif
      // Enumerate the colors and assign the spaces
      unsigned subspace_index = 0;
      if (partition->total_children == partition->max_linearized_color)
      {
        for (LegionColor color = 0; color < partition->total_children; color++)
        {
          IndexSpaceNodeT<DIM,T> *child = 
            static_cast<IndexSpaceNodeT<DIM,T>*>(partition->get_child(color));
#ifdef DEBUG_LEGION
          assert(subspace_index < subspaces.size());
#endif
          if (child->set_realm_index_space(context->runtime->address_space,
                                           subspaces[subspace_index++]))
            assert(false); // should never hit this
        }
      }
      else
      {
        ColorSpaceIterator *itr = 
          partition->color_space->create_color_space_iterator();
        while (itr->is_valid())
        {
          const LegionColor color = itr->yield_color(); 
          IndexSpaceNodeT<DIM,T> *child = 
            static_cast<IndexSpaceNodeT<DIM,T>*>(partition->get_child(color));
#ifdef DEBUG_LEGION
          assert(subspace_index < subspaces.size());
#endif
          if (child->set_realm_index_space(context->runtime->address_space,
                                           subspaces[subspace_index++]))
            assert(false); // should never hit this
        }
        delete itr;
      }
      return result;
    }

    //--------------------------------------------------------------------------
    template<int DIM, typename T>
    ApEvent IndexSpaceNodeT<DIM,T>::create_by_union(Operation *op,
                                                    IndexPartNode *partition,
                                                    IndexPartNode *left,
                                                    IndexPartNode *right)
    //--------------------------------------------------------------------------
    {
#ifdef DEBUG_LEGION
      assert(partition->parent == this);
#endif
      const size_t count = partition->color_space->get_volume();
      std::vector<Realm::IndexSpace<DIM,T> > lhs_spaces(count);
      std::vector<Realm::IndexSpace<DIM,T> > rhs_spaces(count);
      std::set<ApEvent> preconditions;
      // First we need to fill in all the subspaces
      unsigned subspace_index = 0;
      if (partition->total_children == partition->max_linearized_color)
      {
        for (LegionColor color = 0; color < partition->total_children; color++)
        {
          IndexSpaceNodeT<DIM,T> *left_child = 
            static_cast<IndexSpaceNodeT<DIM,T>*>(left->get_child(color));
          IndexSpaceNodeT<DIM,T> *right_child = 
            static_cast<IndexSpaceNodeT<DIM,T>*>(right->get_child(color));
#ifdef DEBUG_LEGION
          assert(subspace_index < count);
#endif
          ApEvent left_ready = 
            left_child->get_realm_index_space(lhs_spaces[subspace_index],
                                              false/*tight*/);
          ApEvent right_ready = 
            right_child->get_realm_index_space(rhs_spaces[subspace_index++],
                                               false/*tight*/);
          if (left_ready.exists())
            preconditions.insert(left_ready);
          if (right_ready.exists())
            preconditions.insert(right_ready);
        }
      }
      else
      {
        ColorSpaceIterator *itr = 
          partition->color_space->create_color_space_iterator();
        while (itr->is_valid())
        {
          const LegionColor color = itr->yield_color();
          IndexSpaceNodeT<DIM,T> *left_child = 
            static_cast<IndexSpaceNodeT<DIM,T>*>(partition->get_child(color));
          IndexSpaceNodeT<DIM,T> *right_child = 
            static_cast<IndexSpaceNodeT<DIM,T>*>(right->get_child(color));
#ifdef DEBUG_LEGION
          assert(subspace_index < count);
#endif
          ApEvent left_ready = 
            left_child->get_realm_index_space(lhs_spaces[subspace_index],
                                              false/*tight*/);
          ApEvent right_ready = 
            right_child->get_realm_index_space(rhs_spaces[subspace_index++],
                                               false/*tight*/);
          if (left_ready.exists())
            preconditions.insert(left_ready);
          if (right_ready.exists())
            preconditions.insert(right_ready);
        }
        delete itr;
      }
      std::vector<Realm::IndexSpace<DIM,T> > subspaces;
      Realm::ProfilingRequestSet requests;
      if (context->runtime->profiler != NULL)
        context->runtime->profiler->add_partition_request(requests,
                                              op, DEP_PART_UNIONS);
      if (op->has_execution_fence_event())
        preconditions.insert(op->get_execution_fence_event());
      ApEvent precondition = Runtime::merge_events(NULL, preconditions);
      ApEvent result(Realm::IndexSpace<DIM,T>::compute_unions(
            lhs_spaces, rhs_spaces, subspaces, requests, precondition));
#ifdef LEGION_DISABLE_EVENT_PRUNING
      if (!result.exists() || (result == precondition))
      {
        ApUserEvent new_result = Runtime::create_ap_user_event(NULL);
        Runtime::trigger_event(NULL, new_result);
        result = new_result;
      }
#endif
#ifdef LEGION_SPY
      LegionSpy::log_deppart_events(op->get_unique_op_id(), expr_id,
                                    precondition, result, DEP_PART_UNIONS);
#endif
      // Now set the index spaces for the results
      subspace_index = 0;
      if (partition->total_children == partition->max_linearized_color)
      {
        for (LegionColor color = 0; color < partition->total_children; color++)
        {
          IndexSpaceNodeT<DIM,T> *child = 
            static_cast<IndexSpaceNodeT<DIM,T>*>(partition->get_child(color));
#ifdef DEBUG_LEGION
          assert(subspace_index < subspaces.size());
#endif
          if (child->set_realm_index_space(context->runtime->address_space,
                                           subspaces[subspace_index++]))
            assert(false); // should never hit this
        }
      }
      else
      {
        ColorSpaceIterator *itr = 
          partition->color_space->create_color_space_iterator();
        while (itr->is_valid())
        {
          const LegionColor color = itr->yield_color();
          IndexSpaceNodeT<DIM,T> *child = 
            static_cast<IndexSpaceNodeT<DIM,T>*>(partition->get_child(color));
#ifdef DEBUG_LEGION
          assert(subspace_index < subspaces.size());
#endif
          if (child->set_realm_index_space(context->runtime->address_space,
                                           subspaces[subspace_index++]))
            assert(false); // should never hit this
        }
        delete itr;
      }
      return result;
    }

    //--------------------------------------------------------------------------
    template<int DIM, typename T>
    ApEvent IndexSpaceNodeT<DIM,T>::create_by_intersection(Operation *op,
                                                      IndexPartNode *partition,
                                                      IndexPartNode *left,
                                                      IndexPartNode *right)
    //--------------------------------------------------------------------------
    {
#ifdef DEBUG_LEGION
      assert(partition->parent == this);
#endif
      const size_t count = partition->color_space->get_volume();
      std::vector<Realm::IndexSpace<DIM,T> > lhs_spaces(count);
      std::vector<Realm::IndexSpace<DIM,T> > rhs_spaces(count);
      std::set<ApEvent> preconditions;
      // First we need to fill in all the subspaces
      unsigned subspace_index = 0;
      if (partition->total_children == partition->max_linearized_color)
      {
        for (LegionColor color = 0; color < partition->total_children; color++)
        {
          IndexSpaceNodeT<DIM,T> *left_child = 
            static_cast<IndexSpaceNodeT<DIM,T>*>(left->get_child(color));
          IndexSpaceNodeT<DIM,T> *right_child = 
            static_cast<IndexSpaceNodeT<DIM,T>*>(right->get_child(color));
#ifdef DEBUG_LEGION
          assert(subspace_index < count);
#endif
          ApEvent left_ready = 
            left_child->get_realm_index_space(lhs_spaces[subspace_index],
                                              false/*tight*/);
          ApEvent right_ready = 
            right_child->get_realm_index_space(rhs_spaces[subspace_index++],
                                               false/*tight*/);
          if (left_ready.exists())
            preconditions.insert(left_ready);
          if (right_ready.exists())
            preconditions.insert(right_ready);
        }
      }
      else
      {
        ColorSpaceIterator *itr = 
          partition->color_space->create_color_space_iterator();
        while (itr->is_valid())
        {
          const LegionColor color = itr->yield_color();
          IndexSpaceNodeT<DIM,T> *left_child = 
            static_cast<IndexSpaceNodeT<DIM,T>*>(partition->get_child(color));
          IndexSpaceNodeT<DIM,T> *right_child = 
            static_cast<IndexSpaceNodeT<DIM,T>*>(right->get_child(color));
#ifdef DEBUG_LEGION
          assert(subspace_index < count);
#endif
          ApEvent left_ready = 
            left_child->get_realm_index_space(lhs_spaces[subspace_index],
                                              false/*tight*/);
          ApEvent right_ready = 
            right_child->get_realm_index_space(rhs_spaces[subspace_index++],
                                               false/*tight*/);
          if (left_ready.exists())
            preconditions.insert(left_ready);
          if (right_ready.exists())
            preconditions.insert(right_ready);
        }
        delete itr;
      }
      std::vector<Realm::IndexSpace<DIM,T> > subspaces;
      Realm::ProfilingRequestSet requests;
      if (context->runtime->profiler != NULL)
        context->runtime->profiler->add_partition_request(requests,
                                        op, DEP_PART_INTERSECTIONS);
      if (op->has_execution_fence_event())
        preconditions.insert(op->get_execution_fence_event());
      ApEvent precondition = Runtime::merge_events(NULL, preconditions);
      ApEvent result(Realm::IndexSpace<DIM,T>::compute_intersections(
            lhs_spaces, rhs_spaces, subspaces, requests, precondition));
#ifdef LEGION_DISABLE_EVENT_PRUNING
      if (!result.exists() || (result == precondition))
      {
        ApUserEvent new_result = Runtime::create_ap_user_event(NULL);
        Runtime::trigger_event(NULL, new_result);
        result = new_result;
      }
#endif
#ifdef LEGION_SPY
      LegionSpy::log_deppart_events(op->get_unique_op_id(), expr_id,
                      precondition, result, DEP_PART_INTERSECTIONS);
#endif
      // Now set the index spaces for the results
      subspace_index = 0;
      if (partition->total_children == partition->max_linearized_color)
      {
        for (LegionColor color = 0; color < partition->total_children; color++)
        {
          IndexSpaceNodeT<DIM,T> *child = 
            static_cast<IndexSpaceNodeT<DIM,T>*>(partition->get_child(color));
#ifdef DEBUG_LEGION
          assert(subspace_index < subspaces.size());
#endif
          if (child->set_realm_index_space(context->runtime->address_space,
                                           subspaces[subspace_index++]))
            assert(false); // should never hit this
        }
      }
      else
      {
        ColorSpaceIterator *itr = 
          partition->color_space->create_color_space_iterator();
        while (itr->is_valid())
        {
          const LegionColor color = itr->yield_color();
          IndexSpaceNodeT<DIM,T> *child = 
            static_cast<IndexSpaceNodeT<DIM,T>*>(partition->get_child(color));
#ifdef DEBUG_LEGION
          assert(subspace_index < subspaces.size());
#endif
          if (child->set_realm_index_space(context->runtime->address_space,
                                           subspaces[subspace_index++]))
            assert(false); // should never hit this
        }
        delete itr;
      }
      return result;
    }

    //--------------------------------------------------------------------------
    template<int DIM, typename T>
    ApEvent IndexSpaceNodeT<DIM,T>::create_by_intersection(Operation *op,
                                                      IndexPartNode *partition,
                                                      // Left is implicit "this"
                                                      IndexPartNode *right,
                                                      const bool dominates)
    //--------------------------------------------------------------------------
    {
#ifdef DEBUG_LEGION
      assert(partition->parent == this);
#endif
      const size_t count = partition->color_space->get_volume();
      std::vector<Realm::IndexSpace<DIM,T> > rhs_spaces(count);
      std::set<ApEvent> preconditions;
      // First we need to fill in all the subspaces
      unsigned subspace_index = 0;
      if (partition->total_children == partition->max_linearized_color)
      {
        for (LegionColor color = 0; color < partition->total_children; color++)
        {
          IndexSpaceNodeT<DIM,T> *right_child = 
            static_cast<IndexSpaceNodeT<DIM,T>*>(right->get_child(color));
#ifdef DEBUG_LEGION
          assert(subspace_index < count);
#endif
          ApEvent right_ready = 
            right_child->get_realm_index_space(rhs_spaces[subspace_index++],
                                               false/*tight*/);
          if (right_ready.exists())
            preconditions.insert(right_ready);
        }
      }
      else
      {
        ColorSpaceIterator *itr = 
          partition->color_space->create_color_space_iterator();
        while (itr->is_valid())
        {
          const LegionColor color = itr->yield_color();
          IndexSpaceNodeT<DIM,T> *right_child = 
            static_cast<IndexSpaceNodeT<DIM,T>*>(right->get_child(color));
#ifdef DEBUG_LEGION
          assert(subspace_index < count);
#endif
          ApEvent right_ready = 
            right_child->get_realm_index_space(rhs_spaces[subspace_index++],
                                               false/*tight*/);
          if (right_ready.exists())
            preconditions.insert(right_ready);
        }
        delete itr;
      }
      ApEvent result, precondition;
      std::vector<Realm::IndexSpace<DIM,T> > subspaces;
      if (dominates)
      {
        // If we've been told that we dominate then there is no
        // need to event do the intersection tests at all
        subspaces.swap(rhs_spaces);
        result = Runtime::merge_events(NULL, preconditions);
      }
      else
      {
        Realm::ProfilingRequestSet requests;
        if (context->runtime->profiler != NULL)
          context->runtime->profiler->add_partition_request(requests,
                                          op, DEP_PART_INTERSECTIONS);
        Realm::IndexSpace<DIM,T> lhs_space;
        ApEvent left_ready = get_realm_index_space(lhs_space, false/*tight*/);
        if (left_ready.exists())
          preconditions.insert(left_ready);
        if (op->has_execution_fence_event())
          preconditions.insert(op->get_execution_fence_event());
        precondition = Runtime::merge_events(NULL, preconditions);
        result = ApEvent(Realm::IndexSpace<DIM,T>::compute_intersections(
              lhs_space, rhs_spaces, subspaces, requests, precondition));  
      }
#ifdef LEGION_DISABLE_EVENT_PRUNING
      if (!result.exists() || (result == precondition))
      {
        ApUserEvent new_result = Runtime::create_ap_user_event(NULL);
        Runtime::trigger_event(NULL, new_result);
        result = new_result;
      }
#endif
#ifdef LEGION_SPY
      LegionSpy::log_deppart_events(op->get_unique_op_id(), expr_id,
                      precondition, result, DEP_PART_INTERSECTIONS);
#endif
      // Now set the index spaces for the results
      subspace_index = 0;
      if (partition->total_children == partition->max_linearized_color)
      {
        for (LegionColor color = 0; color < partition->total_children; color++)
        {
          IndexSpaceNodeT<DIM,T> *child = 
            static_cast<IndexSpaceNodeT<DIM,T>*>(partition->get_child(color));
#ifdef DEBUG_LEGION
          assert(subspace_index < subspaces.size());
#endif
          if (child->set_realm_index_space(context->runtime->address_space,
                                           subspaces[subspace_index++]))
            assert(false); // should never hit this
        }
      }
      else
      {
        ColorSpaceIterator *itr = 
          partition->color_space->create_color_space_iterator();
        while (itr->is_valid())
        {
          const LegionColor color = itr->yield_color();
          IndexSpaceNodeT<DIM,T> *child = 
            static_cast<IndexSpaceNodeT<DIM,T>*>(partition->get_child(color));
#ifdef DEBUG_LEGION
          assert(subspace_index < subspaces.size());
#endif
          if (child->set_realm_index_space(context->runtime->address_space,
                                           subspaces[subspace_index++]))
            assert(false); // should never hit this
        }
        delete itr;
      }
      return result;
    }

    //--------------------------------------------------------------------------
    template<int DIM, typename T>
    ApEvent IndexSpaceNodeT<DIM,T>::create_by_difference(Operation *op,
                                                      IndexPartNode *partition,
                                                      IndexPartNode *left,
                                                      IndexPartNode *right)
    //--------------------------------------------------------------------------
    {
#ifdef DEBUG_LEGION
      assert(partition->parent == this);
#endif
      const size_t count = partition->color_space->get_volume();
      std::vector<Realm::IndexSpace<DIM,T> > lhs_spaces(count);
      std::vector<Realm::IndexSpace<DIM,T> > rhs_spaces(count);
      std::set<ApEvent> preconditions;
      // First we need to fill in all the subspaces
      unsigned subspace_index = 0;
      if (partition->total_children == partition->max_linearized_color)
      {
        for (LegionColor color = 0; color < partition->total_children; color++)
        {
          IndexSpaceNodeT<DIM,T> *left_child = 
            static_cast<IndexSpaceNodeT<DIM,T>*>(left->get_child(color));
          IndexSpaceNodeT<DIM,T> *right_child = 
            static_cast<IndexSpaceNodeT<DIM,T>*>(right->get_child(color));
#ifdef DEBUG_LEGION
          assert(subspace_index < count);
#endif
          ApEvent left_ready = 
            left_child->get_realm_index_space(lhs_spaces[subspace_index],
                                              false/*tight*/);
          ApEvent right_ready = 
            right_child->get_realm_index_space(rhs_spaces[subspace_index++],
                                               false/*tight*/);
          if (left_ready.exists())
            preconditions.insert(left_ready);
          if (right_ready.exists())
            preconditions.insert(right_ready);
        }
      }
      else
      {
        ColorSpaceIterator *itr = 
          partition->color_space->create_color_space_iterator();
        while (itr->is_valid())
        {
          const LegionColor color = itr->yield_color();
          IndexSpaceNodeT<DIM,T> *left_child = 
            static_cast<IndexSpaceNodeT<DIM,T>*>(partition->get_child(color));
          IndexSpaceNodeT<DIM,T> *right_child = 
            static_cast<IndexSpaceNodeT<DIM,T>*>(right->get_child(color));
#ifdef DEBUG_LEGION
          assert(subspace_index < count);
#endif
          ApEvent left_ready = 
            left_child->get_realm_index_space(lhs_spaces[subspace_index],
                                              false/*tight*/);
          ApEvent right_ready = 
            right_child->get_realm_index_space(rhs_spaces[subspace_index++],
                                               false/*tight*/);
          if (left_ready.exists())
            preconditions.insert(left_ready);
          if (right_ready.exists())
            preconditions.insert(right_ready);
        }
        delete itr;
      }
      std::vector<Realm::IndexSpace<DIM,T> > subspaces;
      Realm::ProfilingRequestSet requests;
      if (context->runtime->profiler != NULL)
        context->runtime->profiler->add_partition_request(requests,
                                          op, DEP_PART_DIFFERENCES);
      if (op->has_execution_fence_event())
        preconditions.insert(op->get_execution_fence_event());
      ApEvent precondition = Runtime::merge_events(NULL, preconditions);
      ApEvent result(Realm::IndexSpace<DIM,T>::compute_differences(
            lhs_spaces, rhs_spaces, subspaces, requests, precondition));
#ifdef LEGION_DISABLE_EVENT_PRUNING
      if (!result.exists() || (result == precondition))
      {
        ApUserEvent new_result = Runtime::create_ap_user_event(NULL);
        Runtime::trigger_event(NULL, new_result);
        result = new_result;
      }
#endif
#ifdef LEGION_SPY
      LegionSpy::log_deppart_events(op->get_unique_op_id(), expr_id,
                        precondition, result, DEP_PART_DIFFERENCES);
#endif
      // Now set the index spaces for the results
      subspace_index = 0;
      if (partition->total_children == partition->max_linearized_color)
      {
        for (LegionColor color = 0; color < partition->total_children; color++)
        {
          IndexSpaceNodeT<DIM,T> *child = 
            static_cast<IndexSpaceNodeT<DIM,T>*>(partition->get_child(color));
#ifdef DEBUG_LEGION
          assert(subspace_index < subspaces.size());
#endif
          if (child->set_realm_index_space(context->runtime->address_space,
                                           subspaces[subspace_index++]))
            assert(false); // should never hit this
        }
      }
      else
      {
        ColorSpaceIterator *itr = 
          partition->color_space->create_color_space_iterator();
        while (itr->is_valid())
        {
          const LegionColor color = itr->yield_color();
          IndexSpaceNodeT<DIM,T> *child = 
            static_cast<IndexSpaceNodeT<DIM,T>*>(partition->get_child(color));
#ifdef DEBUG_LEGION
          assert(subspace_index < subspaces.size());
#endif
          if (child->set_realm_index_space(context->runtime->address_space,
                                           subspaces[subspace_index++]))
            assert(false); // should never hit this
        }
        delete itr;
      }
      return result;
    }

    //--------------------------------------------------------------------------
    template<int DIM, typename T>
    ApEvent IndexSpaceNodeT<DIM,T>::create_by_restriction(
                                                      IndexPartNode *partition,
                                                      const void *tran,
                                                      const void *ext,
                                                      int partition_dim)
    //--------------------------------------------------------------------------
    {
#ifdef DEBUG_LEGION
      // should be called on the color space
      assert(this == partition->color_space); 
#endif
      switch (partition_dim)
      {
#define DIMFUNC(D2) \
        case D2: \
          { \
            const Realm::Matrix<D2,DIM,T> *transform = \
              static_cast<const Realm::Matrix<D2,DIM,T>*>(tran); \
            const Realm::Rect<D2,T> *extent = \
              static_cast<const Realm::Rect<D2,T>*>(ext); \
            return create_by_restriction_helper<D2>(partition, \
                                                   *transform, *extent); \
          }
        LEGION_FOREACH_N(DIMFUNC)
#undef DIMFUNC
        default:
          assert(false);
      }
      return ApEvent::NO_AP_EVENT;
    }

    //--------------------------------------------------------------------------
    template<int N, typename T> template<int M>
    ApEvent IndexSpaceNodeT<N,T>::create_by_restriction_helper(
                                        IndexPartNode *partition,
                                        const Realm::Matrix<M,N,T> &transform,
                                        const Realm::Rect<M,T> &extent)
    //--------------------------------------------------------------------------
    {
      // Get the parent index space in case it has a sparsity map
      IndexSpaceNodeT<M,T> *parent = 
                      static_cast<IndexSpaceNodeT<M,T>*>(partition->parent);
      // No need to wait since we'll just be messing with the bounds
      Realm::IndexSpace<M,T> parent_is;
      parent->get_realm_index_space(parent_is, true/*tight*/);
      Realm::IndexSpace<N,T> local_is;
      get_realm_index_space(local_is, true/*tight*/);
      // Iterate over our points (colors) and fill in the bounds
      for (Realm::IndexSpaceIterator<N,T> rect_itr(local_is); 
            rect_itr.valid; rect_itr.step())
      {
        for (Realm::PointInRectIterator<N,T> color_itr(rect_itr.rect); 
              color_itr.valid; color_itr.step())
        {
          // Copy the index space from the parent
          Realm::IndexSpace<M,T> child_is = parent_is;
          // Compute the new bounds and intersect it with the parent bounds
          child_is.bounds = parent_is.bounds.intersection(
                              extent + transform * color_itr.p);
          // Get the legion color
          LegionColor color = linearize_color(&color_itr.p, 
                                              handle.get_type_tag());
          // Get the appropriate child
          IndexSpaceNodeT<M,T> *child = 
            static_cast<IndexSpaceNodeT<M,T>*>(partition->get_child(color));
          // Then set the new index space
          if (child->set_realm_index_space(context->runtime->address_space, 
                                           child_is))
            assert(false); // should never hit this
        }
      }
      // Our only precondition is that the parent index space is computed
      return parent->index_space_ready;
    }

    //--------------------------------------------------------------------------
    template<int DIM, typename T>
    ApEvent IndexSpaceNodeT<DIM,T>::create_by_domain(Operation *op,
                                                    IndexPartNode *partition,
                                                    FutureMapImpl *future_map,
                                                    bool perform_intersections)
    //--------------------------------------------------------------------------
    {
#ifdef DEBUG_LEGION
      assert(partition->parent == this);
#endif
      // Demux the color space type to do the actual operations 
      CreateByDomainHelper creator(this, partition, op, 
                                    future_map, perform_intersections);
      NT_TemplateHelper::demux<CreateByDomainHelper>(
                   partition->color_space->handle.get_type_tag(), &creator);
      return creator.result;
    }

    //--------------------------------------------------------------------------
    template<int DIM, typename T>
    ApEvent IndexSpaceNodeT<DIM,T>::create_by_weights(Operation *op,
                                                    IndexPartNode *partition,
                                                    FutureMapImpl *future_map,
                                                    size_t granularity)
    //--------------------------------------------------------------------------
    {
#ifdef DEBUG_LEGION
      assert(partition->parent == this);
#endif
      // Demux the color space type to do the actual operations 
      CreateByWeightHelper creator(this, partition, op, future_map,granularity);
      NT_TemplateHelper::demux<CreateByWeightHelper>(
                   partition->color_space->handle.get_type_tag(), &creator);
      return creator.result;
    }

    //--------------------------------------------------------------------------
    template<int DIM, typename T>
    ApEvent IndexSpaceNodeT<DIM,T>::create_by_field(Operation *op,
                                                    IndexPartNode *partition,
                              const std::vector<FieldDataDescriptor> &instances,
                                                    ApEvent instances_ready)
    //--------------------------------------------------------------------------
    {
#ifdef DEBUG_LEGION
      assert(partition->parent == this);
#endif
      // Demux the color space type to do the actual operations 
      CreateByFieldHelper creator(this, op, partition, 
                                  instances, instances_ready);
      NT_TemplateHelper::demux<CreateByFieldHelper>(
                   partition->color_space->handle.get_type_tag(), &creator);
      return creator.result;
    }
#endif // defined(DEFINE_NT_TEMPLATES)

#ifdef DEFINE_NTNT_TEMPLATES
    //--------------------------------------------------------------------------
    template<int DIM, typename T> template<int COLOR_DIM, typename COLOR_T>
    ApEvent IndexSpaceNodeT<DIM,T>::create_by_domain_helper(Operation *op,
                          IndexPartNode *partition, FutureMapImpl *future_map,
                          bool perform_intersections)
    //--------------------------------------------------------------------------
    {
      IndexSpaceNodeT<COLOR_DIM,COLOR_T> *color_space = 
       static_cast<IndexSpaceNodeT<COLOR_DIM,COLOR_T>*>(partition->color_space);
      // Enumerate the color space
      Realm::IndexSpace<COLOR_DIM,COLOR_T> realm_color_space;
      color_space->get_realm_index_space(realm_color_space, true/*tight*/);

      std::set<ApEvent> result_events;
      Realm::IndexSpace<DIM,T> parent_space;
      ApEvent parent_ready;
      if (perform_intersections)
      {
        parent_ready = get_realm_index_space(parent_space, false/*tight*/);
        if (op->has_execution_fence_event())
        {
          if (parent_ready.exists())
            parent_ready = Runtime::merge_events(NULL, parent_ready,
                                    op->get_execution_fence_event());
          else
            parent_ready = op->get_execution_fence_event();
        }
      }
      // Make all the entries for the color space
      for (Realm::IndexSpaceIterator<COLOR_DIM,COLOR_T> 
            rect_iter(realm_color_space); rect_iter.valid; rect_iter.step())
      {
        for (Realm::PointInRectIterator<COLOR_DIM,COLOR_T> 
              itr(rect_iter.rect); itr.valid; itr.step())
        {
          LegionColor child_color = color_space->linearize_color(&itr.p,
                                        color_space->handle.get_type_tag());
          IndexSpaceNodeT<DIM,T> *child = static_cast<IndexSpaceNodeT<DIM,T>*>(
                                            partition->get_child(child_color));
          Realm::IndexSpace<DIM,T> child_space;
          const DomainPoint key(Point<COLOR_DIM,COLOR_T>(itr.p));
          FutureImpl *future = future_map->find_future(key);
          if (future != NULL)
          {
            if (future->get_untyped_size(true/*internal*/) != 
                  sizeof(Domain))
              REPORT_LEGION_ERROR(ERROR_INVALID_PARTITION_BY_DOMAIN_VALUE,
                  "An invalid future size was found in a partition by domain "
                  "call. All futures must contain Domain objects.")
            const Domain *domain = static_cast<Domain*>(
                future->get_untyped_result(true, NULL, true/*internal*/));
            const DomainT<DIM,T> domaint = *domain;
            child_space = domaint;
            if (perform_intersections)
            {
              Realm::ProfilingRequestSet requests;
              if (context->runtime->profiler != NULL)
                context->runtime->profiler->add_partition_request(requests,
                                                op, DEP_PART_INTERSECTIONS);
              Realm::IndexSpace<DIM,T> result;
              ApEvent ready(Realm::IndexSpace<DIM,T>::compute_intersection(
                    parent_space, child_space, result, requests, parent_ready));
              child_space = result;
              if (ready.exists())
                result_events.insert(ready);
            }
          }
          else
            child_space = Realm::IndexSpace<DIM,T>::make_empty();
          if (child->set_realm_index_space(context->runtime->address_space,
                                           child_space))
            assert(false); // should never hit this
        }
      }
      if (result_events.empty())
        return ApEvent::NO_AP_EVENT;
      return Runtime::merge_events(NULL, result_events);
    }

    //--------------------------------------------------------------------------
    template<int DIM, typename T> template<int COLOR_DIM, typename COLOR_T>
    ApEvent IndexSpaceNodeT<DIM,T>::create_by_weight_helper(Operation *op,
        IndexPartNode *partition, FutureMapImpl *future_map, size_t granularity)
    //--------------------------------------------------------------------------
    {
      IndexSpaceNodeT<COLOR_DIM,COLOR_T> *color_space = 
       static_cast<IndexSpaceNodeT<COLOR_DIM,COLOR_T>*>(partition->color_space);
      // Enumerate the color space
      Realm::IndexSpace<COLOR_DIM,COLOR_T> realm_color_space;
      color_space->get_realm_index_space(realm_color_space, true/*tight*/); 
      const size_t count = realm_color_space.volume();
      // Unpack the futures and fill in the weights appropriately
      std::vector<int> weights;
      std::vector<size_t> long_weights;
      std::vector<LegionColor> child_colors(count);
      unsigned color_index = 0;
      // Make all the entries for the color space
      for (Realm::IndexSpaceIterator<COLOR_DIM,COLOR_T> 
            rect_iter(realm_color_space); rect_iter.valid; rect_iter.step())
      {
        for (Realm::PointInRectIterator<COLOR_DIM,COLOR_T> 
              itr(rect_iter.rect); itr.valid; itr.step())
        {
          const DomainPoint key(Point<COLOR_DIM,COLOR_T>(itr.p));
          FutureImpl *future = future_map->find_future(key);
          if (future == NULL)
            REPORT_LEGION_ERROR(ERROR_MISSING_PARTITION_BY_WEIGHT_COLOR,
                "A partition by weight call is missing an entry for a "
                "color in the color space. All colors must be present.")
          const size_t future_size = future->get_untyped_size(true/*internal*/);
          if (future_size == sizeof(int))
          {
            if (weights.empty())
            {
              if (!long_weights.empty())
                REPORT_LEGION_ERROR(ERROR_INVALID_PARTITION_BY_WEIGHT_VALUE,
                  "An invalid future size was found in a partition by weight "
                  "call. All futures must be consistent int or size_t values.")
              weights.resize(count);
            }
            weights[color_index] = *(static_cast<int*>(
              future->get_untyped_result(true, NULL, true/*internal*/)));
          }
          else if (future_size == sizeof(size_t))
          {
            if (long_weights.empty())
            {
              if (!weights.empty())
                REPORT_LEGION_ERROR(ERROR_INVALID_PARTITION_BY_WEIGHT_VALUE,
                  "An invalid future size was found in a partition by weight "
                  "call. All futures must be consistent int or size_t values.")
              long_weights.resize(count);
            }
            long_weights[color_index] = *(static_cast<size_t*>(
              future->get_untyped_result(true, NULL, true/*internal*/)));
          }
          else
            REPORT_LEGION_ERROR(ERROR_INVALID_PARTITION_BY_WEIGHT_VALUE,
                  "An invalid future size was found in a partition by weight "
                  "call. All futures must contain int or size_t values.")
          child_colors[color_index++] = color_space->linearize_color(&itr.p,
                                          color_space->handle.get_type_tag());
        }
      }
      Realm::ProfilingRequestSet requests;
      if (context->runtime->profiler != NULL)
        context->runtime->profiler->add_partition_request(requests,
                                                op, DEP_PART_WEIGHTS);
      Realm::IndexSpace<DIM,T> local_space;
      ApEvent ready = get_realm_index_space(local_space, false/*tight*/);
      if (op->has_execution_fence_event())
        ready = Runtime::merge_events(NULL, ready, 
                  op->get_execution_fence_event());
      std::vector<Realm::IndexSpace<DIM,T> > subspaces;
      ApEvent result(weights.empty() ?
          local_space.create_weighted_subspaces(count,
            granularity, long_weights, subspaces, requests, ready) :
          local_space.create_weighted_subspaces(count,
            granularity, weights, subspaces, requests, ready));
#ifdef LEGION_DISABLE_EVENT_PRUNING
      if (!result.exists() || (result == ready))
      {
        ApUserEvent new_result = Runtime::create_ap_user_event(NULL);
        Runtime::trigger_event(NULL, new_result);
        result = new_result;
      }
#endif
#ifdef LEGION_SPY
      LegionSpy::log_deppart_events(op->get_unique_op_id(), expr_id, ready,
                                    result, DEP_PART_WEIGHTS);
#endif
      for (unsigned idx = 0; idx < count; idx++)
      {
        IndexSpaceNodeT<DIM,T> *child = 
            static_cast<IndexSpaceNodeT<DIM,T>*>(
                partition->get_child(child_colors[idx]));
        if (child->set_realm_index_space(context->runtime->address_space,
                                         subspaces[idx]))
            assert(false); // should never hit this
      }
      return result;
    }

    //--------------------------------------------------------------------------
    template<int DIM, typename T> template<int COLOR_DIM, typename COLOR_T>
    ApEvent IndexSpaceNodeT<DIM,T>::create_by_field_helper(Operation *op,
                                                      IndexPartNode *partition,
                             const std::vector<FieldDataDescriptor> &instances,
                                                       ApEvent instances_ready)
    //--------------------------------------------------------------------------
    {
      IndexSpaceNodeT<COLOR_DIM,COLOR_T> *color_space = 
       static_cast<IndexSpaceNodeT<COLOR_DIM,COLOR_T>*>(partition->color_space);
      // Enumerate the color space
      Realm::IndexSpace<COLOR_DIM,COLOR_T> realm_color_space;
      color_space->get_realm_index_space(realm_color_space, true/*tight*/);
      const size_t num_colors = realm_color_space.volume();
      std::vector<Realm::Point<COLOR_DIM,COLOR_T> > colors(num_colors);
      unsigned index = 0;
      for (Realm::IndexSpaceIterator<COLOR_DIM,COLOR_T> 
            rect_iter(realm_color_space); rect_iter.valid; rect_iter.step())
      {
        for (Realm::PointInRectIterator<COLOR_DIM,COLOR_T> 
              itr(rect_iter.rect); itr.valid; itr.step())
        {
#ifdef DEBUG_LEGION
          assert(index < colors.size());
#endif
          colors[index++] = itr.p;
        }
      }
      // Translate the instances to realm field data descriptors
      typedef Realm::FieldDataDescriptor<Realm::IndexSpace<DIM,T>,
                Realm::Point<COLOR_DIM,COLOR_T> > RealmDescriptor;
      std::vector<RealmDescriptor> descriptors(instances.size());
      std::set<ApEvent> preconditions; 
      for (unsigned idx = 0; idx < instances.size(); idx++)
      {
        const FieldDataDescriptor &src = instances[idx];
        RealmDescriptor &dst = descriptors[idx];
        dst.inst = src.inst;
        dst.field_offset = src.field_offset;
        IndexSpaceNodeT<DIM,T> *node = static_cast<IndexSpaceNodeT<DIM,T>*>(
                                          context->get_node(src.index_space));
        ApEvent ready = node->get_realm_index_space(dst.index_space, 
                                                    false/*tight*/);
        if (ready.exists())
          preconditions.insert(ready);
      }
      // Get the profiling requests
      Realm::ProfilingRequestSet requests;
      if (context->runtime->profiler != NULL)
        context->runtime->profiler->add_partition_request(requests,
                                            op, DEP_PART_BY_FIELD);
      // Perform the operation
      std::vector<Realm::IndexSpace<DIM,T> > subspaces;
      Realm::IndexSpace<DIM,T> local_space;
      ApEvent ready = get_realm_index_space(local_space, false/*tight*/);
      if (ready.exists())
        preconditions.insert(ready);
      preconditions.insert(instances_ready);
      if (op->has_execution_fence_event())
        preconditions.insert(op->get_execution_fence_event());
      ApEvent precondition = Runtime::merge_events(NULL, preconditions);
      ApEvent result(local_space.create_subspaces_by_field(
            descriptors, colors, subspaces, requests, precondition));
#ifdef LEGION_DISABLE_EVENT_PRUNING
      if (!result.exists() || (result == precondition))
      {
        ApUserEvent new_result = Runtime::create_ap_user_event(NULL);
        Runtime::trigger_event(NULL, new_result);
        result = new_result;
      }
#endif
#ifdef LEGION_SPY
      LegionSpy::log_deppart_events(op->get_unique_op_id(), expr_id,
                                    precondition, result, DEP_PART_BY_FIELD);
#endif
      // Update the children with the names of their subspaces 
      for (unsigned idx = 0; idx < colors.size(); idx++)
      {
        LegionColor child_color = color_space->linearize_color(&colors[idx],
                                        color_space->handle.get_type_tag());
        IndexSpaceNodeT<DIM,T> *child = static_cast<IndexSpaceNodeT<DIM,T>*>(
                                            partition->get_child(child_color));
        if (child->set_realm_index_space(context->runtime->address_space,
                                         subspaces[idx]))
          assert(false); // should never hit this
      }
      return result;
    }
#endif // defined(DEFINE_NTNT_TEMPLATES)

#ifdef DEFINE_NT_TEMPLATES
    //--------------------------------------------------------------------------
    template<int DIM, typename T>
    ApEvent IndexSpaceNodeT<DIM,T>::create_by_image(Operation *op,
                                                    IndexPartNode *partition,
                                                    IndexPartNode *projection,
                            const std::vector<FieldDataDescriptor> &instances,
                                                    ApEvent instances_ready)
    //--------------------------------------------------------------------------
    {
#ifdef DEBUG_LEGION
      assert(partition->parent == this);
#endif
      // Demux the projection type to do the actual operations
      CreateByImageHelper creator(this, op, partition, projection,
                                  instances, instances_ready);
      NT_TemplateHelper::demux<CreateByImageHelper>(
          projection->handle.get_type_tag(), &creator);
      return creator.result;
    }
#endif // defined(DEFINE_NT_TEMPLATES)

#ifdef DEFINE_NTNT_TEMPLATES    
    //--------------------------------------------------------------------------
    template<int DIM1, typename T1> template<int DIM2, typename T2>
    ApEvent IndexSpaceNodeT<DIM1,T1>::create_by_image_helper(Operation *op,
                                                    IndexPartNode *partition,
                                                    IndexPartNode *projection,
                            const std::vector<FieldDataDescriptor> &instances,
                                                    ApEvent instances_ready)
    //--------------------------------------------------------------------------
    {
      // Get the index spaces of the projection partition
      std::vector<Realm::IndexSpace<DIM2,T2> > 
                                sources(projection->color_space->get_volume());
      std::set<ApEvent> preconditions; 
      if (partition->total_children == partition->max_linearized_color)
      {
        // Always use the partitions color space
        for (LegionColor color = 0; color < partition->total_children; color++)
        {
          // Get the child of the projection partition
          IndexSpaceNodeT<DIM2,T2> *child = 
           static_cast<IndexSpaceNodeT<DIM2,T2>*>(projection->get_child(color));
          ApEvent ready = child->get_realm_index_space(sources[color],
                                                       false/*tight*/);
          if (ready.exists())
            preconditions.insert(ready);
        }
      }
      else
      {
        unsigned index = 0;
        // Always use the partitions color space
        ColorSpaceIterator *itr = 
          partition->color_space->create_color_space_iterator();
        while (itr->is_valid())
        {
          const LegionColor color = itr->yield_color();
          // Get the child of the projection partition
          IndexSpaceNodeT<DIM2,T2> *child = 
           static_cast<IndexSpaceNodeT<DIM2,T2>*>(projection->get_child(color));
#ifdef DEBUG_LEGION
          assert(index < sources.size());
#endif
          ApEvent ready = child->get_realm_index_space(sources[index++],
                                                       false/*tight*/);
          if (ready.exists())
            preconditions.insert(ready);
        }
        delete itr;
      }
      // Translate the descriptors into realm descriptors
      typedef Realm::FieldDataDescriptor<Realm::IndexSpace<DIM2,T2>,
                                       Realm::Point<DIM1,T1> > RealmDescriptor;
      std::vector<RealmDescriptor> descriptors(instances.size());
      for (unsigned idx = 0; idx < instances.size(); idx++)
      {
        const FieldDataDescriptor &src = instances[idx];
        RealmDescriptor &dst = descriptors[idx];
        dst.inst = src.inst;
        dst.field_offset = src.field_offset;
        IndexSpaceNodeT<DIM2,T2> *node = static_cast<IndexSpaceNodeT<DIM2,T2>*>(
                                          context->get_node(src.index_space));
        ApEvent ready = node->get_realm_index_space(dst.index_space,
                                                    false/*tight*/);
        if (ready.exists())
          preconditions.insert(ready);
      }
      // Get the profiling requests
      Realm::ProfilingRequestSet requests;
      if (context->runtime->profiler != NULL)
        context->runtime->profiler->add_partition_request(requests,
                                            op, DEP_PART_BY_IMAGE);
      // Perform the operation
      std::vector<Realm::IndexSpace<DIM1,T1> > subspaces;
      Realm::IndexSpace<DIM1,T1> local_space;
      ApEvent ready = get_realm_index_space(local_space, false/*tight*/);
      if (ready.exists())
        preconditions.insert(ready);
      preconditions.insert(instances_ready);
      if (op->has_execution_fence_event())
        preconditions.insert(op->get_execution_fence_event());
      ApEvent precondition = Runtime::merge_events(NULL, preconditions);
      ApEvent result(local_space.create_subspaces_by_image(descriptors,
            sources, subspaces, requests, precondition));
#ifdef LEGION_DISABLE_EVENT_PRUNING
      if (!result.exists() || (result == precondition))
      {
        ApUserEvent new_result = Runtime::create_ap_user_event(NULL);
        Runtime::trigger_event(NULL, new_result);
        result = new_result;
      }
#endif
#ifdef LEGION_SPY
      LegionSpy::log_deppart_events(op->get_unique_op_id(), expr_id,
                                    precondition, result, DEP_PART_BY_IMAGE);
#endif
      // Update the child subspaces of the image
      if (partition->total_children == partition->max_linearized_color)
      {
        for (LegionColor color = 0; color < partition->total_children; color++)
        {
          // Get the child of the projection partition
          IndexSpaceNodeT<DIM1,T1> *child = 
           static_cast<IndexSpaceNodeT<DIM1,T1>*>(partition->get_child(color));
          if (child->set_realm_index_space(context->runtime->address_space,
                                           subspaces[color]))
            assert(false); // should never hit this
        }
      }
      else
      {
        unsigned index = 0;
        ColorSpaceIterator *itr = 
          partition->color_space->create_color_space_iterator();
        while (itr->is_valid())
        {
          const LegionColor color = itr->yield_color();
          // Get the child of the projection partition
          IndexSpaceNodeT<DIM1,T1> *child = 
           static_cast<IndexSpaceNodeT<DIM1,T1>*>(partition->get_child(color));
#ifdef DEBUG_LEGION
          assert(index < subspaces.size());
#endif
          if (child->set_realm_index_space(context->runtime->address_space,
                                           subspaces[index++]))
            assert(false); // should never hit this
        }
        delete itr;
      }
      return result;
    }
#endif // defined(DEFINE_NTNT_TEMPLATES)

#ifdef DEFINE_NT_TEMPLATES
    //--------------------------------------------------------------------------
    template<int DIM, typename T>
    ApEvent IndexSpaceNodeT<DIM,T>::create_by_image_range(Operation *op,
                                                    IndexPartNode *partition,
                                                    IndexPartNode *projection,
                            const std::vector<FieldDataDescriptor> &instances,
                                                    ApEvent instances_ready)
    //--------------------------------------------------------------------------
    {
#ifdef DEBUG_LEGION
      assert(partition->parent == this);
#endif
      // Demux the projection type to do the actual operations
      CreateByImageRangeHelper creator(this, op, partition, projection,
                                       instances, instances_ready);
      NT_TemplateHelper::demux<CreateByImageRangeHelper>(
          projection->handle.get_type_tag(), &creator);
      return creator.result;
    }
#endif // defined(DEFINE_NT_TEMPLATES)

#ifdef DEFINE_NTNT_TEMPLATES
    //--------------------------------------------------------------------------
    template<int DIM1, typename T1> template<int DIM2, typename T2>
    ApEvent IndexSpaceNodeT<DIM1,T1>::create_by_image_range_helper(
                                                    Operation *op,
                                                    IndexPartNode *partition,
                                                    IndexPartNode *projection,
                            const std::vector<FieldDataDescriptor> &instances,
                                                    ApEvent instances_ready)
    //--------------------------------------------------------------------------
    {
      // Get the index spaces of the projection partition
      std::vector<Realm::IndexSpace<DIM2,T2> > 
                                sources(projection->color_space->get_volume());
      std::set<ApEvent> preconditions;
      if (partition->total_children == partition->max_linearized_color)
      {
        // Always use the partitions color space
        for (LegionColor color = 0; color < partition->total_children; color++)
        {
          // Get the child of the projection partition
          IndexSpaceNodeT<DIM2,T2> *child = 
           static_cast<IndexSpaceNodeT<DIM2,T2>*>(projection->get_child(color));
          ApEvent ready = child->get_realm_index_space(sources[color],
                                                       false/*tight*/);
          if (ready.exists())
            preconditions.insert(ready);
        }
      }
      else
      {
        unsigned index = 0;
        ColorSpaceIterator *itr = 
          partition->color_space->create_color_space_iterator();
        // Always use the partitions color space
        while (itr->is_valid())
        {
          const LegionColor color = itr->yield_color();
          // Get the child of the projection partition
          IndexSpaceNodeT<DIM2,T2> *child = 
           static_cast<IndexSpaceNodeT<DIM2,T2>*>(projection->get_child(color));
#ifdef DEBUG_LEGION
          assert(index < sources.size());
#endif
          ApEvent ready = child->get_realm_index_space(sources[index++],
                                                       false/*tight*/);
          if (ready.exists())
            preconditions.insert(ready);
        }
        delete itr;
      }
      // Translate the descriptors into realm descriptors
      typedef Realm::FieldDataDescriptor<Realm::IndexSpace<DIM2,T2>,
                                       Realm::Rect<DIM1,T1> > RealmDescriptor;
      std::vector<RealmDescriptor> descriptors(instances.size());
      for (unsigned idx = 0; idx < instances.size(); idx++)
      {
        const FieldDataDescriptor &src = instances[idx];
        RealmDescriptor &dst = descriptors[idx];
        dst.inst = src.inst;
        dst.field_offset = src.field_offset;
        IndexSpaceNodeT<DIM2,T2> *node = static_cast<IndexSpaceNodeT<DIM2,T2>*>(
                                          context->get_node(src.index_space));
        ApEvent ready = node->get_realm_index_space(dst.index_space,
                                                    false/*tight*/);
        if (ready.exists())
          preconditions.insert(ready);
      }
      // Get the profiling requests
      Realm::ProfilingRequestSet requests;
      if (context->runtime->profiler != NULL)
        context->runtime->profiler->add_partition_request(requests,
                                            op, DEP_PART_BY_IMAGE_RANGE);
      // Perform the operation
      std::vector<Realm::IndexSpace<DIM1,T1> > subspaces;
      Realm::IndexSpace<DIM1,T1> local_space;
      ApEvent ready = get_realm_index_space(local_space, false/*tight*/);
      if (ready.exists())
        preconditions.insert(ready);
      preconditions.insert(instances_ready);
      if (op->has_execution_fence_event())
        preconditions.insert(op->get_execution_fence_event());
      ApEvent precondition = Runtime::merge_events(NULL, preconditions);
      ApEvent result(local_space.create_subspaces_by_image(descriptors,
            sources, subspaces, requests, precondition));
#ifdef LEGION_DISABLE_EVENT_PRUNING
      if (!result.exists() || (result == precondition))
      {
        ApUserEvent new_result = Runtime::create_ap_user_event(NULL);
        Runtime::trigger_event(NULL, new_result);
        result = new_result;
      }
#endif
#ifdef LEGION_SPY
      LegionSpy::log_deppart_events(op->get_unique_op_id(), expr_id,
                      precondition, result, DEP_PART_BY_IMAGE_RANGE);
#endif
      // Update the child subspaces of the image
      if (partition->total_children == partition->max_linearized_color)
      {
        for (LegionColor color = 0; color < partition->total_children; color++)
        {
          // Get the child of the projection partition
          IndexSpaceNodeT<DIM1,T1> *child = 
           static_cast<IndexSpaceNodeT<DIM1,T1>*>(partition->get_child(color));
          if (child->set_realm_index_space(context->runtime->address_space,
                                           subspaces[color]))
            assert(false); // should never hit this
        }
      }
      else
      {
        unsigned index = 0;
        ColorSpaceIterator *itr = 
          partition->color_space->create_color_space_iterator();
        while (itr->is_valid())
        {
          const LegionColor color = itr->yield_color();
          // Get the child of the projection partition
          IndexSpaceNodeT<DIM1,T1> *child = 
           static_cast<IndexSpaceNodeT<DIM1,T1>*>(partition->get_child(color));
#ifdef DEBUG_LEGION
          assert(index < subspaces.size());
#endif
          if (child->set_realm_index_space(context->runtime->address_space,
                                           subspaces[index++]))
            assert(false); // should never hit this
        }
        delete itr;
      }
      return result;
    }
#endif // defined(DEFINE_NTNT_TEMPLATES)

#ifdef DEFINE_NT_TEMPLATES
    //--------------------------------------------------------------------------
    template<int DIM, typename T>
    ApEvent IndexSpaceNodeT<DIM,T>::create_by_preimage(Operation *op,
                                                    IndexPartNode *partition,
                                                    IndexPartNode *projection,
                            const std::vector<FieldDataDescriptor> &instances,
                                                    ApEvent instances_ready)
    //--------------------------------------------------------------------------
    {
#ifdef DEBUG_LEGION
      assert(partition->parent == this);
#endif
      // Demux the projection type to do the actual operations
      CreateByPreimageHelper creator(this, op, partition, projection,
                                     instances, instances_ready);
      NT_TemplateHelper::demux<CreateByPreimageHelper>(
          projection->handle.get_type_tag(), &creator);
      return creator.result;
    }
#endif // defined(DEFINE_NT_TEMPLATES)

#ifdef DEFINE_NTNT_TEMPLATES
    //--------------------------------------------------------------------------
    template<int DIM1, typename T1> template<int DIM2, typename T2>
    ApEvent IndexSpaceNodeT<DIM1,T1>::create_by_preimage_helper(Operation *op,
                                                    IndexPartNode *partition,
                                                    IndexPartNode *projection,
                            const std::vector<FieldDataDescriptor> &instances,
                                                    ApEvent instances_ready)
    //--------------------------------------------------------------------------
    {
      // Get the index spaces of the projection partition
      std::vector<Realm::IndexSpace<DIM2,T2> > 
                                targets(projection->color_space->get_volume());
      std::set<ApEvent> preconditions;
      if (partition->total_children == partition->max_linearized_color)
      {
        // Always use the partitions color space
        for (LegionColor color = 0; color < partition->total_children; color++)
        {
          // Get the child of the projection partition
          IndexSpaceNodeT<DIM2,T2> *child = 
           static_cast<IndexSpaceNodeT<DIM2,T2>*>(projection->get_child(color));
          ApEvent ready = child->get_realm_index_space(targets[color],
                                                       false/*tight*/);
          if (ready.exists())
            preconditions.insert(ready);
        }
      }
      else
      {
        unsigned index = 0;
        ColorSpaceIterator *itr = 
          partition->color_space->create_color_space_iterator();
        // Always use the partitions color space
        while (itr->is_valid())
        {
          const LegionColor color = itr->yield_color();
          // Get the child of the projection partition
          IndexSpaceNodeT<DIM2,T2> *child = 
           static_cast<IndexSpaceNodeT<DIM2,T2>*>(projection->get_child(color));
#ifdef DEBUG_LEGION
          assert(index < targets.size());
#endif
          ApEvent ready = child->get_realm_index_space(targets[index++],
                                                       false/*tight*/);
          if (ready.exists())
            preconditions.insert(ready);
        }
        delete itr;
      }
      // Translate the descriptors into realm descriptors
      typedef Realm::FieldDataDescriptor<Realm::IndexSpace<DIM1,T1>,
                                       Realm::Point<DIM2,T2> > RealmDescriptor;
      std::vector<RealmDescriptor> descriptors(instances.size());
      for (unsigned idx = 0; idx < instances.size(); idx++)
      {
        const FieldDataDescriptor &src = instances[idx];
        RealmDescriptor &dst = descriptors[idx];
        dst.inst = src.inst;
        dst.field_offset = src.field_offset;
        IndexSpaceNodeT<DIM1,T1> *node = static_cast<IndexSpaceNodeT<DIM1,T1>*>(
                                          context->get_node(src.index_space));
        ApEvent ready = node->get_realm_index_space(dst.index_space,
                                                    false/*tight*/);
        if (ready.exists())
          preconditions.insert(ready);
      }
      // Get the profiling requests
      Realm::ProfilingRequestSet requests;
      if (context->runtime->profiler != NULL)
        context->runtime->profiler->add_partition_request(requests,
                                            op, DEP_PART_BY_PREIMAGE);
      // Perform the operation
      std::vector<Realm::IndexSpace<DIM1,T1> > subspaces;
      Realm::IndexSpace<DIM1,T1> local_space;
      ApEvent ready = get_realm_index_space(local_space, false/*tight*/);
      if (ready.exists())
        preconditions.insert(ready);
      preconditions.insert(instances_ready);
      if (op->has_execution_fence_event())
        preconditions.insert(op->get_execution_fence_event());
      ApEvent precondition = Runtime::merge_events(NULL, preconditions);
      ApEvent result(local_space.create_subspaces_by_preimage(
            descriptors, targets, subspaces, requests, precondition));
#ifdef LEGION_DISABLE_EVENT_PRUNING
      if (!result.exists() || (result == precondition))
      {
        ApUserEvent new_result = Runtime::create_ap_user_event(NULL);
        Runtime::trigger_event(NULL, new_result);
        result = new_result;
      }
#endif
#ifdef LEGION_SPY
      LegionSpy::log_deppart_events(op->get_unique_op_id(), expr_id,
                                    precondition, result, DEP_PART_BY_PREIMAGE);
#endif
      // Update the child subspace of the preimage
      if (partition->total_children == partition->max_linearized_color)
      {
        for (LegionColor color = 0; color < partition->total_children; color++)
        {
          // Get the child of the projection partition
          IndexSpaceNodeT<DIM1,T1> *child = 
           static_cast<IndexSpaceNodeT<DIM1,T1>*>(partition->get_child(color));
          if (child->set_realm_index_space(context->runtime->address_space,
                                           subspaces[color]))
            assert(false); // should never hit this
        }
      }
      else
      {
        unsigned index = 0;
        ColorSpaceIterator *itr = 
          partition->color_space->create_color_space_iterator();
        while (itr->is_valid())
        {
          const LegionColor color = itr->yield_color();
          // Get the child of the projection partition
          IndexSpaceNodeT<DIM1,T1> *child = 
           static_cast<IndexSpaceNodeT<DIM1,T1>*>(partition->get_child(color));
#ifdef DEBUG_LEGION
          assert(index < subspaces.size());
#endif
          if (child->set_realm_index_space(context->runtime->address_space,
                                           subspaces[index++]))
            assert(false); // should never hit this
        }
        delete itr;
      }
      return result;
    }
#endif // defined(DEFINE_NTNT_TEMPLATES)

#ifdef DEFINE_NT_TEMPLATES
    //--------------------------------------------------------------------------
    template<int DIM, typename T>
    ApEvent IndexSpaceNodeT<DIM,T>::create_by_preimage_range(Operation *op,
                                                    IndexPartNode *partition,
                                                    IndexPartNode *projection,
                            const std::vector<FieldDataDescriptor> &instances,
                                                    ApEvent instances_ready)
    //--------------------------------------------------------------------------
    {
#ifdef DEBUG_LEGION
      assert(partition->parent == this);
#endif
      // Demux the projection type to do the actual operations
      CreateByPreimageRangeHelper creator(this, op, partition, projection,
                                          instances, instances_ready);
      NT_TemplateHelper::demux<CreateByPreimageRangeHelper>(
          projection->handle.get_type_tag(), &creator);
      return creator.result;
    }
#endif // defined(DEFINE_NT_TEMPLATES)

#ifdef DEFINE_NTNT_TEMPLATES
    //--------------------------------------------------------------------------
    template<int DIM1, typename T1> template<int DIM2, typename T2>
    ApEvent IndexSpaceNodeT<DIM1,T1>::create_by_preimage_range_helper(
                                                    Operation *op,
                                                    IndexPartNode *partition,
                                                    IndexPartNode *projection,
                            const std::vector<FieldDataDescriptor> &instances,
                                                    ApEvent instances_ready)
    //--------------------------------------------------------------------------
    {
      // Get the index spaces of the projection partition
      std::vector<Realm::IndexSpace<DIM2,T2> > 
                                targets(projection->color_space->get_volume());
      std::set<ApEvent> preconditions;
      if (partition->total_children == partition->max_linearized_color)
      {
        // Always use the partitions color space
        for (LegionColor color = 0; color < partition->total_children; color++)
        {
          // Get the child of the projection partition
          IndexSpaceNodeT<DIM2,T2> *child = 
           static_cast<IndexSpaceNodeT<DIM2,T2>*>(projection->get_child(color));
          ApEvent ready = child->get_realm_index_space(targets[color],
                                                       false/*tight*/);
          if (ready.exists())
            preconditions.insert(ready);
        }
      }
      else
      {
        unsigned index = 0;
        // Always use the partitions color space
        ColorSpaceIterator *itr = 
          partition->color_space->create_color_space_iterator();
        while (itr->is_valid())
        {
          const LegionColor color = itr->yield_color();
          // Get the child of the projection partition
          IndexSpaceNodeT<DIM2,T2> *child = 
           static_cast<IndexSpaceNodeT<DIM2,T2>*>(projection->get_child(color));
#ifdef DEBUG_LEGION
          assert(index < targets.size());
#endif
          ApEvent ready = child->get_realm_index_space(targets[index++],
                                                       false/*tight*/);
          if (ready.exists())
            preconditions.insert(ready);
        }
        delete itr;
      }
      // Translate the descriptors into realm descriptors
      typedef Realm::FieldDataDescriptor<Realm::IndexSpace<DIM1,T1>,
                                       Realm::Rect<DIM2,T2> > RealmDescriptor;
      std::vector<RealmDescriptor> descriptors(instances.size());
      for (unsigned idx = 0; idx < instances.size(); idx++)
      {
        const FieldDataDescriptor &src = instances[idx];
        RealmDescriptor &dst = descriptors[idx];
        dst.inst = src.inst;
        dst.field_offset = src.field_offset;
        IndexSpaceNodeT<DIM1,T1> *node = static_cast<IndexSpaceNodeT<DIM1,T1>*>(
                                          context->get_node(src.index_space));
        ApEvent ready = node->get_realm_index_space(dst.index_space,
                                                    false/*tight*/);
        if (ready.exists())
          preconditions.insert(ready);
      }
      // Get the profiling requests
      Realm::ProfilingRequestSet requests;
      if (context->runtime->profiler != NULL)
        context->runtime->profiler->add_partition_request(requests,
                                            op, DEP_PART_BY_PREIMAGE_RANGE);
      // Perform the operation
      std::vector<Realm::IndexSpace<DIM1,T1> > subspaces;
      Realm::IndexSpace<DIM1,T1> local_space;
      ApEvent ready = get_realm_index_space(local_space, false/*tight*/);
      if (ready.exists())
        preconditions.insert(ready);
      preconditions.insert(instances_ready);
      if (op->has_execution_fence_event())
        preconditions.insert(op->get_execution_fence_event());
      ApEvent precondition = Runtime::merge_events(NULL, preconditions);
      ApEvent result(local_space.create_subspaces_by_preimage(
            descriptors, targets, subspaces, requests, precondition));
#ifdef LEGION_DISABLE_EVENT_PRUNING
      if (!result.exists() || (result == precondition))
      {
        ApUserEvent new_result = Runtime::create_ap_user_event(NULL);
        Runtime::trigger_event(NULL, new_result);
        result = new_result;
      }
#endif
#ifdef LEGION_SPY
      LegionSpy::log_deppart_events(op->get_unique_op_id(), expr_id,
                  precondition, result, DEP_PART_BY_PREIMAGE_RANGE);
#endif
      // Update the child subspace of the preimage
      if (partition->total_children == partition->max_linearized_color)
      {
        for (LegionColor color = 0; color < partition->total_children; color++)
        {
          // Get the child of the projection partition
          IndexSpaceNodeT<DIM1,T1> *child = 
           static_cast<IndexSpaceNodeT<DIM1,T1>*>(partition->get_child(color));
          if (child->set_realm_index_space(context->runtime->address_space,
                                           subspaces[color]))
            assert(false); // should never hit this
        }
      }
      else
      {
        unsigned index = 0;
        ColorSpaceIterator *itr = 
          partition->color_space->create_color_space_iterator();
        while (itr->is_valid())
        {
          const LegionColor color = itr->yield_color();
          // Get the child of the projection partition
          IndexSpaceNodeT<DIM1,T1> *child = 
           static_cast<IndexSpaceNodeT<DIM1,T1>*>(partition->get_child(color));
#ifdef DEBUG_LEGION
          assert(index < subspaces.size());
#endif
          if (child->set_realm_index_space(context->runtime->address_space,
                                           subspaces[index++]))
            assert(false); // should never hit this
        }
        delete itr;
      }
      return result;
    }
#endif // defined(DEFINE_NTNT_TEMPLATES)

#ifdef DEFINE_NT_TEMPLATES
    //--------------------------------------------------------------------------
    template<int DIM, typename T>
    ApEvent IndexSpaceNodeT<DIM,T>::create_association(Operation *op,
                                                       IndexSpaceNode *range,
                              const std::vector<FieldDataDescriptor> &instances,
                                                       ApEvent instances_ready)
    //--------------------------------------------------------------------------
    {
      // Demux the range type to do the actual operation
      CreateAssociationHelper creator(this, op, range, 
                                      instances, instances_ready);
      NT_TemplateHelper::demux<CreateAssociationHelper>(
          range->handle.get_type_tag(), &creator);
      return creator.result;
    }
#endif // defined(DEFINE_NT_TEMPLATES)

#ifdef DEFINE_NTNT_TEMPLATES
    //--------------------------------------------------------------------------
    template<int DIM1, typename T1> template<int DIM2, typename T2>
    ApEvent IndexSpaceNodeT<DIM1,T1>::create_association_helper(Operation *op,
                                                      IndexSpaceNode *range,
                              const std::vector<FieldDataDescriptor> &instances,
                                                      ApEvent instances_ready)
    //--------------------------------------------------------------------------
    {
      // Translate the descriptors into realm descriptors
      typedef Realm::FieldDataDescriptor<Realm::IndexSpace<DIM1,T1>,
                                       Realm::Point<DIM2,T2> > RealmDescriptor;
      std::vector<RealmDescriptor> descriptors(instances.size());
      std::set<ApEvent> preconditions;
      for (unsigned idx = 0; idx < instances.size(); idx++)
      {
        const FieldDataDescriptor &src = instances[idx];
        RealmDescriptor &dst = descriptors[idx];
        dst.inst = src.inst;
        dst.field_offset = src.field_offset;
        IndexSpaceNodeT<DIM1,T1> *node = static_cast<IndexSpaceNodeT<DIM1,T1>*>(
                                          context->get_node(src.index_space));
        ApEvent ready = node->get_realm_index_space(dst.index_space,
                                                    false/*tight*/);
        if (ready.exists())
          preconditions.insert(ready);
      }
      // Get the range index space
      IndexSpaceNodeT<DIM2,T2> *range_node = 
        static_cast<IndexSpaceNodeT<DIM2,T2>*>(range);
      Realm::IndexSpace<DIM2,T2> range_space;
      ApEvent range_ready = range_node->get_realm_index_space(range_space,
                                                              false/*tight*/);
      if (range_ready.exists())
        preconditions.insert(range_ready);
      // Get the profiling requests
      Realm::ProfilingRequestSet requests;
      if (context->runtime->profiler != NULL)
        context->runtime->profiler->add_partition_request(requests,
                                          op, DEP_PART_ASSOCIATION);
      Realm::IndexSpace<DIM1,T1> local_space;
      ApEvent local_ready = get_realm_index_space(local_space, false/*tight*/);
      if (local_ready.exists())
        preconditions.insert(local_ready);
      preconditions.insert(instances_ready);
      if (op->has_execution_fence_event())
        preconditions.insert(op->get_execution_fence_event());
      // Issue the operation
      ApEvent precondition = Runtime::merge_events(NULL, preconditions);
      ApEvent result(local_space.create_association(descriptors,
            range_space, requests, precondition));
#ifdef LEGION_DISABLE_EVENT_PRUNING
      if (!result.exists() || (result == precondition))
      {
        ApUserEvent new_result = Runtime::create_ap_user_event(NULL);
        Runtime::trigger_event(NULL, new_result);
        result = new_result;
      }
#endif
#ifdef LEGION_SPY
      LegionSpy::log_deppart_events(op->get_unique_op_id(), expr_id,
                                    precondition, result, DEP_PART_ASSOCIATION);
#endif
      return result;
    }
#endif // defined(DEFINE_NTNT_TEMPLATES)

#ifdef DEFINE_NT_TEMPLATES
    //--------------------------------------------------------------------------
    template<int DIM, typename T>
    size_t IndexSpaceNodeT<DIM,T>::get_coordinate_size(bool range) const
    //--------------------------------------------------------------------------
    {
      if (range)
        return sizeof(Realm::Rect<DIM,T>);
      else
        return sizeof(Realm::Point<DIM,T>);
    } 

    //--------------------------------------------------------------------------
    template<int DIM, typename T>
    PhysicalInstance IndexSpaceNodeT<DIM,T>::create_file_instance(
                                   const char *file_name,
                                   const Realm::ProfilingRequestSet &requests,
                                   const std::vector<Realm::FieldID> &field_ids,
                                   const std::vector<size_t> &field_sizes,
                                   legion_file_mode_t file_mode,
                                   ApEvent &ready_event)
    //--------------------------------------------------------------------------
    {
      DETAILED_PROFILER(context->runtime, REALM_CREATE_INSTANCE_CALL);
      // Have to wait for the index space to be ready if necessary
      Realm::IndexSpace<DIM,T> local_space;
      get_realm_index_space(local_space, true/*tight*/);
      Realm::InstanceLayoutConstraints ilc(field_ids, field_sizes, 0 /*SOA*/);
      int dim_order[DIM];
      for (int i = 0; i < DIM; i++)
	dim_order[i] = i;
      Realm::InstanceLayoutGeneric *ilg;
      ilg = Realm::InstanceLayoutGeneric::choose_instance_layout(local_space,
							       ilc, dim_order);

      Realm::ExternalFileResource res(file_name, file_mode);
      PhysicalInstance result;
      ready_event = ApEvent(PhysicalInstance::create_external_instance(result, 
          res.suggested_memory(), ilg, res, requests));
      return result;
    }

    //--------------------------------------------------------------------------
    template<int DIM, typename T>
    PhysicalInstance IndexSpaceNodeT<DIM,T>::create_hdf5_instance(
                                    const char *file_name,
                                    const Realm::ProfilingRequestSet &requests,
				    const std::vector<Realm::FieldID> &field_ids,
                                    const std::vector<size_t> &field_sizes,
                                    const std::vector<const char*> &field_files,
                                    const OrderingConstraint &dimension_order,
                                    bool read_only, ApEvent &ready_event)
    //--------------------------------------------------------------------------
    {
      DETAILED_PROFILER(context->runtime, REALM_CREATE_INSTANCE_CALL);
#ifdef DEBUG_LEGION
      assert(int(dimension_order.ordering.size()) == (DIM+1));
      assert(dimension_order.ordering.back() == LEGION_DIM_F);
#endif
      // Have to wait for the index space to be ready if necessary
      Realm::IndexSpace<DIM,T> local_space;
      get_realm_index_space(local_space, true/*tight*/);
      // No profiling for these kinds of instances currently
      PhysicalInstance result = PhysicalInstance::NO_INST;

#ifdef LEGION_USE_HDF5
      Realm::InstanceLayout<DIM,T> *layout = new Realm::InstanceLayout<DIM,T>;
      layout->bytes_used = 0;
      layout->alignment_reqd = 0;  // no allocation being made
      layout->space = local_space;
      layout->piece_lists.resize(field_ids.size());
      for (size_t i = 0; i < field_ids.size(); i++)
      {
	Realm::InstanceLayoutGeneric::FieldLayout& fl =
	  layout->fields[field_ids[i]];
	fl.list_idx = i;
	fl.rel_offset = 0;
	fl.size_in_bytes = field_sizes[i];

	// create a single piece (for non-empty index spaces)
	if(!local_space.empty()) {
	  Realm::HDF5LayoutPiece<DIM,T> *hlp = new Realm::HDF5LayoutPiece<DIM,T>;
	  hlp->bounds = local_space.bounds;
	  hlp->dsetname = field_files[i];
	  for (int j = 0; j < DIM; j++)	    
	    hlp->offset[j] = 0;
	  // Legion ordering constraints are listed from fastest to 
	  // slowest like fortran order, hdf5 is the opposite though
	  // so we want to list dimensions in order from slowest to fastest
	  for (unsigned idx = 0; idx < DIM; idx++)
	    hlp->dim_order[idx] = dimension_order.ordering[DIM - 1 - idx];
	  layout->piece_lists[i].pieces.push_back(hlp);
	}
      }

      Realm::ExternalHDF5Resource res(file_name, read_only);
      ready_event = ApEvent(PhysicalInstance::create_external_instance(result,
		            res.suggested_memory(), layout, res, requests));
#else
      assert(false); // should never get here
#endif
      return result;
    }

    //--------------------------------------------------------------------------
    template<int DIM, typename T>
    ApEvent IndexSpaceNodeT<DIM,T>::issue_fill(
                                 const PhysicalTraceInfo &trace_info,
                                 const std::vector<CopySrcDstField> &dst_fields,
                                 const void *fill_value, size_t fill_size,
#ifdef LEGION_SPY
                                 UniqueID fill_uid,
                                 FieldSpace handle,
                                 RegionTreeID tree_id,
#endif
                                 ApEvent precondition, PredEvent pred_guard,
                                 LgEvent unique_event, int priority,bool replay)
    //--------------------------------------------------------------------------
    {
      Realm::IndexSpace<DIM,T> local_space;
      ApEvent space_ready = get_realm_index_space(local_space, true/*tight*/);
      if (precondition.exists() && space_ready.exists())
        return issue_fill_internal(context, local_space, trace_info, 
                                   dst_fields, fill_value, fill_size,
#ifdef LEGION_SPY
                                   fill_uid, handle, tree_id,
#endif
            Runtime::merge_events(&trace_info, space_ready, precondition),
            pred_guard, unique_event, priority, replay);
      else if (space_ready.exists())
        return issue_fill_internal(context, local_space, trace_info, 
                                   dst_fields, fill_value, fill_size,
#ifdef LEGION_SPY
                                   fill_uid, handle, tree_id,
#endif
                                   space_ready, pred_guard, unique_event,
                                   priority, replay);
      else
        return issue_fill_internal(context, local_space, trace_info, 
                                   dst_fields, fill_value, fill_size,
#ifdef LEGION_SPY
                                   fill_uid, handle, tree_id,
#endif
                                   precondition, pred_guard, unique_event,
                                   priority, replay);
    }

    //--------------------------------------------------------------------------
    template<int DIM, typename T>
    ApEvent IndexSpaceNodeT<DIM,T>::issue_copy(
                                 const PhysicalTraceInfo &trace_info,
                                 const std::vector<CopySrcDstField> &dst_fields,
                                 const std::vector<CopySrcDstField> &src_fields,
                                 const std::vector<Reservation> &reservations,
#ifdef LEGION_SPY
                                 RegionTreeID src_tree_id,
                                 RegionTreeID dst_tree_id,
#endif
                                 ApEvent precondition, PredEvent pred_guard,
                                 LgEvent src_unique, LgEvent dst_unique,
                                 int priority, bool replay)
    //--------------------------------------------------------------------------
    {
      Realm::IndexSpace<DIM,T> local_space;
      ApEvent space_ready = get_realm_index_space(local_space, true/*tight*/);
      if (precondition.exists() && space_ready.exists())
        return issue_copy_internal(context, local_space, trace_info, dst_fields,
            src_fields, reservations,
#ifdef LEGION_SPY
            src_tree_id, dst_tree_id,
#endif
            Runtime::merge_events(&trace_info, space_ready, precondition),
            pred_guard, src_unique, dst_unique, priority, replay);
      else if (space_ready.exists())
        return issue_copy_internal(context, local_space, trace_info, 
                dst_fields, src_fields, reservations,
#ifdef LEGION_SPY
                src_tree_id, dst_tree_id,
#endif
                space_ready, pred_guard, src_unique, dst_unique,
                priority, replay);
      else
        return issue_copy_internal(context, local_space, trace_info, 
                dst_fields, src_fields, reservations,
#ifdef LEGION_SPY
                src_tree_id, dst_tree_id,
#endif
                precondition, pred_guard, src_unique, dst_unique,
                priority, replay);
    }

    //--------------------------------------------------------------------------
    template<int DIM, typename T>
    CopyAcrossUnstructured* IndexSpaceNodeT<DIM,T>::create_across_unstructured(
                                 const std::map<Reservation,bool> &reservations,
                                 const bool compute_preimages)
    //--------------------------------------------------------------------------
    {
      DomainT<DIM,T> local_space;
      ApEvent space_ready = get_realm_index_space(local_space, true/*tight*/);
      return new CopyAcrossUnstructuredT<DIM,T>(context->runtime, this,
                   local_space, space_ready, reservations, compute_preimages);
    }

    //--------------------------------------------------------------------------
    template<int DIM, typename T>
    Realm::InstanceLayoutGeneric* IndexSpaceNodeT<DIM,T>::create_layout(
                                    const LayoutConstraintSet &constraints,
                                    const std::vector<FieldID> &field_ids,
                                    const std::vector<size_t> &field_sizes,
                                    bool compact, void **piece_list,
                                    size_t *piece_list_size, size_t *num_pieces)
    //--------------------------------------------------------------------------
    {
      Realm::IndexSpace<DIM,T> local_is;
      ApEvent space_ready = get_realm_index_space(local_is, true/*tight*/);
      if (space_ready.exists())
        space_ready.wait();
      return create_layout_internal(local_is, constraints,field_ids,field_sizes,
                              compact, piece_list, piece_list_size, num_pieces);
    }

    //--------------------------------------------------------------------------
    template<int DIM, typename T>
    IndexSpaceExpression* IndexSpaceNodeT<DIM,T>::create_layout_expression(
                                 const void *piece_list, size_t piece_list_size)
    //--------------------------------------------------------------------------
    {
#ifdef DEBUG_LEGION
      assert((piece_list_size % sizeof(Rect<DIM,T>)) == 0);
#endif
      Realm::IndexSpace<DIM,T> local_is;
      get_realm_index_space(local_is, true/*tight*/);
      // No need to wait for the index space to be ready since we
      // are never actually going to look at the sparsity map
      return create_layout_expression_internal(context, local_is,
                      static_cast<const Rect<DIM,T>*>(piece_list),
                      piece_list_size / sizeof(Rect<DIM,T>));
    }

    //--------------------------------------------------------------------------
    template<int DIM, typename T>
    bool IndexSpaceNodeT<DIM,T>::meets_layout_expression(
                            IndexSpaceExpression *space_expr, bool tight_bounds,
                            const void *piece_list, size_t piece_list_size)
    //--------------------------------------------------------------------------
    {
#ifdef DEBUG_LEGION
      assert((piece_list_size % sizeof(Rect<DIM,T>)) == 0);
#endif
      return meets_layout_expression_internal<DIM,T>(space_expr, tight_bounds,
                                  static_cast<const Rect<DIM,T>*>(piece_list),
                                  piece_list_size / sizeof(Rect<DIM,T>));
    }

    //--------------------------------------------------------------------------
    template<int DIM, typename T>
    IndexSpaceExpression* 
            IndexSpaceNodeT<DIM,T>::find_congruent_expression(
                                   std::set<IndexSpaceExpression*> &expressions)
    //--------------------------------------------------------------------------
    {
      return find_congruent_expression_internal<DIM,T>(expressions); 
    }
    
    //--------------------------------------------------------------------------
    template<int DIM, typename T>
    void IndexSpaceNodeT<DIM,T>::get_launch_space_domain(Domain &launch_domain)
    //--------------------------------------------------------------------------
    {
      DomainT<DIM,T> local_space;
      get_realm_index_space(local_space, true/*tight*/);
      launch_domain = local_space;
    }

    //--------------------------------------------------------------------------
    template<int DIM, typename T>
    void IndexSpaceNodeT<DIM,T>::validate_slicing(
                                  const std::vector<IndexSpace> &slice_spaces, 
                                  MultiTask *task, MapperManager *mapper)
    //--------------------------------------------------------------------------
    {
      std::vector<IndexSpaceNodeT<DIM,T>*> slice_nodes(slice_spaces.size());
      for (unsigned idx = 0; idx < slice_spaces.size(); idx++)
      {
#ifdef DEBUG_LEGION
        assert(slice_spaces[idx].get_type_tag() == handle.get_type_tag());
#endif
        slice_nodes[idx] = static_cast<IndexSpaceNodeT<DIM,T>*>(
                            context->get_node(slice_spaces[idx]));
      }
      // Iterate over the points and make sure that they exist in exactly
      // one slice space, no more, no less
      Realm::IndexSpace<DIM,T> local_space;
      get_realm_index_space(local_space, true/*tight*/);
      for (PointInDomainIterator<DIM,T> itr(local_space); itr(); itr++)
      {
        bool found = false;
        const Realm::Point<DIM,T> &point = *itr;
        for (unsigned idx = 0; idx < slice_nodes.size(); idx++)
        {
          if (!slice_nodes[idx]->contains_point(point))
            continue;
          if (found)
            REPORT_LEGION_ERROR(ERROR_INVALID_MAPPER_OUTPUT,
                    "Invalid mapper output from invocation of 'slice_task' "
                    "on mapper %s. Mapper returned multilple slices that "
                    "contained the same point for task %s (ID %lld)",
                    mapper->get_mapper_name(), task->get_task_name(),
                    task->get_unique_id())
          else
            found = true;
        }
        if (!found)
          REPORT_LEGION_ERROR(ERROR_INVALID_MAPPER_OUTPUT,
                    "Invalid mapper output from invocation of 'slice_task' "
                    "on mapper %s. Mapper returned no slices that "
                    "contained some point(s) for task %s (ID %lld)",
                    mapper->get_mapper_name(), task->get_task_name(),
                    task->get_unique_id())
      }
    }

    //--------------------------------------------------------------------------
    template<int DIM, typename T>
    void IndexSpaceNodeT<DIM,T>::log_launch_space(UniqueID op_id)
    //--------------------------------------------------------------------------
    {
      Realm::IndexSpace<DIM,T> local_space;
      get_realm_index_space(local_space, true/*tight*/);
      for (Realm::IndexSpaceIterator<DIM,T> itr(local_space); 
            itr.valid; itr.step())
        LegionSpy::log_launch_index_space_rect<DIM>(op_id, 
                                                    Rect<DIM,T>(itr.rect));
    }

    /////////////////////////////////////////////////////////////
    // Templated Color Space Iterator
    /////////////////////////////////////////////////////////////

    //--------------------------------------------------------------------------
    template<int DIM, typename T>
    ColorSpaceIteratorT<DIM,T>::ColorSpaceIteratorT(const DomainT<DIM,T> &d,
                                                    IndexSpaceNodeT<DIM,T> *cs)
      : ColorSpaceIterator(), PointInDomainIterator<DIM,T>(d), color_space(cs)
    //--------------------------------------------------------------------------
    {
    }

    //--------------------------------------------------------------------------
    template<int DIM, typename T>
    bool ColorSpaceIteratorT<DIM,T>::is_valid(void) const
    //--------------------------------------------------------------------------
    {
      return this->valid();
    }

    //--------------------------------------------------------------------------
    template<int DIM, typename T>
    LegionColor ColorSpaceIteratorT<DIM,T>::yield_color(void)
    //--------------------------------------------------------------------------
    {
      const LegionColor result = 
        color_space->linearize_color(*(this->point_itr));
      this->step();
      return result;
    }

    /////////////////////////////////////////////////////////////
    // Templated Copy Across 
    /////////////////////////////////////////////////////////////

    //--------------------------------------------------------------------------
    template<int DIM, typename T>
    CopyAcrossUnstructuredT<DIM,T>::CopyAcrossUnstructuredT(Runtime *rt,
                IndexSpaceExpression *e, const DomainT<DIM,T> &domain, 
                ApEvent ready, const std::map<Reservation,bool> &rsrvs,
                const bool preimages)
      : CopyAcrossUnstructured(rt, preimages, rsrvs), expr(e),
        copy_domain(domain), copy_domain_ready(ready), 
        need_src_indirect_precondition(true),
        need_dst_indirect_precondition(true), 
        src_indirect_immutable_for_tracing(false),
        dst_indirect_immutable_for_tracing(false), has_empty_preimages(false)
    //--------------------------------------------------------------------------
    {
      expr->add_base_expression_reference(COPY_ACROSS_REF);
    }

    //--------------------------------------------------------------------------
    template<int DIM, typename T>
    CopyAcrossUnstructuredT<DIM,T>::~CopyAcrossUnstructuredT(void)
    //--------------------------------------------------------------------------
    {
      if (expr->remove_base_expression_reference(COPY_ACROSS_REF))
        delete expr;
#ifdef DEBUG_LEGION
      assert(src_preimages.empty());
      assert(dst_preimages.empty());
#endif
      // Clean up any preimages that we computed
      for (typename std::vector<DomainT<DIM,T> >::iterator it =
            current_src_preimages.begin(); it != 
            current_src_preimages.end(); it++)
        it->destroy(last_copy);
      for (typename std::vector<DomainT<DIM,T> >::iterator it =
            current_dst_preimages.begin(); it != 
            current_dst_preimages.end(); it++)
        it->destroy(last_copy);
      for (typename std::vector<const CopyIndirection*>::const_iterator it =
            indirections.begin(); it != indirections.end(); it++)
        delete (*it);
    }

    //--------------------------------------------------------------------------
    template<int DIM, typename T>
    ApEvent CopyAcrossUnstructuredT<DIM,T>::execute(Operation *op, 
          PredEvent pred_guard, ApEvent copy_precondition, 
          ApEvent src_indirect_precondition, ApEvent dst_indirect_precondition,
          const PhysicalTraceInfo &trace_info, const bool replay,
          const bool recurrent_replay, const unsigned stage)
    //--------------------------------------------------------------------------
    {
      if (stage == 0)
      {
        RtEvent src_preimages_ready, dst_preimages_ready;
        if (!src_indirections.empty() && compute_preimages &&
            (!src_indirect_immutable_for_tracing || !recurrent_replay))
        {
          // Compute new preimages and add the to the back of the queue
          ComputePreimagesHelper helper(this, op, 
              src_indirect_precondition, true/*source*/);
          NT_TemplateHelper::demux<ComputePreimagesHelper>(
              src_indirect_type, &helper);
          if (helper.result.exists())
            src_preimages_ready = Runtime::protect_event(helper.result);
          AutoLock p_lock(preimage_lock);
          src_preimages.emplace_back(helper.new_preimages);
#ifdef LEGION_SPY
          src_preimage_preconditions.emplace_back(helper.result);
#endif
        }
        if (!dst_indirections.empty() && compute_preimages &&
            (!dst_indirect_immutable_for_tracing || !recurrent_replay))
        {
          // Compute new preimages and add them to the back of the queue
          ComputePreimagesHelper helper(this, op, 
              dst_indirect_precondition, false/*source*/);
          NT_TemplateHelper::demux<ComputePreimagesHelper>(
              dst_indirect_type, &helper);
          if (helper.result.exists())
            dst_preimages_ready = Runtime::protect_event(helper.result);
          AutoLock p_lock(preimage_lock);
          dst_preimages.emplace_back(helper.new_preimages);
#ifdef LEGION_SPY
          dst_preimage_preconditions.emplace_back(helper.result);
#endif
        }
        // Make sure that all the stage 1's are ordered 
        // by deferring execution if necessary
        if ((prev_done.exists() && !prev_done.has_triggered()) ||
            (src_preimages_ready.exists() && 
             !src_preimages_ready.has_triggered()) ||
            (dst_preimages_ready.exists() &&
             !dst_preimages_ready.has_triggered()))
        {
          const RtEvent defer = Runtime::merge_events(prev_done, 
              src_preimages_ready, dst_preimages_ready);
          DeferCopyAcrossArgs args(this, op, pred_guard, copy_precondition,
              src_indirect_precondition, dst_indirect_precondition,
              trace_info, replay, recurrent_replay, stage);
          prev_done = runtime->issue_runtime_meta_task(args,
              LG_LATENCY_DEFERRED_PRIORITY, defer);
          return args.done_event;
        }
      }
      // Need to rebuild indirections in the first time through or if we
      // are computing preimages and not doing a recurrent replay
      if (indirections.empty() || (!recurrent_replay && compute_preimages))
      {
#ifdef LEGION_SPY
        // Make a unique indirections identifier if necessary
        unique_indirections_identifier =
          runtime->get_unique_indirections_id();
#endif
        // No need for the lock here, we know we are ordered
        if (!indirections.empty())
        {
          for (typename std::vector<const CopyIndirection*>::const_iterator it =
                indirections.begin(); it != indirections.end(); it++)
            delete (*it);
          indirections.clear();
          individual_field_indexes.clear();
        }
        has_empty_preimages = false;
        // Prune preimages if necessary
        if (!src_indirections.empty())
        {
          if (!current_src_preimages.empty())
          {
            // Destroy any previous source preimage spaces
            for (typename std::vector<DomainT<DIM,T> >::iterator it =
                  current_src_preimages.begin(); it != 
                  current_src_preimages.end(); it++)
              it->destroy(last_copy);
          }
          if (compute_preimages)
          {
            // Get the next batch of src preimages to use
            AutoLock p_lock(preimage_lock);
#ifdef DEBUG_LEGION
            assert(!src_preimages.empty());
#endif
            current_src_preimages.swap(src_preimages.front());
            src_preimages.pop_front();
#ifdef LEGION_SPY
            assert(!src_preimage_preconditions.empty());
            current_src_preimage_precondition =
              src_preimage_preconditions.front();
            src_preimage_preconditions.pop_front();
#endif
          }
          RebuildIndirectionsHelper helper(this, true/*sources*/);
          NT_TemplateHelper::demux<RebuildIndirectionsHelper>(
              src_indirect_type, &helper);
          if (helper.empty)
            has_empty_preimages = true;
        }
        if (!dst_indirections.empty())
        {
          if (!current_dst_preimages.empty())
          {
            // Destroy any previous destination preimage spaces
            for (typename std::vector<DomainT<DIM,T> >::iterator it =
                  current_dst_preimages.begin(); it != 
                  current_dst_preimages.end(); it++)
              it->destroy(last_copy);
          }
          if (compute_preimages)
          {
            // Get the next batch of dst preimages to use
            AutoLock p_lock(preimage_lock);
#ifdef DEBUG_LEGION
            assert(!dst_preimages.empty());
#endif
            current_dst_preimages.swap(dst_preimages.front());
            dst_preimages.pop_front();
#ifdef LEGION_SPY
            assert(!dst_preimage_preconditions.empty());
            current_dst_preimage_precondition =
              dst_preimage_preconditions.front();
            dst_preimage_preconditions.pop_front();
#endif
          }
          RebuildIndirectionsHelper helper(this, false/*sources*/);
          NT_TemplateHelper::demux<RebuildIndirectionsHelper>(
              dst_indirect_type, &helper);
          if (helper.empty)
            has_empty_preimages = true;
        }
#ifdef LEGION_SPY
        // This part isn't necessary for correctness but it helps Legion Spy
        // see the dependences between the preimages and copy operations
        if (current_src_preimage_precondition.exists() ||
            current_dst_preimage_precondition.exists())
          copy_precondition = Runtime::merge_events(NULL, copy_precondition,
              current_src_preimage_precondition,
              current_dst_preimage_precondition);
#endif
      }
      if (has_empty_preimages)
      {
#ifdef LEGION_SPY
        ApUserEvent new_last_copy = Runtime::create_ap_user_event(NULL);
        Runtime::trigger_event(NULL, new_last_copy);
        last_copy = new_last_copy;
        LegionSpy::log_indirect_events(op->get_unique_op_id(), expr->expr_id,
                unique_indirections_identifier, copy_precondition, last_copy);
        for (unsigned idx = 0; idx < src_fields.size(); idx++)
          LegionSpy::log_indirect_field(last_copy, src_fields[idx].field_id,
                                        (idx < src_unique_events.size()) ? 
                                          src_unique_events[idx] :
                                          LgEvent::NO_LG_EVENT,
                                        src_fields[idx].indirect_index,
                                        dst_fields[idx].field_id,
                                        (idx < dst_unique_events.size()) ? 
                                          dst_unique_events[idx] : 
                                          LgEvent::NO_LG_EVENT,
                                        dst_fields[idx].indirect_index,
                                        dst_fields[idx].redop_id);
        return last_copy;
#else
        return ApEvent::NO_AP_EVENT;
#endif
      }
#ifdef DEBUG_LEGION
      assert(src_fields.size() == dst_fields.size());
#endif
      // Now that we know we're going to do this copy add any profling requests
      Realm::ProfilingRequestSet requests;
      const unsigned total_copies =
        individual_field_indexes.empty() ? 1 : individual_field_indexes.size();
      if (!replay)
        priority = op->add_copy_profiling_request(trace_info, requests,
                                          false/*fill*/, total_copies);
      // TODO: need to log unique IDs for instances here for copy indirections
      // The code right now is only correct for straight copy across
      if (runtime->profiler != NULL)
        runtime->profiler->add_copy_request(requests, op, total_copies);
      if (pred_guard.exists())
      {
        // No need for tracing to know about the precondition or reservations
        ApEvent pred_pre = 
          Runtime::merge_events(NULL, copy_precondition, ApEvent(pred_guard));
        if (!reservations.empty())
        {
          // Need a protected version here to guarantee we always acquire
          // or release the lock regardless of poison
          pred_pre = Runtime::ignorefaults(copy_precondition);
          for (std::map<Reservation,bool>::const_iterator it =
                reservations.begin(); it != reservations.end(); it++)
            pred_pre = 
              Runtime::acquire_ap_reservation(it->first, it->second, pred_pre);
          // Tricky: now merge the predicate and precondition back in to get the 
          // effects of any poison since we protected against it above
          // Note you can't wait to acquire events until you know the full
          // precondition has triggered or poisoned including the predicate
          // or you risk deadlock which is why we need the double merge
          pred_pre =
            Runtime::merge_events(NULL, pred_pre, ApEvent(pred_guard));
        }
        if (!indirections.empty())
        {
          if (individual_field_indexes.empty())
          {
            last_copy = ApEvent(copy_domain.copy(src_fields,
                  dst_fields, indirections, requests, pred_pre, priority));
            if (runtime->profiler != NULL)
              log_across_profiling(last_copy);
            last_copy = Runtime::ignorefaults(last_copy);
          }
          else
            last_copy = Runtime::ignorefaults(
                issue_individual_copies(pred_pre, requests));
        }
        else
        {
          last_copy = ApEvent(copy_domain.copy(src_fields,
                              dst_fields, requests, pred_pre, priority));
          if (runtime->profiler != NULL)
            log_across_profiling(last_copy);
          last_copy = Runtime::ignorefaults(last_copy);
        }
      }
      else
      {
        // No need for tracing to know about the reservations
        for (std::map<Reservation,bool>::const_iterator it =
              reservations.begin(); it != reservations.end(); it++)
          copy_precondition = Runtime::acquire_ap_reservation(it->first, 
                                          it->second, copy_precondition);
        if (!indirections.empty())
        {
          if (individual_field_indexes.empty())
          {
            last_copy = ApEvent(copy_domain.copy(src_fields, dst_fields, 
                  indirections, requests, copy_precondition, priority));
            if (runtime->profiler != NULL)
              log_across_profiling(last_copy);
          }
          else
            last_copy = issue_individual_copies(copy_precondition, requests);
            
        }
        else
        {
          last_copy = ApEvent(copy_domain.copy(src_fields, dst_fields,
                requests, copy_precondition, priority));
          if (runtime->profiler != NULL)
            log_across_profiling(last_copy);
        }
      }
      // Release any reservations
      if (!reservations.empty())
      {
        for (std::map<Reservation,bool>::const_iterator it =
              reservations.begin(); it != reservations.end(); it++)
          Runtime::release_reservation(it->first, last_copy);
      }
#ifdef LEGION_DISABLE_EVENT_PRUNING
      if (!last_copy.exists())
      {
        ApUserEvent new_last_copy = Runtime::create_ap_user_event(NULL);
        Runtime::trigger_event(NULL, new_last_copy);
        last_copy = new_last_copy;
      }
#endif
#ifdef LEGION_SPY
      assert(op != NULL);
      if (src_indirections.empty() && dst_indirections.empty())
      {
        LegionSpy::log_copy_events(op->get_unique_op_id(), expr->expr_id,
                  src_tree_id, dst_tree_id, copy_precondition, last_copy);
        for (unsigned idx = 0; idx < src_fields.size(); idx++)
          LegionSpy::log_copy_field(last_copy, src_fields[idx].field_id,
                                    src_unique_events[idx],
                                    dst_fields[idx].field_id,
                                    dst_unique_events[idx],
                                    dst_fields[idx].redop_id);
      }
      else
      {
        LegionSpy::log_indirect_events(op->get_unique_op_id(), expr->expr_id,
                unique_indirections_identifier, copy_precondition, last_copy);
        for (unsigned idx = 0; idx < src_fields.size(); idx++)
          LegionSpy::log_indirect_field(last_copy, src_fields[idx].field_id,
                                        (idx < src_unique_events.size()) ?
                                          src_unique_events[idx] :
                                          LgEvent::NO_LG_EVENT,
                                        src_fields[idx].indirect_index,
                                        dst_fields[idx].field_id,
                                        (idx < dst_unique_events.size()) ?
                                          dst_unique_events[idx] :
                                          LgEvent::NO_LG_EVENT,
                                        dst_fields[idx].indirect_index,
                                        dst_fields[idx].redop_id);
      }
#endif
      return last_copy;
    }

    //--------------------------------------------------------------------------
    template<int DIM, typename T>
    void CopyAcrossUnstructuredT<DIM,T>::record_trace_immutable_indirection(
                                                                    bool source)
    //--------------------------------------------------------------------------
    {
      if (source)
        src_indirect_immutable_for_tracing = true;
      else
        dst_indirect_immutable_for_tracing = true;
    }

    //--------------------------------------------------------------------------
    template<int DIM, typename T>
    ApEvent CopyAcrossUnstructuredT<DIM,T>::issue_individual_copies(
                                     const ApEvent precondition,
                                     const Realm::ProfilingRequestSet &requests)
    //--------------------------------------------------------------------------
    {
#ifdef DEBUG_LEGION
      assert(compute_preimages);
#endif
      // This is the case of separate gather/scatter copies for each 
      // of the individual preimages
      const bool gather = current_dst_preimages.empty();
#ifdef DEBUG_LEGION
      // Should be either a gather or a scatter, but not both
      assert(current_src_preimages.empty() != gather);
#endif
      // Issue separate copies for each preimage
      std::vector<DomainT<DIM,T> > &preimages = 
        gather ? current_src_preimages : current_dst_preimages;
      std::vector<CopySrcDstField> &fields = gather ? src_fields : dst_fields;
#ifdef DEBUG_LEGION
      assert(preimages.size() == individual_field_indexes.size());
#endif
      std::vector<ApEvent> postconditions;
      for (unsigned idx = 0; idx < preimages.size(); idx++)
      {
#ifdef DEBUG_LEGION
        assert(fields.size() == individual_field_indexes[idx].size());
#endif
        // Setup the indirect field indexes
        for (unsigned fidx = 0; fidx < fields.size(); fidx++)
          fields[fidx].indirect_index = individual_field_indexes[idx][fidx];
        const ApEvent post(preimages[idx].copy(src_fields, dst_fields, 
                            indirections, requests, precondition, priority));
        if (post.exists())
          postconditions.push_back(post);
        if (runtime->profiler != NULL)
          log_across_profiling(post, idx);
      }
      if (postconditions.empty())
        return ApEvent::NO_AP_EVENT;
      return Runtime::merge_events(NULL, postconditions);
    }
#endif // defined(DEFINE_NT_TEMPLATES)

#ifdef DEFINE_NTNT_TEMPLATES
    //--------------------------------------------------------------------------
    template<int D1, typename T1> template<int D2, typename T2>
    ApEvent CopyAcrossUnstructuredT<D1,T1>::perform_compute_preimages(
                     std::vector<DomainT<D1,T1> > &preimages, 
                     Operation *op, ApEvent precondition, const bool source)
    //--------------------------------------------------------------------------
    {
      const std::vector<IndirectRecord> &indirect_records =
        source ? src_indirections : dst_indirections;
      std::vector<Realm::IndexSpace<D2,T2> > targets(indirect_records.size());
      for (unsigned idx = 0; idx < indirect_records.size(); idx++)
        targets[idx] = indirect_records[idx].domain;
      if (source ? need_src_indirect_precondition : 
          need_dst_indirect_precondition)
      {
        std::vector<ApEvent> preconditions;
        for (unsigned idx = 0; idx < indirect_records.size(); idx++)
        {
          const IndirectRecord &record = indirect_records[idx];
          ApEvent ready = record.domain_ready;
          if (ready.exists())
            preconditions.push_back(ready);
        }
        if (copy_domain_ready.exists())
          preconditions.push_back(copy_domain_ready);
        if (source)
        {
          // No need for tracing to know about this merge
          src_indirect_spaces_precondition = 
            Runtime::merge_events(NULL, preconditions);
          need_src_indirect_precondition = false;
        }
        else
        {
          dst_indirect_spaces_precondition = 
            Runtime::merge_events(NULL, preconditions);
          need_dst_indirect_precondition = false;
        }
      }
      if (source ? src_indirect_spaces_precondition.exists() :
          dst_indirect_spaces_precondition.exists())
      {
        if (precondition.exists())
          precondition = Runtime::merge_events(NULL, precondition, source ?
           src_indirect_spaces_precondition : dst_indirect_spaces_precondition);
        else
          precondition = source ? src_indirect_spaces_precondition : 
            dst_indirect_spaces_precondition;
      }
      ApEvent result;
      if (both_are_range)
      {
        // Range preimage
        typedef Realm::FieldDataDescriptor<Realm::IndexSpace<D1,T1>,
                                       Realm::Rect<D2,T2> > RealmDescriptor;
        std::vector<RealmDescriptor> descriptors(1);
        RealmDescriptor &descriptor = descriptors.back();
        descriptor.inst = 
          source ? src_indirect_instance : dst_indirect_instance;
        descriptor.field_offset =
          source ? src_indirect_field : dst_indirect_field;
        descriptor.index_space = copy_domain;
        Realm::ProfilingRequestSet requests;
        if (runtime->profiler != NULL)
          runtime->profiler->add_partition_request(requests, op, 
                                    DEP_PART_BY_PREIMAGE_RANGE);
        result = ApEvent(copy_domain.create_subspaces_by_preimage(
              descriptors, targets, preimages, requests, precondition));
      }
      else
      {
        // Point preimage
        typedef Realm::FieldDataDescriptor<Realm::IndexSpace<D1,T1>,
                                       Realm::Point<D2,T2> > RealmDescriptor;
        std::vector<RealmDescriptor> descriptors(1);
        RealmDescriptor &descriptor = descriptors.back();
        descriptor.inst = 
          source ? src_indirect_instance : dst_indirect_instance;
        descriptor.field_offset =
          source ? src_indirect_field : dst_indirect_field;
        descriptor.index_space = copy_domain;
        Realm::ProfilingRequestSet requests;
        if (runtime->profiler != NULL)
          runtime->profiler->add_partition_request(requests, op, 
                                          DEP_PART_BY_PREIMAGE);
        result = ApEvent(copy_domain.create_subspaces_by_preimage(
              descriptors, targets, preimages, requests, precondition));
      }
      std::vector<ApEvent> valid_events;
      // We also need to make sure that all the sparsity maps are valid
      // on this node before we test them
      for (unsigned idx = 0; idx < preimages.size(); idx++)
      {
        const ApEvent valid(preimages[idx].make_valid());
        if (valid.exists())
          valid_events.push_back(valid);
      }
      if (!valid_events.empty())
      {
        if (result.exists())
          valid_events.push_back(result);
        result = Runtime::merge_events(NULL, valid_events);
      }
#ifdef LEGION_DISABLE_EVENT_PRUNING
      if (!result.exists() || (result == precondition))
      {
        ApUserEvent new_result = Runtime::create_ap_user_event(NULL);
        Runtime::trigger_event(NULL, new_result);
        result = new_result;
      }
#endif
#ifdef LEGION_SPY
      LegionSpy::log_deppart_events(op->get_unique_op_id(), expr->expr_id,
                                    precondition, result, DEP_PART_BY_PREIMAGE);
#endif
      return result;
    }

    //--------------------------------------------------------------------------
    template<int D1, typename T1> template<int D2, typename T2>
    bool CopyAcrossUnstructuredT<D1,T1>::rebuild_indirections(const bool source)
    //--------------------------------------------------------------------------
    {
      std::vector<CopySrcDstField> &fields = source ? src_fields : dst_fields;
      const std::vector<IndirectRecord> &indirect_records =
        source ? src_indirections : dst_indirections;
      nonempty_indexes.clear();
      if (compute_preimages)
      {
        std::vector<DomainT<D1,T1> > &preimages =
          source ? current_src_preimages : current_dst_preimages;
        for (unsigned idx = 0; idx < preimages.size(); idx++)
        {
          DomainT<D1,T1> &preimage = preimages[idx];
          DomainT<D1,T1> tightened = preimage.tighten();
          if (tightened.empty())
          {
            // Reclaim any sparsity maps eagerly
            preimage.destroy();
            preimage = DomainT<D1,T1>::make_empty();
          }
          else
          {
            preimage = tightened;
            nonempty_indexes.push_back(idx);
          }
        }
      }
      else
      {
        nonempty_indexes.resize(indirect_records.size());
        for (unsigned idx = 0; idx < nonempty_indexes.size(); idx++)
          nonempty_indexes[idx] = idx;
      }
      typedef typename Realm::CopyIndirection<D1,T1>::template 
                Unstructured<D2,T2> UnstructuredIndirection;
      // Legion Spy doesn't understand preimages, so go through and build
      // indirections for everything even if we are empty
#ifndef LEGION_SPY
      if (nonempty_indexes.empty())
        return true;
      if (compute_preimages && 
          (source ? dst_indirections.empty() : src_indirections.empty()))
      {
        // In the case that we've computed preimages, and we know we're just
        // doing a gather or a scatter (no full-indirections), then we 
        // instead want to compute separate indirections for each 
        // non-empty preimage because Realm's performance is better when
        // you have a single source or destination target for an indirection
        // Note we don't bother doing this with legion spy since it doesn't
        // know how to analyze these anyway
        individual_field_indexes.resize(nonempty_indexes.size());
        // We're also going to need to update preimages to match
        std::vector<DomainT<D1,T1> > &preimages =
          source ? current_src_preimages : current_dst_preimages;
        std::vector<DomainT<D1,T1> > new_preimages(nonempty_indexes.size());
        // Iterate over the non empty indexes and get instances for each field
        for (unsigned idx = 0; idx < nonempty_indexes.size(); idx++)
        {
          const unsigned nonempty_index = nonempty_indexes[idx];
          // copy over the preimages to the set of dense non-empty preimages
          new_preimages[idx] = preimages[nonempty_index]; 
          std::vector<unsigned> &field_indexes = individual_field_indexes[idx];
          field_indexes.resize(fields.size());
          const unsigned offset = indirections.size();
          for (unsigned fidx = 0; fidx < fields.size(); fidx++)
          {
            const PhysicalInstance instance =
              indirect_records[nonempty_index].instances[fidx];
            // See if there is an unstructured index for this instance
            int indirect_index = -1;
            for (unsigned index = offset; index < indirections.size(); index++)
            {
              // It's safe to cast here because we know that the same types
              // made all these indirections as well
              const UnstructuredIndirection *unstructured = 
               static_cast<const UnstructuredIndirection*>(indirections[index]);
#ifdef DEBUG_LEGION
              assert(unstructured->inst == 
                  (source ? src_indirect_instance : dst_indirect_instance));
              assert(unsigned(unstructured->field_id) == 
                  (source ? src_indirect_field : dst_indirect_field));
              assert(unstructured->insts.size() == 1);
#endif
              if (unstructured->insts.back() != instance)
                continue;
              indirect_index = index;
              break;
            }
            if (indirect_index < 0)
            {
              // If we didn't make it then make it now
              UnstructuredIndirection *unstructured =
                new UnstructuredIndirection();
              unstructured->field_id = 
                source ? src_indirect_field : dst_indirect_field;
              unstructured->inst = 
                source ? src_indirect_instance : dst_indirect_instance;
              unstructured->is_ranges = both_are_range;
              unstructured->oor_possible = false; 
              unstructured->aliasing_possible =
                source ? false/*no aliasing*/ : possible_dst_aliasing;
              unstructured->subfield_offset = 0;
              unstructured->insts.push_back(instance);
              unstructured->spaces.resize(1);
              unstructured->spaces.back() =
                indirect_records[nonempty_index].domain;
              // No next indirections yet...
              unstructured->next_indirection = NULL;
              indirect_index = indirections.size();
              indirections.push_back(unstructured);
            }
            field_indexes[fidx] = indirect_index;
          }
        }
        // Now we can swap in the new preimages
        preimages.swap(new_preimages);
      }
      else
#else
      const unsigned offset = indirections.size();
#endif
      {
        // Now that we have the non-empty indexes we can go through and make
        // the indirections for each of the fields. We'll try to share 
        // indirections as much as possible wherever we can
#ifndef LEGION_SPY
        const unsigned offset = indirections.size(); 
#endif
        for (unsigned fidx = 0; fidx < fields.size(); fidx++)
        {
          // Compute our physical instances for this field
#ifdef LEGION_SPY
          std::vector<PhysicalInstance> instances(indirect_records.size());
          for (unsigned idx = 0; idx < indirect_records.size(); idx++)
            instances[idx] = indirect_records[idx].instances[fidx];
#else
          std::vector<PhysicalInstance> instances(nonempty_indexes.size());
          for (unsigned idx = 0; idx < nonempty_indexes.size(); idx++)
            instances[idx] =
              indirect_records[nonempty_indexes[idx]].instances[fidx];
#endif
          // See if there is an unstructured index which already is what we want
          int indirect_index = -1;
          // Search through all the existing copy indirections starting from
          // the offset and check to see if we can reuse them
          for (unsigned index = offset; index < indirections.size(); index++)
          {
            // It's safe to cast here because we know that the same types
            // made all these indirections as well
            const UnstructuredIndirection *unstructured = 
              static_cast<const UnstructuredIndirection*>(indirections[index]);
#ifdef DEBUG_LEGION
            assert(unstructured->inst == 
                (source ? src_indirect_instance : dst_indirect_instance));
            assert(unsigned(unstructured->field_id) == 
                (source ? src_indirect_field : dst_indirect_field));
            assert(unstructured->insts.size() == instances.size());
#endif
            bool instances_match = true;
            for (unsigned idx = 0; idx < instances.size(); idx++)
            {
              if (unstructured->insts[idx] == instances[idx])
                continue;
              instances_match = false;
              break;
            }
            if (!instances_match)
              continue;
            // If we made it here we can reuse this indirection
            indirect_index = index;
            break;
          }
          if (indirect_index < 0)
          {
            // If we didn't make it then make it now
            UnstructuredIndirection *unstructured =
              new UnstructuredIndirection();
            unstructured->field_id = 
              source ? src_indirect_field : dst_indirect_field;
            unstructured->inst = 
              source ? src_indirect_instance : dst_indirect_instance;
            unstructured->is_ranges = both_are_range;
            unstructured->oor_possible = compute_preimages ? false :
              source ? possible_src_out_of_range : possible_dst_out_of_range;
            unstructured->aliasing_possible =
              source ? false/*no aliasing*/ : possible_dst_aliasing;
            unstructured->subfield_offset = 0;
            unstructured->insts.swap(instances);
            unstructured->spaces.resize(nonempty_indexes.size());
            for (unsigned idx = 0; idx < nonempty_indexes.size(); idx++)
              unstructured->spaces[idx] =
                indirect_records[nonempty_indexes[idx]].domain;
            // No next indirections yet...
            unstructured->next_indirection = NULL;
            indirect_index = indirections.size();
            indirections.push_back(unstructured);
#ifdef LEGION_SPY
            // If we made a new indirection then log it with Legion Spy
            LegionSpy::log_indirect_instance(unique_indirections_identifier,
                indirect_index, source ? src_indirect_instance_event :
                dst_indirect_instance_event, unstructured->field_id);
            for (std::vector<IndirectRecord>::const_iterator it =
                  indirect_records.begin(); it != indirect_records.end(); it++)
              LegionSpy::log_indirect_group(unique_indirections_identifier,
                  indirect_index, it->instance_events[fidx], 
                  it->index_space.get_id());
#endif
          }
          fields[fidx].indirect_index = indirect_index;
        }
      }
#ifdef LEGION_SPY
      if (compute_preimages)
      {
        const size_t nonempty_size = nonempty_indexes.size();
        // Go through and fix-up all the indirections for execution
        for (typename std::vector<const CopyIndirection*>::const_iterator it =
              indirections.begin()+offset; it != indirections.end(); it++)
        {
          UnstructuredIndirection *unstructured = 
            const_cast<UnstructuredIndirection*>( 
              static_cast<const UnstructuredIndirection*>(*it));
          std::vector<PhysicalInstance> instances(nonempty_size);
          for (unsigned idx = 0; idx < nonempty_indexes.size(); idx++)
            instances[idx] = unstructured->insts[nonempty_indexes[idx]];
          unstructured->insts.swap(instances);
        }
      }
      return nonempty_indexes.empty();
#else
      // Not empty
      return false;
#endif
    }
#endif // defined(DEFINE_NTNT_TEMPLATES)

    /////////////////////////////////////////////////////////////
    // Templated Index Partition Node 
    /////////////////////////////////////////////////////////////

#ifdef DEFINE_NT_TEMPLATES
    //--------------------------------------------------------------------------
    template<int DIM, typename T>
    IndexPartNodeT<DIM,T>::IndexPartNodeT(RegionTreeForest *ctx, 
                                        IndexPartition p,
                                        IndexSpaceNode *par, IndexSpaceNode *cs,
                                        LegionColor c, bool disjoint, 
                                        int complete, DistributedID did,
                                        ApEvent part_ready, ApUserEvent pend,
                                        RtEvent init, Provenance *prov)
      : IndexPartNode(ctx, p, par, cs, c, disjoint, complete, did, part_ready,
                      pend, init, prov)
    //--------------------------------------------------------------------------
    {
    }

    //--------------------------------------------------------------------------
    template<int DIM, typename T>
    IndexPartNodeT<DIM,T>::IndexPartNodeT(RegionTreeForest *ctx, 
                                        IndexPartition p,
                                        IndexSpaceNode *par, IndexSpaceNode *cs,
                                        LegionColor c, RtEvent disjoint_event,
                                        int complete, DistributedID did,
                                        ApEvent partition_ready, 
                                        ApUserEvent pending, RtEvent init,
                                        Provenance *prov)
      : IndexPartNode(ctx, p, par, cs, c, disjoint_event, complete, did, 
                      partition_ready, pending, init, prov)
    //--------------------------------------------------------------------------
    {
    }

    //--------------------------------------------------------------------------
    template<int DIM, typename T>
    IndexPartNodeT<DIM,T>::IndexPartNodeT(const IndexPartNodeT &rhs)
      : IndexPartNode(rhs)
    //--------------------------------------------------------------------------
    {
      // should never be called
      assert(false);
    }

    //--------------------------------------------------------------------------
    template<int DIM, typename T>
    IndexPartNodeT<DIM,T>::~IndexPartNodeT(void)
    //--------------------------------------------------------------------------
    { 
    }

    //--------------------------------------------------------------------------
    template<int DIM, typename T>
    IndexPartNodeT<DIM,T>& IndexPartNodeT<DIM,T>::operator=(
                                                      const IndexPartNodeT &rhs)
    //--------------------------------------------------------------------------
    {
      // should never be called
      assert(false);
      return *this;
    } 
#endif // defined(DEFINE_NT_TEMPLATES)

  }; // namespace Internal
}; // namespace Legion
<|MERGE_RESOLUTION|>--- conflicted
+++ resolved
@@ -473,41 +473,16 @@
         }
         return layout;
       }
-<<<<<<< HEAD
-      
-      // If the user requested any scratch padding on the instance apply it
-      if (constraints.padding_constraint.delta.get_dim() > 0)
-      {
-        const Domain &delta = constraints.padding_constraint.delta;
-        const Point<DIM> lo = delta.lo();
-        const Point<DIM> hi = delta.hi();
-#ifdef DEBUG_LEGION
-        assert(!piece_bounds.empty());
-        for (int i = 0; i < DIM; i++)
-        {
-          assert(lo[i] >= 0);
-          assert(hi[i] >= 0);
-        }
-#endif
+      else if (piece_bounds.size() > 1)
+      {
         // Realm doesn't currently support padding on multiple pieces because
         // then we might have valid points in multiple pieces and its 
         // undefined which pieces Realm might copy to
-        if (piece_bounds.size() > 1)
+        if (constraints.padding_constraint.delta.get_dim() > 0)
           REPORT_LEGION_FATAL(LEGION_FATAL_COMPACT_SPARSE_PADDING,
               "Legion does not currently support additional padding "
               "on compact sparse instances. Please open a github "
               "issue to request support.")
-        for (typename std::vector<Rect<DIM,T> >::iterator it = 
-              piece_bounds.begin(); it != piece_bounds.end(); it++)
-        {
-          it->lo -= lo;
-          it->hi += hi;
-        }
-      }
-
-=======
-      else if (piece_bounds.size() > 1)
-      {
         *num_pieces = piece_bounds.size();
         *piece_list_size = piece_bounds.size() * sizeof(Rect<DIM,T>);
         *piece_list = malloc(*piece_list_size);
@@ -515,7 +490,27 @@
         for (unsigned idx = 0; idx < piece_bounds.size(); idx++)
           pieces[idx] = piece_bounds[idx];
       }
->>>>>>> e4111e1d
+      else if (constraints.padding_constraint.delta.get_dim() > 0)
+      {
+        // If the user requested any scratch padding on the instance apply it
+        const Domain &delta = constraints.padding_constraint.delta;
+        const Point<DIM> lo = delta.lo();
+        const Point<DIM> hi = delta.hi();
+#ifdef DEBUG_LEGION
+        assert(!piece_bounds.empty());
+        for (int i = 0; i < DIM; i++)
+        {
+          assert(lo[i] >= 0);
+          assert(hi[i] >= 0);
+        }
+#endif
+        for (typename std::vector<Rect<DIM,T> >::iterator it = 
+              piece_bounds.begin(); it != piece_bounds.end(); it++)
+        {
+          it->lo -= lo;
+          it->hi += hi;
+        }
+      }
       const OrderingConstraint &order = constraints.ordering_constraint;  
 #ifdef DEBUG_LEGION
       assert(order.ordering.size() == (DIM+1));
