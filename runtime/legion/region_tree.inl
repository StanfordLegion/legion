/* Copyright 2022 Stanford University, NVIDIA Corporation
 *
 * Licensed under the Apache License, Version 2.0 (the "License");
 * you may not use this file except in compliance with the License.
 * You may obtain a copy of the License at
 *
 *     http://www.apache.org/licenses/LICENSE-2.0
 *
 * Unless required by applicable law or agreed to in writing, software
 * distributed under the License is distributed on an "AS IS" BASIS,
 * WITHOUT WARRANTIES OR CONDITIONS OF ANY KIND, either express or implied.
 * See the License for the specific language governing permissions and
 * limitations under the License.
 */

namespace Legion {
  namespace Internal {

    LEGION_EXTERN_LOGGER_DECLARATIONS 

#ifdef DEFINE_NT_TEMPLATES
    /////////////////////////////////////////////////////////////
    // PieceIteratorImplT
    /////////////////////////////////////////////////////////////

    //--------------------------------------------------------------------------
    template<int DIM, typename T>
    PieceIteratorImplT<DIM,T>::PieceIteratorImplT(const void *piece_list,
                 size_t piece_list_size, IndexSpaceNodeT<DIM,T> *privilege_node)
      : PieceIteratorImpl()
    //--------------------------------------------------------------------------
    {
#ifdef DEBUG_LEGION
      assert((piece_list_size % sizeof(Rect<DIM,T>)) == 0);
#endif
      const size_t num_pieces = piece_list_size / sizeof(Rect<DIM,T>);
      const Rect<DIM,T> *rects = static_cast<const Rect<DIM,T>*>(piece_list);
      if (privilege_node != NULL)
      {
        Realm::IndexSpace<DIM,T> privilege_space;
        const ApEvent ready = 
          privilege_node->get_realm_index_space(privilege_space, true/*tight*/);
        if (ready.exists() && !ready.has_triggered())
          ready.wait();
        for (unsigned idx = 0; idx < num_pieces; idx++)
        {
          const Rect<DIM,T> &rect = rects[idx];
          for (Realm::IndexSpaceIterator<DIM,T> itr(privilege_space); 
                itr.valid; itr.step())
          {
            const Rect<DIM,T> overlap = rect.intersection(itr.rect);
            if (!overlap.empty())
              pieces.push_back(overlap);
          }
        }
      }
      else
      {
        pieces.resize(num_pieces);
        for (unsigned idx = 0; idx < num_pieces; idx++)
          pieces[idx] = rects[idx];
      }
    }

    //--------------------------------------------------------------------------
    template<int DIM, typename T>
    int PieceIteratorImplT<DIM,T>::get_next(int index, Domain &next_piece)
    //--------------------------------------------------------------------------
    {
#ifdef DEBUG_LEGION
      assert(index >= -1);
#endif
      const unsigned next = index + 1;
      if (next < pieces.size())
      {
        next_piece = pieces[next];
        return int(next);
      }
      else
        return -1;
    }

    /////////////////////////////////////////////////////////////
    // Index Space Expression 
    /////////////////////////////////////////////////////////////

    //--------------------------------------------------------------------------
    template<int DIM, typename T>
    ApEvent IndexSpaceExpression::issue_fill_internal(
                                 RegionTreeForest *forest, Operation *op,
                                 const Realm::IndexSpace<DIM,T> &space,
                                 const PhysicalTraceInfo &trace_info,
                                 const std::vector<CopySrcDstField> &dst_fields,
                                 const void *fill_value, size_t fill_size,
#ifdef LEGION_SPY
                                 UniqueID fill_uid,
                                 FieldSpace handle,
                                 RegionTreeID tree_id,
#endif
                                 ApEvent precondition, PredEvent pred_guard)
    //--------------------------------------------------------------------------
    {
      DETAILED_PROFILER(forest->runtime, REALM_ISSUE_FILL_CALL);
#ifdef DEBUG_LEGION
      // We should only have empty spaces for fills that are indirections
      if (space.empty())
      {
        bool is_indirect = false;
        for (unsigned idx = 0; idx < dst_fields.size(); idx++)
        {
          if (dst_fields[idx].indirect_index < 0)
            continue;
          is_indirect = true;
          break;
        }
        assert(is_indirect);
      }
#endif
      // Now that we know we're going to do this fill add any profiling requests
      Realm::ProfilingRequestSet requests;
      op->add_copy_profiling_request(trace_info, requests, true/*fill*/);
      if (forest->runtime->profiler != NULL)
        forest->runtime->profiler->add_fill_request(requests, op);
#ifdef LEGION_SPY
      // Have to convert back to Realm data structures because C++ is dumb
      std::vector<Realm::CopySrcDstField> realm_dst_fields(dst_fields.size());
      for (unsigned idx = 0; idx < dst_fields.size(); idx++)
        realm_dst_fields[idx] = dst_fields[idx];
#endif
      ApEvent result;
      if (pred_guard.exists())
      {
        ApEvent pred_pre = 
          Runtime::merge_events(&trace_info, precondition, ApEvent(pred_guard));
        if (trace_info.recording)
          trace_info.record_merge_events(pred_pre, precondition,
                                          ApEvent(pred_guard));
#ifdef LEGION_SPY
        result = Runtime::ignorefaults(space.fill(realm_dst_fields, requests, 
                                              fill_value, fill_size, pred_pre));
#else
        result = Runtime::ignorefaults(space.fill(dst_fields, requests, 
                                              fill_value, fill_size, pred_pre));
#endif                               
      }
      else
      {
#ifdef LEGION_SPY
        result = ApEvent(space.fill(realm_dst_fields, requests, 
                                    fill_value, fill_size, precondition));
#else
        result = ApEvent(space.fill(dst_fields, requests, 
                                    fill_value, fill_size, precondition));
#endif
      }
#ifdef LEGION_DISABLE_EVENT_PRUNING
      if (!result.exists())
      {
        ApUserEvent new_result = Runtime::create_ap_user_event(NULL);
        Runtime::trigger_event(NULL, new_result);
        result = new_result;
      }
#endif
#ifdef LEGION_SPY
      LegionSpy::log_fill_events(op->get_unique_op_id(), 
          expr_id, handle, tree_id, precondition, result, fill_uid);
      for (unsigned idx = 0; idx < dst_fields.size(); idx++)
        LegionSpy::log_fill_field(result, dst_fields[idx].field_id,
                                  dst_fields[idx].inst_event);
#endif
      if (trace_info.recording)
        trace_info.record_issue_fill(result, this, dst_fields,
                                     fill_value, fill_size,
#ifdef LEGION_SPY
                                     fill_uid, handle, tree_id,
#endif
                                     precondition, pred_guard);
      return result;
    }

    //--------------------------------------------------------------------------
    template<int DIM, typename T>
    ApEvent IndexSpaceExpression::issue_copy_internal(
                                 RegionTreeForest *forest, Operation *op,
                                 const Realm::IndexSpace<DIM,T> &space,
                                 const PhysicalTraceInfo &trace_info,
                                 const std::vector<CopySrcDstField> &dst_fields,
                                 const std::vector<CopySrcDstField> &src_fields,
                                 const std::vector<Reservation> &reservations,
#ifdef LEGION_SPY
                                 RegionTreeID src_tree_id,
                                 RegionTreeID dst_tree_id,
#endif
                                 ApEvent precondition, PredEvent pred_guard)
    //--------------------------------------------------------------------------
    {
      DETAILED_PROFILER(forest->runtime, REALM_ISSUE_COPY_CALL);
#ifdef DEBUG_LEGION
      assert(!space.empty());
#endif
      // Now that we know we're going to do this copy add any profling requests
      Realm::ProfilingRequestSet requests;
      op->add_copy_profiling_request(trace_info, requests, false/*fill*/);
      if (forest->runtime->profiler != NULL)
        forest->runtime->profiler->add_copy_request(requests, op);
#ifdef LEGION_SPY
      // Have to convert back to Realm structures because C++ is dumb  
      std::vector<Realm::CopySrcDstField> realm_src_fields(src_fields.size());
      for (unsigned idx = 0; idx < src_fields.size(); idx++)
        realm_src_fields[idx] = src_fields[idx];
      std::vector<Realm::CopySrcDstField> realm_dst_fields(dst_fields.size());
      for (unsigned idx = 0; idx < dst_fields.size(); idx++)
        realm_dst_fields[idx] = dst_fields[idx];
#endif 
      ApEvent result;
      if (pred_guard.exists())
      {
        // No need for tracing to know about the precondition or reservations
        ApEvent pred_pre = 
          Runtime::merge_events(&trace_info, precondition, ApEvent(pred_guard));
        if (!reservations.empty())
        {
          // Need a protected version here to guarantee we always acquire
          // or release the lock regardless of poison
          pred_pre = Runtime::ignorefaults(precondition);
          for (std::vector<Reservation>::const_iterator it =
                reservations.begin(); it != reservations.end(); it++)
            pred_pre = 
              Runtime::acquire_ap_reservation(*it, true/*exclusive*/, pred_pre);
          // Tricky: now merge the predicate and precondition back in to get the 
          // effects of any poison since we protected against it above
          // Note you can't wait to acquire events until you know the full
          // precondition has triggered or poisoned including the predicate
          // or you risk deadlock which is why we need the double merge
          pred_pre =
            Runtime::merge_events(&trace_info, pred_pre, ApEvent(pred_guard));
        }
#ifdef LEGION_SPY
        result = Runtime::ignorefaults(space.copy(realm_src_fields,
                            realm_dst_fields, requests, pred_pre));
#else
        result = Runtime::ignorefaults(space.copy(src_fields, dst_fields,
                            requests, pred_pre));
#endif
      }
      else
      {
        // No need for tracing to know about the reservations
        ApEvent copy_pre = precondition;
        for (std::vector<Reservation>::const_iterator it =
              reservations.begin(); it != reservations.end(); it++)
          copy_pre = Runtime::acquire_ap_reservation(*it, 
                                          true/*exclusive*/, copy_pre);
#ifdef LEGION_SPY
        result = ApEvent(space.copy(realm_src_fields, realm_dst_fields, 
                         requests, copy_pre));
#else
        result = ApEvent(space.copy(src_fields, dst_fields, 
                         requests, copy_pre));
#endif
      }
      // Release any reservations
      for (std::vector<Reservation>::const_iterator it =
            reservations.begin(); it != reservations.end(); it++)
        Runtime::release_reservation(*it, result);
      if (trace_info.recording)
        trace_info.record_issue_copy(result, this, src_fields,
                                     dst_fields, reservations,
#ifdef LEGION_SPY
                                     src_tree_id, dst_tree_id,
#endif
                                     precondition, pred_guard);
#ifdef LEGION_DISABLE_EVENT_PRUNING
      if (!result.exists())
      {
        ApUserEvent new_result = Runtime::create_ap_user_event(NULL);
        Runtime::trigger_event(NULL, new_result);
        result = new_result;
      }
#endif
#ifdef LEGION_SPY
      LegionSpy::log_copy_events(op->get_unique_op_id(), 
          expr_id, src_tree_id, dst_tree_id, precondition, result);
      for (unsigned idx = 0; idx < src_fields.size(); idx++)
        LegionSpy::log_copy_field(result, src_fields[idx].field_id,
                                  src_fields[idx].inst_event,
                                  dst_fields[idx].field_id,
                                  dst_fields[idx].inst_event,
                                  dst_fields[idx].redop_id);
#endif
      return result;
    }

<<<<<<< HEAD
    //--------------------------------------------------------------------------
    template<int DIM, typename T>
    void IndexSpaceExpression::construct_indirections_internal(
                                    const std::vector<unsigned> &field_indexes,
                                    const FieldID indirect_field,
                                    const TypeTag indirect_type,
                                    const bool is_range, 
                                    const PhysicalInstance indirect_instance,
                                    const LegionVector<IndirectRecord> &records,
                                    std::vector<CopyIndirection*> &indirects,
                                    std::vector<unsigned> &indirect_indexes,
#ifdef LEGION_SPY
                                    unsigned unique_indirections_identifier,
                                    const ApEvent indirect_inst_event,
#endif
                                    const bool possible_out_of_range,
                                    const bool possible_aliasing)
    //--------------------------------------------------------------------------
    {
      // Sort instances into field sets and
      FieldMaskSet<IndirectRecord> record_sets;
      for (unsigned idx = 0; idx < records.size(); idx++)
        record_sets.insert(const_cast<IndirectRecord*>(&records[idx]), 
                           records[idx].fields);
#ifdef DEBUG_LEGION
      // Little sanity check here that all fields are represented
      assert(unsigned(record_sets.get_valid_mask().pop_count()) == 
              field_indexes.size());
#endif
      // construct indirections for each field set
      LegionList<FieldSet<IndirectRecord*> > field_sets;
      record_sets.compute_field_sets(FieldMask(), field_sets);
      // Note that we might be appending to some existing indirections
      const unsigned offset = indirects.size();
      indirects.resize(offset+field_sets.size());
      unsigned index = 0;
      for (LegionList<FieldSet<IndirectRecord*> >::const_iterator it =
            field_sets.begin(); it != field_sets.end(); it++, index++)
      {
        UnstructuredIndirectionHelper<DIM,T> helper(indirect_field, is_range,
                                    indirect_instance, it->elements, 
                                    possible_out_of_range, possible_aliasing);
        NT_TemplateHelper::demux<UnstructuredIndirectionHelper<DIM,T> >(
            indirect_type, &helper);
        indirects[offset+index] = helper.result;
#ifdef LEGION_SPY
        LegionSpy::log_indirect_instance(unique_indirections_identifier,
            offset+index, indirect_inst_event, indirect_field);
        for (std::set<IndirectRecord*>::const_iterator rit = 
              it->elements.begin(); rit != it->elements.end(); rit++)
          LegionSpy::log_indirect_group(unique_indirections_identifier,
            offset+index, (*rit)->instance_event, (*rit)->index_space.get_id());
#endif
      }
      // For each field find it's indirection and record it
#ifdef DEBUG_LEGION
      assert(indirect_indexes.empty());
#endif
      indirect_indexes.resize(field_indexes.size());  
      for (unsigned idx = 0; idx < field_indexes.size(); idx++)
      {
        const unsigned fidx = field_indexes[idx];
        // Search through the set of indirections and find the one that is
        // set for this field
        index = 0;
        for (LegionList<FieldSet<IndirectRecord*> >::const_iterator
              it = field_sets.begin(); it != field_sets.end(); it++, index++)
        {
          if (!it->set_mask.is_set(fidx))
            continue;
          indirect_indexes[idx] = offset+index;
          break;
        }
#ifdef DEBUG_LEGION
        // Should have found it in the set
        assert(index < field_sets.size());
#endif
      }
    }

    //--------------------------------------------------------------------------
    template<int DIM, typename T>
    void IndexSpaceExpression::unpack_indirections_internal(Deserializer &derez,
                                    std::vector<CopyIndirection*> &indirections)
    //--------------------------------------------------------------------------
    {
      size_t num_indirections;
      derez.deserialize(num_indirections);
      indirections.reserve(indirections.size() + num_indirections);
      for (unsigned idx1 = 0; idx1 < num_indirections; idx1++)
      {
        TypeTag type_tag;
        derez.deserialize(type_tag);
        FieldID fid;
        derez.deserialize(fid);
        PhysicalInstance inst;
        derez.deserialize(inst);
        size_t num_records;
        derez.deserialize(num_records);
        std::set<IndirectRecord*> records;
        LegionVector<IndirectRecord> record_allocs(num_records);
        for (unsigned idx2 = 0; idx2 < num_records; idx2++)
        {
          IndirectRecord &record = record_allocs[idx2];
          derez.deserialize(record.inst);
          derez.deserialize(record.domain);
          records.insert(&record);
        }
        bool is_range, out_of_range, aliasing;
        derez.deserialize(is_range);
        derez.deserialize(out_of_range);
        derez.deserialize(aliasing);
        UnstructuredIndirectionHelper<DIM,T> helper(fid, is_range, inst,
            records, out_of_range, aliasing);
        NT_TemplateHelper::demux<UnstructuredIndirectionHelper<DIM,T> >(
            type_tag, &helper);
        indirections.push_back(helper.result);
      }
    }

    //--------------------------------------------------------------------------
    template<int DIM, typename T>
    ApEvent IndexSpaceExpression::issue_indirect_internal(
                                 RegionTreeForest *forest, Operation *op,
                                 const Realm::IndexSpace<DIM,T> &space,
                                 const PhysicalTraceInfo &trace_info,
                                 const std::vector<CopySrcDstField> &dst_fields,
                                 const std::vector<CopySrcDstField> &src_fields,
                                 const std::vector<CopyIndirection*> &indirects,
                                 const std::map<Reservation,bool> &reservations,
#ifdef LEGION_SPY
                                 unsigned unique_indirections_identifier,
#endif
                                 ApEvent precondition, PredEvent pred_guard,
                                 ApEvent tracing_precondition)
    //--------------------------------------------------------------------------
    {
      // Now that we know we're going to do this copy add any profling requests
      Realm::ProfilingRequestSet requests;
      op->add_copy_profiling_request(trace_info, requests, false);
      if (forest->runtime->profiler != NULL)
        forest->runtime->profiler->add_copy_request(requests, op);
#ifdef LEGION_SPY
      // Have to convert back to Realm structures because C++ is dumb  
      std::vector<Realm::CopySrcDstField> realm_src_fields(src_fields.size());
      for (unsigned idx = 0; idx < src_fields.size(); idx++)
        realm_src_fields[idx] = src_fields[idx];
      std::vector<Realm::CopySrcDstField> realm_dst_fields(dst_fields.size());
      for (unsigned idx = 0; idx < dst_fields.size(); idx++)
        realm_dst_fields[idx] = dst_fields[idx];
#endif 
      typedef std::vector<const typename Realm::CopyIndirection<DIM,T>::Base*>
        IndirectionVector;
      IndirectionVector indirections(indirects.size());
      for (unsigned idx = 0; idx < indirects.size(); idx++)
        indirections[idx] = indirects[idx]->to_base<DIM,T>();
      ApEvent result;
      if (pred_guard.exists())
      {
        // No need for tracing to know about the precondition or reservations
        ApEvent pred_pre = 
          Runtime::merge_events(&trace_info, precondition, ApEvent(pred_guard));
        if (!reservations.empty())
        {
          // Need a protected version here to guarantee we always acquire
          // or release the lock regardless of poison
          pred_pre = Runtime::ignorefaults(precondition);
          for (std::map<Reservation,bool>::const_iterator it =
                reservations.begin(); it != reservations.end(); it++)
            pred_pre = 
              Runtime::acquire_ap_reservation(it->first, it->second, pred_pre);
          // Tricky: now merge the predicate and precondition back in to get the 
          // effects of any poison since we protected against it above
          // Note you can't wait to acquire events until you know the full
          // precondition has triggered or poisoned including the predicate
          // or you risk deadlock which is why we need the double merge
          pred_pre =
            Runtime::merge_events(&trace_info, pred_pre, ApEvent(pred_guard));
        }
#ifdef LEGION_SPY
        result = Runtime::ignorefaults(space.copy(realm_src_fields, 
                          realm_dst_fields, indirections, requests, pred_pre));
#else
        result = Runtime::ignorefaults(space.copy(src_fields, dst_fields, 
                                            indirections, requests, pred_pre));
#endif
        // Release any reservations
        if (!reservations.empty())
        {
          // Protect the result in case of poison so we are guaranteed to
          // always release the reservations
          const ApEvent protected_result = Runtime::ignorefaults(result);
          for (std::map<Reservation,bool>::const_iterator it =
                reservations.begin(); it != reservations.end(); it++)
            Runtime::release_reservation(it->first, protected_result);
        }
      }
      else
      {
        // No need for tracing to know about the reservations
        ApEvent copy_pre = precondition;
        for (std::map<Reservation,bool>::const_iterator it =
              reservations.begin(); it != reservations.end(); it++)
          copy_pre = Runtime::acquire_ap_reservation(it->first, 
                                          it->second, copy_pre);
#ifdef LEGION_SPY
        result = ApEvent(space.copy(realm_src_fields, realm_dst_fields, 
                                    indirections, requests, copy_pre));
#else
        result = ApEvent(space.copy(src_fields, dst_fields, indirections,
                                    requests, copy_pre));
#endif
        // Release any reservations
        for (std::map<Reservation,bool>::const_iterator it =
              reservations.begin(); it != reservations.end(); it++)
          Runtime::release_reservation(it->first, result);
      }
      if (trace_info.recording)
        trace_info.record_issue_indirect(result, this, src_fields,
                                         dst_fields, indirects, reservations,
#ifdef LEGION_SPY
                                         unique_indirections_identifier,
#endif
                                         precondition, pred_guard,
                                         tracing_precondition);
#ifdef LEGION_DISABLE_EVENT_PRUNING
      if (!result.exists())
      {
        ApUserEvent new_result = Runtime::create_ap_user_event(NULL);
        Runtime::trigger_event(NULL, new_result);
        result = new_result;
      }
#endif
#ifdef LEGION_SPY
      assert(op != NULL);
      LegionSpy::log_indirect_events(op->get_unique_op_id(), 
         expr_id, unique_indirections_identifier, precondition, result);
      for (unsigned idx = 0; idx < src_fields.size(); idx++)
        LegionSpy::log_indirect_field(result, src_fields[idx].field_id,
                                      src_fields[idx].inst_event,
                                      src_fields[idx].indirect_index,
                                      dst_fields[idx].field_id,
                                      dst_fields[idx].inst_event, 
                                      dst_fields[idx].indirect_index,
                                      dst_fields[idx].redop_id);
#endif
      return result;
    }

=======
>>>>>>> be3284b6
    template <typename T, typename T2>
    inline T round_up(T val, T2 step)
    {
      T rem = val % step;
      if(rem == 0)
        return val;
      else
        return val + (step - rem);
    }

    template <typename T>
    inline T max(T a, T b)
    {
      return((a > b) ? a : b);
    }

    template <typename T>
    inline T gcd(T a, T b)
    {
      while(a != b) {
        if(a > b)
          a -= b;
        else
          b -= a;
      }
      return a;
    }

    template <typename T>
    inline T lcm(T a, T b)
    {
      // TODO: more efficient way?
      return(a * b / gcd(a, b));
    }

    //--------------------------------------------------------------------------
    template<int DIM, typename T>
    Realm::InstanceLayoutGeneric* IndexSpaceExpression::create_layout_internal(
                                 const Realm::IndexSpace<DIM,T> &space,
                                 const LayoutConstraintSet &constraints,
                                 const std::vector<FieldID> &field_ids,
                                 const std::vector<size_t> &field_sizes,
                                 bool compact, LayoutConstraintKind *unsat_kind,
                                 unsigned *unsat_index, void **piece_list,
                                 size_t *piece_list_size) const
    //--------------------------------------------------------------------------
    {
#ifdef DEBUG_LEGION
      assert(field_ids.size() == field_sizes.size());
      assert(int(constraints.ordering_constraint.ordering.size()) == (DIM+1));
#endif
      Realm::InstanceLayout<DIM,T> *layout = new Realm::InstanceLayout<DIM,T>();
      layout->bytes_used = 0;
      // Start with 32-byte alignment for AVX instructions
      layout->alignment_reqd = 32;
      layout->space = space;
      std::vector<Rect<DIM,T> > piece_bounds;
      if (space.dense() || !compact)
      {
        if (!space.bounds.empty())
          piece_bounds.push_back(space.bounds);
      }
      else
      {
#ifdef DEBUG_LEGION
        assert(piece_list != NULL);
        assert((*piece_list) == NULL);
        assert(piece_list_size != NULL);
        assert((*piece_list_size) == 0);
#endif
        const SpecializedConstraint &spec = constraints.specialized_constraint;
        if (spec.max_overhead > 0)
        {
          std::vector<Realm::Rect<DIM,T> > covering;
          if (!space.compute_covering(spec.max_pieces, spec.max_overhead,
                                      covering))
          {
            if (unsat_kind != NULL)
              *unsat_kind = LEGION_SPECIALIZED_CONSTRAINT;
            if (unsat_index != NULL)
              *unsat_index = 0;
            return NULL;
          }
          // Container problem is stupid
          piece_bounds.resize(covering.size());
          for (unsigned idx = 0; idx < covering.size(); idx++)
            piece_bounds[idx] = covering[idx];
        }
        else
        {
          for (Realm::IndexSpaceIterator<DIM,T> itr(space); 
                itr.valid; itr.step())
            if (!itr.rect.empty())
              piece_bounds.push_back(itr.rect);
          if (spec.max_pieces < piece_bounds.size())
          {
            if (unsat_kind != NULL)
              *unsat_kind = LEGION_SPECIALIZED_CONSTRAINT;
            if (unsat_index != NULL)
              *unsat_index = 0;
            return NULL;
          }
        }
        if (!piece_bounds.empty())
        {
          *piece_list_size = piece_bounds.size() * sizeof(Rect<DIM,T>);
          *piece_list = malloc(*piece_list_size);
          Rect<DIM,T> *pieces = static_cast<Rect<DIM,T>*>(*piece_list);
          for (unsigned idx = 0; idx < piece_bounds.size(); idx++)
            pieces[idx] = piece_bounds[idx];
        }
      }

      // If the bounds are empty we can use the same piece list for all fields
      if (piece_bounds.empty())
      {
        layout->piece_lists.resize(1);
        for (unsigned idx = 0; idx < field_ids.size(); idx++)
        {
          const FieldID fid = field_ids[idx];
          Realm::InstanceLayoutGeneric::FieldLayout &fl = layout->fields[fid];
          fl.list_idx = 0;
          fl.rel_offset = 0;
          fl.size_in_bytes = field_sizes[idx];
        }
        return layout;
      }
      const OrderingConstraint &order = constraints.ordering_constraint;  
#ifdef DEBUG_LEGION
      assert(order.ordering.size() == (DIM+1));
#endif
      // Check if it is safe to re-use piece lists
      // It's only safe if fsize describes the size of a piece, which
      // is true if we only have a single piece or we're doing AOS
      const bool safe_reuse = 
       ((piece_bounds.size() == 1) || (order.ordering.front() == LEGION_DIM_F));
      // Get any alignment and offset constraints for individual fields
      std::map<FieldID,size_t> alignments;
      for (std::vector<AlignmentConstraint>::const_iterator it = 
            constraints.alignment_constraints.begin(); it !=
            constraints.alignment_constraints.end(); it++)
      {
#ifdef DEBUG_LEGION
        assert(it->eqk == LEGION_EQ_EK);
#endif
        alignments[it->fid] = it->alignment;
      }
      std::map<FieldID,off_t> offsets;
      for (std::vector<OffsetConstraint>::const_iterator it = 
            constraints.offset_constraints.begin(); it !=
            constraints.offset_constraints.end(); it++)
        offsets[it->fid] = it->offset;
      // Zip the fields with their sizes and sort them if we're allowed to
      std::set<size_t> unique_sizes;
      std::vector<std::pair<size_t,FieldID> > zip_fields;
      for (unsigned idx = 0; idx < field_ids.size(); idx++)
      {
        zip_fields.push_back(
            std::pair<size_t,FieldID>(field_sizes[idx], field_ids[idx]));
        if (safe_reuse)
          unique_sizes.insert(field_sizes[idx]);
      }
      if (!constraints.field_constraint.inorder)
      {
        // Sort them so the smallest fields are first
        std::stable_sort(zip_fields.begin(), zip_fields.end());
        // Reverse them so the biggest fields are first
        std::reverse(zip_fields.begin(), zip_fields.end());
        // Then reverse the field IDs back for the same size fields
        std::vector<std::pair<size_t,FieldID> >::iterator it1 = 
          zip_fields.begin(); 
        while (it1 != zip_fields.end())
        {
          std::vector<std::pair<size_t,FieldID> >::iterator it2 = it1;
          while ((it2 != zip_fields.end()) && (it1->first == it2->first))
            it2++;
          std::reverse(it1, it2);
          it1 = it2;
        }
      } 
      // Single affine piece or AOS on all pieces 
      // In this case we know fsize and falign are the same for
      // each of the pieces
      int field_index = -1;
      std::vector<size_t> elements_between_per_piece(piece_bounds.size(), 1);
      for (unsigned idx = 0; order.ordering.size(); idx++)
      {
        const DimensionKind dim = order.ordering[idx];
        if (dim == LEGION_DIM_F)
        {
          field_index = idx;
          break;
        }
#ifdef DEBUG_LEGION
        assert(int(dim) < DIM);
#endif
        for (unsigned pidx = 0; pidx < piece_bounds.size(); pidx++)
        {
          const Rect<DIM,T> &bounds = piece_bounds[pidx];
          elements_between_per_piece[pidx] *=
            (bounds.hi[dim] - bounds.lo[dim] + 1);
        }
      }
#ifdef DEBUG_LEGION
      assert(field_index >= 0);
#endif
      size_t elements_between_fields = elements_between_per_piece.front();
      for (unsigned idx = 1; idx < elements_between_per_piece.size(); idx++)
        elements_between_fields += elements_between_per_piece[idx];
      // This code borrows from choose_instance_layout but
      // there are subtle differences to handle Legion's layout constraints
      // What we want to compute is the size of the field dimension
      // in a way that guarantees that all fields maintain their alignments
      size_t fsize = 0;
      size_t falign = 1;
      // We can't make the piece lists yet because we don't know the 
      // extent of the field dimension needed to ensure alignment 
      std::map<FieldID, size_t> field_offsets;
      for (std::vector<std::pair<size_t,FieldID> >::const_iterator it = 
            zip_fields.begin(); it != zip_fields.end(); it++)
      {
        // if not specified, field goes at the end of all known fields
        // (or a bit past if alignment is a concern)
        size_t offset = fsize;
        std::map<FieldID,off_t>::const_iterator offset_finder = 
          offsets.find(it->second);
        if (offset_finder != offsets.end())
          offset += offset_finder->second;
        std::map<FieldID,size_t>::const_iterator alignment_finder = 
          alignments.find(it->second);
        const size_t field_alignment = (alignment_finder != alignments.end())
          ? alignment_finder->second : 1;
        if (field_alignment > 1)
        {
          offset = round_up(offset, field_alignment);
          if ((falign % field_alignment) != 0)
            falign = lcm(falign, field_alignment);
        }
        // increase size and alignment if needed
        fsize = max(fsize, offset + it->first * elements_between_fields);
        field_offsets[it->second] = offset;
      }
      if (falign > 1)
      {
        // group size needs to be rounded up to match group alignment
        fsize = round_up(fsize, falign);
        // overall instance alignment layout must be compatible with group
        layout->alignment_reqd = lcm(layout->alignment_reqd, falign);
      } 
      // compute the starting offsets for each piece
      std::vector<size_t> piece_offsets(piece_bounds.size());
      if (safe_reuse)
      {
        for (unsigned pidx = 0; pidx < piece_bounds.size(); pidx++)
        {
          const Rect<DIM,T> &bounds = piece_bounds[pidx];
          piece_offsets[pidx] = round_up(layout->bytes_used, falign);
          size_t piece_size = fsize;
          for (unsigned idx = field_index+1; idx < order.ordering.size(); idx++)
          {
            const DimensionKind dim = order.ordering[idx];
#ifdef DEBUG_LEGION
            assert(int(dim) < DIM);
#endif
            piece_size *= (bounds.hi[dim] - bounds.lo[dim] + 1);
          }
          layout->bytes_used = piece_offsets[pidx] + piece_size;
        }
      }
      // we've handled the offsets and alignment for every field across
      // all dimensions so we can just use the size of the field to 
      // determine the piece list
      std::map<size_t,unsigned> pl_indexes;
      layout->piece_lists.reserve(safe_reuse ? 
          unique_sizes.size() : zip_fields.size());
      for (std::vector<std::pair<size_t,FieldID> >::const_iterator it = 
            zip_fields.begin(); it != zip_fields.end(); it++)
      {
        unsigned li;
        std::map<size_t,unsigned>::const_iterator finder =
          safe_reuse ? pl_indexes.find(it->first) : pl_indexes.end();
        if (finder == pl_indexes.end())
        {
          li = layout->piece_lists.size();
#ifdef DEBUG_LEGION
          assert(li < (safe_reuse ? unique_sizes.size() : zip_fields.size()));
#endif
          layout->piece_lists.resize(li + 1);
          pl_indexes[it->first] = li;

          // create the piece list
          Realm::InstancePieceList<DIM,T>& pl = layout->piece_lists[li];
          pl.pieces.reserve(piece_bounds.size());

          size_t next_piece = safe_reuse ? 0 : field_offsets[it->second];
          for (unsigned pidx = 0; pidx < piece_bounds.size(); pidx++)
          {
            const Rect<DIM,T> &bounds = piece_bounds[pidx];
            // create the piece
            Realm::AffineLayoutPiece<DIM,T> *piece = 
              new Realm::AffineLayoutPiece<DIM,T>;
            piece->bounds = bounds; 
            size_t piece_start;
            if (safe_reuse)
              piece_start = piece_offsets[pidx];
            else
              piece_start = next_piece;
            piece->offset = piece_start;
            size_t stride = it->first;
            for (std::vector<DimensionKind>::const_iterator dit = 
                  order.ordering.begin(); dit != order.ordering.end(); dit++)
            {
              if ((*dit) != LEGION_DIM_F)
              {
#ifdef DEBUG_LEGION
                assert(int(*dit) < DIM);
#endif
                piece->strides[*dit] = stride;
                piece->offset -= bounds.lo[*dit] * stride;
                stride *= (bounds.hi[*dit] - bounds.lo[*dit] + 1);
              }
              else
              {
                // Update the location for the next piece to start
                if (!safe_reuse)
                  next_piece = piece_start + stride;
                // Reset the stride to the fsize for the next dimension
                // since it already incorporates everything prior to it
                stride = fsize;
              }
            }
            // Update the total bytes used for the last piece
            if (!safe_reuse && ((pidx+1) == piece_bounds.size()))
              layout->bytes_used = piece_start + stride;
            pl.pieces.push_back(piece);
          }
        }
        else
          li = finder->second;
#ifdef DEBUG_LEGION
        assert(layout->fields.count(it->second) == 0);
#endif
        Realm::InstanceLayoutGeneric::FieldLayout &fl = 
          layout->fields[it->second];
        fl.list_idx = li;
        fl.rel_offset = safe_reuse ? field_offsets[it->second] : 0;
        fl.size_in_bytes = it->first;
      }
#if 0
      // We have a two different implementations of how to compute the layout 
      // 1. In cases where we either have just one piece or we know we're
      //    doing AOS then we know the alignment and fsize will be the same
      //    across all the pieces, therefore we can share piece lists
      // 2. In more general cases, we can have SOA or hybrid with multiple
      //    pieces so we can't deduplicate piece lists safely given Realm's
      //    current encoding so instead we build a piece list per field and
      //    build up the representation for each piece individually

      // This is formerly case 2 that would lay out SOA and hybrid
      // layouts for each piece individually rather than grouping
      // pieces together for each field
      {
        // We have multiple pieces and we're not AOS so the per-field
        // offsets can be different in each piece dependent upon the
        // size of the piece and which dimensions are before the fields
        // In this case we're going to have one piece list for each field
        for (unsigned idx = 0; idx < zip_fields.size(); idx++)
        {
          layout->piece_lists[idx].pieces.reserve(piece_bounds.size());
          const std::pair<size_t,FieldID> &field = zip_fields[idx];
          Realm::InstanceLayoutGeneric::FieldLayout &fl = 
            layout->fields[field.second];
          fl.list_idx = idx;
          fl.rel_offset = 0;
          fl.size_in_bytes = field.first;
        }
        // We'll compute each piece infidivudaly and the piece list per field
        for (typename std::vector<Rect<DIM,T> >::const_iterator pit =
              piece_bounds.begin(); pit != piece_bounds.end(); pit++)
        {
          const Rect<DIM,T> &bounds = *pit;
          int field_index = -1;
          size_t elements_between_fields = 1;
          for (unsigned idx = 0; order.ordering.size(); idx++)
          {
            const DimensionKind dim = order.ordering[idx];
            if (dim == DIM_F)
            {
              field_index = idx;
              break;
            }
#ifdef DEBUG_LEGION
            assert(int(dim) < DIM);
#endif
            elements_between_fields *= (bounds.hi[dim] - bounds.lo[dim] + 1);
          }
#ifdef DEBUG_LEGION
          assert(field_index >= 0);
#endif
          // This code borrows from choose_instance_layout but
          // there are subtle differences to handle Legion's layout constraints
          // What we want to compute is the size of the field dimension
          // in a way that guarantees that all fields maintain their alignments
          size_t fsize = 0;
          size_t falign = 1;
          // We can't make the piece lists yet because we don't know the 
          // extent of the field dimension needed to ensure alignment 
          std::map<FieldID, size_t> field_offsets;
          for (std::vector<std::pair<size_t,FieldID> >::const_iterator it = 
                zip_fields.begin(); it != zip_fields.end(); it++)
          {
            // if not specified, field goes at the end of all known fields
            // (or a bit past if alignment is a concern)
            size_t offset = fsize;
            std::map<FieldID,off_t>::const_iterator offset_finder = 
              offsets.find(it->second);
            if (offset_finder != offsets.end())
              offset += offset_finder->second;
            std::map<FieldID,size_t>::const_iterator alignment_finder = 
              alignments.find(it->second);
            const size_t field_alignment = 
              (alignment_finder != alignments.end()) ? 
                alignment_finder->second : 1;
            if (field_alignment > 1)
            {
              offset = round_up(offset, field_alignment);
              if ((falign % field_alignment) != 0)
                falign = lcm(falign, field_alignment);
            }
            // increase size and alignment if needed
            fsize = max(fsize, offset + it->first * elements_between_fields);
            field_offsets[it->second] = offset;
          }
          if (falign > 1)
          {
            // group size needs to be rounded up to match group alignment
            fsize = round_up(fsize, falign);
            // overall instance alignment layout must be compatible with group
            layout->alignment_reqd = lcm(layout->alignment_reqd, falign);
          }
          // starting point for piece is first aligned location above
          // existing pieces
          const size_t piece_start = round_up(layout->bytes_used, falign);
          unsigned fidx = 0;
          for (std::vector<std::pair<size_t,FieldID> >::const_iterator it = 
                zip_fields.begin(); it != zip_fields.end(); it++, fidx++)
          {
            // create the piece
            Realm::AffineLayoutPiece<DIM,T> *piece = 
              new Realm::AffineLayoutPiece<DIM,T>;
            piece->bounds = bounds; 
            piece->offset = piece_start + field_offsets[it->second];
            size_t stride = it->first;
            for (std::vector<DimensionKind>::const_iterator dit = 
                  order.ordering.begin(); dit != order.ordering.end(); dit++)
            {
              if ((*dit) != DIM_F)
              {
#ifdef DEBUG_LEGION
                assert(int(*dit) < DIM);
#endif
                piece->strides[*dit] = stride;
                piece->offset -= bounds.lo[*dit] * stride;
                stride *= (bounds.hi[*dit] - bounds.lo[*dit] + 1);
              }
              else
                // Reset the stride to the fsize for the next dimension
                // since it already incorporates everything prior to it
                stride = fsize;
            }
            layout->piece_lists[fidx].pieces.push_back(piece);
          }
          // Lastly we need to update the bytes used for this piece
          size_t piece_bytes = fsize;
          for (unsigned idx = field_index+1; idx < order.ordering.size(); idx++)
          {
            const DimensionKind dim = order.ordering[idx];
#ifdef DEBUG_LEGION
            assert(int(dim) < DIM);
#endif
            piece_bytes *= (bounds.hi[dim] - bounds.lo[dim] + 1);
          }
          layout->bytes_used = piece_start + piece_bytes;
        }
      }
#endif
      return layout;
    }

    //--------------------------------------------------------------------------
    template<int DIM, typename T>
    inline IndexSpaceExpression* 
            IndexSpaceExpression::create_layout_expression_internal(
                                     RegionTreeForest *context,
                                     const Realm::IndexSpace<DIM,T> &space,
                                     const Rect<DIM,T> *rects, size_t num_rects)
    //--------------------------------------------------------------------------
    {
      if (rects == NULL)
      {
        if (space.dense())
          return this;
        else
          // Make a new expression for the bounding box
          return new InstanceExpression<DIM,T>(&space.bounds,1/*size*/,context);
      }
      else
      {
#ifdef DEBUG_LEGION
        assert(num_rects > 0);
#endif
        // Make a realm expression from the rectangles
        return new InstanceExpression<DIM,T>(rects, num_rects, context);
      }
    }

    //--------------------------------------------------------------------------
    template<int DIM, typename T>
    inline bool IndexSpaceExpression::meets_layout_expression_internal(
                          IndexSpaceExpression *space_expr, bool tight_bounds,
                          const Rect<DIM,T> *piece_list, size_t piece_list_size)
    //--------------------------------------------------------------------------
    {
#ifdef DEBUG_LEGION
      assert(type_tag == space_expr->type_tag);
#endif
      // See if this an convex hull or a piece list case
      if (piece_list == NULL)
      {
        // Get the bounds for each of them, can ignore ready events
        // since we're just going to be looking at the bounds
        Realm::IndexSpace<DIM,T> local, other;
        get_expr_index_space(&local, type_tag, true/*tight*/);
        space_expr->get_expr_index_space(&other, type_tag, true/*tight*/);
        // Check to see if we contain the space expression
        if (!local.bounds.contains(other.bounds))
          return false;
        // If tight, check to see if they are equivalent
        if (tight_bounds)
          return local.bounds == other.bounds;
        return true;
      }
      else
      {
#ifdef DEBUG_LEGION
        assert(piece_list_size > 0);
#endif
        // Iterate the rectangles in the space expr over the piece list
        // and compute the intersection volume summary
        // Note that this assumes that the rectangles in the piece list
        // are all non-overlapping with each other
        Realm::IndexSpace<DIM,T> other;
        const ApEvent ready =
          space_expr->get_expr_index_space(&other, type_tag, true/*tight*/);
        if (ready.exists() && !ready.has_triggered_faultignorant())
          ready.wait_faultignorant();
        size_t space_volume = 0; 
        size_t overlap_volume = 0;
        for (Realm::IndexSpaceIterator<DIM,T> itr(other); itr.valid; itr.step())
        {
          size_t local_volume = itr.rect.volume();
          space_volume += local_volume;
          for (unsigned idx = 0; idx < piece_list_size; idx++)
          {
            const Rect<DIM,T> overlap = piece_list[idx].intersection(itr.rect);
            size_t volume = overlap.volume();
            if (volume == 0)
              continue;
            overlap_volume += volume;
            local_volume -= volume;
            if (local_volume == 0)
              break;
          }
        }
#ifdef DEBUG_LEGION
        assert(overlap_volume <= space_volume);
#endif
        // If we didn't cover all the points in the space then we can't meet
        if (overlap_volume < space_volume)
          return false;
        if (tight_bounds)
        {
          // Check the total volume of all the pieces
          size_t piece_volume = 0;
          for (unsigned idx = 0; idx < piece_list_size; idx++)
            piece_volume += piece_list[idx].volume();
#ifdef DEBUG_LEGION
          assert(space_volume <= piece_volume);
#endif
          // Only meets if they have exactly the same points
          return (space_volume == piece_volume);
        }
        return true;
      }
    }

    //--------------------------------------------------------------------------
    template<int DIM, typename T>
    inline IndexSpaceExpression*
              IndexSpaceExpression::find_congruent_expression_internal(
                                   std::set<IndexSpaceExpression*> &expressions)
    //--------------------------------------------------------------------------
    {
      if (expressions.empty())
      {
        expressions.insert(this);
        return this;
      }
      Realm::IndexSpace<DIM,T> local_space;
      // No need to wait for the event, we know it is already triggered
      // because we called get_volume on this before we got here
      get_expr_index_space(&local_space, type_tag, true/*need tight result*/);
      const DistributedID local_did = get_distributed_id();
      size_t local_rect_count = 0;
      KDNode<DIM,T,void> *local_tree = NULL;
      for (std::set<IndexSpaceExpression*>::const_iterator it =
            expressions.begin(); it != expressions.end(); it++)
      {
        // We can get duplicates here
        if ((*it) == this)
        {
          if (local_tree != NULL)
            delete local_tree;
          return this;
        }
        Realm::IndexSpace<DIM,T> other_space;
        // No need to wait for the event here either, we know that if it is
        // in the 'expressions' data structure then wait has already been
        // called on it as well.
        (*it)->get_expr_index_space(&other_space, type_tag, true/*need tight*/);
        // See if the rectangles are the same
        if (local_space.bounds != other_space.bounds)
          continue;
        // See if the sparsity maps are the same
        if (local_space.sparsity == other_space.sparsity)
        {
          // We know that things are the same here
          // Try to add the expression reference, we can race with deletions
          // here though so handle the case we're we can't add a reference
          if ((*it)->try_add_canonical_reference(local_did))
          {
            if (local_tree != NULL)
              delete local_tree;
            return (*it);
          }
          else
            continue;
        }
        if (!local_space.sparsity.exists() || !other_space.sparsity.exists())
        {
          // Realm guarantees that tightening will remove a sparsity map if it
          // can so if one index space has a sparsity map and the other doesn't
          // then by definition they cannot be congruent (see issue #1020)
#ifdef DEBUG_LEGION
          // Should never hit this assertion as they should have equal sparsity
          // map IDs if the sparsity map does not exist for both of them
          assert(local_space.sparsity.exists() ||
                  other_space.sparsity.exists());
#endif
          continue;
        }
        else
        {
          // Both have sparsity maps
          // We know something important though here: we know that both
          // these sparsity maps contain the same number of points
          // Build lists of both sets of rectangles
          KDNode<DIM,T> *other_tree = 
            (*it)->get_sparsity_map_kd_tree()->as_kdnode<DIM,T>();
          size_t other_rect_count = other_tree->count_rectangles();
          if (local_rect_count == 0)
          {
            // Count the number of rectangles in our sparsity map
            for (Realm::IndexSpaceIterator<DIM,T> itr(local_space);
                  itr.valid; itr.step())
              local_rect_count++;
#ifdef DEBUG_LEGION
            assert(local_rect_count > 0);
#endif
          }
          if (other_rect_count < local_rect_count)
          {
            // Build our KD tree if we haven't already
            if (local_tree == NULL)
            {
              std::vector<Rect<DIM,T> > local_rects;
              for (Realm::IndexSpaceIterator<DIM,T> itr(local_space);
                    itr.valid; itr.step())
                local_rects.push_back(itr.rect);
              local_tree = new KDNode<DIM,T>(local_space.bounds, local_rects);
            }
            // Iterate the other rectangles and see if they are covered
            bool congruent = true; 
            for (Realm::IndexSpaceIterator<DIM,T> itr(other_space);
                  itr.valid; itr.step())
            {
              const size_t intersecting_points = 
                local_tree->count_intersecting_points(itr.rect);
              if (intersecting_points == itr.rect.volume())
                continue;
              congruent = false;
              break;
            }
            if (!congruent)
              continue;
          }
          else
          {
            // Iterate our rectangles and see if they are all covered
            bool congruent = true; 
            for (Realm::IndexSpaceIterator<DIM,T> itr(local_space);
                  itr.valid; itr.step())
            {
              const size_t intersecting_points = 
                other_tree->count_intersecting_points(itr.rect);
              if (intersecting_points == itr.rect.volume())
                continue;
              congruent = false;
              break;
            }
            if (!congruent)
              continue;
          }
        }  
        // If we get here that means we are congruent
        // Try to add the expression reference, we can race with deletions
        // here though so handle the case we're we can't add a reference
        if ((*it)->try_add_canonical_reference(local_did))
        {
          if (local_tree != NULL)
            delete local_tree;
          return (*it);
        }
      }
      // Did not find any congruences so add ourself
      expressions.insert(this);
      // If we have a KD tree we can save it for later congruence tests
      if (local_tree != NULL)
      {
#ifdef DEBUG_LEGION
        assert(sparsity_map_kd_tree == NULL); // should not have a kd tree yet
#endif
        sparsity_map_kd_tree = local_tree;
      }
      return this;
    }

    //--------------------------------------------------------------------------
    template<int DIM, typename T>
    inline KDTree* IndexSpaceExpression::get_sparsity_map_kd_tree_internal(void)
    //--------------------------------------------------------------------------
    {
      if (sparsity_map_kd_tree != NULL)
        return sparsity_map_kd_tree;
      Realm::IndexSpace<DIM,T> local_space;
      // No need to wait for the event, we know it is already triggered
      // because we called get_volume on this before we got here
      get_expr_index_space(&local_space, type_tag, true/*need tight result*/);
#ifdef DEBUG_LEGION
      assert(!local_space.dense());
#endif
      std::vector<Rect<DIM,T> > local_rects;
      for (Realm::IndexSpaceIterator<DIM,T> itr(local_space);
            itr.valid; itr.step())
        local_rects.push_back(itr.rect);
      sparsity_map_kd_tree = new KDNode<DIM,T>(local_space.bounds, local_rects);
      return sparsity_map_kd_tree;
    }

    /////////////////////////////////////////////////////////////
    // Index Space Operations 
    /////////////////////////////////////////////////////////////
    
    //--------------------------------------------------------------------------
    template<int DIM, typename T>
    IndexSpaceOperationT<DIM,T>::IndexSpaceOperationT(OperationKind kind,
                                                      RegionTreeForest *ctx)
      : IndexSpaceOperation(NT_TemplateHelper::encode_tag<DIM,T>(),
                            kind, ctx), is_index_space_tight(false)
    //--------------------------------------------------------------------------
    {
    }

    //--------------------------------------------------------------------------
    template<int DIM, typename T>
    IndexSpaceOperationT<DIM,T>::IndexSpaceOperationT(RegionTreeForest *ctx, 
        IndexSpaceExprID eid, DistributedID did, AddressSpaceID owner,
        IndexSpaceOperation *origin, TypeTag tag, Deserializer &derez)
      : IndexSpaceOperation(tag, ctx, eid, did, owner, origin),
        is_index_space_tight(false)
    //--------------------------------------------------------------------------
    {
      // We can unpack the index space here directly
      derez.deserialize(this->realm_index_space);
      this->tight_index_space = this->realm_index_space;
      derez.deserialize(this->realm_index_space_ready);
      // Request that we make the valid index space valid
      this->tight_index_space_ready = 
        RtEvent(this->realm_index_space.make_valid());
    }

    //--------------------------------------------------------------------------
    template<int DIM, typename T>
    IndexSpaceOperationT<DIM,T>::~IndexSpaceOperationT(void)
    //--------------------------------------------------------------------------
    {
      if (this->owner_space == this->context->runtime->address_space)
      {
        this->realm_index_space.destroy(realm_index_space_ready);
        this->tight_index_space.destroy(tight_index_space_ready);
      }
    }

    //--------------------------------------------------------------------------
    template<int DIM, typename T>
    ApEvent IndexSpaceOperationT<DIM,T>::get_expr_index_space(void *result,
                                            TypeTag tag, bool need_tight_result)
    //--------------------------------------------------------------------------
    {
#ifdef DEBUG_LEGION
      assert(tag == type_tag);
#endif
      Realm::IndexSpace<DIM,T> *space = NULL;
      static_assert(sizeof(space) == sizeof(result), "Fuck c++");
      memcpy(&space, &result, sizeof(space));
      return get_realm_index_space(*space, need_tight_result);
    }

    //--------------------------------------------------------------------------
    template<int DIM, typename T>
    Domain IndexSpaceOperationT<DIM,T>::get_domain(ApEvent &ready, bool tight)
    //--------------------------------------------------------------------------
    {
      Realm::IndexSpace<DIM,T> result;
      ready = get_realm_index_space(result, tight);
      return DomainT<DIM,T>(result);
    }

    //--------------------------------------------------------------------------
    template<int DIM, typename T>
    ApEvent IndexSpaceOperationT<DIM,T>::get_realm_index_space(
                        Realm::IndexSpace<DIM,T> &space, bool need_tight_result)
    //--------------------------------------------------------------------------
    {
      if (!is_index_space_tight)
      {
        if (need_tight_result)
        {
          // Wait for the index space to be tight
          if (tight_index_space_ready.exists() && 
              !tight_index_space_ready.has_triggered())
            tight_index_space_ready.wait();
          space = tight_index_space;
          return ApEvent::NO_AP_EVENT;
        }
        else
        {
          space = realm_index_space;
          return realm_index_space_ready;
        }
      }
      else
      {
        // Already tight so we can just return that
        space = tight_index_space;
        return ApEvent::NO_AP_EVENT;
      }
    }

    //--------------------------------------------------------------------------
    template<int DIM, typename T>
    void IndexSpaceOperationT<DIM,T>::tighten_index_space(void)
    //--------------------------------------------------------------------------
    {
#ifdef DEBUG_LEGION
      assert(realm_index_space.is_valid());
#endif
      tight_index_space = realm_index_space.tighten();
#ifdef DEBUG_LEGION
      assert(tight_index_space.is_valid());
#endif
      // Small memory fence to propagate writes before setting the flag
      __sync_synchronize();
      is_index_space_tight = true;
    }

    //--------------------------------------------------------------------------
    template<int DIM, typename T>
    bool IndexSpaceOperationT<DIM,T>::check_empty(void)
    //--------------------------------------------------------------------------
    {
      return (get_volume() == 0);
    }

    //--------------------------------------------------------------------------
    template<int DIM, typename T>
    size_t IndexSpaceOperationT<DIM,T>::get_volume(void)
    //--------------------------------------------------------------------------
    {
      if (has_volume)
        return volume;
      Realm::IndexSpace<DIM,T> temp;
      ApEvent ready = get_realm_index_space(temp, true/*tight*/);
      if (ready.exists() && !ready.has_triggered())
        ready.wait();
      volume = temp.volume();
      __sync_synchronize();
      has_volume = true;
      return volume;
    }

    //--------------------------------------------------------------------------
    template<int DIM, typename T>
    void IndexSpaceOperationT<DIM,T>::pack_expression(Serializer &rez,
                                                      AddressSpaceID target)
    //--------------------------------------------------------------------------
    {
#ifdef DEBUG_LEGION
      assert(this->is_valid());
#endif
      if (target == this->local_space)
      {
        rez.serialize<bool>(true/*local*/);
        rez.serialize(this);
        this->add_base_expression_reference(LIVE_EXPR_REF);
      }
      else if (target == this->owner_space)
      {
        rez.serialize<bool>(true/*local*/);
        rez.serialize(origin_expr);
        // Add a reference here that we'll remove after we've added a reference
        // on the target space expression
        this->add_base_expression_reference(REMOTE_DID_REF);
      }
      else
      {
        rez.serialize<bool>(false/*local*/);
        rez.serialize<bool>(false/*index space*/);
        rez.serialize(expr_id);
        rez.serialize(origin_expr);
        // Add a reference here that we'll remove after we've added a reference
        // on the target space expression
        this->add_base_expression_reference(REMOTE_DID_REF);
      }
    }

    //--------------------------------------------------------------------------
    template<int DIM, typename T>
    IndexSpaceNode* IndexSpaceOperationT<DIM,T>::create_node(IndexSpace handle,
                         DistributedID did, RtEvent initialized, 
                         std::set<RtEvent> *applied,
                         const bool notify_remote, IndexSpaceExprID new_expr_id)
    //--------------------------------------------------------------------------
    {
      if (new_expr_id == 0)
        new_expr_id = expr_id;
      AutoLock i_lock(inter_lock, 1, false/*exclusive*/);
      if (is_index_space_tight)
        return context->create_node(handle, &tight_index_space, false/*domain*/,
                          NULL/*parent*/, 0/*color*/, did, initialized,
                          realm_index_space_ready, new_expr_id, 
                          notify_remote, applied);
      else
        return context->create_node(handle, &realm_index_space, false/*domain*/,
                          NULL/*parent*/, 0/*color*/, did, initialized,
                          realm_index_space_ready, new_expr_id, 
                          notify_remote, applied);
    }

    //--------------------------------------------------------------------------
    template<int DIM, typename T>
    PieceIteratorImpl* IndexSpaceOperationT<DIM,T>::create_piece_iterator(
      const void *piece_list, size_t piece_list_size, IndexSpaceNode *priv_node)
    //--------------------------------------------------------------------------
    {
#ifdef DEBUG_LEGION
      IndexSpaceNodeT<DIM,T> *privilege_node = 
        dynamic_cast<IndexSpaceNodeT<DIM,T>*>(priv_node);
      assert((privilege_node != NULL) || (priv_node == NULL));
#else
      IndexSpaceNodeT<DIM,T> *privilege_node = 
        static_cast<IndexSpaceNodeT<DIM,T>*>(priv_node);
#endif
      if (piece_list == NULL)
      {
        Realm::IndexSpace<DIM,T> realm_space;
        get_realm_index_space(realm_space, true/*tight*/);
#ifdef DEBUG_LEGION
        // If there was no piece list it has to be because there
        // was just one piece which was a single dense rectangle
        assert(realm_space.dense());
#endif
        return new PieceIteratorImplT<DIM,T>(&realm_space.bounds,
                      sizeof(realm_space.bounds), privilege_node);
      }
      else
        return new PieceIteratorImplT<DIM,T>(piece_list, piece_list_size, 
                                             privilege_node);
    }

    //--------------------------------------------------------------------------
    template<int DIM, typename T>
    ApEvent IndexSpaceOperationT<DIM,T>::issue_fill(Operation *op,
                                 const PhysicalTraceInfo &trace_info,
                                 const std::vector<CopySrcDstField> &dst_fields,
                                 const void *fill_value, size_t fill_size,
#ifdef LEGION_SPY
                                 UniqueID fill_uid,
                                 FieldSpace handle,
                                 RegionTreeID tree_id,
#endif
                                 ApEvent precondition, PredEvent pred_guard)
    //--------------------------------------------------------------------------
    {
      Realm::IndexSpace<DIM,T> local_space;
      ApEvent space_ready = get_realm_index_space(local_space, true/*tight*/);
      if (space_ready.exists() && precondition.exists())
        return issue_fill_internal(context, op, local_space, trace_info, 
            dst_fields, fill_value, fill_size, 
#ifdef LEGION_SPY
            fill_uid, handle, tree_id,
#endif
            Runtime::merge_events(&trace_info, space_ready, precondition),
            pred_guard);
      else if (space_ready.exists())
        return issue_fill_internal(context, op, local_space, trace_info, 
                                   dst_fields, fill_value, fill_size,
#ifdef LEGION_SPY
                                   fill_uid, handle, tree_id,
#endif
                                   space_ready, pred_guard);
      else
        return issue_fill_internal(context, op, local_space, trace_info, 
                                   dst_fields, fill_value, fill_size,
#ifdef LEGION_SPY
                                   fill_uid, handle, tree_id,
#endif
                                   precondition, pred_guard);
    }

    //--------------------------------------------------------------------------
    template<int DIM, typename T>
    ApEvent IndexSpaceOperationT<DIM,T>::issue_copy(Operation *op,
                                 const PhysicalTraceInfo &trace_info,
                                 const std::vector<CopySrcDstField> &dst_fields,
                                 const std::vector<CopySrcDstField> &src_fields,
                                 const std::vector<Reservation> &reservations,
#ifdef LEGION_SPY
                                 RegionTreeID src_tree_id,
                                 RegionTreeID dst_tree_id,
#endif
                                 ApEvent precondition, PredEvent pred_guard)
    //--------------------------------------------------------------------------
    {
      Realm::IndexSpace<DIM,T> local_space;
      ApEvent space_ready = get_realm_index_space(local_space, true/*tight*/);
      if (space_ready.exists() && precondition.exists())
        return issue_copy_internal(context, op, local_space, trace_info,
            dst_fields, src_fields, reservations,
#ifdef LEGION_SPY
            src_tree_id, dst_tree_id,
#endif
            Runtime::merge_events(&trace_info, precondition, space_ready),
            pred_guard);
      else if (space_ready.exists())
        return issue_copy_internal(context, op, local_space, trace_info,
                dst_fields, src_fields, reservations,
#ifdef LEGION_SPY
                src_tree_id, dst_tree_id,
#endif
                space_ready, pred_guard);
      else
        return issue_copy_internal(context, op, local_space, trace_info,
                dst_fields, src_fields, reservations,
#ifdef LEGION_SPY
                src_tree_id, dst_tree_id,
#endif
                precondition, pred_guard);
    }

    //--------------------------------------------------------------------------
    template<int DIM, typename T>
<<<<<<< HEAD
    void IndexSpaceOperationT<DIM,T>::construct_indirections(
                                    const std::vector<unsigned> &field_indexes,
                                    const FieldID indirect_field,
                                    const TypeTag indirect_type,
                                    const bool is_range, 
                                    const PhysicalInstance indirect_instance,
                                    const LegionVector<IndirectRecord> &records,
                                    std::vector<CopyIndirection*> &indirects,
                                    std::vector<unsigned> &indirect_indexes,
#ifdef LEGION_SPY
                                    unsigned unique_indirections_identifier,
                                    const ApEvent indirect_event,
#endif
                                    const bool possible_out_of_range,
                                    const bool possible_aliasing)
    //--------------------------------------------------------------------------
    {
      construct_indirections_internal<DIM,T>(field_indexes, indirect_field,
                                 indirect_type, is_range, indirect_instance, 
                                 records, indirects, indirect_indexes,
#ifdef LEGION_SPY
                                 unique_indirections_identifier, indirect_event,
#endif
                                 possible_out_of_range, possible_aliasing);
    }

    //--------------------------------------------------------------------------
    template<int DIM, typename T>
    void IndexSpaceOperationT<DIM,T>::unpack_indirections(Deserializer &derez,
                                    std::vector<CopyIndirection*> &indirections)
    //--------------------------------------------------------------------------
    {
      unpack_indirections_internal<DIM,T>(derez, indirections);
    }

    //--------------------------------------------------------------------------
    template<int DIM, typename T>
    ApEvent IndexSpaceOperationT<DIM,T>::issue_indirect(Operation *op,
                                 const PhysicalTraceInfo &trace_info,
                                 const std::vector<CopySrcDstField> &dst_fields,
                                 const std::vector<CopySrcDstField> &src_fields,
                                 const std::vector<CopyIndirection*> &indirects,
                                 const std::map<Reservation,bool> &reservations,
#ifdef LEGION_SPY
                                 unsigned unique_indirections_identifier,
#endif
                                 ApEvent precondition, PredEvent pred_guard,
                                 ApEvent tracing_precondition)
=======
    CopyAcrossUnstructured* 
      IndexSpaceOperationT<DIM,T>::create_across_unstructured(
                                  const std::map<Reservation,bool> &reservations)
>>>>>>> be3284b6
    //--------------------------------------------------------------------------
    {
      DomainT<DIM,T> local_space;
      ApEvent space_ready = get_realm_index_space(local_space, true/*tight*/);
<<<<<<< HEAD
      if (space_ready.exists() && precondition.exists())
        return issue_indirect_internal(context, op, local_space, trace_info, 
            dst_fields, src_fields, indirects, reservations,
#ifdef LEGION_SPY
            unique_indirections_identifier,
#endif
            Runtime::merge_events(&trace_info, precondition, space_ready),
            pred_guard, tracing_precondition);
      else if (space_ready.exists())
        return issue_indirect_internal(context, op, local_space, trace_info,
                                       dst_fields, src_fields,
                                       indirects, reservations, 
#ifdef LEGION_SPY
                                       unique_indirections_identifier,
#endif
                                       space_ready, pred_guard,
                                       tracing_precondition);
      else
        return issue_indirect_internal(context, op, local_space, trace_info,
                                       dst_fields, src_fields,
                                       indirects, reservations,
#ifdef LEGION_SPY
                                       unique_indirections_identifier,
#endif
                                       precondition, pred_guard,
                                       tracing_precondition);
=======
      return new CopyAcrossUnstructuredT<DIM,T>(context->runtime, this,
                                      local_space, space_ready, reservations);
>>>>>>> be3284b6
    }

    //--------------------------------------------------------------------------
    template<int DIM, typename T>
    Realm::InstanceLayoutGeneric* IndexSpaceOperationT<DIM,T>::create_layout(
                                    const LayoutConstraintSet &constraints,
                                    const std::vector<FieldID> &field_ids,
                                    const std::vector<size_t> &field_sizes,
                                    bool compact, 
                                    LayoutConstraintKind *unsat_kind,
                                    unsigned *unsat_index, void **piece_list,
                                    size_t *piece_list_size)
    //--------------------------------------------------------------------------
    {
      Realm::IndexSpace<DIM,T> local_is;
      ApEvent space_ready = get_realm_index_space(local_is, true/*tight*/);
      if (space_ready.exists())
        space_ready.wait();
      return create_layout_internal(local_is, constraints,field_ids,field_sizes,
                 compact, unsat_kind, unsat_index, piece_list, piece_list_size);
    }

    //--------------------------------------------------------------------------
    template<int DIM, typename T>
    IndexSpaceExpression* IndexSpaceOperationT<DIM,T>::create_layout_expression(
                                 const void *piece_list, size_t piece_list_size)
    //--------------------------------------------------------------------------
    {
#ifdef DEBUG_LEGION
      assert((piece_list_size % sizeof(Rect<DIM,T>)) == 0);
#endif
      Realm::IndexSpace<DIM,T> local_is;
      get_realm_index_space(local_is, true/*tight*/);
      // No need to wait for the index space to be ready since we
      // are never actually going to look at the sparsity map
      return create_layout_expression_internal(context, local_is,
                      static_cast<const Rect<DIM,T>*>(piece_list),
                      piece_list_size / sizeof(Rect<DIM,T>));
    }
    
    //--------------------------------------------------------------------------
    template<int DIM, typename T>
    bool IndexSpaceOperationT<DIM,T>::meets_layout_expression(
                            IndexSpaceExpression *space_expr, bool tight_bounds,
                            const void *piece_list, size_t piece_list_size)
    //--------------------------------------------------------------------------
    {
#ifdef DEBUG_LEGION
      assert((piece_list_size % sizeof(Rect<DIM,T>)) == 0);
#endif
      return meets_layout_expression_internal<DIM,T>(space_expr, tight_bounds,
                                  static_cast<const Rect<DIM,T>*>(piece_list),
                                  piece_list_size / sizeof(Rect<DIM,T>));
    }

    //--------------------------------------------------------------------------
    template<int DIM, typename T>
    IndexSpaceExpression* 
      IndexSpaceOperationT<DIM,T>::find_congruent_expression(
                                   std::set<IndexSpaceExpression*> &expressions)
    //--------------------------------------------------------------------------
    {
      return find_congruent_expression_internal<DIM,T>(expressions); 
    }

    //--------------------------------------------------------------------------
    template<int DIM, typename T>
    KDTree* IndexSpaceOperationT<DIM,T>::get_sparsity_map_kd_tree(void)
    //--------------------------------------------------------------------------
    {
      return get_sparsity_map_kd_tree_internal<DIM,T>();
    }

    //--------------------------------------------------------------------------
    template<int DIM, typename T>
    IndexSpaceUnion<DIM,T>::IndexSpaceUnion(
                            const std::vector<IndexSpaceExpression*> &to_union,
                            RegionTreeForest *ctx)
      : IndexSpaceOperationT<DIM,T>(IndexSpaceOperation::UNION_OP_KIND, ctx),
        sub_expressions(to_union)
    //--------------------------------------------------------------------------
    {
      // Add an resource ref that will be removed by the OperationCreator
      this->add_base_resource_ref(REGION_TREE_REF);
      std::set<ApEvent> preconditions;
      std::vector<Realm::IndexSpace<DIM,T> > spaces(sub_expressions.size());
      for (unsigned idx = 0; idx < sub_expressions.size(); idx++)
      {
        IndexSpaceExpression *sub = sub_expressions[idx];
#ifdef DEBUG_LEGION
        assert(sub->get_canonical_expression(this->context) == sub);
#endif
        // Add the parent and the reference
        sub->add_derived_operation(this);
        sub->add_tree_expression_reference(this->did);
        // Then get the realm index space expression
        ApEvent precondition = sub->get_expr_index_space(
            &spaces[idx], this->type_tag, false/*need tight result*/);
        if (precondition.exists())
          preconditions.insert(precondition);
      }
      // Kick this off to Realm
      ApEvent precondition = Runtime::merge_events(NULL, preconditions);
      Realm::ProfilingRequestSet requests;
      if (ctx->runtime->profiler != NULL)
        ctx->runtime->profiler->add_partition_request(requests,
                      implicit_provenance, DEP_PART_UNION_REDUCTION);
      this->realm_index_space_ready = ApEvent(
          Realm::IndexSpace<DIM,T>::compute_union(
              spaces, this->realm_index_space, requests, precondition));
      // Then launch the tighten call for it too since we know we're
      // going to want this eventually
      const RtEvent valid_event(this->realm_index_space.make_valid());
      // See if both the events needed for the tighten call are done
      if (!this->realm_index_space_ready.has_triggered() || 
          !valid_event.has_triggered())
      {
        IndexSpaceExpression::TightenIndexSpaceArgs args(this, this);
        if (!this->realm_index_space_ready.has_triggered())
        {
          if (!valid_event.has_triggered())
            this->tight_index_space_ready = 
              ctx->runtime->issue_runtime_meta_task(args, 
                  LG_LATENCY_WORK_PRIORITY, Runtime::merge_events(valid_event,
                    Runtime::protect_event(this->realm_index_space_ready)));
          else
            this->tight_index_space_ready = 
              ctx->runtime->issue_runtime_meta_task(args, 
                  LG_LATENCY_WORK_PRIORITY,
                  Runtime::protect_event(this->realm_index_space_ready));
        }
        else
          this->tight_index_space_ready = 
            ctx->runtime->issue_runtime_meta_task(args, 
                LG_LATENCY_WORK_PRIORITY, valid_event);
      }
      else // We can do the tighten call now
        this->tighten_index_space();
      if (ctx->runtime->legion_spy_enabled)
      {
        std::vector<IndexSpaceExprID> sources(this->sub_expressions.size()); 
        for (unsigned idx = 0; idx < this->sub_expressions.size(); idx++)
          sources[idx] = this->sub_expressions[idx]->expr_id;
        LegionSpy::log_index_space_union(this->expr_id, sources);
      }
    }

    //--------------------------------------------------------------------------
    template<int DIM, typename T>
    IndexSpaceUnion<DIM,T>::IndexSpaceUnion(const IndexSpaceUnion<DIM,T> &rhs)
      : IndexSpaceOperationT<DIM,T>(IndexSpaceOperation::UNION_OP_KIND, NULL)
    //--------------------------------------------------------------------------
    {
      // should never be called
      assert(false);
    }

    //--------------------------------------------------------------------------
    template<int DIM, typename T>
    IndexSpaceUnion<DIM,T>::~IndexSpaceUnion(void)
    //--------------------------------------------------------------------------
    {
      // Remove references from our sub expressions
      for (unsigned idx = 0; idx < sub_expressions.size(); idx++)
        if (sub_expressions[idx]->remove_tree_expression_reference(this->did))
          delete sub_expressions[idx];
    }

    //--------------------------------------------------------------------------
    template<int DIM, typename T>
    IndexSpaceUnion<DIM,T>& IndexSpaceUnion<DIM,T>::operator=(
                                              const IndexSpaceUnion<DIM,T> &rhs)
    //--------------------------------------------------------------------------
    {
      // should never be called
      assert(false);
      return *this;
    }

    //--------------------------------------------------------------------------
    template<int DIM, typename T>
    void IndexSpaceUnion<DIM,T>::pack_expression_value(Serializer &rez,
                                                       AddressSpaceID target)
    //--------------------------------------------------------------------------
    {
#ifdef DEBUG_LEGION
      assert(target != this->context->runtime->address_space);
#endif
      this->update_remote_instances(target);
      rez.serialize<bool>(false); // not an index space
      rez.serialize(this->type_tag); // unpacked by creator
      rez.serialize(this->expr_id); // unpacked by IndexSpaceOperation
      rez.serialize(this->did); // unpacked by IndexSpaceOperation
      rez.serialize(this->owner_space); // unpacked by IndexSpaceOperation
      rez.serialize(this->origin_expr); // unpacked by IndexSpaceOperation
      // unpacked by IndexSpaceOperationT
      Realm::IndexSpace<DIM,T> temp;
      ApEvent ready = this->get_realm_index_space(temp, true/*tight*/);
      rez.serialize(temp);
      rez.serialize(ready);
    }

    //--------------------------------------------------------------------------
    template<int DIM, typename T>
    bool IndexSpaceUnion<DIM,T>::invalidate_operation(void)
    //--------------------------------------------------------------------------
    {
      // Make sure we only do this one time
      if (this->invalidated.fetch_add(1) > 0)
        return false;
      // Remove the parent operation from all the sub expressions
      for (unsigned idx = 0; idx < sub_expressions.size(); idx++)
        sub_expressions[idx]->remove_derived_operation(this);
      // We were successfully removed
      return true;
    }

    //--------------------------------------------------------------------------
    template<int DIM, typename T>
    void IndexSpaceUnion<DIM,T>::remove_operation(void)
    //--------------------------------------------------------------------------
    {
      this->context->remove_union_operation(this, sub_expressions);
    }

    //--------------------------------------------------------------------------
    template<int DIM, typename T>
    IndexSpaceIntersection<DIM,T>::IndexSpaceIntersection(
                            const std::vector<IndexSpaceExpression*> &to_inter,
                            RegionTreeForest *ctx)
      : IndexSpaceOperationT<DIM,T>(IndexSpaceOperation::INTERSECT_OP_KIND,ctx),
        sub_expressions(to_inter)
    //--------------------------------------------------------------------------
    {
      // Add an resource ref that will be removed by the OperationCreator
      this->add_base_resource_ref(REGION_TREE_REF);
      std::set<ApEvent> preconditions;
      std::vector<Realm::IndexSpace<DIM,T> > spaces(sub_expressions.size());
      for (unsigned idx = 0; idx < sub_expressions.size(); idx++)
      {
        IndexSpaceExpression *sub = sub_expressions[idx];
#ifdef DEBUG_LEGION
        assert(sub->get_canonical_expression(this->context) == sub);
#endif
        // Add the parent and the reference
        sub->add_derived_operation(this);
        sub->add_tree_expression_reference(this->did);
        ApEvent precondition = sub->get_expr_index_space(
            &spaces[idx], this->type_tag, false/*need tight result*/);
        if (precondition.exists())
          preconditions.insert(precondition);
      }
      // Kick this off to Realm
      ApEvent precondition = Runtime::merge_events(NULL, preconditions);
      Realm::ProfilingRequestSet requests;
      if (ctx->runtime->profiler != NULL)
        ctx->runtime->profiler->add_partition_request(requests,
                implicit_provenance, DEP_PART_INTERSECTION_REDUCTION);
      this->realm_index_space_ready = ApEvent(
          Realm::IndexSpace<DIM,T>::compute_intersection(
              spaces, this->realm_index_space, requests, precondition));
      // Then launch the tighten call for it too since we know we're
      // going to want this eventually
      const RtEvent valid_event(this->realm_index_space.make_valid());
      // See if both the events needed for the tighten call are done
      if (!this->realm_index_space_ready.has_triggered() || 
          !valid_event.has_triggered())
      {
        IndexSpaceExpression::TightenIndexSpaceArgs args(this, this);
        if (!this->realm_index_space_ready.has_triggered())
        {
          if (!valid_event.has_triggered())
            this->tight_index_space_ready = 
              ctx->runtime->issue_runtime_meta_task(args, 
                  LG_LATENCY_WORK_PRIORITY, Runtime::merge_events(valid_event,
                    Runtime::protect_event(this->realm_index_space_ready)));
          else
            this->tight_index_space_ready = 
              ctx->runtime->issue_runtime_meta_task(args, 
                  LG_LATENCY_WORK_PRIORITY,
                  Runtime::protect_event(this->realm_index_space_ready));
        }
        else
          this->tight_index_space_ready = 
            ctx->runtime->issue_runtime_meta_task(args, 
                LG_LATENCY_WORK_PRIORITY, valid_event);
      }
      else // We can do the tighten call now
        this->tighten_index_space();
      if (ctx->runtime->legion_spy_enabled)
      {
        std::vector<IndexSpaceExprID> sources(this->sub_expressions.size()); 
        for (unsigned idx = 0; idx < this->sub_expressions.size(); idx++)
          sources[idx] = this->sub_expressions[idx]->expr_id;
        LegionSpy::log_index_space_intersection(this->expr_id, sources);
      }
    }

    //--------------------------------------------------------------------------
    template<int DIM, typename T>
    IndexSpaceIntersection<DIM,T>::IndexSpaceIntersection(
                                      const IndexSpaceIntersection<DIM,T> &rhs)
      : IndexSpaceOperationT<DIM,T>(IndexSpaceOperation::INTERSECT_OP_KIND,NULL)
    //--------------------------------------------------------------------------
    {
      // should never be called
      assert(false);
    }

    //--------------------------------------------------------------------------
    template<int DIM, typename T>
    IndexSpaceIntersection<DIM,T>::~IndexSpaceIntersection(void)
    //--------------------------------------------------------------------------
    {
      // Remove references from our sub expressions
      for (unsigned idx = 0; idx < sub_expressions.size(); idx++)
        if (sub_expressions[idx]->remove_tree_expression_reference(this->did))
          delete sub_expressions[idx];
    }

    //--------------------------------------------------------------------------
    template<int DIM, typename T>
    IndexSpaceIntersection<DIM,T>& IndexSpaceIntersection<DIM,T>::operator=(
                                       const IndexSpaceIntersection<DIM,T> &rhs)
    //--------------------------------------------------------------------------
    {
      // should never be called
      assert(false);
      return *this;
    }

    //--------------------------------------------------------------------------
    template<int DIM, typename T>
    void IndexSpaceIntersection<DIM,T>::pack_expression_value(Serializer &rez, 
                                                          AddressSpaceID target)
    //--------------------------------------------------------------------------
    {
#ifdef DEBUG_LEGION
      assert(target != this->context->runtime->address_space);
#endif
      this->update_remote_instances(target);
      rez.serialize<bool>(false); // not an index space
      rez.serialize(this->type_tag); // unpacked by creator
      rez.serialize(this->expr_id); // unpacked by IndexSpaceOperation
      rez.serialize(this->did); // unpacked by IndexSpaceOperation
      rez.serialize(this->owner_space); // unpacked by IndexSpaceOperation
      rez.serialize(this->origin_expr); // unpacked by IndexSpaceOperation
      // unpacked by IndexSpaceOperationT
      Realm::IndexSpace<DIM,T> temp;
      ApEvent ready = this->get_realm_index_space(temp, true/*tight*/);
      rez.serialize(temp);
      rez.serialize(ready);
    }

    //--------------------------------------------------------------------------
    template<int DIM, typename T>
    bool IndexSpaceIntersection<DIM,T>::invalidate_operation(void)
    //--------------------------------------------------------------------------
    {
      // Make sure we only do this one time
      if (this->invalidated.fetch_add(1) > 0)
        return false;
      // Remove the parent operation from all the sub expressions
      for (unsigned idx = 0; idx < sub_expressions.size(); idx++)
        sub_expressions[idx]->remove_derived_operation(this);
      // We were successfully removed
      return true;
    }

    //--------------------------------------------------------------------------
    template<int DIM, typename T>
    void IndexSpaceIntersection<DIM,T>::remove_operation(void)
    //--------------------------------------------------------------------------
    {
      this->context->remove_intersection_operation(this, sub_expressions);
    }

    //--------------------------------------------------------------------------
    template<int DIM, typename T>
    IndexSpaceDifference<DIM,T>::IndexSpaceDifference(IndexSpaceExpression *l,
                IndexSpaceExpression *r, RegionTreeForest *ctx) 
      : IndexSpaceOperationT<DIM,T>(IndexSpaceOperation::DIFFERENCE_OP_KIND,ctx)
        , lhs(l), rhs(r)
    //--------------------------------------------------------------------------
    {
      // Add an resource ref that will be removed by the OperationCreator
      this->add_base_resource_ref(REGION_TREE_REF);
#ifdef DEBUG_LEGION
      assert(lhs->get_canonical_expression(this->context) == lhs);
      assert(rhs->get_canonical_expression(this->context) == rhs);
#endif
      if (lhs == rhs)
      {
        // Special case for when the expressions are the same
        lhs->add_derived_operation(this);
        lhs->add_tree_expression_reference(this->did);
        this->realm_index_space = Realm::IndexSpace<DIM,T>::make_empty();
        this->tight_index_space = Realm::IndexSpace<DIM,T>::make_empty();
        this->realm_index_space_ready = ApEvent::NO_AP_EVENT;
        this->tight_index_space_ready = RtEvent::NO_RT_EVENT;
      }
      else
      {
        Realm::IndexSpace<DIM,T> lhs_space, rhs_space;
        // Add the parent and the references
        lhs->add_derived_operation(this);
        rhs->add_derived_operation(this);
        lhs->add_tree_expression_reference(this->did);
        rhs->add_tree_expression_reference(this->did);
        ApEvent left_ready = 
          lhs->get_expr_index_space(&lhs_space, this->type_tag, false/*tight*/);
        ApEvent right_ready = 
          rhs->get_expr_index_space(&rhs_space, this->type_tag, false/*tight*/);
        ApEvent precondition = 
          Runtime::merge_events(NULL, left_ready, right_ready);
        Realm::ProfilingRequestSet requests;
        if (ctx->runtime->profiler != NULL)
          ctx->runtime->profiler->add_partition_request(requests,
                                implicit_provenance, DEP_PART_DIFFERENCE);
        this->realm_index_space_ready = ApEvent(
            Realm::IndexSpace<DIM,T>::compute_difference(lhs_space, rhs_space, 
                              this->realm_index_space, requests, precondition));
        // Then launch the tighten call for it too since we know we're
        // going to want this eventually
        const RtEvent valid_event(this->realm_index_space.make_valid());
        // See if both the events needed for the tighten call are done
        if (!this->realm_index_space_ready.has_triggered() || 
            !valid_event.has_triggered())
        {
          IndexSpaceExpression::TightenIndexSpaceArgs args(this, this);
          if (!this->realm_index_space_ready.has_triggered())
          {
            if (!valid_event.has_triggered())
              this->tight_index_space_ready = 
                ctx->runtime->issue_runtime_meta_task(args, 
                    LG_LATENCY_WORK_PRIORITY, Runtime::merge_events(valid_event,
                      Runtime::protect_event(this->realm_index_space_ready)));
            else
              this->tight_index_space_ready = 
                ctx->runtime->issue_runtime_meta_task(args, 
                    LG_LATENCY_WORK_PRIORITY,
                    Runtime::protect_event(this->realm_index_space_ready));
          }
          else
            this->tight_index_space_ready = 
              ctx->runtime->issue_runtime_meta_task(args, 
                  LG_LATENCY_WORK_PRIORITY, valid_event);
        }
        else // We can do the tighten call now
          this->tighten_index_space();
      }
      if (ctx->runtime->legion_spy_enabled)
        LegionSpy::log_index_space_difference(this->expr_id,
                                              lhs->expr_id, rhs->expr_id);
    }

    //--------------------------------------------------------------------------
    template<int DIM, typename T>
    IndexSpaceDifference<DIM,T>::IndexSpaceDifference(
                                      const IndexSpaceDifference<DIM,T> &rhs)
     : IndexSpaceOperationT<DIM,T>(IndexSpaceOperation::DIFFERENCE_OP_KIND,
                                   NULL), lhs(NULL), rhs(NULL)
    //--------------------------------------------------------------------------
    {
      // should never be called
      assert(false);
    }

    //--------------------------------------------------------------------------
    template<int DIM, typename T>
    IndexSpaceDifference<DIM,T>::~IndexSpaceDifference(void)
    //--------------------------------------------------------------------------
    {
      if ((rhs != NULL) && (lhs != rhs) && 
          rhs->remove_tree_expression_reference(this->did))
        delete rhs;
      if ((lhs != NULL) && lhs->remove_tree_expression_reference(this->did))
        delete lhs;
    }

    //--------------------------------------------------------------------------
    template<int DIM, typename T>
    IndexSpaceDifference<DIM,T>& IndexSpaceDifference<DIM,T>::operator=(
                                         const IndexSpaceDifference<DIM,T> &rhs)
    //--------------------------------------------------------------------------
    {
      // should never be called
      assert(false);
      return *this;
    }

    //--------------------------------------------------------------------------
    template<int DIM, typename T>
    void IndexSpaceDifference<DIM,T>::pack_expression_value(Serializer &rez,
                                                          AddressSpaceID target)
    //--------------------------------------------------------------------------
    {
#ifdef DEBUG_LEGION
      assert(target != this->context->runtime->address_space);
#endif
      this->update_remote_instances(target);
      rez.serialize<bool>(false); // not an index space
      rez.serialize(this->type_tag); // unpacked by creator
      rez.serialize(this->expr_id); // unpacked by IndexSpaceOperation
      rez.serialize(this->did); // unpacked by IndexSpaceOperation
      rez.serialize(this->owner_space); // unpacked by IndexSpaceOperation
      rez.serialize(this->origin_expr); // unpacked by IndexSpaceOperation
      // unpacked by IndexSpaceOperationT
      Realm::IndexSpace<DIM,T> temp;
      ApEvent ready = this->get_realm_index_space(temp, true/*tight*/);
      rez.serialize(temp);
      rez.serialize(ready);
    }

    //--------------------------------------------------------------------------
    template<int DIM, typename T>
    bool IndexSpaceDifference<DIM,T>::invalidate_operation(void)
    //--------------------------------------------------------------------------
    {
      // Make sure we only do this one time
      if (this->invalidated.fetch_add(1) > 0)
        return false;
      // Remove the parent operation from all the sub expressions
      if (lhs != NULL)
        lhs->remove_derived_operation(this);
      if ((rhs != NULL) && (lhs != rhs))
        rhs->remove_derived_operation(this);
      // We were successfully removed
      return true;
    }

    //--------------------------------------------------------------------------
    template<int DIM, typename T>
    void IndexSpaceDifference<DIM,T>::remove_operation(void)
    //--------------------------------------------------------------------------
    {
       if ((lhs != NULL) && (rhs != NULL))
        this->context->remove_subtraction_operation(this, lhs, rhs);
    }

    /////////////////////////////////////////////////////////////
    // Instance Expression
    /////////////////////////////////////////////////////////////

    //--------------------------------------------------------------------------
    template<int DIM, typename T>
    InstanceExpression<DIM,T>::InstanceExpression(
           const Rect<DIM,T> *rects, size_t num_rects, RegionTreeForest *forest)
      : IndexSpaceOperationT<DIM,T>(
          IndexSpaceOperation::INSTANCE_EXPRESSION_KIND, forest)
    //--------------------------------------------------------------------------
    {
      // This is another kind of live expression made by the region tree
      this->add_base_expression_reference(LIVE_EXPR_REF);
      ImplicitReferenceTracker::record_live_expression(this);
#ifdef DEBUG_LEGION
      assert(num_rects > 0);
#endif
      if (num_rects > 1)
      {
        std::vector<Realm::Rect<DIM,T> > realm_rects(num_rects);
        for (unsigned idx = 0; idx < num_rects; idx++)
          realm_rects[idx] = rects[idx];
        this->realm_index_space = Realm::IndexSpace<DIM,T>(realm_rects); 
        const RtEvent valid_event(this->realm_index_space.make_valid());
        if (!valid_event.has_triggered())
        {
          IndexSpaceExpression::TightenIndexSpaceArgs args(this, this);
          this->tight_index_space_ready = 
            forest->runtime->issue_runtime_meta_task(args, 
                LG_LATENCY_WORK_PRIORITY, valid_event);
        }
        else // We can do the tighten call now
          this->tighten_index_space();
      }
      else
      {
        this->realm_index_space.bounds = rects[0];
        this->realm_index_space.sparsity.id = 0;
        this->tight_index_space = this->realm_index_space;
        this->is_index_space_tight = true;
      }
      if (forest->runtime->legion_spy_enabled)
      {
        // These index expressions cannot be computed, so we'll pretend
        // like they are index spaces to Legion Spy since these are 
        // effectively new "atom" index spaces for Legion Spy's analysis
        const IndexSpaceID fake_space_id = 
          forest->runtime->get_unique_index_space_id();
        LegionSpy::log_top_index_space(fake_space_id);
        LegionSpy::log_index_space_expr(fake_space_id, this->expr_id);
        bool all_empty = true;
        for (unsigned idx = 0; idx < num_rects; idx++)
        {
          const size_t volume = rects[idx].volume();
          if (volume == 0)
            continue;
          if (volume == 1)
            LegionSpy::log_index_space_point(fake_space_id, rects[idx].lo);
          else
            LegionSpy::log_index_space_rect(fake_space_id, rects[idx]);
          all_empty = false;
        }
        if (all_empty)
          LegionSpy::log_empty_index_space(fake_space_id);
      }
    }

    //--------------------------------------------------------------------------
    template<int DIM, typename T>
    InstanceExpression<DIM,T>::InstanceExpression(
                                           const InstanceExpression<DIM,T> &rhs)
      : IndexSpaceOperationT<DIM,T>(
          IndexSpaceOperation::INSTANCE_EXPRESSION_KIND, NULL)
    //--------------------------------------------------------------------------
    {
      // should never be called
      assert(false);
    }

    //--------------------------------------------------------------------------
    template<int DIM, typename T>
    InstanceExpression<DIM,T>::~InstanceExpression(void)
    //--------------------------------------------------------------------------
    {
    }

    //--------------------------------------------------------------------------
    template<int DIM, typename T>
    InstanceExpression<DIM,T>& InstanceExpression<DIM,T>::operator=(
                                           const InstanceExpression<DIM,T> &rhs)
    //--------------------------------------------------------------------------
    {
      // should never be called
      assert(false);
      return *this;
    }

    //--------------------------------------------------------------------------
    template<int DIM, typename T>
    void InstanceExpression<DIM,T>::pack_expression_value(Serializer &rez,
                                                          AddressSpaceID target)
    //--------------------------------------------------------------------------
    {
#ifdef DEBUG_LEGION
      assert(target != this->context->runtime->address_space);
#endif
      this->update_remote_instances(target);
      rez.serialize<bool>(false); // not an index space
      rez.serialize(this->type_tag); // unpacked by creator
      rez.serialize(this->expr_id); // unpacked by IndexSpaceOperation
      rez.serialize(this->did); // unpacked by IndexSpaceOperation
      rez.serialize(this->owner_space); // unpacked by IndexSpaceOperation
      rez.serialize(this->origin_expr); // unpacked by IndexSpaceOperation
      // unpacked by IndexSpaceOperationT
      Realm::IndexSpace<DIM,T> temp;
      ApEvent ready = this->get_realm_index_space(temp, true/*tight*/);
      rez.serialize(temp);
      rez.serialize(ready);
    }

    //--------------------------------------------------------------------------
    template<int DIM, typename T>
    bool InstanceExpression<DIM,T>::invalidate_operation(void)
    //--------------------------------------------------------------------------
    {
      // should never be called
      assert(false);
      return false;
    }

    //--------------------------------------------------------------------------
    template<int DIM, typename T>
    void InstanceExpression<DIM,T>::remove_operation(void)
    //--------------------------------------------------------------------------
    {
      // Nothing to do here since we're not in the region tree
    }

    /////////////////////////////////////////////////////////////
    // Remote Expression
    /////////////////////////////////////////////////////////////

    //--------------------------------------------------------------------------
    template<int DIM, typename T>
    RemoteExpression<DIM,T>::RemoteExpression(RegionTreeForest *forest,
        IndexSpaceExprID eid, DistributedID did, AddressSpaceID owner,
        IndexSpaceOperation *origin, TypeTag tag, Deserializer &derez)
      : IndexSpaceOperationT<DIM,T>(forest, eid, did, owner, origin, tag, derez)
    //--------------------------------------------------------------------------
    {
    }

    //--------------------------------------------------------------------------
    template<int DIM, typename T>
    RemoteExpression<DIM,T>::RemoteExpression(const RemoteExpression<DIM,T> &rs)
      : IndexSpaceOperationT<DIM,T>(
          IndexSpaceOperation::REMOTE_EXPRESSION_KIND, rs.context)
    //--------------------------------------------------------------------------
    {
      // should never be called
      assert(false);
    }

    //--------------------------------------------------------------------------
    template<int DIM, typename T>
    RemoteExpression<DIM,T>::~RemoteExpression(void)
    //--------------------------------------------------------------------------
    {
    }

    //--------------------------------------------------------------------------
    template<int DIM, typename T>
    RemoteExpression<DIM,T>& RemoteExpression<DIM,T>::operator=(
                                             const RemoteExpression<DIM,T> &rhs)
    //--------------------------------------------------------------------------
    {
      // should never be called
      assert(false);
      return *this;
    }

    //--------------------------------------------------------------------------
    template<int DIM, typename T>
    void RemoteExpression<DIM,T>::pack_expression_value(Serializer &rez,
                                                        AddressSpaceID target)
    //--------------------------------------------------------------------------
    {
      // should never be called
      assert(false);
    }

    //--------------------------------------------------------------------------
    template<int DIM, typename T>
    bool RemoteExpression<DIM,T>::invalidate_operation(void)
    //--------------------------------------------------------------------------
    {
      // should never be called
      assert(false);
      return false;
    }

    //--------------------------------------------------------------------------
    template<int DIM, typename T>
    void RemoteExpression<DIM,T>::remove_operation(void)
    //--------------------------------------------------------------------------
    {
      // nothing to do here
    }

    /////////////////////////////////////////////////////////////
    // Templated Index Space Node 
    /////////////////////////////////////////////////////////////

    //--------------------------------------------------------------------------
    template<int DIM, typename T>
    IndexSpaceNodeT<DIM,T>::IndexSpaceNodeT(RegionTreeForest *ctx, 
        IndexSpace handle, IndexPartNode *parent, LegionColor color,
        const void *bounds, bool is_domain, DistributedID did, 
        ApEvent ready, IndexSpaceExprID expr_id, RtEvent init, unsigned dep)
      : IndexSpaceNode(ctx, handle, parent, color, did, ready,expr_id,init,dep),
        linearization_ready(false)
    //--------------------------------------------------------------------------
    {
      if (bounds != NULL)
      {
        if (is_domain)
        {
          const DomainT<DIM,T> temp_space = *static_cast<const Domain*>(bounds);
          realm_index_space = temp_space;
        }
        else
          realm_index_space = 
            *static_cast<const Realm::IndexSpace<DIM,T>*>(bounds);
        Runtime::trigger_event(realm_index_space_set);
        index_space_set = true;
      }
      else
        add_base_resource_ref(RUNTIME_REF);
    }

    //--------------------------------------------------------------------------
    template<int DIM, typename T>
    IndexSpaceNodeT<DIM,T>::IndexSpaceNodeT(const IndexSpaceNodeT &rhs)
      : IndexSpaceNode(rhs)
    //--------------------------------------------------------------------------
    {
      // should never be called
      assert(false);
    }

    //--------------------------------------------------------------------------
    template<int DIM, typename T>
    IndexSpaceNodeT<DIM,T>::~IndexSpaceNodeT(void)
    //--------------------------------------------------------------------------
    { 
      if (is_owner())
        realm_index_space.destroy(
            tight_index_space ? tight_index_space_set : realm_index_space_set);
    }

    //--------------------------------------------------------------------------
    template<int DIM, typename T>
    IndexSpaceNodeT<DIM,T>& IndexSpaceNodeT<DIM,T>::operator=(
                                                     const IndexSpaceNodeT &rhs)
    //--------------------------------------------------------------------------
    {
      // should never be called
      assert(false);
      return *this;
    }

    //--------------------------------------------------------------------------
    template<int DIM, typename T>
    ApEvent IndexSpaceNodeT<DIM,T>::get_realm_index_space(
                      Realm::IndexSpace<DIM,T> &result, bool need_tight_result)
    //--------------------------------------------------------------------------
    {
      if (!tight_index_space)
      {
        if (need_tight_result)
        {
          // Wait for the index space to be tight
          tight_index_space_set.wait();
          // Fall through and get the result when we're done
        }
        else
        {
          if (!realm_index_space_set.has_triggered())
            realm_index_space_set.wait();
          // Not tight yet so still subject to change so we need the lock
          AutoLock n_lock(node_lock,1,false/*exclusive*/);
          result = realm_index_space;
          return index_space_ready;
        }
      }
      // At this point we have a tight index space
      // That means it's already ready
      result = realm_index_space;
      return ApEvent::NO_AP_EVENT;
    }

    //--------------------------------------------------------------------------
    template<int DIM, typename T>
    bool IndexSpaceNodeT<DIM,T>::set_realm_index_space(AddressSpaceID source,
                                          const Realm::IndexSpace<DIM,T> &value,
                                                       ShardMapping *mapping,
                                                       RtEvent ready_event)
    //--------------------------------------------------------------------------
    {
#ifdef DEBUG_LEGION
      assert(!index_space_set);
      assert(!realm_index_space_set.has_triggered());
#endif
      // We can set this now and trigger the event but setting the
      // flag has to be done while holding the node_lock on the owner
      // node so that it is serialized with respect to queries from 
      // remote nodes for copies about the remote instance
      realm_index_space = value;
      Runtime::trigger_event(realm_index_space_set, ready_event);
      // If we're not the owner, send a message back to the
      // owner specifying that it can set the index space value
      const AddressSpaceID owner_space = get_owner_space();
      if (owner_space != context->runtime->address_space)
      {
        index_space_set = true;
        // We're not the owner, if this is not from the owner then
        // send a message there telling the owner that it is set
        if ((source != owner_space) && (mapping == NULL))
        {
          Serializer rez;
          {
            RezCheck z(rez);
            rez.serialize(handle);
            pack_index_space(rez, false/*include size*/);
          }
          context->runtime->send_index_space_set(owner_space, rez);
        }
      }
      else
      {
        // Hold the lock while walking over the node set
        AutoLock n_lock(node_lock);
        index_space_set = true;
        if (has_remote_instances())
        {
          // We're the owner, send messages to everyone else that we've 
          // sent this node to except the source
          Serializer rez;
          {
            RezCheck z(rez);
            rez.serialize(handle);
            pack_index_space(rez, false/*include size*/);
          }
          IndexSpaceSetFunctor functor(context->runtime, source, rez, mapping);
          map_over_remote_instances(functor);
        }
      }
      // Now we can tighten it
      tighten_index_space();
      // Remove the reference we were holding until this was set
      return remove_base_resource_ref(RUNTIME_REF);
    }

    //--------------------------------------------------------------------------
    template<int DIM, typename T>
    ApEvent IndexSpaceNodeT<DIM,T>::get_expr_index_space(void *result,
                                            TypeTag tag, bool need_tight_result)
    //--------------------------------------------------------------------------
    {
#ifdef DEBUG_LEGION
      assert(type_tag == handle.get_type_tag());
#endif
      Realm::IndexSpace<DIM,T> *space = NULL;
      static_assert(sizeof(space) == sizeof(result), "Fuck c++");
      memcpy(&space, &result, sizeof(space));
      return get_realm_index_space(*space, need_tight_result);
    }

    //--------------------------------------------------------------------------
    template<int DIM, typename T>
    Domain IndexSpaceNodeT<DIM,T>::get_domain(ApEvent &ready, bool need_tight)
    //--------------------------------------------------------------------------
    {
      Realm::IndexSpace<DIM,T> result;
      ready = get_realm_index_space(result, need_tight);
      return DomainT<DIM,T>(result);
    }

    //--------------------------------------------------------------------------
    template<int DIM, typename T>
    bool IndexSpaceNodeT<DIM,T>::set_domain(const Domain &domain, 
                             AddressSpaceID source, ShardMapping *shard_mapping)
    //--------------------------------------------------------------------------
    {
      const DomainT<DIM,T> realm_space = domain;
      return set_realm_index_space(source, realm_space, shard_mapping);
    }

    //--------------------------------------------------------------------------
    template<int DIM, typename T>
    bool IndexSpaceNodeT<DIM,T>::set_output_union(
                          const std::map<DomainPoint,DomainPoint> &output_sizes,
                              AddressSpaceID space, ShardMapping *shard_mapping)
    //-------------------------------------------------------------------------- 
    {
      std::vector<Realm::Rect<DIM,T> > output_rects;
      output_rects.reserve(output_sizes.size());
      for (std::map<DomainPoint,DomainPoint>::const_iterator it =
            output_sizes.begin(); it != output_sizes.end(); it++)
      {
#ifdef DEBUG_LEGION
        assert((it->first.get_dim()+it->second.dim) == DIM);
#endif
        int launch_ndim = DIM - it->second.dim;
        Point<DIM,T> lo, hi;
        for (int idx = 0; idx < launch_ndim; idx++)
        {
          lo[idx] = it->first[idx];
          hi[idx] = it->first[idx];
        }
        for (int idx = launch_ndim ; idx < DIM; idx++)
        {
          lo[idx] = 0;
          hi[idx] = it->second[idx - launch_ndim] - 1;
        }
        output_rects.push_back(Realm::Rect<DIM,T>(lo, hi));
      }
      const Realm::IndexSpace<DIM,T> output_space(output_rects);
      return set_realm_index_space(space, output_space, shard_mapping);
    }

    //--------------------------------------------------------------------------
    template<int DIM, typename T>
    void IndexSpaceNodeT<DIM,T>::tighten_index_space(void)
    //--------------------------------------------------------------------------
    {
#ifdef DEBUG_LEGION
      assert(!tight_index_space);
      assert(!tight_index_space_set.has_triggered());
#endif
      const RtEvent valid_event(realm_index_space.make_valid());
      if (!index_space_ready.has_triggered() || !valid_event.has_triggered())
      {
        // If this index space isn't ready yet, then we have to defer this 
        TightenIndexSpaceArgs args(this, this);
        if (!index_space_ready.has_triggered())
        {
          if (!valid_event.has_triggered())
            context->runtime->issue_runtime_meta_task(args,
                LG_LATENCY_WORK_PRIORITY, Runtime::merge_events(valid_event,
                  Runtime::protect_event(index_space_ready)));
          else
            context->runtime->issue_runtime_meta_task(args,
                LG_LATENCY_WORK_PRIORITY,
                Runtime::protect_event(index_space_ready));
        }
        else
          context->runtime->issue_runtime_meta_task(args,
              LG_LATENCY_WORK_PRIORITY, valid_event);
        
        return;
      }
#ifdef DEBUG_LEGION
      assert(realm_index_space.is_valid());
#endif
      Realm::IndexSpace<DIM,T> tight_space = realm_index_space.tighten();
#ifdef DEBUG_LEGION
      assert(tight_space.is_valid());
#endif
      Realm::IndexSpace<DIM,T> old_space;
      // Now take the lock and set everything
      {
        AutoLock n_lock(node_lock);
        old_space = realm_index_space;
        realm_index_space = tight_space;
        __sync_synchronize(); // small memory fence to propagate writes
        tight_index_space = true;
      }
      Runtime::trigger_event(tight_index_space_set);
      old_space.destroy();
      if (context->runtime->legion_spy_enabled || 
          (context->runtime->profiler != NULL))
      {
        // Log subspaces being set on the owner
        const AddressSpaceID owner_space = get_owner_space();
        if (owner_space == context->runtime->address_space)
        {
          if (context->runtime->legion_spy_enabled)
            this->log_index_space_points(tight_space);
          if (context->runtime->profiler != NULL)
            this->log_profiler_index_space_points(tight_space);
        }
      }
    }

    //--------------------------------------------------------------------------
    template<int DIM, typename T>
    bool IndexSpaceNodeT<DIM,T>::check_empty(void)
    //--------------------------------------------------------------------------
    {
      return (get_volume() == 0);
    }

    //--------------------------------------------------------------------------
    template<int DIM, typename T>
    void IndexSpaceNodeT<DIM,T>::create_sharded_alias(IndexSpace alias,
                                                      DistributedID alias_did)
    //--------------------------------------------------------------------------
    {
      // Have to wait at least until we get our index space set
      if (!realm_index_space_set.has_triggered())
        realm_index_space_set.wait();
      context->create_node(alias, &realm_index_space_set, false/*is domain*/,
                     NULL/*parent*/, 0/*color*/, alias_did, initialized,
                     index_space_ready, expr_id/*alis*/,false/*notify remote*/);
    }

    //--------------------------------------------------------------------------
    template<int DIM, typename T>
    IndexSpaceNode* IndexSpaceNodeT<DIM,T>::create_node(IndexSpace new_handle,
                         DistributedID did, RtEvent initialized, 
                         std::set<RtEvent> *applied,
                         const bool notify_remote, IndexSpaceExprID new_expr_id)
    //--------------------------------------------------------------------------
    {
      if (new_expr_id == 0)
        new_expr_id = expr_id;
#ifdef DEBUG_LEGION
      assert(handle.get_type_tag() == new_handle.get_type_tag());
#endif
      Realm::IndexSpace<DIM,T> local_space;
      const ApEvent ready = get_realm_index_space(local_space, false/*tight*/);
      return context->create_node(new_handle, &local_space, false/*domain*/,
                                  NULL/*parent*/, 0/*color*/, did, initialized,
                                  ready, new_expr_id, notify_remote, applied);
    }

    //--------------------------------------------------------------------------
    template<int DIM, typename T>
    PieceIteratorImpl* IndexSpaceNodeT<DIM,T>::create_piece_iterator(
      const void *piece_list, size_t piece_list_size, IndexSpaceNode *priv_node)
    //--------------------------------------------------------------------------
    {
#ifdef DEBUG_LEGION
      IndexSpaceNodeT<DIM,T> *privilege_node = 
        dynamic_cast<IndexSpaceNodeT<DIM,T>*>(priv_node);
      assert((privilege_node != NULL) || (priv_node == NULL));
#else
      IndexSpaceNodeT<DIM,T> *privilege_node = 
        static_cast<IndexSpaceNodeT<DIM,T>*>(priv_node);
#endif
      if (piece_list == NULL)
      {
        Realm::IndexSpace<DIM,T> realm_space;
        get_realm_index_space(realm_space, true/*tight*/);
#ifdef DEBUG_LEGION
        // If there was no piece list it has to be because there
        // was just one piece which was a single dense rectangle
        assert(realm_space.dense());
#endif
        return new PieceIteratorImplT<DIM,T>(&realm_space.bounds,
                      sizeof(realm_space.bounds), privilege_node);
      }
      else
        return new PieceIteratorImplT<DIM,T>(piece_list, piece_list_size, 
                                             privilege_node);
    }

    //--------------------------------------------------------------------------
    template<int DIM, typename T>
    void IndexSpaceNodeT<DIM,T>::log_index_space_points(
                              const Realm::IndexSpace<DIM,T> &tight_space) const
    //--------------------------------------------------------------------------
    {
      // Be careful, Realm can lie to us here
      if (!tight_space.empty())
      {
        bool logged = false;
        // Iterate over the rectangles and print them out 
        for (Realm::IndexSpaceIterator<DIM,T> itr(tight_space); 
              itr.valid; itr.step())
        {
          const size_t rect_volume = itr.rect.volume();
          if (rect_volume == 0)
            continue;
          logged = true;
          if (rect_volume == 1)
            LegionSpy::log_index_space_point(handle.get_id(), 
                                             Point<DIM,T>(itr.rect.lo));
          else
            LegionSpy::log_index_space_rect(handle.get_id(), 
                                            Rect<DIM,T>(itr.rect));
        }
        // Handle the case where Realm lied to us about being empty
        if (!logged)
          LegionSpy::log_empty_index_space(handle.get_id());
      }
      else
        LegionSpy::log_empty_index_space(handle.get_id());
    }

    //--------------------------------------------------------------------------
    template<int DIM, typename T>
    void IndexSpaceNodeT<DIM,T>::log_profiler_index_space_points(
                              const Realm::IndexSpace<DIM,T> &tight_space) const
    //--------------------------------------------------------------------------
    {
      if (!tight_space.empty())
      {
        bool is_dense = tight_space.dense();
        size_t dense_volume, sparse_volume;
        if (is_dense)
          dense_volume = sparse_volume = tight_space.volume();
        else
          {
            dense_volume = tight_space.bounds.volume();
            sparse_volume = tight_space.volume();
          }
        context->runtime->profiler->record_index_space_size(
                          handle.get_id(), dense_volume, sparse_volume, !is_dense);
        // Iterate over the rectangles and print them out
        for (Realm::IndexSpaceIterator<DIM,T> itr(tight_space);
              itr.valid; itr.step())
        {
          if (itr.rect.volume() == 1)
            context->runtime->profiler->record_index_space_point(
                handle.get_id(), Point<DIM,T>(itr.rect.lo));
          else
            context->runtime->profiler->record_index_space_rect(
                handle.get_id(), Rect<DIM,T>(itr.rect));
        }
      }
      else
        context->runtime->profiler->record_empty_index_space(handle.get_id());
    }

    //--------------------------------------------------------------------------
    template<int DIM, typename T>
    ApEvent IndexSpaceNodeT<DIM,T>::compute_pending_space(Operation *op,
                          const std::vector<IndexSpace> &handles, bool is_union)
    //--------------------------------------------------------------------------
    {
      std::set<ApEvent> preconditions;
      std::vector<Realm::IndexSpace<DIM,T> > spaces(handles.size());
      for (unsigned idx = 0; idx < handles.size(); idx++)
      {
        IndexSpaceNode *node = context->get_node(handles[idx]);
        if (handles[idx].get_type_tag() != handle.get_type_tag())
        {
          TaskContext *ctx = op->get_context();
          if (is_union)
            REPORT_LEGION_ERROR(ERROR_DYNAMIC_TYPE_MISMATCH,
                          "Dynamic type mismatch in 'create_index_space_union' "
                          "performed in task %s (UID %lld)",
                          ctx->get_task_name(), ctx->get_unique_id())
          else
            REPORT_LEGION_ERROR(ERROR_DYNAMIC_TYPE_MISMATCH,
                          "Dynamic type mismatch in "
                          "'create_index_space_intersection' performed in "
                          "task %s (UID %lld)", ctx->get_task_name(),
                          ctx->get_unique_id())
        }
        IndexSpaceNodeT<DIM,T> *space = 
          static_cast<IndexSpaceNodeT<DIM,T>*>(node);
        ApEvent ready = space->get_realm_index_space(spaces[idx], false);
        if (ready.exists())
          preconditions.insert(ready);
      }
      if (op->has_execution_fence_event())
        preconditions.insert(op->get_execution_fence_event());
      // Kick this off to Realm
      ApEvent precondition = Runtime::merge_events(NULL, preconditions);
      Realm::IndexSpace<DIM,T> result_space;
      if (is_union)
      {
        Realm::ProfilingRequestSet requests;
        if (context->runtime->profiler != NULL)
          context->runtime->profiler->add_partition_request(requests,
                                        op, DEP_PART_UNION_REDUCTION);
        ApEvent result(Realm::IndexSpace<DIM,T>::compute_union(
              spaces, result_space, requests, precondition));
        if (set_realm_index_space(context->runtime->address_space,result_space))
          assert(false); // should never hit this
        return result;
      }
      else
      {
        Realm::ProfilingRequestSet requests;
        if (context->runtime->profiler != NULL)
          context->runtime->profiler->add_partition_request(requests,
                                op, DEP_PART_INTERSECTION_REDUCTION);
        ApEvent result(Realm::IndexSpace<DIM,T>::compute_intersection(
              spaces, result_space, requests, precondition));
        if (set_realm_index_space(context->runtime->address_space,result_space))
          assert(false); // should never hit this
        return result;
      }
    }

    //--------------------------------------------------------------------------
    template<int DIM, typename T>
    ApEvent IndexSpaceNodeT<DIM,T>::compute_pending_space(Operation *op,
                                      IndexPartition part_handle, bool is_union)
    //--------------------------------------------------------------------------
    {
      if (part_handle.get_type_tag() != handle.get_type_tag())
      {
        TaskContext *ctx = op->get_context();
        if (is_union)
          REPORT_LEGION_ERROR(ERROR_DYNAMIC_TYPE_MISMATCH,
                        "Dynamic type mismatch in 'create_index_space_union' "
                        "performed in task %s (UID %lld)",
                        ctx->get_task_name(), ctx->get_unique_id())
        else
          REPORT_LEGION_ERROR(ERROR_DYNAMIC_TYPE_MISMATCH,
                        "Dynamic type mismatch in "
                        "'create_index_space_intersection' performed in "
                        "task %s (UID %lld)", ctx->get_task_name(),
                        ctx->get_unique_id())
      }
      IndexPartNode *partition = context->get_node(part_handle);
      std::set<ApEvent> preconditions;
      std::vector<Realm::IndexSpace<DIM,T> > 
        spaces(partition->color_space->get_volume());
      unsigned subspace_index = 0;
      if (partition->total_children == partition->max_linearized_color)
      {
        for (LegionColor color = 0; color < partition->total_children; color++)
        {
          IndexSpaceNodeT<DIM,T> *child = 
            static_cast<IndexSpaceNodeT<DIM,T>*>(partition->get_child(color));
          ApEvent ready = child->get_realm_index_space(spaces[subspace_index++],
                                                       false/*tight*/);
          if (ready.exists())
            preconditions.insert(ready);
        }
      }
      else
      {
        ColorSpaceIterator *itr = 
          partition->color_space->create_color_space_iterator();
        while (itr->is_valid())
        {
          const LegionColor color = itr->yield_color();
          IndexSpaceNodeT<DIM,T> *child = 
            static_cast<IndexSpaceNodeT<DIM,T>*>(partition->get_child(color));
          ApEvent ready = child->get_realm_index_space(spaces[subspace_index++],
                                                       false/*tight*/);
          if (ready.exists())
            preconditions.insert(ready);
        }
        delete itr;
      }
      if (op->has_execution_fence_event())
        preconditions.insert(op->get_execution_fence_event());
      // Kick this off to Realm
      ApEvent precondition = Runtime::merge_events(NULL, preconditions);
      Realm::IndexSpace<DIM,T> result_space;
      if (is_union)
      {
        Realm::ProfilingRequestSet requests;
        if (context->runtime->profiler != NULL)
          context->runtime->profiler->add_partition_request(requests,
                                        op, DEP_PART_UNION_REDUCTION);
        ApEvent result(Realm::IndexSpace<DIM,T>::compute_union(
              spaces, result_space, requests, precondition));
        if (set_realm_index_space(context->runtime->address_space,result_space))
          assert(false); // should never hit this
        return result;
      }
      else
      {
        Realm::ProfilingRequestSet requests;
        if (context->runtime->profiler != NULL)
          context->runtime->profiler->add_partition_request(requests,
                                op, DEP_PART_INTERSECTION_REDUCTION);
        ApEvent result(Realm::IndexSpace<DIM,T>::compute_intersection(
              spaces, result_space, requests, precondition));
        if (set_realm_index_space(context->runtime->address_space,result_space))
          assert(false); // should never hit this
        return result;
      }
    }

    //--------------------------------------------------------------------------
    template<int DIM, typename T>
    ApEvent IndexSpaceNodeT<DIM,T>::compute_pending_difference(Operation *op,
                        IndexSpace init, const std::vector<IndexSpace> &handles)
    //--------------------------------------------------------------------------
    {
      if (init.get_type_tag() != handle.get_type_tag())
      {
        TaskContext *ctx = op->get_context();
        REPORT_LEGION_ERROR(ERROR_DYNAMIC_TYPE_MISMATCH,
                      "Dynamic type mismatch in "
                      "'create_index_space_difference' performed in "
                      "task %s (%lld)", ctx->get_task_name(), 
                      ctx->get_unique_id())
      }
      std::set<ApEvent> preconditions;
      std::vector<Realm::IndexSpace<DIM,T> > spaces(handles.size());
      for (unsigned idx = 0; idx < handles.size(); idx++)
      {
        IndexSpaceNode *node = context->get_node(handles[idx]);
        if (handles[idx].get_type_tag() != handle.get_type_tag())
        {
          TaskContext *ctx = op->get_context();
          REPORT_LEGION_ERROR(ERROR_DYNAMIC_TYPE_MISMATCH,
                        "Dynamic type mismatch in "
                        "'create_index_space_difference' performed in "
                        "task %s (%lld)", ctx->get_task_name(), 
                        ctx->get_unique_id())
        }
        IndexSpaceNodeT<DIM,T> *space = 
          static_cast<IndexSpaceNodeT<DIM,T>*>(node);
        ApEvent ready = space->get_realm_index_space(spaces[idx], 
                                                     false/*tight*/);
        if (ready.exists())
          preconditions.insert(ready);
      } 
      if (op->has_execution_fence_event())
        preconditions.insert(op->get_execution_fence_event());
      ApEvent precondition = Runtime::merge_events(NULL, preconditions);
      Realm::ProfilingRequestSet union_requests;
      Realm::ProfilingRequestSet diff_requests;
      if (context->runtime->profiler != NULL)
      {
        context->runtime->profiler->add_partition_request(union_requests,
                                            op, DEP_PART_UNION_REDUCTION);
        context->runtime->profiler->add_partition_request(diff_requests,
                                            op, DEP_PART_DIFFERENCE);
      }
      // Compute the union of the handles for the right-hand side
      Realm::IndexSpace<DIM,T> rhs_space;
      ApEvent rhs_ready(Realm::IndexSpace<DIM,T>::compute_union(
            spaces, rhs_space, union_requests, precondition));
      IndexSpaceNodeT<DIM,T> *lhs_node = 
        static_cast<IndexSpaceNodeT<DIM,T>*>(context->get_node(init));
      Realm::IndexSpace<DIM,T> lhs_space, result_space;
      ApEvent lhs_ready = lhs_node->get_realm_index_space(lhs_space, false);
      ApEvent result(Realm::IndexSpace<DIM,T>::compute_difference(
            lhs_space, rhs_space, result_space, diff_requests,
            Runtime::merge_events(NULL, lhs_ready, rhs_ready)));
      if (set_realm_index_space(context->runtime->address_space, result_space))
        assert(false); // should never hit this
      // Destroy the tempory rhs space once the computation is done
      rhs_space.destroy(result);
      return result;
    } 

    // This is a small helper class for converting realm index spaces when
    // the types don't naturally align with the underlying index space type
    template<int DIM, typename TYPELIST>
    struct RealmSpaceConverter {
      static inline void convert_to(const Domain &domain, void *realm_is, 
                                    const TypeTag type_tag, const char *context)
      {
        // Compute the type tag for this particular type with the same DIM
        const TypeTag tag =
          NT_TemplateHelper::encode_tag<DIM,typename TYPELIST::HEAD>();
        if (tag == type_tag)
        {
          Realm::IndexSpace<DIM,typename TYPELIST::HEAD> *target =
            static_cast<Realm::IndexSpace<DIM,typename TYPELIST::HEAD>*>(
                                                                realm_is);
          *target = domain;
        }
        else
          RealmSpaceConverter<DIM,typename TYPELIST::TAIL>::convert_to(domain,
                                                  realm_is, type_tag, context);
      }
    };

    // Specialization for end-of-list cases
    template<int DIM>
    struct RealmSpaceConverter<DIM,Realm::DynamicTemplates::TypeListTerm> {
      static inline void convert_to(const Domain &domain, void *realm_is, 
                                    const TypeTag type_tag, const char *context)
      {
        REPORT_LEGION_ERROR(ERROR_DYNAMIC_TYPE_MISMATCH,
          "Dynamic type mismatch in '%s'", context)
      }
    };

    //--------------------------------------------------------------------------
    template<int DIM, typename T>
    void IndexSpaceNodeT<DIM,T>::get_index_space_domain(void *realm_is, 
                                                        TypeTag type_tag)
    //--------------------------------------------------------------------------
    {
      if (type_tag == handle.get_type_tag())
      {
        Realm::IndexSpace<DIM,T> *target = 
          static_cast<Realm::IndexSpace<DIM,T>*>(realm_is);
        // No need to wait since we're waiting for it to be tight
        // which implies that it will be ready
        get_realm_index_space(*target, true/*tight*/);
      }
      else
      {
        Realm::IndexSpace<DIM,T> target;
        // No need to wait since we're waiting for it to be tight
        // which implies that it will be ready
        get_realm_index_space(target, true/*tight*/);
        const Domain domain(target);
        RealmSpaceConverter<DIM,Realm::DIMTYPES>::convert_to(
                  domain, realm_is, type_tag, "get_index_space_domain");
      }
    }

    //--------------------------------------------------------------------------
    template<int DIM, typename T>
    size_t IndexSpaceNodeT<DIM,T>::get_volume(void)
    //--------------------------------------------------------------------------
    {
      if (has_volume)
        return volume;
      Realm::IndexSpace<DIM,T> volume_space;
      get_realm_index_space(volume_space, true/*tight*/);
      volume = volume_space.volume();
      __sync_synchronize();
      has_volume = true;
      return volume;
    }

    //--------------------------------------------------------------------------
    template<int DIM, typename T>
    size_t IndexSpaceNodeT<DIM,T>::get_num_dims(void) const
    //--------------------------------------------------------------------------
    {
      return DIM;
    }

    // This is a small helper class for converting realm points when the 
    // types don't naturally align with the underling index space type
    template<int DIM, typename TYPELIST>
    struct RealmPointConverter {
      // Convert To
      static inline void convert_to(const DomainPoint &point, void *realm_point,
                                    const TypeTag type_tag, const char *context)
      {
        // Compute the type tag for this particular type with the same DIM
        const TypeTag tag =
          NT_TemplateHelper::template encode_tag<DIM,typename TYPELIST::HEAD>();
        if (tag == type_tag)
        {
          Realm::Point<DIM,typename TYPELIST::HEAD> *target =
           static_cast<Realm::Point<DIM,typename TYPELIST::HEAD>*>(realm_point);
          *target = point;
        }
        else
          RealmPointConverter<DIM,typename TYPELIST::TAIL>::convert_to(point,
                                               realm_point, type_tag, context);
      } 
      // Convert From
      static inline void convert_from(const void *realm_point, TypeTag type_tag,
                                      DomainPoint &point, const char *context)
      {
        // Compute the type tag for this particular type with the same DIM
        const TypeTag tag =
          NT_TemplateHelper::encode_tag<DIM,typename TYPELIST::HEAD>();
        if (tag == type_tag)
        {
          const Realm::Point<DIM,typename TYPELIST::HEAD> *source =
           static_cast<const Realm::Point<DIM,typename TYPELIST::HEAD>*>(
                                                              realm_point);
          point = *source;
        }
        else
          RealmPointConverter<DIM,typename TYPELIST::TAIL>::convert_from(
                                    realm_point, type_tag, point, context);
      } 
    };

    // Specialization for the end-of-list cases
    template<int DIM>
    struct RealmPointConverter<DIM,Realm::DynamicTemplates::TypeListTerm> {
      static inline void convert_to(const DomainPoint &point, void *realm_point,
                                    const TypeTag type_tag, const char *context)
      {
        REPORT_LEGION_ERROR(ERROR_DYNAMIC_TYPE_MISMATCH,
          "Dynamic type mismatch in '%s'", context)
      }
      static inline void convert_from(const void *realm_point, TypeTag type_tag,
                                      DomainPoint &point, const char *context)
      {
        REPORT_LEGION_ERROR(ERROR_DYNAMIC_TYPE_MISMATCH,
          "Dynamic type mismatch in '%s'", context)
      }
    };

    //--------------------------------------------------------------------------
    template<int DIM, typename T>
    bool IndexSpaceNodeT<DIM,T>::contains_point(const void *realm_point, 
                                                TypeTag type_tag)
    //--------------------------------------------------------------------------
    {
      Realm::IndexSpace<DIM,T> test_space;
      // Wait for a tight space on which to perform the test
      get_realm_index_space(test_space, true/*tight*/);
      if (type_tag == handle.get_type_tag())
      {
        const Realm::Point<DIM,T> *point = 
          static_cast<const Realm::Point<DIM,T>*>(realm_point);
        return test_space.contains(*point);
      }
      else
      {
        DomainPoint point;
        RealmPointConverter<DIM,Realm::DIMTYPES>::convert_from(
            realm_point, type_tag, point, "safe_cast");
        return test_space.contains(Point<DIM,T>(point));
      }
    }

    //--------------------------------------------------------------------------
    template<int DIM, typename T>
    bool IndexSpaceNodeT<DIM,T>::contains_point(const DomainPoint &point)
    //--------------------------------------------------------------------------
    {
      const Point<DIM,T> p = point;
      return contains_point(p); 
    }

    //--------------------------------------------------------------------------
    template<int DIM, typename T>
    bool IndexSpaceNodeT<DIM,T>::contains_point(const Realm::Point<DIM,T> &p)
    //--------------------------------------------------------------------------
    {
      Realm::IndexSpace<DIM,T> test_space;
      // Wait for a tight space on which to perform the test
      get_realm_index_space(test_space, true/*tight*/);
      return test_space.contains(p);
    }

    //--------------------------------------------------------------------------
    template<int DIM, typename T>
    LegionColor IndexSpaceNodeT<DIM,T>::get_max_linearized_color(void)
    //--------------------------------------------------------------------------
    {
      Realm::IndexSpace<DIM,T> color_bounds;
      get_realm_index_space(color_bounds, true/*tight*/);
      return color_bounds.bounds.volume();
    }

    //--------------------------------------------------------------------------
    template<int DIM, typename T>
    void IndexSpaceNodeT<DIM,T>::compute_linearization_metadata(void)
    //--------------------------------------------------------------------------
    {
      Realm::IndexSpace<DIM,T> space;
      get_realm_index_space(space, true/*tight*/);
      // Don't need to wait for full index space since we just need bounds
      const Realm::Rect<DIM,T> &bounds = space.bounds;
      const long long volume = bounds.volume();
      if (volume > 0)
      {
        long long stride = 1;
        for (int idx = 0; idx < DIM; idx++)
        {
          offset[idx] = bounds.lo[idx];
          strides[idx] = stride;
          stride *= ((bounds.hi[idx] - bounds.lo[idx]) + 1);
        }
#ifdef DEBUG_LEGION
        assert(stride == volume);
#endif
      }
      else
      {
        for (int idx = 0; idx < DIM; idx++)
        {
          offset[idx] = 0;
          strides[idx] = 0;
        }
      }
      // Need a memory fence here to make sure that writes propagate on 
      // non-total-store-ordered memory consistency machines like PowerPC
      __sync_synchronize();
      linearization_ready = true;
    }

    //--------------------------------------------------------------------------
    template<int DIM, typename T>
    LegionColor IndexSpaceNodeT<DIM,T>::linearize_color(const DomainPoint &p)
    //--------------------------------------------------------------------------
    {
      const Point<DIM,T> point = p;
      return linearize_color(&point, type_tag);
    }

    //--------------------------------------------------------------------------
    template<int DIM, typename T>
    LegionColor IndexSpaceNodeT<DIM,T>::linearize_color(const void *realm_color,
                                                        TypeTag type_tag)
    //--------------------------------------------------------------------------
    {
      if (!linearization_ready)
        compute_linearization_metadata();
      Realm::Point<DIM,T> point;
      if (type_tag != handle.get_type_tag())
      {
        DomainPoint dp;
        RealmPointConverter<DIM,Realm::DIMTYPES>::convert_from(
            realm_color, type_tag, dp, "linearize_color");
        point = dp;
      }
      else
        point = *(static_cast<const Realm::Point<DIM,T>*>(realm_color));
      // First subtract the offset to get to the origin
      point -= offset;
      LegionColor color = 0;
      for (int idx = 0; idx < DIM; idx++)
        color += point[idx] * strides[idx];
      return color;
    }

    //--------------------------------------------------------------------------
    template<int DIM, typename T>
    LegionColor IndexSpaceNodeT<DIM,T>::linearize_color(Point<DIM,T> point)
    //--------------------------------------------------------------------------
    {
      if (!linearization_ready)
        compute_linearization_metadata();
      // First subtract the offset to get to the origin
      point -= offset;
      LegionColor color = 0;
      for (int idx = 0; idx < DIM; idx++)
        color += point[idx] * strides[idx];
      return color;
    }

    //--------------------------------------------------------------------------
    template<int DIM, typename T>
    void IndexSpaceNodeT<DIM,T>::delinearize_color(LegionColor color,
                                            void *realm_color, TypeTag type_tag)
    //--------------------------------------------------------------------------
    {
      if (!linearization_ready)
        compute_linearization_metadata();
      if (type_tag == handle.get_type_tag())
      {
        Realm::Point<DIM,T> &point = 
          *(static_cast<Realm::Point<DIM,T>*>(realm_color));
        for (int idx = DIM-1; idx >= 0; idx--)
        {
          point[idx] = color/strides[idx]; // truncates
          color -= point[idx] * strides[idx];
        }
        point += offset;
      }
      else
      {
        Realm::Point<DIM,T> point;
        for (int idx = DIM-1; idx >= 0; idx--)
        {
          point[idx] = color/strides[idx]; // truncates
          color -= point[idx] * strides[idx];
        }
        point += offset;
        RealmPointConverter<DIM,Realm::DIMTYPES>::convert_to(
            DomainPoint(point), realm_color, type_tag, "delinearize_color");
      }
    }

    //--------------------------------------------------------------------------
    template<int DIM, typename T>
    ColorSpaceIterator* 
                       IndexSpaceNodeT<DIM,T>::create_color_space_iterator(void)
    //--------------------------------------------------------------------------
    {
      Realm::IndexSpace<DIM,T> color_space;
      // Wait for a tight space on which to perform the test
      get_realm_index_space(color_space, true/*tight*/); 
      return new ColorSpaceIteratorT<DIM,T>(color_space, this);
    }

    //--------------------------------------------------------------------------
    template<int DIM, typename T>
    size_t IndexSpaceNodeT<DIM,T>::compute_color_offset(LegionColor color)
    //--------------------------------------------------------------------------
    {
      Point<DIM,T> color_point;
      delinearize_color(color, &color_point, handle.get_type_tag());
      Realm::IndexSpace<DIM,T> color_space;
      // Wait for a tight space on which to perform the test
      get_realm_index_space(color_space, true/*tight*/);
      Realm::IndexSpaceIterator<DIM,T> itr(color_space);
      size_t offset = 0;
      while (itr.valid)
      {
        if (itr.rect.contains(color_point))
        {
          unsigned long long stride = 1;
          for (int idx = 0; idx < DIM; idx++)
          {
            offset += (color_point[idx] - itr.rect.lo[idx]) * stride;
            stride *= ((itr.rect.hi[idx] - itr.rect.lo[idx]) + 1);
          }
#ifdef DEBUG_LEGION
          assert(stride == itr.rect.volume());
#endif
          return offset;
        }
        else
          offset += itr.rect.volume();
        itr.step();
      }
      // very bad if we get here because it means we can not find the point
      assert(false); 
      return SIZE_MAX;
    }

    //--------------------------------------------------------------------------
    template<int DIM, typename T>
    bool IndexSpaceNodeT<DIM,T>::contains_color(LegionColor color, 
                                                bool report_error/*=false*/)
    //--------------------------------------------------------------------------
    {
      Realm::Point<DIM,T> point;
      delinearize_color(color, &point, handle.get_type_tag());
      Realm::IndexSpace<DIM,T> space;
      get_realm_index_space(space, true/*tight*/);
      if (!space.contains(point))
      {
        if (report_error)
          REPORT_LEGION_ERROR(ERROR_INVALID_INDEX_SPACE_COLOR,
              "Invalid color request")
        return false;
      }
      else
        return true;
    }

    //--------------------------------------------------------------------------
    template<int DIM, typename T>
    void IndexSpaceNodeT<DIM,T>::instantiate_colors(
                                               std::vector<LegionColor> &colors)
    //--------------------------------------------------------------------------
    {
      colors.resize(get_volume());
      unsigned idx = 0;
      Realm::IndexSpace<DIM,T> space;
      get_realm_index_space(space, true/*tight*/);
      for (Realm::IndexSpaceIterator<DIM,T> rect_itr(space); 
            rect_itr.valid; rect_itr.step())
      {
        for (Realm::PointInRectIterator<DIM,T> itr(rect_itr.rect);
              itr.valid; itr.step(), idx++)
          colors[idx] = linearize_color(&itr.p, handle.get_type_tag());
      }
    }

    //--------------------------------------------------------------------------
    template<int DIM, typename T>
    Domain IndexSpaceNodeT<DIM,T>::get_color_space_domain(void)
    //--------------------------------------------------------------------------
    {
      Realm::IndexSpace<DIM,T> space;
      get_realm_index_space(space, true/*tight*/);
      return Domain(DomainT<DIM,T>(space));
    }

    //--------------------------------------------------------------------------
    template<int DIM, typename T>
    DomainPoint IndexSpaceNodeT<DIM,T>::get_domain_point_color(void) const
    //--------------------------------------------------------------------------
    {
      if (parent == NULL)
        return DomainPoint(color);
      return parent->color_space->delinearize_color_to_point(color); 
    }

    //--------------------------------------------------------------------------
    template<int DIM, typename T>
    DomainPoint IndexSpaceNodeT<DIM,T>::delinearize_color_to_point(
                                                                  LegionColor c)
    //--------------------------------------------------------------------------
    {
      Realm::Point<DIM,T> color_point;
      delinearize_color(c, &color_point, handle.get_type_tag());
      return DomainPoint(Point<DIM,T>(color_point));
    } 

    //--------------------------------------------------------------------------
    template<int DIM, typename T>
    void IndexSpaceNodeT<DIM,T>::pack_index_space(Serializer &rez,
                                                  bool include_size) const
    //--------------------------------------------------------------------------
    {
#ifdef DEBUG_LEGION
      assert(realm_index_space_set.has_triggered());
#endif
      if (include_size)
        rez.serialize<size_t>(sizeof(realm_index_space));
      // No need for the lock, held by the caller
      rez.serialize(realm_index_space);
    }

    //--------------------------------------------------------------------------
    template<int DIM, typename T>
    bool IndexSpaceNodeT<DIM,T>::unpack_index_space(Deserializer &derez,
                                                    AddressSpaceID source)
    //--------------------------------------------------------------------------
    {
      Realm::IndexSpace<DIM,T> result_space;
      derez.deserialize(result_space);
      return set_realm_index_space(source, result_space);
    }

    //--------------------------------------------------------------------------
    template<int DIM, typename T>
    ApEvent IndexSpaceNodeT<DIM,T>::create_equal_children(Operation *op,
                                   IndexPartNode *partition, size_t granularity)
    //--------------------------------------------------------------------------
    {
#ifdef DEBUG_LEGION
      assert(partition->parent == this);
#endif
      const size_t count = partition->color_space->get_volume(); 
      // Common case is not control replication
      std::vector<Realm::IndexSpace<DIM,T> > subspaces;
      Realm::ProfilingRequestSet requests;
      if (context->runtime->profiler != NULL)
        context->runtime->profiler->add_partition_request(requests,
                                                op, DEP_PART_EQUAL);
      Realm::IndexSpace<DIM,T> local_space;
      ApEvent ready = get_realm_index_space(local_space, false/*tight*/);
      if (op->has_execution_fence_event())
        ready = Runtime::merge_events(NULL, ready, 
                  op->get_execution_fence_event());
      ApEvent result(local_space.create_equal_subspaces(count, 
            granularity, subspaces, requests, ready));
#ifdef LEGION_DISABLE_EVENT_PRUNING
      if (!result.exists() || (result == ready))
      {
        ApUserEvent new_result = Runtime::create_ap_user_event(NULL);
        Runtime::trigger_event(NULL, new_result);
        result = new_result;
      }
#endif
#ifdef LEGION_SPY
      LegionSpy::log_deppart_events(op->get_unique_op_id(),
                                    expr_id, ready, result);
#endif
      // Enumerate the colors and assign the spaces
      if (partition->total_children == partition->max_linearized_color)
      {
        for (LegionColor color = 0; color < partition->total_children; color++)
        {
          IndexSpaceNodeT<DIM,T> *child = 
            static_cast<IndexSpaceNodeT<DIM,T>*>(partition->get_child(color));
          if (child->set_realm_index_space(context->runtime->address_space,
                                           subspaces[color]))
            assert(false); // should never hit this
        }
      }
      else
      {
        unsigned subspace_index = 0;
        ColorSpaceIterator *itr = 
          partition->color_space->create_color_space_iterator();
        while (itr->is_valid())
        {
          const LegionColor color = itr->yield_color(); 
          IndexSpaceNodeT<DIM,T> *child = 
            static_cast<IndexSpaceNodeT<DIM,T>*>(partition->get_child(color));
#ifdef DEBUG_LEGION
          assert(subspace_index < subspaces.size());
#endif
          if (child->set_realm_index_space(context->runtime->address_space,
                                           subspaces[subspace_index++]))
            assert(false); // should never hit this
        }
        delete itr;
      }
      return result;
    }

    //--------------------------------------------------------------------------
    template<int DIM, typename T>
    ApEvent IndexSpaceNodeT<DIM,T>::create_equal_children(Operation *op,
                                   IndexPartNode *partition, size_t granularity,
                                   ShardID shard, size_t total_shards)
    //--------------------------------------------------------------------------
    {
#ifdef DEBUG_LEGION
      assert(partition->parent == this);
      assert(total_shards > 0);
#endif
      const size_t count = partition->color_space->get_volume();
      std::set<ApEvent> done_events;
      if (!realm_index_space_set.has_triggered())
        realm_index_space_set.wait();
      // In the case of control replication we do things 
      // one point at a time for the subspaces owned by this shard
      if (partition->total_children == partition->max_linearized_color)
      {
        for (LegionColor color = shard; 
              color < partition->max_linearized_color; color+=total_shards)
        {
          Realm::ProfilingRequestSet requests;
          if (context->runtime->profiler != NULL)
            context->runtime->profiler->add_partition_request(requests,
                                                    op, DEP_PART_EQUAL);
          Realm::IndexSpace<DIM,T> subspace;
          ApEvent result(realm_index_space.create_equal_subspace(count, 
            granularity, color, subspace, requests, index_space_ready));
          IndexSpaceNodeT<DIM,T> *child = 
            static_cast<IndexSpaceNodeT<DIM,T>*>(partition->get_child(color));
          if (child->set_realm_index_space(context->runtime->address_space,
                                           subspace))
            assert(false); // should never hit this
          done_events.insert(result);
        }
      }
      else
      {
        unsigned subspace_index = 0;
        // Always use the partitions color space
        ColorSpaceIterator *itr = 
          partition->color_space->create_color_space_iterator();
        // Skip ahead if necessary for our shard
        for (unsigned idx = 0; idx < shard; idx++)
        {
          subspace_index++;
          itr->yield_color();
          if (!itr->is_valid())
            break;
        }
        while (itr->is_valid())
        {
          const LegionColor color = itr->yield_color();
          Realm::ProfilingRequestSet requests;
          if (context->runtime->profiler != NULL)
            context->runtime->profiler->add_partition_request(requests,
                                                    op, DEP_PART_EQUAL);
          Realm::IndexSpace<DIM,T> subspace;
          ApEvent result(realm_index_space.create_equal_subspace(count, 
            granularity, subspace_index++, subspace, requests, 
            index_space_ready));
          IndexSpaceNodeT<DIM,T> *child = 
            static_cast<IndexSpaceNodeT<DIM,T>*>(partition->get_child(color));
          if (child->set_realm_index_space(context->runtime->address_space,
                                           subspace))
            assert(false); // should never hit this
          done_events.insert(result);
          // Skip ahead for the next color if necessary
          for (unsigned idx = 0; idx < (total_shards-1); idx++)
          {
            subspace_index++;
            itr->yield_color();
            if (!itr->is_valid())
              break;
          }
        }
        delete itr;
      }
      if (!done_events.empty())
        return Runtime::merge_events(NULL, done_events);
      else
        return ApEvent::NO_AP_EVENT;
    }

    //--------------------------------------------------------------------------
    template<int DIM, typename T>
    ApEvent IndexSpaceNodeT<DIM,T>::create_by_union(Operation *op,
                                                    IndexPartNode *partition,
                                                    IndexPartNode *left,
                                                    IndexPartNode *right)
    //--------------------------------------------------------------------------
    {
#ifdef DEBUG_LEGION
      assert(partition->parent == this);
#endif
      const size_t count = partition->color_space->get_volume();
      std::vector<Realm::IndexSpace<DIM,T> > lhs_spaces(count);
      std::vector<Realm::IndexSpace<DIM,T> > rhs_spaces(count);
      std::set<ApEvent> preconditions;
      // First we need to fill in all the subspaces
      unsigned subspace_index = 0;
      if (partition->total_children == partition->max_linearized_color)
      {
        for (LegionColor color = 0; color < partition->total_children; color++)
        {
          IndexSpaceNodeT<DIM,T> *left_child = 
            static_cast<IndexSpaceNodeT<DIM,T>*>(left->get_child(color));
          IndexSpaceNodeT<DIM,T> *right_child = 
            static_cast<IndexSpaceNodeT<DIM,T>*>(right->get_child(color));
#ifdef DEBUG_LEGION
          assert(subspace_index < count);
#endif
          ApEvent left_ready = 
            left_child->get_realm_index_space(lhs_spaces[subspace_index],
                                              false/*tight*/);
          ApEvent right_ready = 
            right_child->get_realm_index_space(rhs_spaces[subspace_index++],
                                               false/*tight*/);
          if (left_ready.exists())
            preconditions.insert(left_ready);
          if (right_ready.exists())
            preconditions.insert(right_ready);
        }
      }
      else
      {
        ColorSpaceIterator *itr = 
          partition->color_space->create_color_space_iterator();
        while (itr->is_valid())
        {
          const LegionColor color = itr->yield_color();
          IndexSpaceNodeT<DIM,T> *left_child = 
            static_cast<IndexSpaceNodeT<DIM,T>*>(partition->get_child(color));
          IndexSpaceNodeT<DIM,T> *right_child = 
            static_cast<IndexSpaceNodeT<DIM,T>*>(right->get_child(color));
#ifdef DEBUG_LEGION
          assert(subspace_index < count);
#endif
          ApEvent left_ready = 
            left_child->get_realm_index_space(lhs_spaces[subspace_index],
                                              false/*tight*/);
          ApEvent right_ready = 
            right_child->get_realm_index_space(rhs_spaces[subspace_index++],
                                               false/*tight*/);
          if (left_ready.exists())
            preconditions.insert(left_ready);
          if (right_ready.exists())
            preconditions.insert(right_ready);
        }
        delete itr;
      }
      std::vector<Realm::IndexSpace<DIM,T> > subspaces;
      Realm::ProfilingRequestSet requests;
      if (context->runtime->profiler != NULL)
        context->runtime->profiler->add_partition_request(requests,
                                              op, DEP_PART_UNIONS);
      if (op->has_execution_fence_event())
        preconditions.insert(op->get_execution_fence_event());
      const ApEvent precondition = Runtime::merge_events(NULL, preconditions);
      ApEvent result(Realm::IndexSpace<DIM,T>::compute_unions(
            lhs_spaces, rhs_spaces, subspaces, requests, precondition));
#ifdef LEGION_DISABLE_EVENT_PRUNING
      if (!result.exists() || (result == precondition))
      {
        ApUserEvent new_result = Runtime::create_ap_user_event(NULL);
        Runtime::trigger_event(NULL, new_result);
        result = new_result;
      }
#endif
#ifdef LEGION_SPY
      LegionSpy::log_deppart_events(op->get_unique_op_id(),
                                    expr_id, precondition, result);
#endif
      // Now set the index spaces for the results
      subspace_index = 0;
      if (partition->total_children == partition->max_linearized_color)
      {
        for (LegionColor color = 0; color < partition->total_children; color++)
        {
          IndexSpaceNodeT<DIM,T> *child = 
            static_cast<IndexSpaceNodeT<DIM,T>*>(partition->get_child(color));
#ifdef DEBUG_LEGION
          assert(subspace_index < subspaces.size());
#endif
          if (child->set_realm_index_space(context->runtime->address_space,
                                           subspaces[subspace_index++]))
            assert(false); // should never hit this
        }
      }
      else
      {
        ColorSpaceIterator *itr = 
          partition->color_space->create_color_space_iterator();
        while (itr->is_valid())
        {
          const LegionColor color = itr->yield_color();
          IndexSpaceNodeT<DIM,T> *child = 
            static_cast<IndexSpaceNodeT<DIM,T>*>(partition->get_child(color));
#ifdef DEBUG_LEGION
          assert(subspace_index < subspaces.size());
#endif
          if (child->set_realm_index_space(context->runtime->address_space,
                                           subspaces[subspace_index++]))
            assert(false); // should never hit this
        }
        delete itr;
      }
      return result;
    }

    //--------------------------------------------------------------------------
    template<int DIM, typename T>
    ApEvent IndexSpaceNodeT<DIM,T>::create_by_union(Operation *op,
                                                    IndexPartNode *partition,
                                                    IndexPartNode *left,
                                                    IndexPartNode *right,
                                                    ShardID shard, 
                                                    size_t total_shards)
    //--------------------------------------------------------------------------
    {
#ifdef DEBUG_LEGION
      assert(partition->parent == this);
      assert(total_shards > 1);
#endif
      std::vector<Realm::IndexSpace<DIM,T> > lhs_spaces;
      std::vector<Realm::IndexSpace<DIM,T> > rhs_spaces;
      std::vector<LegionColor> colors;
      std::set<ApEvent> preconditions;
      // First we need to fill in all the subspaces
      if (partition->total_children == partition->max_linearized_color)
      {
        for (LegionColor color = shard; 
              color < partition->total_children; color += total_shards)
        {
          IndexSpaceNodeT<DIM,T> *left_child = 
            static_cast<IndexSpaceNodeT<DIM,T>*>(left->get_child(color));
          IndexSpaceNodeT<DIM,T> *right_child = 
            static_cast<IndexSpaceNodeT<DIM,T>*>(right->get_child(color));
          lhs_spaces.resize(lhs_spaces.size() + 1);
          rhs_spaces.resize(rhs_spaces.size() + 1);
          ApEvent left_ready = 
            left_child->get_realm_index_space(lhs_spaces.back(),
                                              false/*tight*/);
          ApEvent right_ready = 
            right_child->get_realm_index_space(rhs_spaces.back(),
                                               false/*tight*/);
          colors.push_back(color);
          if (!left_ready.has_triggered())
            preconditions.insert(left_ready);
          if (!right_ready.has_triggered())
            preconditions.insert(right_ready);
        }
      }
      else
      {
        // Always use the partitions color space
        ColorSpaceIterator *itr = 
          partition->color_space->create_color_space_iterator();
        // Skip ahead if necessary for our shard
        for (unsigned idx = 0; idx < shard; idx++)
        {
          itr->yield_color();
          if (!itr->is_valid())
            break;
        }
        while (itr->is_valid())
        {
          const LegionColor color = itr->yield_color();
          IndexSpaceNodeT<DIM,T> *left_child = 
            static_cast<IndexSpaceNodeT<DIM,T>*>(partition->get_child(color));
          IndexSpaceNodeT<DIM,T> *right_child = 
            static_cast<IndexSpaceNodeT<DIM,T>*>(right->get_child(color));
          lhs_spaces.resize(lhs_spaces.size() + 1);
          rhs_spaces.resize(rhs_spaces.size() + 1);
          ApEvent left_ready = 
            left_child->get_realm_index_space(lhs_spaces.back(),
                                              false/*tight*/);
          ApEvent right_ready = 
            right_child->get_realm_index_space(rhs_spaces.back(),
                                               false/*tight*/);
          colors.push_back(color);
          if (!left_ready.has_triggered())
            preconditions.insert(left_ready);
          if (!right_ready.has_triggered())
            preconditions.insert(right_ready);
          // Skip ahead for the next color if necessary
          for (unsigned idx = 0; idx < (total_shards-1); idx++)
          {
            itr->yield_color();
            if (!itr->is_valid())
              break;
          }
        }
        delete itr;
      }
      if (colors.empty())
        return ApEvent::NO_AP_EVENT;
      std::vector<Realm::IndexSpace<DIM,T> > subspaces;
      Realm::ProfilingRequestSet requests;
      if (context->runtime->profiler != NULL)
        context->runtime->profiler->add_partition_request(requests,
                                              op, DEP_PART_UNIONS);
      const ApEvent precondition = Runtime::merge_events(NULL, preconditions);
      ApEvent result(Realm::IndexSpace<DIM,T>::compute_unions(
            lhs_spaces, rhs_spaces, subspaces, requests, precondition));
#ifdef LEGION_DISABLE_EVENT_PRUNING
      if (!result.exists() || (result == precondition))
      {
        ApUserEvent new_result = Runtime::create_ap_user_event(NULL);
        Runtime::trigger_event(NULL, new_result);
        result = new_result;
      }
#endif
#ifdef LEGION_SPY
      LegionSpy::log_deppart_events(op->get_unique_op_id(),
                                    handle, precondition, result);
#endif
      // Now set the index spaces for the results
      for (unsigned idx = 0; idx < colors.size(); idx++)
      {
        IndexSpaceNodeT<DIM,T> *child = 
            static_cast<IndexSpaceNodeT<DIM,T>*>(
                partition->get_child(colors[idx]));
        if (child->set_realm_index_space(context->runtime->address_space,
                                         subspaces[idx]))
          assert(false); // should never hit this
      }
      return result;
    }

    //--------------------------------------------------------------------------
    template<int DIM, typename T>
    ApEvent IndexSpaceNodeT<DIM,T>::create_by_intersection(Operation *op,
                                                      IndexPartNode *partition,
                                                      IndexPartNode *left,
                                                      IndexPartNode *right)
    //--------------------------------------------------------------------------
    {
#ifdef DEBUG_LEGION
      assert(partition->parent == this);
#endif
      const size_t count = partition->color_space->get_volume();
      std::vector<Realm::IndexSpace<DIM,T> > lhs_spaces(count);
      std::vector<Realm::IndexSpace<DIM,T> > rhs_spaces(count);
      std::set<ApEvent> preconditions;
      // First we need to fill in all the subspaces
      unsigned subspace_index = 0;
      if (partition->total_children == partition->max_linearized_color)
      {
        for (LegionColor color = 0; color < partition->total_children; color++)
        {
          IndexSpaceNodeT<DIM,T> *left_child = 
            static_cast<IndexSpaceNodeT<DIM,T>*>(left->get_child(color));
          IndexSpaceNodeT<DIM,T> *right_child = 
            static_cast<IndexSpaceNodeT<DIM,T>*>(right->get_child(color));
#ifdef DEBUG_LEGION
          assert(subspace_index < count);
#endif
          ApEvent left_ready = 
            left_child->get_realm_index_space(lhs_spaces[subspace_index],
                                              false/*tight*/);
          ApEvent right_ready = 
            right_child->get_realm_index_space(rhs_spaces[subspace_index++],
                                               false/*tight*/);
          if (left_ready.exists())
            preconditions.insert(left_ready);
          if (right_ready.exists())
            preconditions.insert(right_ready);
        }
      }
      else
      {
        ColorSpaceIterator *itr = 
          partition->color_space->create_color_space_iterator();
        while (itr->is_valid())
        {
          const LegionColor color = itr->yield_color();
          IndexSpaceNodeT<DIM,T> *left_child = 
            static_cast<IndexSpaceNodeT<DIM,T>*>(partition->get_child(color));
          IndexSpaceNodeT<DIM,T> *right_child = 
            static_cast<IndexSpaceNodeT<DIM,T>*>(right->get_child(color));
#ifdef DEBUG_LEGION
          assert(subspace_index < count);
#endif
          ApEvent left_ready = 
            left_child->get_realm_index_space(lhs_spaces[subspace_index],
                                              false/*tight*/);
          ApEvent right_ready = 
            right_child->get_realm_index_space(rhs_spaces[subspace_index++],
                                               false/*tight*/);
          if (left_ready.exists())
            preconditions.insert(left_ready);
          if (right_ready.exists())
            preconditions.insert(right_ready);
        }
        delete itr;
      }
      std::vector<Realm::IndexSpace<DIM,T> > subspaces;
      Realm::ProfilingRequestSet requests;
      if (context->runtime->profiler != NULL)
        context->runtime->profiler->add_partition_request(requests,
                                        op, DEP_PART_INTERSECTIONS);
      if (op->has_execution_fence_event())
        preconditions.insert(op->get_execution_fence_event());
      const ApEvent precondition = Runtime::merge_events(NULL, preconditions);
      ApEvent result(Realm::IndexSpace<DIM,T>::compute_intersections(
            lhs_spaces, rhs_spaces, subspaces, requests, precondition));
#ifdef LEGION_DISABLE_EVENT_PRUNING
      if (!result.exists() || (result == precondition))
      {
        ApUserEvent new_result = Runtime::create_ap_user_event(NULL);
        Runtime::trigger_event(NULL, new_result);
        result = new_result;
      }
#endif
#ifdef LEGION_SPY
      LegionSpy::log_deppart_events(op->get_unique_op_id(),
                                    expr_id, precondition, result);
#endif
      // Now set the index spaces for the results
      subspace_index = 0;
      if (partition->total_children == partition->max_linearized_color)
      {
        for (LegionColor color = 0; color < partition->total_children; color++)
        {
          IndexSpaceNodeT<DIM,T> *child = 
            static_cast<IndexSpaceNodeT<DIM,T>*>(partition->get_child(color));
#ifdef DEBUG_LEGION
          assert(subspace_index < subspaces.size());
#endif
          if (child->set_realm_index_space(context->runtime->address_space,
                                           subspaces[subspace_index++]))
            assert(false); // should never hit this
        }
      }
      else
      {
        ColorSpaceIterator *itr = 
          partition->color_space->create_color_space_iterator();
        while (itr->is_valid())
        {
          const LegionColor color = itr->yield_color();
          IndexSpaceNodeT<DIM,T> *child = 
            static_cast<IndexSpaceNodeT<DIM,T>*>(partition->get_child(color));
#ifdef DEBUG_LEGION
          assert(subspace_index < subspaces.size());
#endif
          if (child->set_realm_index_space(context->runtime->address_space,
                                           subspaces[subspace_index++]))
            assert(false); // should never hit this
        }
        delete itr;
      }
      return result;
    }

    //--------------------------------------------------------------------------
    template<int DIM, typename T>
    ApEvent IndexSpaceNodeT<DIM,T>::create_by_intersection(Operation *op,
                                                    IndexPartNode *partition,
                                                    IndexPartNode *left,
                                                    IndexPartNode *right,
                                                    ShardID shard, 
                                                    size_t total_shards)
    //--------------------------------------------------------------------------
    {
#ifdef DEBUG_LEGION
      assert(partition->parent == this);
      assert(total_shards > 1);
#endif
      std::vector<Realm::IndexSpace<DIM,T> > lhs_spaces;
      std::vector<Realm::IndexSpace<DIM,T> > rhs_spaces;
      std::vector<LegionColor> colors;
      std::set<ApEvent> preconditions;
      // First we need to fill in all the subspaces
      if (partition->total_children == partition->max_linearized_color)
      {
        for (LegionColor color = shard; 
              color < partition->total_children; color += total_shards)
        {
          IndexSpaceNodeT<DIM,T> *left_child = 
            static_cast<IndexSpaceNodeT<DIM,T>*>(left->get_child(color));
          IndexSpaceNodeT<DIM,T> *right_child = 
            static_cast<IndexSpaceNodeT<DIM,T>*>(right->get_child(color));
          lhs_spaces.resize(lhs_spaces.size() + 1);
          rhs_spaces.resize(rhs_spaces.size() + 1);
          ApEvent left_ready = 
            left_child->get_realm_index_space(lhs_spaces.back(),
                                              false/*tight*/);
          ApEvent right_ready = 
            right_child->get_realm_index_space(rhs_spaces.back(),
                                               false/*tight*/);
          colors.push_back(color);
          if (!left_ready.has_triggered())
            preconditions.insert(left_ready);
          if (!right_ready.has_triggered())
            preconditions.insert(right_ready);
        }
      }
      else
      {
        // Always use the partitions color space
        ColorSpaceIterator *itr = 
          partition->color_space->create_color_space_iterator();
        // Skip ahead if necessary for our shard
        for (unsigned idx = 0; idx < shard; idx++)
        {
          itr->yield_color();
          if (!itr->is_valid())
            break;
        }
        while (itr->is_valid())
        {
          const LegionColor color = itr->yield_color();
          IndexSpaceNodeT<DIM,T> *left_child = 
            static_cast<IndexSpaceNodeT<DIM,T>*>(partition->get_child(color));
          IndexSpaceNodeT<DIM,T> *right_child = 
            static_cast<IndexSpaceNodeT<DIM,T>*>(right->get_child(color));
          lhs_spaces.resize(lhs_spaces.size() + 1);
          rhs_spaces.resize(rhs_spaces.size() + 1);
          ApEvent left_ready = 
            left_child->get_realm_index_space(lhs_spaces.back(),
                                              false/*tight*/);
          ApEvent right_ready = 
            right_child->get_realm_index_space(rhs_spaces.back(),
                                               false/*tight*/);
          colors.push_back(color);
          if (!left_ready.has_triggered())
            preconditions.insert(left_ready);
          if (!right_ready.has_triggered())
            preconditions.insert(right_ready);
          // Skip ahead for the next color if necessary
          for (unsigned idx = 0; idx < (total_shards-1); idx++)
          {
            itr->yield_color();
            if (!itr->is_valid())
              break;
          }
        }
        delete itr;
      }
      if (colors.empty())
        return ApEvent::NO_AP_EVENT;
      std::vector<Realm::IndexSpace<DIM,T> > subspaces;
      Realm::ProfilingRequestSet requests;
      if (context->runtime->profiler != NULL)
        context->runtime->profiler->add_partition_request(requests,
                                              op, DEP_PART_INTERSECTIONS);
      const ApEvent precondition = Runtime::merge_events(NULL, preconditions);
      ApEvent result(Realm::IndexSpace<DIM,T>::compute_intersections(
            lhs_spaces, rhs_spaces, subspaces, requests, precondition));
#ifdef LEGION_DISABLE_EVENT_PRUNING
      if (!result.exists() || (result == precondition))
      {
        ApUserEvent new_result = Runtime::create_ap_user_event(NULL);
        Runtime::trigger_event(NULL, new_result);
        result = new_result;
      }
#endif
#ifdef LEGION_SPY
      LegionSpy::log_deppart_events(op->get_unique_op_id(),
                                    handle, precondition, result);
#endif
      // Now set the index spaces for the results
      for (unsigned idx = 0; idx < colors.size(); idx++)
      {
        IndexSpaceNodeT<DIM,T> *child = 
            static_cast<IndexSpaceNodeT<DIM,T>*>(
                partition->get_child(colors[idx]));
        if (child->set_realm_index_space(context->runtime->address_space,
                                         subspaces[idx]))
          assert(false); // should never hit this
      }
      return result;
    }

    //--------------------------------------------------------------------------
    template<int DIM, typename T>
    ApEvent IndexSpaceNodeT<DIM,T>::create_by_intersection(Operation *op,
                                                      IndexPartNode *partition,
                                                      // Left is implicit "this"
                                                      IndexPartNode *right,
                                                      const bool dominates)
    //--------------------------------------------------------------------------
    {
#ifdef DEBUG_LEGION
      assert(partition->parent == this);
#endif
      const size_t count = partition->color_space->get_volume();
      std::vector<Realm::IndexSpace<DIM,T> > rhs_spaces(count);
      std::set<ApEvent> preconditions;
      // First we need to fill in all the subspaces
      unsigned subspace_index = 0;
      if (partition->total_children == partition->max_linearized_color)
      {
        for (LegionColor color = 0; color < partition->total_children; color++)
        {
          IndexSpaceNodeT<DIM,T> *right_child = 
            static_cast<IndexSpaceNodeT<DIM,T>*>(right->get_child(color));
#ifdef DEBUG_LEGION
          assert(subspace_index < count);
#endif
          ApEvent right_ready = 
            right_child->get_realm_index_space(rhs_spaces[subspace_index++],
                                               false/*tight*/);
          if (right_ready.exists())
            preconditions.insert(right_ready);
        }
      }
      else
      {
        ColorSpaceIterator *itr = 
          partition->color_space->create_color_space_iterator();
        while (itr->is_valid())
        {
          const LegionColor color = itr->yield_color();
          IndexSpaceNodeT<DIM,T> *right_child = 
            static_cast<IndexSpaceNodeT<DIM,T>*>(right->get_child(color));
#ifdef DEBUG_LEGION
          assert(subspace_index < count);
#endif
          ApEvent right_ready = 
            right_child->get_realm_index_space(rhs_spaces[subspace_index++],
                                               false/*tight*/);
          if (right_ready.exists())
            preconditions.insert(right_ready);
        }
        delete itr;
      }
      ApEvent result, precondition;
      std::vector<Realm::IndexSpace<DIM,T> > subspaces;
      if (dominates)
      {
        // If we've been told that we dominate then there is no
        // need to event do the intersection tests at all
        subspaces.swap(rhs_spaces);
        result = Runtime::merge_events(NULL, preconditions);
      }
      else
      {
        Realm::ProfilingRequestSet requests;
        if (context->runtime->profiler != NULL)
          context->runtime->profiler->add_partition_request(requests,
                                          op, DEP_PART_INTERSECTIONS);
        Realm::IndexSpace<DIM,T> lhs_space;
        ApEvent left_ready = get_realm_index_space(lhs_space, false/*tight*/);
        if (left_ready.exists())
          preconditions.insert(left_ready);
        if (op->has_execution_fence_event())
          preconditions.insert(op->get_execution_fence_event());
        precondition = Runtime::merge_events(NULL, preconditions);
        result = ApEvent(Realm::IndexSpace<DIM,T>::compute_intersections(
              lhs_space, rhs_spaces, subspaces, requests, precondition));  
      }
#ifdef LEGION_DISABLE_EVENT_PRUNING
      if (!result.exists() || (result == precondition))
      {
        ApUserEvent new_result = Runtime::create_ap_user_event(NULL);
        Runtime::trigger_event(NULL, new_result);
        result = new_result;
      }
#endif
#ifdef LEGION_SPY
      LegionSpy::log_deppart_events(op->get_unique_op_id(),
                                    expr_id, precondition, result);
#endif
      // Now set the index spaces for the results
      subspace_index = 0;
      if (partition->total_children == partition->max_linearized_color)
      {
        for (LegionColor color = 0; color < partition->total_children; color++)
        {
          IndexSpaceNodeT<DIM,T> *child = 
            static_cast<IndexSpaceNodeT<DIM,T>*>(partition->get_child(color));
#ifdef DEBUG_LEGION
          assert(subspace_index < subspaces.size());
#endif
          if (child->set_realm_index_space(context->runtime->address_space,
                                           subspaces[subspace_index++]))
            assert(false); // should never hit this
        }
      }
      else
      {
        ColorSpaceIterator *itr = 
          partition->color_space->create_color_space_iterator();
        while (itr->is_valid())
        {
          const LegionColor color = itr->yield_color();
          IndexSpaceNodeT<DIM,T> *child = 
            static_cast<IndexSpaceNodeT<DIM,T>*>(partition->get_child(color));
#ifdef DEBUG_LEGION
          assert(subspace_index < subspaces.size());
#endif
          if (child->set_realm_index_space(context->runtime->address_space,
                                           subspaces[subspace_index++]))
            assert(false); // should never hit this
        }
        delete itr;
      }
      return result;
    }

    //--------------------------------------------------------------------------
    template<int DIM, typename T>
    ApEvent IndexSpaceNodeT<DIM,T>::create_by_intersection(Operation *op,
                                                      IndexPartNode *partition,
                                                      // Left is implicit "this"
                                                      IndexPartNode *right,
                                                      ShardID shard,
                                                      size_t total_shards,
                                                      const bool dominates)
    //--------------------------------------------------------------------------
    {
#ifdef DEBUG_LEGION
      assert(partition->parent == this);
      assert(total_shards > 1);
#endif
      std::vector<Realm::IndexSpace<DIM,T> > rhs_spaces;
      std::vector<LegionColor> colors;
      std::set<ApEvent> preconditions;
      // First we need to fill in all the subspaces
      if (partition->total_children == partition->max_linearized_color)
      {
        for (LegionColor color = shard; 
              color < partition->total_children; color += total_shards)
        {
          IndexSpaceNodeT<DIM,T> *right_child = 
            static_cast<IndexSpaceNodeT<DIM,T>*>(right->get_child(color));
          rhs_spaces.resize(rhs_spaces.size() + 1);
          ApEvent right_ready = 
            right_child->get_realm_index_space(rhs_spaces.back(),
                                               false/*tight*/);
          colors.push_back(color);
          if (right_ready.exists())
            preconditions.insert(right_ready);
        }
      }
      else
      {
        ColorSpaceIterator *itr = 
          partition->color_space->create_color_space_iterator();
        // Skip ahead if necessary for our shard
        for (unsigned idx = 0; idx < shard; idx++)
        {
          itr->yield_color();
          if (!itr->is_valid())
            break;
        }
        while (itr->is_valid())
        {
          const LegionColor color = itr->yield_color();
          
          IndexSpaceNodeT<DIM,T> *right_child = 
            static_cast<IndexSpaceNodeT<DIM,T>*>(right->get_child(color));
          rhs_spaces.resize(rhs_spaces.size() + 1);
          ApEvent right_ready = 
            right_child->get_realm_index_space(rhs_spaces.back(),
                                               false/*tight*/);
          colors.push_back(color);
          if (right_ready.exists())
            preconditions.insert(right_ready);
          // Skip ahead for the next color if necessary
          for (unsigned idx = 0; idx < (total_shards-1); idx++)
          {
            itr->yield_color();
            if (!itr->is_valid())
              break;
          }
        }
        delete itr;
      }
      if (colors.empty())
        return ApEvent::NO_AP_EVENT;
      ApEvent result, precondition;
      std::vector<Realm::IndexSpace<DIM,T> > subspaces;
      if (dominates)
      {
        // If we've been told that we dominate then there is no
        // need to event do the intersection tests at all
        subspaces.swap(rhs_spaces);
        result = Runtime::merge_events(NULL, preconditions);
      }
      else
      {
        Realm::ProfilingRequestSet requests;
        if (context->runtime->profiler != NULL)
          context->runtime->profiler->add_partition_request(requests,
                                          op, DEP_PART_INTERSECTIONS);
        Realm::IndexSpace<DIM,T> lhs_space;
        ApEvent left_ready = get_realm_index_space(lhs_space, false/*tight*/);
        if (left_ready.exists())
          preconditions.insert(left_ready);
        if (op->has_execution_fence_event())
          preconditions.insert(op->get_execution_fence_event());
        precondition = Runtime::merge_events(NULL, preconditions);
        result = ApEvent(Realm::IndexSpace<DIM,T>::compute_intersections(
              lhs_space, rhs_spaces, subspaces, requests, precondition));
      }
#ifdef LEGION_DISABLE_EVENT_PRUNING
      if (!result.exists() || (result == precondition))
      {
        ApUserEvent new_result = Runtime::create_ap_user_event(NULL);
        Runtime::trigger_event(NULL, new_result);
        result = new_result;
      }
#endif
#ifdef LEGION_SPY
      LegionSpy::log_deppart_events(op->get_unique_op_id(),
                                    handle, precondition, result);
#endif
      // Now set the index spaces for the results
      for (unsigned idx = 0; idx < colors.size(); idx++)
      {
        IndexSpaceNodeT<DIM,T> *child = 
            static_cast<IndexSpaceNodeT<DIM,T>*>(
                partition->get_child(colors[idx]));
        if (child->set_realm_index_space(context->runtime->address_space,
                                         subspaces[idx]))
          assert(false); // should never hit this
      }
      return result;
    }

    //--------------------------------------------------------------------------
    template<int DIM, typename T>
    ApEvent IndexSpaceNodeT<DIM,T>::create_by_difference(Operation *op,
                                                      IndexPartNode *partition,
                                                      IndexPartNode *left,
                                                      IndexPartNode *right)
    //--------------------------------------------------------------------------
    {
#ifdef DEBUG_LEGION
      assert(partition->parent == this);
#endif
      const size_t count = partition->color_space->get_volume();
      std::vector<Realm::IndexSpace<DIM,T> > lhs_spaces(count);
      std::vector<Realm::IndexSpace<DIM,T> > rhs_spaces(count);
      std::set<ApEvent> preconditions;
      // First we need to fill in all the subspaces
      unsigned subspace_index = 0;
      if (partition->total_children == partition->max_linearized_color)
      {
        for (LegionColor color = 0; color < partition->total_children; color++)
        {
          IndexSpaceNodeT<DIM,T> *left_child = 
            static_cast<IndexSpaceNodeT<DIM,T>*>(left->get_child(color));
          IndexSpaceNodeT<DIM,T> *right_child = 
            static_cast<IndexSpaceNodeT<DIM,T>*>(right->get_child(color));
#ifdef DEBUG_LEGION
          assert(subspace_index < count);
#endif
          ApEvent left_ready = 
            left_child->get_realm_index_space(lhs_spaces[subspace_index],
                                              false/*tight*/);
          ApEvent right_ready = 
            right_child->get_realm_index_space(rhs_spaces[subspace_index++],
                                               false/*tight*/);
          if (left_ready.exists())
            preconditions.insert(left_ready);
          if (right_ready.exists())
            preconditions.insert(right_ready);
        }
      }
      else
      {
        ColorSpaceIterator *itr = 
          partition->color_space->create_color_space_iterator();
        while (itr->is_valid())
        {
          const LegionColor color = itr->yield_color();
          IndexSpaceNodeT<DIM,T> *left_child = 
            static_cast<IndexSpaceNodeT<DIM,T>*>(partition->get_child(color));
          IndexSpaceNodeT<DIM,T> *right_child = 
            static_cast<IndexSpaceNodeT<DIM,T>*>(right->get_child(color));
#ifdef DEBUG_LEGION
          assert(subspace_index < count);
#endif
          ApEvent left_ready = 
            left_child->get_realm_index_space(lhs_spaces[subspace_index],
                                              false/*tight*/);
          ApEvent right_ready = 
            right_child->get_realm_index_space(rhs_spaces[subspace_index++],
                                               false/*tight*/);
          if (left_ready.exists())
            preconditions.insert(left_ready);
          if (right_ready.exists())
            preconditions.insert(right_ready);
        }
        delete itr;
      }
      std::vector<Realm::IndexSpace<DIM,T> > subspaces;
      Realm::ProfilingRequestSet requests;
      if (context->runtime->profiler != NULL)
        context->runtime->profiler->add_partition_request(requests,
                                          op, DEP_PART_DIFFERENCES);
      if (op->has_execution_fence_event())
        preconditions.insert(op->get_execution_fence_event());
      const ApEvent precondition = Runtime::merge_events(NULL, preconditions);
      ApEvent result(Realm::IndexSpace<DIM,T>::compute_differences(
            lhs_spaces, rhs_spaces, subspaces, requests, precondition));
#ifdef LEGION_DISABLE_EVENT_PRUNING
      if (!result.exists() || (result == precondition))
      {
        ApUserEvent new_result = Runtime::create_ap_user_event(NULL);
        Runtime::trigger_event(NULL, new_result);
        result = new_result;
      }
#endif
#ifdef LEGION_SPY
      LegionSpy::log_deppart_events(op->get_unique_op_id(),
                                    expr_id, precondition, result);
#endif
      // Now set the index spaces for the results
      subspace_index = 0;
      if (partition->total_children == partition->max_linearized_color)
      {
        for (LegionColor color = 0; color < partition->total_children; color++)
        {
          IndexSpaceNodeT<DIM,T> *child = 
            static_cast<IndexSpaceNodeT<DIM,T>*>(partition->get_child(color));
#ifdef DEBUG_LEGION
          assert(subspace_index < subspaces.size());
#endif
          if (child->set_realm_index_space(context->runtime->address_space,
                                           subspaces[subspace_index++]))
            assert(false); // should never hit this
        }
      }
      else
      {
        ColorSpaceIterator *itr = 
          partition->color_space->create_color_space_iterator();
        while (itr->is_valid())
        {
          const LegionColor color = itr->yield_color();
          IndexSpaceNodeT<DIM,T> *child = 
            static_cast<IndexSpaceNodeT<DIM,T>*>(partition->get_child(color));
#ifdef DEBUG_LEGION
          assert(subspace_index < subspaces.size());
#endif
          if (child->set_realm_index_space(context->runtime->address_space,
                                           subspaces[subspace_index++]))
            assert(false); // should never hit this
        }
        delete itr;
      }
      return result;
    }

    //--------------------------------------------------------------------------
    template<int DIM, typename T>
    ApEvent IndexSpaceNodeT<DIM,T>::create_by_difference(Operation *op,
                                                    IndexPartNode *partition,
                                                    IndexPartNode *left,
                                                    IndexPartNode *right,
                                                    ShardID shard, 
                                                    size_t total_shards)
    //--------------------------------------------------------------------------
    {
#ifdef DEBUG_LEGION
      assert(partition->parent == this);
      assert(total_shards > 1);
#endif
      std::vector<Realm::IndexSpace<DIM,T> > lhs_spaces;
      std::vector<Realm::IndexSpace<DIM,T> > rhs_spaces;
      std::vector<LegionColor> colors;
      std::set<ApEvent> preconditions;
      // First we need to fill in all the subspaces
      if (partition->total_children == partition->max_linearized_color)
      {
        for (LegionColor color = shard; 
              color < partition->total_children; color += total_shards)
        {
          IndexSpaceNodeT<DIM,T> *left_child = 
            static_cast<IndexSpaceNodeT<DIM,T>*>(left->get_child(color));
          IndexSpaceNodeT<DIM,T> *right_child = 
            static_cast<IndexSpaceNodeT<DIM,T>*>(right->get_child(color));
          lhs_spaces.resize(lhs_spaces.size() + 1);
          rhs_spaces.resize(rhs_spaces.size() + 1);
          ApEvent left_ready = 
            left_child->get_realm_index_space(lhs_spaces.back(),
                                              false/*tight*/);
          ApEvent right_ready = 
            right_child->get_realm_index_space(rhs_spaces.back(),
                                               false/*tight*/);
          colors.push_back(color);
          if (!left_ready.has_triggered())
            preconditions.insert(left_ready);
          if (!right_ready.has_triggered())
            preconditions.insert(right_ready);
        }
      }
      else
      {
        // Always use the partitions color space
        ColorSpaceIterator *itr = 
          partition->color_space->create_color_space_iterator();
        // Skip ahead if necessary for our shard
        for (unsigned idx = 0; idx < shard; idx++)
        {
          itr->yield_color();
          if (!itr->is_valid())
            break;
        }
        while (itr->is_valid())
        {
          const LegionColor color = itr->yield_color();
          IndexSpaceNodeT<DIM,T> *left_child = 
            static_cast<IndexSpaceNodeT<DIM,T>*>(partition->get_child(color));
          IndexSpaceNodeT<DIM,T> *right_child = 
            static_cast<IndexSpaceNodeT<DIM,T>*>(right->get_child(color));
          lhs_spaces.resize(lhs_spaces.size() + 1);
          rhs_spaces.resize(rhs_spaces.size() + 1);
          ApEvent left_ready = 
            left_child->get_realm_index_space(lhs_spaces.back(),
                                              false/*tight*/);
          ApEvent right_ready = 
            right_child->get_realm_index_space(rhs_spaces.back(),
                                               false/*tight*/);
          colors.push_back(color);
          if (!left_ready.has_triggered())
            preconditions.insert(left_ready);
          if (!right_ready.has_triggered())
            preconditions.insert(right_ready);
        }
        delete itr;
      }
      if (colors.empty())
        return ApEvent::NO_AP_EVENT;
      std::vector<Realm::IndexSpace<DIM,T> > subspaces;
      Realm::ProfilingRequestSet requests;
      if (context->runtime->profiler != NULL)
        context->runtime->profiler->add_partition_request(requests,
                                              op, DEP_PART_DIFFERENCES);
      const ApEvent precondition = Runtime::merge_events(NULL, preconditions);
      ApEvent result(Realm::IndexSpace<DIM,T>::compute_differences(
            lhs_spaces, rhs_spaces, subspaces, requests, precondition));
#ifdef LEGION_DISABLE_EVENT_PRUNING
      if (!result.exists() || (result == precondition))
      {
        ApUserEvent new_result = Runtime::create_ap_user_event(NULL);
        Runtime::trigger_event(NULL, new_result);
        result = new_result;
      }
#endif
#ifdef LEGION_SPY
      LegionSpy::log_deppart_events(op->get_unique_op_id(),
                                    handle, precondition, result);
#endif
      // Now set the index spaces for the results
      for (unsigned idx = 0; idx < colors.size(); idx++)
      {
        IndexSpaceNodeT<DIM,T> *child = 
            static_cast<IndexSpaceNodeT<DIM,T>*>(
                partition->get_child(colors[idx]));
        if (child->set_realm_index_space(context->runtime->address_space,
                                         subspaces[idx]))
          assert(false); // should never hit this
      }
      return result;
    }

    //--------------------------------------------------------------------------
    template<int DIM, typename T>
    ApEvent IndexSpaceNodeT<DIM,T>::create_by_restriction(
                                                      IndexPartNode *partition,
                                                      const void *tran,
                                                      const void *ext,
                                                      int partition_dim,
                                                      ShardID shard,
                                                      size_t total_shards)
    //--------------------------------------------------------------------------
    {
#ifdef DEBUG_LEGION
      // should be called on the color space
      assert(this == partition->color_space); 
#endif
      switch (partition_dim)
      {
#define DIMFUNC(D1) \
        case D1: \
          { \
            const Realm::Matrix<D1,DIM,T> *transform =  \
              static_cast<const Realm::Matrix<D1,DIM,T>*>(tran); \
            const Realm::Rect<D1,T> *extent = \
              static_cast<const Realm::Rect<D1,T>*>(ext); \
            return create_by_restriction_helper<D1>(partition, *transform, \
                                            *extent, shard, total_shards); \
          }
        LEGION_FOREACH_N(DIMFUNC)
#undef DIMFUNC
        default:
          assert(false);
      }
      return ApEvent::NO_AP_EVENT;
    }

    //--------------------------------------------------------------------------
    template<int N, typename T> template<int M>
    ApEvent IndexSpaceNodeT<N,T>::create_by_restriction_helper(
                                        IndexPartNode *partition,
                                        const Realm::Matrix<M,N,T> &transform,
                                        const Realm::Rect<M,T> &extent,
                                        ShardID shard, size_t total_shards)
    //--------------------------------------------------------------------------
    {
      // Get the parent index space in case it has a sparsity map
      IndexSpaceNodeT<M,T> *parent = 
                      static_cast<IndexSpaceNodeT<M,T>*>(partition->parent);
      // No need to wait since we'll just be messing with the bounds
      Realm::IndexSpace<M,T> parent_is;
      parent->get_realm_index_space(parent_is, true/*tight*/);
      Realm::IndexSpace<N,T> local_is;
      get_realm_index_space(local_is, true/*tight*/);
      // Iterate over our points (colors) and fill in the bounds
      for (Realm::IndexSpaceIterator<N,T> rect_itr(local_is); 
            rect_itr.valid; rect_itr.step())
      {
        for (Realm::PointInRectIterator<N,T> color_itr(rect_itr.rect); 
              color_itr.valid; color_itr.step())
        {
          // Get the legion color
          LegionColor color = linearize_color(&color_itr.p, 
                                              handle.get_type_tag());
          if ((total_shards > 1) && ((color % total_shards) != shard))
            continue;
          // Copy the index space from the parent
          Realm::IndexSpace<M,T> child_is = parent_is;
          // Compute the new bounds and intersect it with the parent bounds
          child_is.bounds = parent_is.bounds.intersection(
                              extent + transform * color_itr.p);
          // Get the appropriate child
          IndexSpaceNodeT<M,T> *child = 
            static_cast<IndexSpaceNodeT<M,T>*>(partition->get_child(color));
          // Then set the new index space
          if (child->set_realm_index_space(context->runtime->address_space, 
                                           child_is))
            assert(false); // should never hit this
        }
      }
      // Our only precondition is that the parent index space is computed
      return parent->index_space_ready;
    }

    //--------------------------------------------------------------------------
    template<int DIM, typename T>
    ApEvent IndexSpaceNodeT<DIM,T>::create_by_domain(Operation *op,
                                                    IndexPartNode *partition,
                                                    FutureMapImpl *future_map,
                                                    bool perform_intersections,
                                                    ShardID shard, 
                                                    size_t total_shards)
    //--------------------------------------------------------------------------
    {
#ifdef DEBUG_LEGION
      assert(partition->parent == this);
#endif
      // Demux the color space type to do the actual operations 
      CreateByDomainHelper creator(this, partition, op, future_map, 
                        perform_intersections, shard, total_shards);
      NT_TemplateHelper::demux<CreateByDomainHelper>(
                   partition->color_space->handle.get_type_tag(), &creator);
      return creator.result;
    }

    //--------------------------------------------------------------------------
    template<int DIM, typename T>
    ApEvent IndexSpaceNodeT<DIM,T>::create_by_weights(Operation *op,
                                                    IndexPartNode *partition,
                                                    FutureMapImpl *future_map,
                                                    size_t granularity,
                                                    ShardID shard,
                                                    size_t total_shards)
    //--------------------------------------------------------------------------
    {
#ifdef DEBUG_LEGION
      assert(partition->parent == this);
#endif
      // Demux the color space type to do the actual operations 
      CreateByWeightHelper creator(this, partition, op, future_map,
                                   granularity, shard, total_shards);
      NT_TemplateHelper::demux<CreateByWeightHelper>(
                   partition->color_space->handle.get_type_tag(), &creator);
      return creator.result;
    }

    //--------------------------------------------------------------------------
    template<int DIM, typename T>
    ApEvent IndexSpaceNodeT<DIM,T>::create_by_field(Operation *op,
                                                    IndexPartNode *partition,
                              const std::vector<FieldDataDescriptor> &instances,
                                                    ApEvent instances_ready)
    //--------------------------------------------------------------------------
    {
#ifdef DEBUG_LEGION
      assert(partition->parent == this);
#endif
      // Demux the color space type to do the actual operations 
      CreateByFieldHelper creator(this,op,partition,instances,instances_ready);
      NT_TemplateHelper::demux<CreateByFieldHelper>(
                   partition->color_space->handle.get_type_tag(), &creator);
      return creator.result;
    }
#endif // defined(DEFINE_NT_TEMPLATES)

#ifdef DEFINE_NTNT_TEMPLATES
    //--------------------------------------------------------------------------
    template<int DIM, typename T> template<int COLOR_DIM, typename COLOR_T>
    ApEvent IndexSpaceNodeT<DIM,T>::create_by_domain_helper(Operation *op,
                          IndexPartNode *partition, FutureMapImpl *future_map,
                          bool perform_intersections, 
                          ShardID local_shard, size_t total_shards)
    //--------------------------------------------------------------------------
    {
      IndexSpaceNodeT<COLOR_DIM,COLOR_T> *color_space = 
       static_cast<IndexSpaceNodeT<COLOR_DIM,COLOR_T>*>(partition->color_space);
      // Enumerate the color space
      Realm::IndexSpace<COLOR_DIM,COLOR_T> realm_color_space;
      color_space->get_realm_index_space(realm_color_space, true/*tight*/);

      std::set<ApEvent> result_events;
      Realm::IndexSpace<DIM,T> parent_space;
      ApEvent parent_ready;
      if (perform_intersections)
      {
        parent_ready = get_realm_index_space(parent_space, false/*tight*/);
        if (op->has_execution_fence_event())
        {
          if (parent_ready.exists())
            parent_ready = Runtime::merge_events(NULL, parent_ready,
                                    op->get_execution_fence_event());
          else
            parent_ready = op->get_execution_fence_event();
        }
      }
      DomainT<COLOR_DIM,COLOR_T> future_map_space = future_map->get_domain();
      // We'll check for the case where future map space is the same as
      // the color space as we can implement this much more effeciently
      // and it is the most common case for 
      if ((future_map_space.bounds == realm_color_space.bounds) &&
          (future_map_space.sparsity.id == realm_color_space.sparsity.id))
      {
        // Fast case for when we know that the bounds of future map
        // is the same as the color space of the new partition
        // Get the shard-local futures for this future map            
        std::map<DomainPoint,Future> shard_local_futures;
        future_map->get_shard_local_futures(shard_local_futures);
        for (std::map<DomainPoint,Future>::const_iterator it = 
             shard_local_futures.begin(); it != shard_local_futures.end(); it++)
        {
          const Point<COLOR_DIM,COLOR_T> point = it->first;
          LegionColor child_color = color_space->linearize_color(&point,
                                        color_space->handle.get_type_tag());
          IndexSpaceNodeT<DIM,T> *child = static_cast<IndexSpaceNodeT<DIM,T>*>(
                                            partition->get_child(child_color));
          size_t future_size = 0;
          const Domain *domain = static_cast<const Domain*>(it->second.impl->
                        find_internal_buffer(op->get_context(), future_size));
          if (future_size != sizeof(Domain))
            REPORT_LEGION_ERROR(ERROR_INVALID_PARTITION_BY_DOMAIN_VALUE,
                "An invalid future size was found in a partition by domain "
                "call. All futures must contain Domain objects.")
          const DomainT<DIM,T> domaint = *domain;
          Realm::IndexSpace<DIM,T> child_space = domaint;
          if (perform_intersections)
          {
            Realm::ProfilingRequestSet requests;
            if (context->runtime->profiler != NULL)
              context->runtime->profiler->add_partition_request(requests,
                                              op, DEP_PART_INTERSECTIONS);
            Realm::IndexSpace<DIM,T> result;
            ApEvent ready(Realm::IndexSpace<DIM,T>::compute_intersection(
                  parent_space, child_space, result, requests, parent_ready));
            child_space = result;
            if (ready.exists())
              result_events.insert(ready);
          }
          if (child->set_realm_index_space(context->runtime->address_space,
                                           child_space))
            assert(false); // should never hit this
        }
      }
      else
      {
        // This is the slow case where the color space is not the same
        // as the domain of the future map
        // Make all the entries for the color space
        ShardID next_local_shard = 0;
        const Domain &future_map_domain = future_map->get_domain();
        for (Realm::IndexSpaceIterator<COLOR_DIM,COLOR_T> 
              rect_iter(realm_color_space); rect_iter.valid; rect_iter.step())
        {
          for (Realm::PointInRectIterator<COLOR_DIM,COLOR_T> 
                itr(rect_iter.rect); itr.valid; itr.step())
          {
            const DomainPoint key(Point<COLOR_DIM,COLOR_T>(itr.p));
            FutureImpl *future = NULL;
            // Check to see if the future is contained in the future map
            if (future_map_domain.contains(key))
            {
              // If the future map can have this future, see if it is
              // a local future
              future = future_map->find_shard_local_future(key);
              if (future == NULL)
                continue;
            }
            else
            {
              // If this not a point in the future map we round-robin
              // responsibility for these across the shards
              const ShardID shard = next_local_shard++;
              if (next_local_shard == total_shards)
                next_local_shard = 0;
              if (shard != local_shard)
                continue;
            }
            LegionColor child_color = color_space->linearize_color(&itr.p,
                                          color_space->handle.get_type_tag());
            IndexSpaceNodeT<DIM,T> *child = 
              static_cast<IndexSpaceNodeT<DIM,T>*>(
                  partition->get_child(child_color));
            Realm::IndexSpace<DIM,T> child_space;
            if (future != NULL)
            {
              size_t future_size = 0;
              const Domain *domain = static_cast<const Domain*>(
                  future->find_internal_buffer(op->get_context(), future_size));
              if (future_size != sizeof(Domain))
                REPORT_LEGION_ERROR(ERROR_INVALID_PARTITION_BY_DOMAIN_VALUE,
                    "An invalid future size was found in a partition by domain "
                    "call. All futures must contain Domain objects.")
              const DomainT<DIM,T> domaint = *domain;
              child_space = domaint;
              if (perform_intersections)
              {
                Realm::ProfilingRequestSet requests;
                if (context->runtime->profiler != NULL)
                  context->runtime->profiler->add_partition_request(requests,
                                                  op, DEP_PART_INTERSECTIONS);
                Realm::IndexSpace<DIM,T> result;
                ApEvent ready(Realm::IndexSpace<DIM,T>::compute_intersection(
                    parent_space, child_space, result, requests, parent_ready));
                child_space = result;
                if (ready.exists())
                  result_events.insert(ready);
              }
            }
            else
              child_space = Realm::IndexSpace<DIM,T>::make_empty();
            if (child->set_realm_index_space(context->runtime->address_space,
                                             child_space))
              assert(false); // should never hit this
          }
        }
      }
      if (result_events.empty())
        return ApEvent::NO_AP_EVENT;
      return Runtime::merge_events(NULL, result_events);
    }

    //--------------------------------------------------------------------------
    template<int DIM, typename T> template<int COLOR_DIM, typename COLOR_T>
    ApEvent IndexSpaceNodeT<DIM,T>::create_by_weight_helper(Operation *op,
                         IndexPartNode *partition, FutureMapImpl *future_map, 
                         size_t granularity, ShardID shard, size_t total_shards)
    //--------------------------------------------------------------------------
    {
      IndexSpaceNodeT<COLOR_DIM,COLOR_T> *color_space = 
       static_cast<IndexSpaceNodeT<COLOR_DIM,COLOR_T>*>(partition->color_space);
      // Enumerate the color space
      Realm::IndexSpace<COLOR_DIM,COLOR_T> realm_color_space;
      color_space->get_realm_index_space(realm_color_space, true/*tight*/); 
      const size_t count = realm_color_space.volume();
      // Unpack the futures and fill in the weights appropriately
      std::vector<int> weights;
      std::vector<size_t> long_weights;
      std::vector<LegionColor> child_colors(count);
      unsigned color_index = 0;
      std::map<DomainPoint,Future> futures;
      future_map->get_all_futures(futures);
      // Make all the entries for the color space
      for (Realm::IndexSpaceIterator<COLOR_DIM,COLOR_T> 
            rect_iter(realm_color_space); rect_iter.valid; rect_iter.step())
      {
        for (Realm::PointInRectIterator<COLOR_DIM,COLOR_T> 
              itr(rect_iter.rect); itr.valid; itr.step())
        {
          const DomainPoint key(Point<COLOR_DIM,COLOR_T>(itr.p));
          std::map<DomainPoint,Future>::const_iterator finder = 
            futures.find(key);
          if (finder == futures.end())
            REPORT_LEGION_ERROR(ERROR_MISSING_PARTITION_BY_WEIGHT_COLOR,
                "A partition by weight call is missing an entry for a "
                "color in the color space. All colors must be present.")
          FutureImpl *future = future_map->unpack_future(finder->second);
          size_t future_size = 0;
          const void *data =
            future->find_internal_buffer(op->get_context(), future_size);
          if (future_size == sizeof(int))
          {
            if (weights.empty())
            {
              if (!long_weights.empty())
                REPORT_LEGION_ERROR(ERROR_INVALID_PARTITION_BY_WEIGHT_VALUE,
                  "An invalid future size was found in a partition by weight "
                  "call. All futures must be consistent int or size_t values.")
              weights.resize(count);
            }
            weights[color_index] = *(static_cast<const int*>(data));
          }
          else if (future_size == sizeof(size_t))
          {
            if (long_weights.empty())
            {
              if (!weights.empty())
                REPORT_LEGION_ERROR(ERROR_INVALID_PARTITION_BY_WEIGHT_VALUE,
                  "An invalid future size was found in a partition by weight "
                  "call. All futures must be consistent int or size_t values.")
              long_weights.resize(count);
            }
            long_weights[color_index] = *(static_cast<const size_t*>(data));
          }
          else
            REPORT_LEGION_ERROR(ERROR_INVALID_PARTITION_BY_WEIGHT_VALUE,
                  "An invalid future size was found in a partition by weight "
                  "call. All futures must contain int or size_t values.")
          child_colors[color_index++] = color_space->linearize_color(&itr.p,
                                          color_space->handle.get_type_tag());
        }
      }
      Realm::ProfilingRequestSet requests;
      if (context->runtime->profiler != NULL)
        context->runtime->profiler->add_partition_request(requests,
                                                op, DEP_PART_WEIGHTS);
      Realm::IndexSpace<DIM,T> local_space;
      ApEvent ready = get_realm_index_space(local_space, false/*tight*/);
      if (op->has_execution_fence_event())
        ready = Runtime::merge_events(NULL, ready, 
                  op->get_execution_fence_event());
      std::vector<Realm::IndexSpace<DIM,T> > subspaces;
      ApEvent result(weights.empty() ?
          local_space.create_weighted_subspaces(count,
            granularity, long_weights, subspaces, requests, ready) :
          local_space.create_weighted_subspaces(count,
            granularity, weights, subspaces, requests, ready));
#ifdef LEGION_DISABLE_EVENT_PRUNING
      if (!result.exists() || (result == ready))
      {
        ApUserEvent new_result = Runtime::create_ap_user_event(NULL);
        Runtime::trigger_event(NULL, new_result);
        result = new_result;
      }
#endif
#ifdef LEGION_SPY
      LegionSpy::log_deppart_events(op->get_unique_op_id(),
                                    expr_id, ready, result);
#endif
      for (unsigned idx = 0; idx < count; idx++)
      {
        if ((idx % total_shards) == shard)
        {
          IndexSpaceNodeT<DIM,T> *child = 
              static_cast<IndexSpaceNodeT<DIM,T>*>(
                  partition->get_child(child_colors[idx]));
          if (child->set_realm_index_space(context->runtime->address_space,
                                           subspaces[idx]))
              assert(false); // should never hit this
        }
        else // We don't need this because another shard handled it
          subspaces[idx].destroy();
      }
      return result;
    }

    //--------------------------------------------------------------------------
    template<int DIM, typename T> template<int COLOR_DIM, typename COLOR_T>
    ApEvent IndexSpaceNodeT<DIM,T>::create_by_field_helper(Operation *op,
                                                      IndexPartNode *partition,
                             const std::vector<FieldDataDescriptor> &instances,
                                                       ApEvent instances_ready)
    //--------------------------------------------------------------------------
    {
      IndexSpaceNodeT<COLOR_DIM,COLOR_T> *color_space = 
       static_cast<IndexSpaceNodeT<COLOR_DIM,COLOR_T>*>(partition->color_space);
      // Enumerate the color space
      Realm::IndexSpace<COLOR_DIM,COLOR_T> realm_color_space;
      color_space->get_realm_index_space(realm_color_space, true/*tight*/);
      std::vector<Realm::Point<COLOR_DIM,COLOR_T> > colors;
      std::vector<LegionColor> child_colors;
      const TypeTag color_type = color_space->handle.get_type_tag();
      const size_t num_colors = realm_color_space.volume();
      colors.resize(num_colors);
      child_colors.resize(num_colors);
      unsigned index = 0;
      for (Realm::IndexSpaceIterator<COLOR_DIM,COLOR_T> 
            rect_iter(realm_color_space); rect_iter.valid; rect_iter.step())
      {
        for (Realm::PointInRectIterator<COLOR_DIM,COLOR_T> 
              itr(rect_iter.rect); itr.valid; itr.step(), index++)
        {
#ifdef DEBUG_LEGION
          assert(index < colors.size());
#endif
          colors[index] = itr.p;
          child_colors[index] = color_space->linearize_color(&itr.p,color_type);
        }
      }
      // Translate the instances to realm field data descriptors
      typedef Realm::FieldDataDescriptor<Realm::IndexSpace<DIM,T>,
                Realm::Point<COLOR_DIM,COLOR_T> > RealmDescriptor;
      std::vector<RealmDescriptor> descriptors(instances.size());
      std::set<ApEvent> preconditions; 
      for (unsigned idx = 0; idx < instances.size(); idx++)
      {
        const FieldDataDescriptor &src = instances[idx];
        RealmDescriptor &dst = descriptors[idx];
        dst.inst = src.inst;
        dst.field_offset = src.field_offset;
        IndexSpaceNodeT<DIM,T> *node = static_cast<IndexSpaceNodeT<DIM,T>*>(
                                          context->get_node(src.index_space));
        ApEvent ready = node->get_realm_index_space(dst.index_space, 
                                                    false/*tight*/);
        if (ready.exists())
          preconditions.insert(ready);
      }
      // Get the profiling requests
      Realm::ProfilingRequestSet requests;
      if (context->runtime->profiler != NULL)
        context->runtime->profiler->add_partition_request(requests,
                                            op, DEP_PART_BY_FIELD);
      // Perform the operation
      std::vector<Realm::IndexSpace<DIM,T> > subspaces;
      Realm::IndexSpace<DIM,T> local_space;
      ApEvent ready = get_realm_index_space(local_space, false/*tight*/);
      if (ready.exists())
        preconditions.insert(ready);
      preconditions.insert(instances_ready);
      if (op->has_execution_fence_event())
        preconditions.insert(op->get_execution_fence_event());
      ApEvent precondition = Runtime::merge_events(NULL, preconditions);
      ApEvent result(local_space.create_subspaces_by_field(
            descriptors, colors, subspaces, requests, precondition));
#ifdef DEBUG_LEGION
      assert(child_colors.size() == subspaces.size());
#endif
#ifdef LEGION_DISABLE_EVENT_PRUNING
      if (!result.exists() || (result == precondition))
      {
        ApUserEvent new_result = Runtime::create_ap_user_event(NULL);
        Runtime::trigger_event(NULL, new_result);
        result = new_result;
      }
#endif
#ifdef LEGION_SPY
      LegionSpy::log_deppart_events(op->get_unique_op_id(), expr_id,
                                    precondition, result);
#endif
      // Update the children with the names of their subspaces 
      for (unsigned idx = 0; idx < child_colors.size(); idx++)
      {
        IndexSpaceNodeT<DIM,T> *child = static_cast<IndexSpaceNodeT<DIM,T>*>(
                                  partition->get_child(child_colors[idx]));
        if (child->set_realm_index_space(context->runtime->address_space,
                                         subspaces[idx]))
          assert(false); // should never hit this
      }
      return result;
    }
#endif // defined(DEFINE_NTNT_TEMPLATES)

#ifdef DEFINE_NT_TEMPLATES
    //--------------------------------------------------------------------------
    template<int DIM, typename T>
    ApEvent IndexSpaceNodeT<DIM,T>::create_by_image(Operation *op,
                                                    IndexPartNode *partition,
                                                    IndexPartNode *projection,
                            const std::vector<FieldDataDescriptor> &instances,
                                                    ApEvent instances_ready,
                                                    ShardID shard,
                                                    size_t total_shards)
    //--------------------------------------------------------------------------
    {
#ifdef DEBUG_LEGION
      assert(partition->parent == this);
#endif
      // Demux the projection type to do the actual operations
      CreateByImageHelper creator(this, op, partition, projection, instances, 
                                  instances_ready, shard, total_shards);
      NT_TemplateHelper::demux<CreateByImageHelper>(
          projection->handle.get_type_tag(), &creator);
      return creator.result;
    }
#endif // defined(DEFINE_NT_TEMPLATES)

#ifdef DEFINE_NTNT_TEMPLATES    
    //--------------------------------------------------------------------------
    template<int DIM1, typename T1> template<int DIM2, typename T2>
    ApEvent IndexSpaceNodeT<DIM1,T1>::create_by_image_helper(Operation *op,
                                                    IndexPartNode *partition,
                                                    IndexPartNode *projection,
                            const std::vector<FieldDataDescriptor> &instances,
                                                    ApEvent instances_ready,
                                                    ShardID shard,
                                                    size_t total_shards)
    //--------------------------------------------------------------------------
    {
      std::vector<Realm::IndexSpace<DIM2,T2> > sources; 
      std::vector<LegionColor> child_colors;
      const size_t volume = projection->color_space->get_volume();
      if (total_shards > 1)
      {
        const size_t max_children = (volume + total_shards - 1) / total_shards;
        sources.reserve(max_children);
        child_colors.reserve(max_children);
      }
      else
      {
        sources.reserve(volume);
        child_colors.reserve(volume);
      }
      // Get the index spaces of the projection partition
      std::set<ApEvent> preconditions; 
      if (partition->total_children == partition->max_linearized_color)
      {
        // Always use the partitions color space
        for (LegionColor color = shard; 
              color < partition->total_children; color+=total_shards)
        {
          child_colors.push_back(color);
          // Get the child of the projection partition
          IndexSpaceNodeT<DIM2,T2> *child = 
           static_cast<IndexSpaceNodeT<DIM2,T2>*>(projection->get_child(color));
          sources.resize(sources.size() + 1);
          ApEvent ready = child->get_realm_index_space(sources.back(),
                                                       false/*tight*/);
          if (ready.exists())
            preconditions.insert(ready);
        }
      }
      else
      {
        // Always use the partitions color space
        ColorSpaceIterator *itr = 
          partition->color_space->create_color_space_iterator();
        // Skip ahead if necessary for our shard
        for (unsigned idx = 0; idx < shard; idx++)
        {
          itr->yield_color();
          if (!itr->is_valid())
            break;
        }
        while (itr->is_valid())
        {
          const LegionColor color = itr->yield_color();
          child_colors.push_back(color);
          // Get the child of the projection partition
          IndexSpaceNodeT<DIM2,T2> *child = 
           static_cast<IndexSpaceNodeT<DIM2,T2>*>(projection->get_child(color));
          sources.resize(sources.size() + 1);
          ApEvent ready = child->get_realm_index_space(sources.back(),
                                                       false/*tight*/);
          if (ready.exists())
            preconditions.insert(ready);
          // Skip ahead for the next color if necessary
          for (unsigned idx = 0; idx < (total_shards-1); idx++)
          {
            itr->yield_color();
            if (!itr->is_valid())
              break;
          }
        }
        delete itr;
      }
      // Translate the descriptors into realm descriptors
      typedef Realm::FieldDataDescriptor<Realm::IndexSpace<DIM2,T2>,
                                       Realm::Point<DIM1,T1> > RealmDescriptor;
      std::vector<RealmDescriptor> descriptors(instances.size());
      for (unsigned idx = 0; idx < instances.size(); idx++)
      {
        const FieldDataDescriptor &src = instances[idx];
        RealmDescriptor &dst = descriptors[idx];
        dst.inst = src.inst;
        dst.field_offset = src.field_offset;
        IndexSpaceNodeT<DIM2,T2> *node = static_cast<IndexSpaceNodeT<DIM2,T2>*>(
                                          context->get_node(src.index_space));
        ApEvent ready = node->get_realm_index_space(dst.index_space,
                                                    false/*tight*/);
        if (ready.exists())
          preconditions.insert(ready);
      }
      // Get the profiling requests
      Realm::ProfilingRequestSet requests;
      if (context->runtime->profiler != NULL)
        context->runtime->profiler->add_partition_request(requests,
                                            op, DEP_PART_BY_IMAGE);
      // Perform the operation
      std::vector<Realm::IndexSpace<DIM1,T1> > subspaces;
      Realm::IndexSpace<DIM1,T1> local_space;
      ApEvent ready = get_realm_index_space(local_space, false/*tight*/);
      if (ready.exists())
        preconditions.insert(ready);
      preconditions.insert(instances_ready);
      if (op->has_execution_fence_event())
        preconditions.insert(op->get_execution_fence_event());
      ApEvent precondition = Runtime::merge_events(NULL, preconditions);
      ApEvent result(local_space.create_subspaces_by_image(descriptors,
            sources, subspaces, requests, precondition));
#ifdef DEBUG_LEGION
      // This should be true after the call
      assert(child_colors.size() == subspaces.size());
#endif
#ifdef LEGION_DISABLE_EVENT_PRUNING
      if (!result.exists() || (result == precondition))
      {
        ApUserEvent new_result = Runtime::create_ap_user_event(NULL);
        Runtime::trigger_event(NULL, new_result);
        result = new_result;
      }
#endif
#ifdef LEGION_SPY
      LegionSpy::log_deppart_events(op->get_unique_op_id(), expr_id,
                                    precondition, result);
#endif
      // Update the child subspaces of the image
      for (unsigned idx = 0; idx < child_colors.size(); idx++)
      {
        // Get the child of the projection partition
        IndexSpaceNodeT<DIM1,T1> *child = 
          static_cast<IndexSpaceNodeT<DIM1,T1>*>(
              partition->get_child(child_colors[idx]));
        if (child->set_realm_index_space(context->runtime->address_space,
                                         subspaces[idx]))
          assert(false); // should never hit this
      }
      return result;
    }
#endif // defined(DEFINE_NTNT_TEMPLATES)

#ifdef DEFINE_NT_TEMPLATES
    //--------------------------------------------------------------------------
    template<int DIM, typename T>
    ApEvent IndexSpaceNodeT<DIM,T>::create_by_image_range(Operation *op,
                                                    IndexPartNode *partition,
                                                    IndexPartNode *projection,
                            const std::vector<FieldDataDescriptor> &instances,
                                                    ApEvent instances_ready,
                                                    ShardID shard,
                                                    size_t total_shards)
    //--------------------------------------------------------------------------
    {
#ifdef DEBUG_LEGION
      assert(partition->parent == this);
#endif
      // Demux the projection type to do the actual operations
      CreateByImageRangeHelper creator(this, op, partition, projection,
                       instances, instances_ready, shard, total_shards);
      NT_TemplateHelper::demux<CreateByImageRangeHelper>(
          projection->handle.get_type_tag(), &creator);
      return creator.result;
    }
#endif // defined(DEFINE_NT_TEMPLATES)

#ifdef DEFINE_NTNT_TEMPLATES
    //--------------------------------------------------------------------------
    template<int DIM1, typename T1> template<int DIM2, typename T2>
    ApEvent IndexSpaceNodeT<DIM1,T1>::create_by_image_range_helper(
                                                    Operation *op,
                                                    IndexPartNode *partition,
                                                    IndexPartNode *projection,
                            const std::vector<FieldDataDescriptor> &instances,
                                                    ApEvent instances_ready,
                                                    ShardID shard,
                                                    size_t total_shards)
    //--------------------------------------------------------------------------
    {
      std::vector<Realm::IndexSpace<DIM2,T2> > sources; 
      std::vector<LegionColor> child_colors;
      const size_t volume = projection->color_space->get_volume();
      if (total_shards > 1)
      {
        const size_t max_children = (volume + total_shards - 1) / total_shards;
        sources.reserve(max_children);
        child_colors.reserve(max_children);
      }
      else
      {
        sources.reserve(volume);
        child_colors.reserve(volume);
      }
      // Get the index spaces of the projection partition
      std::set<ApEvent> preconditions;
      if (partition->total_children == partition->max_linearized_color)
      {
        // Always use the partitions color space
        for (LegionColor color = shard; 
              color < partition->total_children; color+=total_shards)
        {
          child_colors.push_back(color);
          // Get the child of the projection partition
          IndexSpaceNodeT<DIM2,T2> *child = 
           static_cast<IndexSpaceNodeT<DIM2,T2>*>(projection->get_child(color));
          sources.resize(sources.size() + 1);
          ApEvent ready = child->get_realm_index_space(sources.back(),
                                                       false/*tight*/);
          if (ready.exists())
            preconditions.insert(ready);
        }
      }
      else
      {
        ColorSpaceIterator *itr = 
          partition->color_space->create_color_space_iterator();
        // Skip ahead if necessary for our shard
        for (unsigned idx = 0; idx < shard; idx++)
        {
          itr->yield_color();
          if (!itr->is_valid())
            break;
        }
        // Always use the partitions color space
        while (itr->is_valid())
        {
          const LegionColor color = itr->yield_color();
          child_colors.push_back(color);
          // Get the child of the projection partition
          IndexSpaceNodeT<DIM2,T2> *child = 
           static_cast<IndexSpaceNodeT<DIM2,T2>*>(projection->get_child(color));
          sources.resize(sources.size() + 1);
          ApEvent ready = child->get_realm_index_space(sources.back(),
                                                       false/*tight*/);
          if (ready.exists())
            preconditions.insert(ready);
          // Skip ahead for the next color if necessary
          for (unsigned idx = 0; idx < (total_shards-1); idx++)
          {
            itr->yield_color();
            if (!itr->is_valid())
              break;
          }
        }
        delete itr;
      }
      // Translate the descriptors into realm descriptors
      typedef Realm::FieldDataDescriptor<Realm::IndexSpace<DIM2,T2>,
                                       Realm::Rect<DIM1,T1> > RealmDescriptor;
      std::vector<RealmDescriptor> descriptors(instances.size());
      for (unsigned idx = 0; idx < instances.size(); idx++)
      {
        const FieldDataDescriptor &src = instances[idx];
        RealmDescriptor &dst = descriptors[idx];
        dst.inst = src.inst;
        dst.field_offset = src.field_offset;
        IndexSpaceNodeT<DIM2,T2> *node = static_cast<IndexSpaceNodeT<DIM2,T2>*>(
                                          context->get_node(src.index_space));
        ApEvent ready = node->get_realm_index_space(dst.index_space,
                                                    false/*tight*/);
        if (ready.exists())
          preconditions.insert(ready);
      }
      // Get the profiling requests
      Realm::ProfilingRequestSet requests;
      if (context->runtime->profiler != NULL)
        context->runtime->profiler->add_partition_request(requests,
                                            op, DEP_PART_BY_IMAGE_RANGE);
      // Perform the operation
      std::vector<Realm::IndexSpace<DIM1,T1> > subspaces;
      Realm::IndexSpace<DIM1,T1> local_space;
      ApEvent ready = get_realm_index_space(local_space, false/*tight*/);
      if (ready.exists())
        preconditions.insert(ready);
      preconditions.insert(instances_ready);
      if (op->has_execution_fence_event())
        preconditions.insert(op->get_execution_fence_event());
      ApEvent precondition = Runtime::merge_events(NULL, preconditions);
      ApEvent result(local_space.create_subspaces_by_image(descriptors,
            sources, subspaces, requests, precondition));
#ifdef DEBUG_LEGION
      // Should be true after the call
      assert(subspaces.size() == child_colors.size());
#endif
#ifdef LEGION_DISABLE_EVENT_PRUNING
      if (!result.exists() || (result == precondition))
      {
        ApUserEvent new_result = Runtime::create_ap_user_event(NULL);
        Runtime::trigger_event(NULL, new_result);
        result = new_result;
      }
#endif
#ifdef LEGION_SPY
      LegionSpy::log_deppart_events(op->get_unique_op_id(), expr_id,
                                    precondition, result);
#endif
      // Update the child subspaces of the image
      for (unsigned idx = 0; idx < child_colors.size(); idx++)
      {
        IndexSpaceNodeT<DIM1,T1> *child = 
           static_cast<IndexSpaceNodeT<DIM1,T1>*>(
               partition->get_child(child_colors[idx]));
        if (child->set_realm_index_space(context->runtime->address_space,
                                         subspaces[idx]))
          assert(false); // should never hit this
      }
      return result;
    }
#endif // defined(DEFINE_NTNT_TEMPLATES)

#ifdef DEFINE_NT_TEMPLATES
    //--------------------------------------------------------------------------
    template<int DIM, typename T>
    ApEvent IndexSpaceNodeT<DIM,T>::create_by_preimage(Operation *op,
                                                    IndexPartNode *partition,
                                                    IndexPartNode *projection,
                            const std::vector<FieldDataDescriptor> &instances,
                                                    ApEvent instances_ready)
    //--------------------------------------------------------------------------
    {
#ifdef DEBUG_LEGION
      assert(partition->parent == this);
#endif
      // Demux the projection type to do the actual operations
      CreateByPreimageHelper creator(this, op, partition, projection,
                                     instances, instances_ready);
      NT_TemplateHelper::demux<CreateByPreimageHelper>(
          projection->handle.get_type_tag(), &creator);
      return creator.result;
    }
#endif // defined(DEFINE_NT_TEMPLATES)

#ifdef DEFINE_NTNT_TEMPLATES
    //--------------------------------------------------------------------------
    template<int DIM1, typename T1> template<int DIM2, typename T2>
    ApEvent IndexSpaceNodeT<DIM1,T1>::create_by_preimage_helper(Operation *op,
                                                    IndexPartNode *partition,
                                                    IndexPartNode *projection,
                            const std::vector<FieldDataDescriptor> &instances,
                                                    ApEvent instances_ready)
    //--------------------------------------------------------------------------
    {
      // Get the index spaces of the projection partition
      std::vector<Realm::IndexSpace<DIM2,T2> > 
                                targets(projection->color_space->get_volume());
      std::set<ApEvent> preconditions;
      if (partition->total_children == partition->max_linearized_color)
      {
        // Always use the partitions color space
        for (LegionColor color = 0; color < partition->total_children; color++)
        {
          // Get the child of the projection partition
          IndexSpaceNodeT<DIM2,T2> *child = 
           static_cast<IndexSpaceNodeT<DIM2,T2>*>(projection->get_child(color));
          ApEvent ready = child->get_realm_index_space(targets[color],
                                                       false/*tight*/);
          if (ready.exists())
            preconditions.insert(ready);
        }
      }
      else
      {
        unsigned index = 0;
        ColorSpaceIterator *itr = 
          partition->color_space->create_color_space_iterator();
        // Always use the partitions color space
        while (itr->is_valid())
        {
          const LegionColor color = itr->yield_color();
          // Get the child of the projection partition
          IndexSpaceNodeT<DIM2,T2> *child = 
           static_cast<IndexSpaceNodeT<DIM2,T2>*>(projection->get_child(color));
#ifdef DEBUG_LEGION
          assert(index < targets.size());
#endif
          ApEvent ready = child->get_realm_index_space(targets[index++],
                                                       false/*tight*/);
          if (ready.exists())
            preconditions.insert(ready);
        }
        delete itr;
      }
      // Translate the descriptors into realm descriptors
      typedef Realm::FieldDataDescriptor<Realm::IndexSpace<DIM1,T1>,
                                       Realm::Point<DIM2,T2> > RealmDescriptor;
      std::vector<RealmDescriptor> descriptors(instances.size());
      for (unsigned idx = 0; idx < instances.size(); idx++)
      {
        const FieldDataDescriptor &src = instances[idx];
        RealmDescriptor &dst = descriptors[idx];
        dst.inst = src.inst;
        dst.field_offset = src.field_offset;
        IndexSpaceNodeT<DIM1,T1> *node = static_cast<IndexSpaceNodeT<DIM1,T1>*>(
                                          context->get_node(src.index_space));
        ApEvent ready = node->get_realm_index_space(dst.index_space,
                                                    false/*tight*/);
        if (ready.exists())
          preconditions.insert(ready);
      }
      // Get the profiling requests
      Realm::ProfilingRequestSet requests;
      if (context->runtime->profiler != NULL)
        context->runtime->profiler->add_partition_request(requests,
                                            op, DEP_PART_BY_PREIMAGE);
      // Perform the operation
      std::vector<Realm::IndexSpace<DIM1,T1> > subspaces;
      Realm::IndexSpace<DIM1,T1> local_space;
      ApEvent ready = get_realm_index_space(local_space, false/*tight*/);
      if (ready.exists())
        preconditions.insert(ready);
      preconditions.insert(instances_ready);
      if (op->has_execution_fence_event())
        preconditions.insert(op->get_execution_fence_event());
      ApEvent precondition = Runtime::merge_events(NULL, preconditions);
      ApEvent result(local_space.create_subspaces_by_preimage(
            descriptors, targets, subspaces, requests, precondition));
#ifdef LEGION_DISABLE_EVENT_PRUNING
      if (!result.exists() || (result == precondition))
      {
        ApUserEvent new_result = Runtime::create_ap_user_event(NULL);
        Runtime::trigger_event(NULL, new_result);
        result = new_result;
      }
#endif
#ifdef LEGION_SPY
      LegionSpy::log_deppart_events(op->get_unique_op_id(), expr_id,
                                    precondition, result);
#endif
      // Update the child subspace of the preimage
      if (partition->total_children == partition->max_linearized_color)
      {
        for (LegionColor color = 0; color < partition->total_children; color++)
        {
          // Get the child of the projection partition
          IndexSpaceNodeT<DIM1,T1> *child = 
           static_cast<IndexSpaceNodeT<DIM1,T1>*>(partition->get_child(color));
          if (child->set_realm_index_space(context->runtime->address_space,
                                           subspaces[color]))
            assert(false); // should never hit this
        }
      }
      else
      {
        unsigned index = 0;
        ColorSpaceIterator *itr = 
          partition->color_space->create_color_space_iterator();
        while (itr->is_valid())
        {
          const LegionColor color = itr->yield_color();
          // Get the child of the projection partition
          IndexSpaceNodeT<DIM1,T1> *child = 
           static_cast<IndexSpaceNodeT<DIM1,T1>*>(partition->get_child(color));
#ifdef DEBUG_LEGION
          assert(index < subspaces.size());
#endif
          if (child->set_realm_index_space(context->runtime->address_space,
                                           subspaces[index++]))
            assert(false); // should never hit this
        }
        delete itr;
      }
      return result;
    }
#endif // defined(DEFINE_NTNT_TEMPLATES)

#ifdef DEFINE_NT_TEMPLATES
    //--------------------------------------------------------------------------
    template<int DIM, typename T>
    ApEvent IndexSpaceNodeT<DIM,T>::create_by_preimage_range(Operation *op,
                                                    IndexPartNode *partition,
                                                    IndexPartNode *projection,
                            const std::vector<FieldDataDescriptor> &instances,
                                                    ApEvent instances_ready)
    //--------------------------------------------------------------------------
    {
#ifdef DEBUG_LEGION
      assert(partition->parent == this);
#endif
      // Demux the projection type to do the actual operations
      CreateByPreimageRangeHelper creator(this, op, partition, projection,
                                          instances, instances_ready);
      NT_TemplateHelper::demux<CreateByPreimageRangeHelper>(
          projection->handle.get_type_tag(), &creator);
      return creator.result;
    }
#endif // defined(DEFINE_NT_TEMPLATES)

#ifdef DEFINE_NTNT_TEMPLATES
    //--------------------------------------------------------------------------
    template<int DIM1, typename T1> template<int DIM2, typename T2>
    ApEvent IndexSpaceNodeT<DIM1,T1>::create_by_preimage_range_helper(
                                                    Operation *op,
                                                    IndexPartNode *partition,
                                                    IndexPartNode *projection,
                            const std::vector<FieldDataDescriptor> &instances,
                                                    ApEvent instances_ready)
    //--------------------------------------------------------------------------
    {
      // Get the index spaces of the projection partition
      std::vector<Realm::IndexSpace<DIM2,T2> > 
                                targets(projection->color_space->get_volume());
      std::set<ApEvent> preconditions;
      if (partition->total_children == partition->max_linearized_color)
      {
        // Always use the partitions color space
        for (LegionColor color = 0; color < partition->total_children; color++)
        {
          // Get the child of the projection partition
          IndexSpaceNodeT<DIM2,T2> *child = 
           static_cast<IndexSpaceNodeT<DIM2,T2>*>(projection->get_child(color));
          ApEvent ready = child->get_realm_index_space(targets[color],
                                                       false/*tight*/);
          if (ready.exists())
            preconditions.insert(ready);
        }
      }
      else
      {
        unsigned index = 0;
        // Always use the partitions color space
        ColorSpaceIterator *itr = 
          partition->color_space->create_color_space_iterator();
        while (itr->is_valid())
        {
          const LegionColor color = itr->yield_color();
          // Get the child of the projection partition
          IndexSpaceNodeT<DIM2,T2> *child = 
           static_cast<IndexSpaceNodeT<DIM2,T2>*>(projection->get_child(color));
#ifdef DEBUG_LEGION
          assert(index < targets.size());
#endif
          ApEvent ready = child->get_realm_index_space(targets[index++],
                                                       false/*tight*/);
          if (ready.exists())
            preconditions.insert(ready);
        }
        delete itr;
      }
      // Translate the descriptors into realm descriptors
      typedef Realm::FieldDataDescriptor<Realm::IndexSpace<DIM1,T1>,
                                       Realm::Rect<DIM2,T2> > RealmDescriptor;
      std::vector<RealmDescriptor> descriptors(instances.size());
      for (unsigned idx = 0; idx < instances.size(); idx++)
      {
        const FieldDataDescriptor &src = instances[idx];
        RealmDescriptor &dst = descriptors[idx];
        dst.inst = src.inst;
        dst.field_offset = src.field_offset;
        IndexSpaceNodeT<DIM1,T1> *node = static_cast<IndexSpaceNodeT<DIM1,T1>*>(
                                          context->get_node(src.index_space));
        ApEvent ready = node->get_realm_index_space(dst.index_space,
                                                    false/*tight*/);
        if (ready.exists())
          preconditions.insert(ready);
      }
      // Get the profiling requests
      Realm::ProfilingRequestSet requests;
      if (context->runtime->profiler != NULL)
        context->runtime->profiler->add_partition_request(requests,
                                            op, DEP_PART_BY_PREIMAGE_RANGE);
      // Perform the operation
      std::vector<Realm::IndexSpace<DIM1,T1> > subspaces;
      Realm::IndexSpace<DIM1,T1> local_space;
      ApEvent ready = get_realm_index_space(local_space, false/*tight*/);
      if (ready.exists())
        preconditions.insert(ready);
      preconditions.insert(instances_ready);
      if (op->has_execution_fence_event())
        preconditions.insert(op->get_execution_fence_event());
      ApEvent precondition = Runtime::merge_events(NULL, preconditions);
      ApEvent result(local_space.create_subspaces_by_preimage(
            descriptors, targets, subspaces, requests, precondition));
#ifdef LEGION_DISABLE_EVENT_PRUNING
      if (!result.exists() || (result == precondition))
      {
        ApUserEvent new_result = Runtime::create_ap_user_event(NULL);
        Runtime::trigger_event(NULL, new_result);
        result = new_result;
      }
#endif
#ifdef LEGION_SPY
      LegionSpy::log_deppart_events(op->get_unique_op_id(), expr_id,
                                    precondition, result);
#endif
      // Update the child subspace of the preimage
      if (partition->total_children == partition->max_linearized_color)
      {
        for (LegionColor color = 0; color < partition->total_children; color++)
        {
          // Get the child of the projection partition
          IndexSpaceNodeT<DIM1,T1> *child = 
           static_cast<IndexSpaceNodeT<DIM1,T1>*>(partition->get_child(color));
          if (child->set_realm_index_space(context->runtime->address_space,
                                           subspaces[color]))
            assert(false); // should never hit this
        }
      }
      else
      {
        unsigned index = 0;
        ColorSpaceIterator *itr = 
          partition->color_space->create_color_space_iterator();
        while (itr->is_valid())
        {
          const LegionColor color = itr->yield_color();
          // Get the child of the projection partition
          IndexSpaceNodeT<DIM1,T1> *child = 
           static_cast<IndexSpaceNodeT<DIM1,T1>*>(partition->get_child(color));
#ifdef DEBUG_LEGION
          assert(index < subspaces.size());
#endif
          if (child->set_realm_index_space(context->runtime->address_space,
                                           subspaces[index++]))
            assert(false); // should never hit this
        }
        delete itr;
      }
      return result;
    }
#endif // defined(DEFINE_NTNT_TEMPLATES)

#ifdef DEFINE_NT_TEMPLATES
    //--------------------------------------------------------------------------
    template<int DIM, typename T>
    ApEvent IndexSpaceNodeT<DIM,T>::create_association(Operation *op,
                                                       IndexSpaceNode *range,
                              const std::vector<FieldDataDescriptor> &instances,
                                                       ApEvent instances_ready)
    //--------------------------------------------------------------------------
    {
      // Demux the range type to do the actual operation
      CreateAssociationHelper creator(this, op, range, 
                                      instances, instances_ready);
      NT_TemplateHelper::demux<CreateAssociationHelper>(
          range->handle.get_type_tag(), &creator);
      return creator.result;
    }
#endif // defined(DEFINE_NT_TEMPLATES)

#ifdef DEFINE_NTNT_TEMPLATES
    //--------------------------------------------------------------------------
    template<int DIM1, typename T1> template<int DIM2, typename T2>
    ApEvent IndexSpaceNodeT<DIM1,T1>::create_association_helper(Operation *op,
                                                      IndexSpaceNode *range,
                              const std::vector<FieldDataDescriptor> &instances,
                                                      ApEvent instances_ready)
    //--------------------------------------------------------------------------
    {
      // Translate the descriptors into realm descriptors
      typedef Realm::FieldDataDescriptor<Realm::IndexSpace<DIM1,T1>,
                                       Realm::Point<DIM2,T2> > RealmDescriptor;
      std::vector<RealmDescriptor> descriptors(instances.size());
      std::set<ApEvent> preconditions;
      for (unsigned idx = 0; idx < instances.size(); idx++)
      {
        const FieldDataDescriptor &src = instances[idx];
        RealmDescriptor &dst = descriptors[idx];
        dst.inst = src.inst;
        dst.field_offset = src.field_offset;
        IndexSpaceNodeT<DIM1,T1> *node = static_cast<IndexSpaceNodeT<DIM1,T1>*>(
                                          context->get_node(src.index_space));
        ApEvent ready = node->get_realm_index_space(dst.index_space,
                                                    false/*tight*/);
        if (ready.exists())
          preconditions.insert(ready);
      }
      // Get the range index space
      IndexSpaceNodeT<DIM2,T2> *range_node = 
        static_cast<IndexSpaceNodeT<DIM2,T2>*>(range);
      Realm::IndexSpace<DIM2,T2> range_space;
      ApEvent range_ready = range_node->get_realm_index_space(range_space,
                                                              false/*tight*/);
      if (range_ready.exists())
        preconditions.insert(range_ready);
      // Get the profiling requests
      Realm::ProfilingRequestSet requests;
      if (context->runtime->profiler != NULL)
        context->runtime->profiler->add_partition_request(requests,
                                          op, DEP_PART_ASSOCIATION);
      Realm::IndexSpace<DIM1,T1> local_space;
      ApEvent local_ready = get_realm_index_space(local_space, false/*tight*/);
      if (local_ready.exists())
        preconditions.insert(local_ready);
      preconditions.insert(instances_ready);
      if (op->has_execution_fence_event())
        preconditions.insert(op->get_execution_fence_event());
      // Issue the operation
      ApEvent precondition = Runtime::merge_events(NULL, preconditions);
      ApEvent result(local_space.create_association(descriptors,
            range_space, requests, precondition));
#ifdef LEGION_DISABLE_EVENT_PRUNING
      if (!result.exists() || (result == precondition))
      {
        ApUserEvent new_result = Runtime::create_ap_user_event(NULL);
        Runtime::trigger_event(NULL, new_result);
        result = new_result;
      }
#endif
#ifdef LEGION_SPY
      LegionSpy::log_deppart_events(op->get_unique_op_id(), expr_id,
                                    precondition, result);
#endif
      return result;
    }
#endif // defined(DEFINE_NTNT_TEMPLATES)

#ifdef DEFINE_NT_TEMPLATES
    //--------------------------------------------------------------------------
    template<int DIM, typename T>
    size_t IndexSpaceNodeT<DIM,T>::get_coordinate_size(bool range) const
    //--------------------------------------------------------------------------
    {
      if (range)
        return sizeof(Realm::Rect<DIM,T>);
      else
        return sizeof(Realm::Point<DIM,T>);
    } 

    //--------------------------------------------------------------------------
    template<int DIM, typename T>
    PhysicalInstance IndexSpaceNodeT<DIM,T>::create_file_instance(
                                         const char *file_name,
                                         const std::vector<Realm::FieldID> &field_ids,
                                         const std::vector<size_t> &field_sizes,
                                         legion_file_mode_t file_mode,
                                         ApEvent &ready_event)
    //--------------------------------------------------------------------------
    {
      DETAILED_PROFILER(context->runtime, REALM_CREATE_INSTANCE_CALL);
      // Have to wait for the index space to be ready if necessary
      Realm::IndexSpace<DIM,T> local_space;
      get_realm_index_space(local_space, true/*tight*/);
      Realm::InstanceLayoutConstraints ilc(field_ids, field_sizes, 0 /*SOA*/);
      int dim_order[DIM];
      for (int i = 0; i < DIM; i++)
	dim_order[i] = i;
      Realm::InstanceLayoutGeneric *ilg;
      ilg = Realm::InstanceLayoutGeneric::choose_instance_layout(local_space,
							       ilc, dim_order);

      Realm::ExternalFileResource res(file_name, file_mode);
      // No profiling for these kinds of instances currently
      Realm::ProfilingRequestSet requests;
      PhysicalInstance result;
      ready_event = ApEvent(PhysicalInstance::create_external_instance(result, 
          res.suggested_memory(), ilg, res, requests));
      return result;
    }

    //--------------------------------------------------------------------------
    template<int DIM, typename T>
    PhysicalInstance IndexSpaceNodeT<DIM,T>::create_hdf5_instance(
                                    const char *file_name,
				    const std::vector<Realm::FieldID> &field_ids,
                                    const std::vector<size_t> &field_sizes,
                                    const std::vector<const char*> &field_files,
                                    const OrderingConstraint &dimension_order,
                                    bool read_only, ApEvent &ready_event)
    //--------------------------------------------------------------------------
    {
      DETAILED_PROFILER(context->runtime, REALM_CREATE_INSTANCE_CALL);
#ifdef DEBUG_LEGION
      assert(int(dimension_order.ordering.size()) == (DIM+1));
      assert(dimension_order.ordering.back() == LEGION_DIM_F);
#endif
      // Have to wait for the index space to be ready if necessary
      Realm::IndexSpace<DIM,T> local_space;
      get_realm_index_space(local_space, true/*tight*/);
      // No profiling for these kinds of instances currently
      Realm::ProfilingRequestSet requests;
      PhysicalInstance result = PhysicalInstance::NO_INST;

#ifdef LEGION_USE_HDF5
      Realm::InstanceLayout<DIM,T> *layout = new Realm::InstanceLayout<DIM,T>;
      layout->bytes_used = 0;
      layout->alignment_reqd = 0;  // no allocation being made
      layout->space = local_space;
      layout->piece_lists.resize(field_ids.size());
      for (size_t i = 0; i < field_ids.size(); i++)
      {
	Realm::InstanceLayoutGeneric::FieldLayout& fl =
	  layout->fields[field_ids[i]];
	fl.list_idx = i;
	fl.rel_offset = 0;
	fl.size_in_bytes = field_sizes[i];

	// create a single piece (for non-empty index spaces)
	if(!local_space.empty()) {
	  Realm::HDF5LayoutPiece<DIM,T> *hlp = new Realm::HDF5LayoutPiece<DIM,T>;
	  hlp->bounds = local_space.bounds;
	  hlp->dsetname = field_files[i];
	  for (int j = 0; j < DIM; j++)	    
	    hlp->offset[j] = 0;
	  // Legion ordering constraints are listed from fastest to 
	  // slowest like fortran order, hdf5 is the opposite though
	  // so we want to list dimensions in order from slowest to fastest
	  for (unsigned idx = 0; idx < DIM; idx++)
	    hlp->dim_order[idx] = dimension_order.ordering[DIM - 1 - idx];
	  layout->piece_lists[i].pieces.push_back(hlp);
	}
      }

      Realm::ExternalHDF5Resource res(file_name, read_only);
      ready_event = ApEvent(PhysicalInstance::create_external_instance(result,
		            res.suggested_memory(), layout, res, requests));
#else
      assert(false); // should never get here
#endif
      return result;
    }

    //--------------------------------------------------------------------------
    template<int DIM, typename T>
    ApEvent IndexSpaceNodeT<DIM,T>::issue_fill(Operation *op,
                                 const PhysicalTraceInfo &trace_info,
                                 const std::vector<CopySrcDstField> &dst_fields,
                                 const void *fill_value, size_t fill_size,
#ifdef LEGION_SPY
                                 UniqueID fill_uid,
                                 FieldSpace handle,
                                 RegionTreeID tree_id,
#endif
                                 ApEvent precondition, PredEvent pred_guard)
    //--------------------------------------------------------------------------
    {
      Realm::IndexSpace<DIM,T> local_space;
      ApEvent space_ready = get_realm_index_space(local_space, true/*tight*/);
      if (precondition.exists() && space_ready.exists())
        return issue_fill_internal(context, op, local_space, trace_info, 
                                   dst_fields, fill_value, fill_size,
#ifdef LEGION_SPY
                                   fill_uid, handle, tree_id,
#endif
            Runtime::merge_events(&trace_info, space_ready, precondition),
            pred_guard);
      else if (space_ready.exists())
        return issue_fill_internal(context, op, local_space, trace_info, 
                                   dst_fields, fill_value, fill_size,
#ifdef LEGION_SPY
                                   fill_uid, handle, tree_id,
#endif
                                   space_ready, pred_guard);
      else
        return issue_fill_internal(context, op, local_space, trace_info, 
                                   dst_fields, fill_value, fill_size,
#ifdef LEGION_SPY
                                   fill_uid, handle, tree_id,
#endif
                                   precondition, pred_guard);
    }

    //--------------------------------------------------------------------------
    template<int DIM, typename T>
    ApEvent IndexSpaceNodeT<DIM,T>::issue_copy(Operation *op,
                                 const PhysicalTraceInfo &trace_info,
                                 const std::vector<CopySrcDstField> &dst_fields,
                                 const std::vector<CopySrcDstField> &src_fields,
                                 const std::vector<Reservation> &reservations,
#ifdef LEGION_SPY
                                 RegionTreeID src_tree_id,
                                 RegionTreeID dst_tree_id,
#endif
                                 ApEvent precondition, PredEvent pred_guard)
    //--------------------------------------------------------------------------
    {
      Realm::IndexSpace<DIM,T> local_space;
      ApEvent space_ready = get_realm_index_space(local_space, true/*tight*/);
      if (precondition.exists() && space_ready.exists())
        return issue_copy_internal(context, op, local_space, trace_info,
            dst_fields, src_fields, reservations,
#ifdef LEGION_SPY
            src_tree_id, dst_tree_id,
#endif
            Runtime::merge_events(&trace_info, space_ready, precondition),
            pred_guard);
      else if (space_ready.exists())
        return issue_copy_internal(context, op, local_space, trace_info, 
                dst_fields, src_fields, reservations, 
#ifdef LEGION_SPY
                src_tree_id, dst_tree_id,
#endif
                space_ready, pred_guard);
      else
        return issue_copy_internal(context, op, local_space, trace_info, 
                dst_fields, src_fields, reservations,
#ifdef LEGION_SPY
                src_tree_id, dst_tree_id,
#endif
                precondition, pred_guard);
    }

    //--------------------------------------------------------------------------
    template<int DIM, typename T>
    CopyAcrossUnstructured* IndexSpaceNodeT<DIM,T>::create_across_unstructured(
                                  const std::map<Reservation,bool> &reservations)
    //--------------------------------------------------------------------------
    {
<<<<<<< HEAD
      construct_indirections_internal<DIM,T>(field_indexes, indirect_field,
                                 indirect_type, is_range, indirect_instance,
                                 records, indirects, indirect_indexes,
#ifdef LEGION_SPY
                                 unique_indirections_identifier, indirect_event,
#endif
                                 possible_out_of_range, possible_aliasing);
    }

    //--------------------------------------------------------------------------
    template<int DIM, typename T>
    void IndexSpaceNodeT<DIM,T>::unpack_indirections(Deserializer &derez,
                                    std::vector<CopyIndirection*> &indirections)
    //--------------------------------------------------------------------------
    {
      unpack_indirections_internal<DIM,T>(derez, indirections);
    }

    //--------------------------------------------------------------------------
    template<int DIM, typename T>
    ApEvent IndexSpaceNodeT<DIM,T>::issue_indirect(Operation *op,
                                 const PhysicalTraceInfo &trace_info,
                                 const std::vector<CopySrcDstField> &dst_fields,
                                 const std::vector<CopySrcDstField> &src_fields,
                                 const std::vector<CopyIndirection*> &indirects,
                                 const std::map<Reservation,bool> &reservations,
#ifdef LEGION_SPY
                                 unsigned unique_indirections_identifier,
#endif
                                 ApEvent precondition, PredEvent pred_guard,
                                 ApEvent tracing_precondition)
    //--------------------------------------------------------------------------
    {
      Realm::IndexSpace<DIM,T> local_space;
      ApEvent space_ready = get_realm_index_space(local_space, true/*tight*/);
      if (space_ready.exists() && precondition.exists())
        return issue_indirect_internal(context, op, local_space, trace_info, 
            dst_fields, src_fields, indirects, reservations,
#ifdef LEGION_SPY
            unique_indirections_identifier,
#endif
            Runtime::merge_events(&trace_info, precondition, space_ready),
            pred_guard, tracing_precondition);
      else if (space_ready.exists())
        return issue_indirect_internal(context, op, local_space, trace_info,
                                       dst_fields, src_fields,
                                       indirects, reservations,
#ifdef LEGION_SPY
                                       unique_indirections_identifier,
#endif
                                       space_ready, pred_guard,
                                       tracing_precondition);
      else
        return issue_indirect_internal(context, op, local_space, trace_info,
                                       dst_fields, src_fields,
                                       indirects, reservations,
#ifdef LEGION_SPY
                                       unique_indirections_identifier,
#endif
                                       precondition, pred_guard,
                                       tracing_precondition);
=======
      DomainT<DIM,T> local_space;
      ApEvent space_ready = get_realm_index_space(local_space, true/*tight*/);
      return new CopyAcrossUnstructuredT<DIM,T>(context->runtime, this,
                                      local_space, space_ready, reservations);
>>>>>>> be3284b6
    }

    //--------------------------------------------------------------------------
    template<int DIM, typename T>
    Realm::InstanceLayoutGeneric* IndexSpaceNodeT<DIM,T>::create_layout(
                                    const LayoutConstraintSet &constraints,
                                    const std::vector<FieldID> &field_ids,
                                    const std::vector<size_t> &field_sizes,
                                    bool compact, 
                                    LayoutConstraintKind *unsat_kind,
                                    unsigned *unsat_index, void **piece_list, 
                                    size_t *piece_list_size)
    //--------------------------------------------------------------------------
    {
      Realm::IndexSpace<DIM,T> local_is;
      ApEvent space_ready = get_realm_index_space(local_is, true/*tight*/);
      if (space_ready.exists())
        space_ready.wait();
      return create_layout_internal(local_is, constraints,field_ids,field_sizes,
                 compact, unsat_kind, unsat_index, piece_list, piece_list_size);
    }

    //--------------------------------------------------------------------------
    template<int DIM, typename T>
    IndexSpaceExpression* IndexSpaceNodeT<DIM,T>::create_layout_expression(
                                 const void *piece_list, size_t piece_list_size)
    //--------------------------------------------------------------------------
    {
#ifdef DEBUG_LEGION
      assert((piece_list_size % sizeof(Rect<DIM,T>)) == 0);
#endif
      Realm::IndexSpace<DIM,T> local_is;
      get_realm_index_space(local_is, true/*tight*/);
      // No need to wait for the index space to be ready since we
      // are never actually going to look at the sparsity map
      return create_layout_expression_internal(context, local_is,
                      static_cast<const Rect<DIM,T>*>(piece_list),
                      piece_list_size / sizeof(Rect<DIM,T>));
    }

    //--------------------------------------------------------------------------
    template<int DIM, typename T>
    bool IndexSpaceNodeT<DIM,T>::meets_layout_expression(
                            IndexSpaceExpression *space_expr, bool tight_bounds,
                            const void *piece_list, size_t piece_list_size)
    //--------------------------------------------------------------------------
    {
#ifdef DEBUG_LEGION
      assert((piece_list_size % sizeof(Rect<DIM,T>)) == 0);
#endif
      return meets_layout_expression_internal<DIM,T>(space_expr, tight_bounds,
                                  static_cast<const Rect<DIM,T>*>(piece_list),
                                  piece_list_size / sizeof(Rect<DIM,T>));
    }

    //--------------------------------------------------------------------------
    template<int DIM, typename T>
    IndexSpaceExpression* 
            IndexSpaceNodeT<DIM,T>::find_congruent_expression(
                                   std::set<IndexSpaceExpression*> &expressions)
    //--------------------------------------------------------------------------
    {
      return find_congruent_expression_internal<DIM,T>(expressions); 
    }

    //--------------------------------------------------------------------------
    template<int DIM, typename T>
    KDTree* IndexSpaceNodeT<DIM,T>::get_sparsity_map_kd_tree(void)
    //--------------------------------------------------------------------------
    {
      return get_sparsity_map_kd_tree_internal<DIM,T>();
    }
    
    //--------------------------------------------------------------------------
    template<int DIM, typename T>
    void IndexSpaceNodeT<DIM,T>::get_launch_space_domain(Domain &launch_domain)
    //--------------------------------------------------------------------------
    {
      DomainT<DIM,T> local_space;
      get_realm_index_space(local_space, true/*tight*/);
      launch_domain = local_space;
    }

    //--------------------------------------------------------------------------
    template<int DIM, typename T>
    void IndexSpaceNodeT<DIM,T>::validate_slicing(
                                  const std::vector<IndexSpace> &slice_spaces, 
                                  MultiTask *task, MapperManager *mapper)
    //--------------------------------------------------------------------------
    {
      std::vector<IndexSpaceNodeT<DIM,T>*> slice_nodes(slice_spaces.size());
      for (unsigned idx = 0; idx < slice_spaces.size(); idx++)
      {
#ifdef DEBUG_LEGION
        assert(slice_spaces[idx].get_type_tag() == handle.get_type_tag());
#endif
        slice_nodes[idx] = static_cast<IndexSpaceNodeT<DIM,T>*>(
                            context->get_node(slice_spaces[idx]));
      }
      // Iterate over the points and make sure that they exist in exactly
      // one slice space, no more, no less
      Realm::IndexSpace<DIM,T> local_space;
      get_realm_index_space(local_space, true/*tight*/);
      for (PointInDomainIterator<DIM,T> itr(local_space); itr(); itr++)
      {
        bool found = false;
        const Realm::Point<DIM,T> &point = *itr;
        for (unsigned idx = 0; idx < slice_nodes.size(); idx++)
        {
          if (!slice_nodes[idx]->contains_point(point))
            continue;
          if (found)
            REPORT_LEGION_ERROR(ERROR_INVALID_MAPPER_OUTPUT,
                    "Invalid mapper output from invocation of 'slice_task' "
                    "on mapper %s. Mapper returned multilple slices that "
                    "contained the same point for task %s (ID %lld)",
                    mapper->get_mapper_name(), task->get_task_name(),
                    task->get_unique_id())
          else
            found = true;
        }
        if (!found)
          REPORT_LEGION_ERROR(ERROR_INVALID_MAPPER_OUTPUT,
                    "Invalid mapper output from invocation of 'slice_task' "
                    "on mapper %s. Mapper returned no slices that "
                    "contained some point(s) for task %s (ID %lld)",
                    mapper->get_mapper_name(), task->get_task_name(),
                    task->get_unique_id())
      }
    }

    //--------------------------------------------------------------------------
    template<int DIM, typename T>
    void IndexSpaceNodeT<DIM,T>::log_launch_space(UniqueID op_id)
    //--------------------------------------------------------------------------
    {
      Realm::IndexSpace<DIM,T> local_space;
      get_realm_index_space(local_space, true/*tight*/);
      for (Realm::IndexSpaceIterator<DIM,T> itr(local_space); 
            itr.valid; itr.step())
        LegionSpy::log_launch_index_space_rect<DIM>(op_id, 
                                                    Rect<DIM,T>(itr.rect));
    }

    //--------------------------------------------------------------------------
    template<int DIM, typename T>
    IndexSpace IndexSpaceNodeT<DIM,T>::create_shard_space(
                  ShardingFunction *func, ShardID shard, IndexSpace shard_space)
    //--------------------------------------------------------------------------
    {
      DomainT<DIM,T> local_space;
      get_realm_index_space(local_space, true/*tight*/);
      Domain shard_domain;
      if (shard_space != handle)
        context->find_launch_space_domain(shard_space, shard_domain);
      else
        shard_domain = local_space;
      std::vector<Realm::Point<DIM,T> > shard_points; 
      if (!func->functor->is_invertible())
      {
        for (Realm::IndexSpaceIterator<DIM,T> rect_itr(local_space); 
              rect_itr.valid; rect_itr.step())
        {
          for (Realm::PointInRectIterator<DIM,T> itr(rect_itr.rect);
                itr.valid; itr.step())
          {
            const ShardID point_shard = 
              func->find_owner(DomainPoint(Point<DIM,T>(itr.p)), shard_domain);
            if (point_shard == shard)
              shard_points.push_back(itr.p);
          }
        }
      }
      else
      {
        std::vector<DomainPoint> domain_points;
        func->functor->invert(shard, Domain(local_space), shard_domain,
                              func->total_shards, domain_points);  
        shard_points.resize(domain_points.size());
        for (unsigned idx = 0; idx < domain_points.size(); idx++)
          shard_points[idx] = Point<DIM,coord_t>(domain_points[idx]);
      }
      if (shard_points.empty())
        return IndexSpace::NO_SPACE;
      // Another useful case is if all the points are in the shard then
      // we can return ourselves as the result
      if (shard_points.size() == get_volume())
        return handle;
      Realm::IndexSpace<DIM,T> realm_is(shard_points);
      const Domain domain((DomainT<DIM,T>(realm_is)));
      return context->runtime->find_or_create_index_slice_space(domain, 
                                                handle.get_type_tag());
    }

    //--------------------------------------------------------------------------
    template<int DIM, typename T>
    void IndexSpaceNodeT<DIM,T>::destroy_shard_domain(const Domain &domain)
    //--------------------------------------------------------------------------
    {
      DomainT<DIM,T> to_destroy = domain;
      to_destroy.destroy();
    }

    /////////////////////////////////////////////////////////////
    // Templated Color Space Iterator
    /////////////////////////////////////////////////////////////

    //--------------------------------------------------------------------------
    template<int DIM, typename T>
    ColorSpaceIteratorT<DIM,T>::ColorSpaceIteratorT(const DomainT<DIM,T> &d,
                                                    IndexSpaceNodeT<DIM,T> *cs)
      : ColorSpaceIterator(), PointInDomainIterator<DIM,T>(d), color_space(cs)
    //--------------------------------------------------------------------------
    {
    }

    //--------------------------------------------------------------------------
    template<int DIM, typename T>
    bool ColorSpaceIteratorT<DIM,T>::is_valid(void) const
    //--------------------------------------------------------------------------
    {
      return this->valid();
    }

    //--------------------------------------------------------------------------
    template<int DIM, typename T>
    LegionColor ColorSpaceIteratorT<DIM,T>::yield_color(void)
    //--------------------------------------------------------------------------
    {
      const LegionColor result = 
        color_space->linearize_color(*(this->point_itr));
      this->step();
      return result;
    }

    /////////////////////////////////////////////////////////////
<<<<<<< HEAD
    // KD Node 
=======
    // Templated Copy Across 
>>>>>>> be3284b6
    /////////////////////////////////////////////////////////////

    //--------------------------------------------------------------------------
    template<int DIM, typename T>
<<<<<<< HEAD
    inline KDNode<DIM,T>* KDTree::as_kdnode(void)
    //--------------------------------------------------------------------------
    {
#ifdef DEBUG_LEGION
      KDNode<DIM,T> *result = dynamic_cast<KDNode<DIM,T>*>(this);
      assert(result != NULL);
      return result;
#else
      return static_cast<KDNode<DIM,T>*>(this);
#endif
    }

    //--------------------------------------------------------------------------
    template<int DIM, typename T, typename RT>
    KDNode<DIM,T,RT>::KDNode(const Rect<DIM,T> &b,
                             std::vector<std::pair<Rect<DIM,T>,RT> > &subrects)
      : bounds(b), left(NULL), right(NULL)
    //--------------------------------------------------------------------------
    {
      // This is the base case
      if (subrects.size() <= LEGION_MAX_BVH_FANOUT)
      {
        rects.swap(subrects);
        return;
      }
      // If we have sub-optimal bad sets we will track them here
      // so we can iterate through other dimensions to look for
      // better splitting planes
      int best_dim = -1;
      float best_cost = 2.f; // worst possible cost
      Rect<DIM,T> best_left_bounds, best_right_bounds;
      std::vector<std::pair<Rect<DIM,T>,RT> > best_left_set, best_right_set;
      for (int d = 0; d < DIM; d++)
      {
        // Try to compute a splitting plane for this dimension
        // Count how many rectangles start and end at each location
        std::map<std::pair<coord_t,bool/*stop*/>,unsigned> inclusive_lines;
        std::map<std::pair<coord_t,bool/*start*/>,unsigned> exclusive_lines;
        for (unsigned idx = 0; idx < subrects.size(); idx++)
        {
          const Rect<DIM,T> &subset_bounds = subrects[idx].first;
          // Start inclusive
          std::pair<coord_t,bool> start_key(subset_bounds.lo[d],false);
          std::map<std::pair<coord_t,bool>,unsigned>::iterator finder =
            inclusive_lines.find(start_key);
          if (finder == inclusive_lines.end())
            inclusive_lines[start_key] = 1;
          else
            finder->second++;
          // Start exclusive
          start_key.second = true;
          finder = exclusive_lines.find(start_key);
          if (finder == exclusive_lines.end())
            exclusive_lines[start_key] = 1;
          else
            finder->second++;
          // Stop inclusive
          std::pair<coord_t,bool> stop_key(subset_bounds.lo[d],true);
          finder = inclusive_lines.find(stop_key);
          if (finder == inclusive_lines.end())
            inclusive_lines[stop_key] = 1;
          else
            finder->second += 1;
          // Stop exclusive
          stop_key.second = false;
          finder = exclusive_lines.find(stop_key);
          if (finder == exclusive_lines.end())
            exclusive_lines[stop_key] = 1;
          else
            finder->second++;
        }
        // Construct two lists by scanning from left-to-right and
        // from right-to-left of the number of rectangles that would
        // be inlcuded on the left or right side by each splitting plane
        std::map<coord_t,unsigned> lower_inclusive, upper_exclusive;
        unsigned count = 0;
        for (typename std::map<std::pair<coord_t,bool>,unsigned>::const_iterator
              it = inclusive_lines.begin(); it != inclusive_lines.end(); it++)
        {
          // Increment first for starts for inclusivity
          if (!it->first.second)
            count += it->second;
          // Always record the count for all splits
          lower_inclusive[it->first.first] = count;
        }
        // If all the lines exist at the same value
        // then we'll never have a splitting plane
        if (lower_inclusive.size() == 1)
          continue;
        count = 0;
        for (typename std::map<
              std::pair<coord_t,bool>,unsigned>::const_reverse_iterator it = 
              exclusive_lines.rbegin(); it != exclusive_lines.rend(); it++)
        {
          // Always record the count for all splits
          upper_exclusive[it->first.first] = count;
          // Increment last for stops for exclusivity
          if (it->first.second)
            count += it->second;
        }
#ifdef DEBUG_LEGION
        assert(lower_inclusive.size() == upper_exclusive.size());
#endif
        // We want to take the mini-max of the two numbers in order
        // to try to balance the splitting plane across the two sets
        T split = 0;
        unsigned split_max = subrects.size();
        for (std::map<coord_t,unsigned>::const_iterator it =
              lower_inclusive.begin(); it != lower_inclusive.end(); it++)
        {
          const unsigned lower = it->second;
          const unsigned upper = upper_exclusive[it->first];
          const unsigned max = (lower > upper) ? lower : upper;
          if (max < split_max)
          {
            split_max = max;
            split = it->first;
          }
        }
        // Check for the case where we can't find a splitting plane
        if (split_max == subrects.size())
          continue;
        // Sort the subsets into left and right
        Rect<DIM,T> left_bounds(bounds);
        Rect<DIM,T> right_bounds(bounds);
        left_bounds.hi[d] = split;
        right_bounds.lo[d] = split+1;
        std::vector<std::pair<Rect<DIM,T>,RT> > left_set, right_set;
        for (typename std::vector<std::pair<Rect<DIM,T>,RT> >::const_iterator
              it = subrects.begin(); it != subrects.end(); it++)
        {
          const Rect<DIM,T> left_rect = it->first.intersection(left_bounds);
          if (!left_rect.empty())
            left_set.push_back(std::make_pair(left_rect, it->second));
          const Rect<DIM,T> right_rect = it->first.intersection(right_bounds);
          if (!right_rect.empty())
            right_set.push_back(std::make_pair(right_rect, it->second));
        }
#ifdef DEBUG_LEGION
        assert(left_set.size() < subrects.size());
        assert(right_set.size() < subrects.size());
#endif
        // Compute the cost of this refinement
        // First get the percentage reductions of both sets
        float cost_left = float(left_set.size()) / float(subrects.size());
        float cost_right = float(right_set.size()) / float(subrects.size());
        // We want to give better scores to sets that are closer together
        // so we'll include the absolute value of the difference in the
        // two costs as part of computing the average cost
        // If the savings are identical then this will be zero extra cost
        // Note this cost metric should always produce values between
        // 1.0 and 2.0, with 1.0 being a perfect 50% reduction on each side
        float cost_diff = (cost_left < cost_right) ? 
          (cost_right - cost_left) : (cost_left - cost_right);
        float total_cost = (cost_left + cost_right + cost_diff);
#ifdef DEBUG_LEGION
        assert((1.f <= total_cost) && (total_cost <= 2.f));
#endif
        // Check to see if the cost is considered to be a "good" refinement
        // For now we'll say that this is a good cost if it is less than
        // or equal to 1.5, halfway between the range of costs from 1.0 to 2.0
        if ((total_cost <= 1.5f) && (total_cost < best_cost))
        {
          best_dim = d;
          best_cost = total_cost;
          best_left_set.swap(left_set);
          best_right_set.swap(right_set);
          best_left_bounds = left_bounds;
          best_right_bounds = right_bounds;
        }
      }
      // See if we had at least one good refinement
      if (best_dim >= 0)
      {
        // Always clear the old-subrects before recursing to reduce memory usage
        {
          std::vector<std::pair<Rect<DIM,T>,RT> > empty;
          empty.swap(subrects);
        }
        left = new KDNode<DIM,T,RT>(best_left_bounds, best_left_set); 
        right = new KDNode<DIM,T,RT>(best_right_bounds, best_right_set);
      }
      else
      {
        REPORT_LEGION_WARNING(LEGION_WARNING_KDTREE_REFINEMENT_FAILED,
            "Failed to find a refinement for KD tree with %d dimensions "
            "and %zd rectangles. Please report your application to the "
            "Legion developers' mailing list.", DIM, subrects.size())
        // If we make it here then we couldn't find a splitting plane to refine
        // anymore so just record all the subrects as our rects
        rects.swap(subrects);
      }
    }

    //--------------------------------------------------------------------------
    template<int DIM, typename T, typename RT>
    KDNode<DIM,T,RT>::~KDNode(void)
    //--------------------------------------------------------------------------
    {
      if (left != NULL)
        delete left;
      if (right != NULL)
        delete right;
    }

    //--------------------------------------------------------------------------
    template<int DIM, typename T, typename RT>
    void KDNode<DIM,T,RT>::find_interfering(const Rect<DIM,T> &test,
                                            std::set<RT> &interfering) const
    //--------------------------------------------------------------------------
    {
      if ((left != NULL) && left->bounds.overlaps(test))
        left->find_interfering(test, interfering);
      if ((right != NULL) && right->bounds.overlaps(test))
        right->find_interfering(test, interfering);
      for (typename std::vector<std::pair<Rect<DIM,T>,RT> >::
            const_iterator it = rects.begin(); it != rects.end(); it++)
        if (it->first.overlaps(test))
          interfering.insert(it->second);
    }

    //--------------------------------------------------------------------------
    template<int DIM, typename T>
    KDNode<DIM,T,void>::KDNode(const Rect<DIM,T> &b,
                               std::vector<Rect<DIM,T> > &subrects)
      : bounds(b), left(NULL), right(NULL)
    //--------------------------------------------------------------------------
    {
      // This is the base case
      if (subrects.size() <= LEGION_MAX_BVH_FANOUT)
      {
        rects.swap(subrects);
        return;
      }
      // If we have sub-optimal bad sets we will track them here
      // so we can iterate through other dimensions to look for
      // better splitting planes
      int best_dim = -1;
      float best_cost = 2.f; // worst possible cost
      Rect<DIM,T> best_left_bounds, best_right_bounds;
      std::vector<Rect<DIM,T> > best_left_set, best_right_set;
      for (int d = 0; d < DIM; d++)
      {
        // Try to compute a splitting plane for this dimension
        // Count how many rectangles start and end at each location
        std::map<std::pair<coord_t,bool/*stop*/>,unsigned> inclusive_lines;
        std::map<std::pair<coord_t,bool/*start*/>,unsigned> exclusive_lines;
        for (unsigned idx = 0; idx < subrects.size(); idx++)
        {
          const Rect<DIM,T> &subset_bounds = subrects[idx];
          // Start inclusive
          std::pair<coord_t,bool> start_key(subset_bounds.lo[d],false);
          std::map<std::pair<coord_t,bool>,unsigned>::iterator finder =
            inclusive_lines.find(start_key);
          if (finder == inclusive_lines.end())
            inclusive_lines[start_key] = 1;
          else
            finder->second++;
          // Start exclusive
          start_key.second = true;
          finder = exclusive_lines.find(start_key);
          if (finder == exclusive_lines.end())
            exclusive_lines[start_key] = 1;
          else
            finder->second++;
          // Stop inclusive
          std::pair<coord_t,bool> stop_key(subset_bounds.lo[d],true);
          finder = inclusive_lines.find(stop_key);
          if (finder == inclusive_lines.end())
            inclusive_lines[stop_key] = 1;
          else
            finder->second += 1;
          // Stop exclusive
          stop_key.second = false;
          finder = exclusive_lines.find(stop_key);
          if (finder == exclusive_lines.end())
            exclusive_lines[stop_key] = 1;
          else
            finder->second++;
        }
        // Construct two lists by scanning from left-to-right and
        // from right-to-left of the number of rectangles that would
        // be inlcuded on the left or right side by each splitting plane
        std::map<coord_t,unsigned> lower_inclusive, upper_exclusive;
        unsigned count = 0;
        for (typename std::map<std::pair<coord_t,bool>,unsigned>::const_iterator
              it = inclusive_lines.begin(); it != inclusive_lines.end(); it++)
        {
          // Increment first for starts for inclusivity
          if (!it->first.second)
            count += it->second;
          // Always record the count for all splits
          lower_inclusive[it->first.first] = count;
        }
        // If all the lines exist at the same value
        // then we'll never have a splitting plane
        if (lower_inclusive.size() == 1)
          continue;
        count = 0;
        for (typename std::map<
              std::pair<coord_t,bool>,unsigned>::const_reverse_iterator it = 
              exclusive_lines.rbegin(); it != exclusive_lines.rend(); it++)
        {
          // Always record the count for all splits
          upper_exclusive[it->first.first] = count;
          // Increment last for stops for exclusivity
          if (it->first.second)
            count += it->second;
        }
#ifdef DEBUG_LEGION
        assert(lower_inclusive.size() == upper_exclusive.size());
#endif
        // We want to take the mini-max of the two numbers in order
        // to try to balance the splitting plane across the two sets
        T split = 0;
        unsigned split_max = subrects.size();
        for (std::map<coord_t,unsigned>::const_iterator it = 
              lower_inclusive.begin(); it != lower_inclusive.end(); it++)
        {
          const unsigned left = it->second;
          const unsigned right = upper_exclusive[it->first];
          const unsigned max = (left > right) ? left : right;
          if (max < split_max)
          {
            split_max = max;
            split = it->first;
          }
        }
        // Check for the case where we can't find a splitting plane
        if (split_max == subrects.size())
          continue;
        // Sort the subsets into left and right
        Rect<DIM,T> left_bounds(bounds);
        Rect<DIM,T> right_bounds(bounds);
        left_bounds.hi[d] = split;
        right_bounds.lo[d] = split+1;
        std::vector<Rect<DIM,T> > left_set, right_set;
        for (typename std::vector<Rect<DIM,T> >::const_iterator it =
              subrects.begin(); it != subrects.end(); it++)
        {
          const Rect<DIM,T> left_rect = it->intersection(left_bounds);
          if (!left_rect.empty())
            left_set.push_back(left_rect);
          const Rect<DIM,T> right_rect = it->intersection(right_bounds);
          if (!right_rect.empty())
            right_set.push_back(right_rect);
        }
#ifdef DEBUG_LEGION
        assert(left_set.size() < subrects.size());
        assert(right_set.size() < subrects.size());
#endif
        // Compute the cost of this refinement
        // First get the percentage reductions of both sets
        float cost_left = float(left_set.size()) / float(subrects.size());
        float cost_right = float(right_set.size()) / float(subrects.size());
        // We want to give better scores to sets that are closer together
        // so we'll include the absolute value of the difference in the
        // two costs as part of computing the average cost
        // If the savings are identical then this will be zero extra cost
        // Note this cost metric should always produce values between
        // 1.0 and 2.0, with 1.0 being a perfect 50% reduction on each side
        float cost_diff = (cost_left < cost_right) ? 
          (cost_right - cost_left) : (cost_left - cost_right);
        float total_cost = (cost_left + cost_right + cost_diff);
#ifdef DEBUG_LEGION
        assert((1.f <= total_cost) && (total_cost <= 2.f));
#endif
        // Check to see if the cost is considered to be a "good" refinement
        // For now we'll say that this is a good cost if it is less than
        // or equal to 1.5, halfway between the range of costs from 1.0 to 2.0
        if ((total_cost <= 1.5f) && (total_cost < best_cost))
        {
          best_dim = d;
          best_cost = total_cost;
          best_left_set.swap(left_set);
          best_right_set.swap(right_set);
          best_left_bounds = left_bounds;
          best_right_bounds = right_bounds;
        }
      }
      // See if we had at least one good refinement
      if (best_dim >= 0)
      {
        // Always clear the old-subrects before recursing to reduce memory usage
        {
          std::vector<Rect<DIM,T> > empty;
          empty.swap(subrects);
        }
        left = new KDNode<DIM,T,void>(best_left_bounds, best_left_set); 
        right = new KDNode<DIM,T,void>(best_right_bounds, best_right_set);
      }
      else
      {
        REPORT_LEGION_WARNING(LEGION_WARNING_KDTREE_REFINEMENT_FAILED,
            "Failed to find a refinement for KD tree with %d dimensions "
            "and %zd rectangles. Please report your application to the "
            "Legion developers' mailing list.", DIM, subrects.size())
        // If we make it here then we couldn't find a splitting plane to refine
        // anymore so just record all the subrects as our rects
        rects.swap(subrects);
      }
    }

    //--------------------------------------------------------------------------
    template<int DIM, typename T>
    KDNode<DIM,T,void>::~KDNode(void)
    //--------------------------------------------------------------------------
    {
      if (left != NULL)
        delete left;
      if (right != NULL)
        delete right;
    }

    //--------------------------------------------------------------------------
    template<int DIM, typename T>
    size_t KDNode<DIM,T,void>::count_rectangles(void) const
    //--------------------------------------------------------------------------
    {
      size_t result = rects.size();
      if (left != NULL)
        result += left->count_rectangles();
      if (right != NULL)
        result += right->count_rectangles();
=======
    CopyAcrossUnstructuredT<DIM,T>::CopyAcrossUnstructuredT(Runtime *rt,
                IndexSpaceExpression *e, const DomainT<DIM,T> &domain, 
                ApEvent ready, const std::map<Reservation,bool> &rsrvs)
      : CopyAcrossUnstructured(rt, rsrvs), expr(e), copy_domain(domain),
        copy_domain_ready(ready), need_src_indirect_precondition(true),
        need_dst_indirect_precondition(true), 
        src_indirect_immutable_for_tracing(false),
        dst_indirect_immutable_for_tracing(false), has_empty_preimages(false)
    //--------------------------------------------------------------------------
    {
      expr->add_base_expression_reference(COPY_ACROSS_REF);
    }

    //--------------------------------------------------------------------------
    template<int DIM, typename T>
    CopyAcrossUnstructuredT<DIM,T>::~CopyAcrossUnstructuredT(void)
    //--------------------------------------------------------------------------
    {
      if (expr->remove_base_expression_reference(COPY_ACROSS_REF))
        delete expr;
#ifdef DEBUG_LEGION
      assert(src_preimages.empty());
      assert(dst_preimages.empty());
#endif
      // Clean up any preimages that we computed
      for (typename std::vector<DomainT<DIM,T> >::iterator it =
            current_src_preimages.begin(); it != 
            current_src_preimages.end(); it++)
        it->destroy(last_copy);
      for (typename std::vector<DomainT<DIM,T> >::iterator it =
            current_dst_preimages.begin(); it != 
            current_dst_preimages.end(); it++)
        it->destroy(last_copy);
      for (typename std::vector<const CopyIndirection*>::const_iterator it =
            indirections.begin(); it != indirections.end(); it++)
        delete (*it);
    }

    //--------------------------------------------------------------------------
    template<int DIM, typename T>
    ApEvent CopyAcrossUnstructuredT<DIM,T>::execute(Operation *op, 
          PredEvent pred_guard, ApEvent copy_precondition, 
          ApEvent src_indirect_precondition, ApEvent dst_indirect_precondition,
          const PhysicalTraceInfo &trace_info, const bool recurrent_replay,
          const unsigned stage)
    //--------------------------------------------------------------------------
    {
      if (stage == 0)
      {
        RtEvent src_preimages_ready, dst_preimages_ready;
        if (!src_indirections.empty() && 
            (!src_indirect_immutable_for_tracing || !recurrent_replay))
        {
          // Compute new preimages and add the to the back of the queue
          ComputePreimagesHelper helper(this, op, 
              src_indirect_precondition, true/*source*/);
          NT_TemplateHelper::demux<ComputePreimagesHelper>(
              src_indirect_type, &helper);
          if (helper.result.exists())
            src_preimages_ready = Runtime::protect_event(helper.result);
          AutoLock p_lock(preimage_lock);
          src_preimages.emplace_back(helper.new_preimages);
#ifdef LEGION_SPY
          src_preimage_preconditions.emplace_back(helper.result);
#endif
        }
        if (!dst_indirections.empty() &&
            (!dst_indirect_immutable_for_tracing || !recurrent_replay))
        {
          // Compute new preimages and add them to the back of the queue
          ComputePreimagesHelper helper(this, op, 
              dst_indirect_precondition, true/*source*/);
          NT_TemplateHelper::demux<ComputePreimagesHelper>(
              dst_indirect_type, &helper);
          if (helper.result.exists())
            dst_preimages_ready = Runtime::protect_event(helper.result);
          AutoLock p_lock(preimage_lock);
          dst_preimages.emplace_back(helper.new_preimages);
#ifdef LEGION_SPY
          dst_preimage_preconditions.emplace_back(helper.result);
#endif
        }
        // Make sure that all the stage 1's are ordered 
        // by deferring execution if necessary
        if ((prev_done.exists() && !prev_done.has_triggered()) ||
            (src_preimages_ready.exists() && 
             !src_preimages_ready.has_triggered()) ||
            (dst_preimages_ready.exists() &&
             !dst_preimages_ready.has_triggered()))
        {
          const RtEvent defer = Runtime::merge_events(prev_done, 
              src_preimages_ready, dst_preimages_ready);
          DeferCopyAcrossArgs args(this, op, pred_guard, copy_precondition,
              src_indirect_precondition, dst_indirect_precondition,
              trace_info, recurrent_replay, stage);
          prev_done = runtime->issue_runtime_meta_task(args,
              LG_LATENCY_DEFERRED_PRIORITY, defer);
          return args.done_event;
        }
      }
      if (!recurrent_replay)
      {
#ifdef LEGION_SPY
        // Make a unique indirections identifier if necessary
        unique_indirections_identifier =
          runtime->get_unique_indirections_id();
#endif
        // No need for the lock here, we know we are ordered
        if (!indirections.empty())
        {
          for (typename std::vector<const CopyIndirection*>::const_iterator it =
                indirections.begin(); it != indirections.end(); it++)
            delete (*it);
          indirections.clear();
        }
        has_empty_preimages = false;
        // Prune preimages if necessary
        if (!src_indirections.empty())
        {
          if (!current_src_preimages.empty())
          {
            // Destroy any previous source preimage spaces
            for (typename std::vector<DomainT<DIM,T> >::iterator it =
                  current_src_preimages.begin(); it != 
                  current_src_preimages.end(); it++)
              it->destroy(last_copy);
          }
          {
            // Get the next batch of src preimages to use
            AutoLock p_lock(preimage_lock);
#ifdef DEBUG_LEGION
            assert(!src_preimages.empty());
#endif
            current_src_preimages.swap(src_preimages.front());
            src_preimages.pop_front();
#ifdef LEGION_SPY
            assert(!src_preimage_preconditions.empty());
            current_src_preimage_precondition =
              src_preimage_preconditions.front();
            src_preimage_preconditions.pop_front();
#endif
          }
          RebuildIndirectionsHelper helper(this, true/*sources*/);
          NT_TemplateHelper::demux<RebuildIndirectionsHelper>(
              src_indirect_type, &helper);
          if (helper.empty)
            has_empty_preimages = true;
        }
        if (!dst_indirections.empty())
        {
          if (!current_dst_preimages.empty())
          {
            // Destroy any previous destination preimage spaces
            for (typename std::vector<DomainT<DIM,T> >::iterator it =
                  current_dst_preimages.begin(); it != 
                  current_dst_preimages.end(); it++)
              it->destroy(last_copy);
          }
          {
            // Get the next batch of dst preimages to use
            AutoLock p_lock(preimage_lock);
#ifdef DEBUG_LEGION
            assert(!dst_preimages.empty());
#endif
            current_dst_preimages.swap(dst_preimages.front());
            dst_preimages.pop_front();
#ifdef LEGION_SPY
            assert(!dst_preimage_preconditions.empty());
            current_dst_preimage_precondition =
              dst_preimage_preconditions.front();
            dst_preimage_preconditions.pop_front();
#endif
          }
          RebuildIndirectionsHelper helper(this, false/*sources*/);
          NT_TemplateHelper::demux<RebuildIndirectionsHelper>(
              dst_indirect_type, &helper);
          if (helper.empty)
            has_empty_preimages = true;
        }
#ifdef LEGION_SPY
        // Have to convert back to Realm structures because C++ is dumb  
        realm_src_fields.resize(src_fields.size());
        for (unsigned idx = 0; idx < src_fields.size(); idx++)
          realm_src_fields[idx] = src_fields[idx];
        realm_dst_fields.resize(dst_fields.size());
        for (unsigned idx = 0; idx < dst_fields.size(); idx++)
          realm_dst_fields[idx] = dst_fields[idx];
        // This part isn't necessary for correctness but it helps Legion Spy
        // see the dependences between the preimages and copy operations
        if (current_src_preimage_precondition.exists() ||
            current_dst_preimage_precondition.exists())
          copy_precondition = Runtime::merge_events(NULL, copy_precondition,
              current_src_preimage_precondition,
              current_dst_preimage_precondition);
#endif
      }
      if (has_empty_preimages)
      {
#ifdef LEGION_SPY
        ApUserEvent new_last_copy = Runtime::create_ap_user_event(NULL);
        Runtime::trigger_event(NULL, new_last_copy);
        last_copy = new_last_copy;
        LegionSpy::log_indirect_events(op->get_unique_op_id(), expr->expr_id,
                unique_indirections_identifier, copy_precondition, last_copy);
        for (unsigned idx = 0; idx < src_fields.size(); idx++)
          LegionSpy::log_indirect_field(last_copy, src_fields[idx].field_id,
                                        src_fields[idx].inst_event,
                                        src_fields[idx].indirect_index,
                                        dst_fields[idx].field_id,
                                        dst_fields[idx].inst_event, 
                                        dst_fields[idx].indirect_index,
                                        dst_fields[idx].redop_id);
        return last_copy;
#else
        return ApEvent::NO_AP_EVENT;
#endif
      }
#ifdef DEBUG_LEGION
      assert(src_fields.size() == dst_fields.size());
#endif
      // Now that we know we're going to do this copy add any profling requests
      Realm::ProfilingRequestSet requests;
      if (op != NULL)
        op->add_copy_profiling_request(trace_info, requests, false/*fill*/);
      if (runtime->profiler != NULL)
        runtime->profiler->add_copy_request(requests, op);
      if (pred_guard.exists())
      {
        // No need for tracing to know about the precondition or reservations
        ApEvent pred_pre = 
          Runtime::merge_events(NULL, copy_precondition, ApEvent(pred_guard));
        if (!reservations.empty())
        {
          // Need a protected version here to guarantee we always acquire
          // or release the lock regardless of poison
          pred_pre = Runtime::ignorefaults(copy_precondition);
          for (std::map<Reservation,bool>::const_iterator it =
                reservations.begin(); it != reservations.end(); it++)
            pred_pre = 
              Runtime::acquire_ap_reservation(it->first, it->second, pred_pre);
          // Tricky: now merge the predicate and precondition back in to get the 
          // effects of any poison since we protected against it above
          // Note you can't wait to acquire events until you know the full
          // precondition has triggered or poisoned including the predicate
          // or you risk deadlock which is why we need the double merge
          pred_pre =
            Runtime::merge_events(NULL, pred_pre, ApEvent(pred_guard));
        }
#ifdef LEGION_SPY
        if (!indirections.empty())
          last_copy = Runtime::ignorefaults(copy_domain.copy(realm_src_fields, 
                          realm_dst_fields, indirections, requests, pred_pre));
        else
          last_copy = Runtime::ignorefaults(copy_domain.copy(realm_src_fields,
                          realm_dst_fields, requests, pred_pre));
#else
        if (!indirections.empty())
          last_copy = Runtime::ignorefaults(copy_domain.copy(src_fields, 
                            dst_fields, indirections, requests, pred_pre));
        else
          last_copy = Runtime::ignorefaults(copy_domain.copy(src_fields,
                            dst_fields, requests, pred_pre));
#endif
      }
      else
      {
        // No need for tracing to know about the reservations
        for (std::map<Reservation,bool>::const_iterator it =
              reservations.begin(); it != reservations.end(); it++)
          copy_precondition = Runtime::acquire_ap_reservation(it->first, 
                                          it->second, copy_precondition);
#ifdef LEGION_SPY
        if (!indirections.empty())
          last_copy = ApEvent(copy_domain.copy(realm_src_fields, 
                realm_dst_fields, indirections, requests, copy_precondition));
        else
          last_copy = ApEvent(copy_domain.copy(realm_src_fields,
                realm_dst_fields, requests, copy_precondition));
#else
        if (!indirections.empty())
          last_copy = ApEvent(copy_domain.copy(src_fields, dst_fields, 
                indirections, requests, copy_precondition));
        else
          last_copy = ApEvent(copy_domain.copy(src_fields, dst_fields,
                requests, copy_precondition));
#endif
      }
      // Release any reservations
      if (!reservations.empty())
      {
        for (std::map<Reservation,bool>::const_iterator it =
              reservations.begin(); it != reservations.end(); it++)
          Runtime::release_reservation(it->first, last_copy);
      }
#ifdef LEGION_DISABLE_EVENT_PRUNING
      if (!last_copy.exists())
      {
        ApUserEvent new_last_copy = Runtime::create_ap_user_event(NULL);
        Runtime::trigger_event(NULL, new_last_copy);
        last_copy = new_last_copy;
      }
#endif
#ifdef LEGION_SPY
      assert(op != NULL);
      if (src_indirections.empty() && dst_indirections.empty())
      {
        LegionSpy::log_copy_events(op->get_unique_op_id(), expr->expr_id,
                  src_tree_id, dst_tree_id, copy_precondition, last_copy);
        for (unsigned idx = 0; idx < src_fields.size(); idx++)
          LegionSpy::log_copy_field(last_copy, src_fields[idx].field_id,
                                    src_fields[idx].inst_event,
                                    dst_fields[idx].field_id,
                                    dst_fields[idx].inst_event, 
                                    dst_fields[idx].redop_id);
      }
      else
      {
        LegionSpy::log_indirect_events(op->get_unique_op_id(), expr->expr_id,
                unique_indirections_identifier, copy_precondition, last_copy);
        for (unsigned idx = 0; idx < src_fields.size(); idx++)
          LegionSpy::log_indirect_field(last_copy, src_fields[idx].field_id,
                                        src_fields[idx].inst_event,
                                        src_fields[idx].indirect_index,
                                        dst_fields[idx].field_id,
                                        dst_fields[idx].inst_event, 
                                        dst_fields[idx].indirect_index,
                                        dst_fields[idx].redop_id);
      }
#endif
      return last_copy;
    }

    //--------------------------------------------------------------------------
    template<int DIM, typename T>
    void CopyAcrossUnstructuredT<DIM,T>::record_trace_immutable_indirection(
                                                                    bool source)
    //--------------------------------------------------------------------------
    {
      if (source)
        src_indirect_immutable_for_tracing = true;
      else
        dst_indirect_immutable_for_tracing = true;
    }
#endif // defined(DEFINE_NT_TEMPLATES)

#ifdef DEFINE_NTNT_TEMPLATES
    //--------------------------------------------------------------------------
    template<int D1, typename T1> template<int D2, typename T2>
    ApEvent CopyAcrossUnstructuredT<D1,T1>::compute_preimages(
                     std::vector<DomainT<D1,T1> > &preimages, 
                     Operation *op, ApEvent precondition, const bool source)
    //--------------------------------------------------------------------------
    {
      const std::vector<IndirectRecord> &indirect_records =
        source ? src_indirections : dst_indirections;
      std::vector<Realm::IndexSpace<D2,T2> > targets(indirect_records.size());
      for (unsigned idx = 0; idx < indirect_records.size(); idx++)
        targets[idx] = indirect_records[idx].domain;
      if (source ? need_src_indirect_precondition : 
          need_dst_indirect_precondition)
      {
        std::vector<ApEvent> preconditions;
        for (unsigned idx = 0; idx < indirect_records.size(); idx++)
        {
          const IndirectRecord &record = indirect_records[idx];
          ApEvent ready = record.domain_ready;
          if (ready.exists())
            preconditions.push_back(ready);
        }
        if (copy_domain_ready.exists())
          preconditions.push_back(copy_domain_ready);
        if (source)
        {
          // No need for tracing to know about this merge
          src_indirect_spaces_precondition = 
            Runtime::merge_events(NULL, preconditions);
          need_src_indirect_precondition = false;
        }
        else
        {
          dst_indirect_spaces_precondition = 
            Runtime::merge_events(NULL, preconditions);
          need_dst_indirect_precondition = false;
        }
      }
      if (source ? src_indirect_spaces_precondition.exists() :
          dst_indirect_spaces_precondition.exists())
      {
        if (precondition.exists())
          precondition = Runtime::merge_events(NULL, precondition, source ?
           src_indirect_spaces_precondition : dst_indirect_spaces_precondition);
        else
          precondition = source ? src_indirect_spaces_precondition : 
            dst_indirect_spaces_precondition;
      }
      ApEvent result;
      if (both_are_range)
      {
        // Range preimage
        typedef Realm::FieldDataDescriptor<Realm::IndexSpace<D1,T1>,
                                       Realm::Rect<D2,T2> > RealmDescriptor;
        std::vector<RealmDescriptor> descriptors(1);
        RealmDescriptor &descriptor = descriptors.back();
        descriptor.inst = 
          source ? src_indirect_instance : dst_indirect_instance;
        descriptor.field_offset =
          source ? src_indirect_field : dst_indirect_field;
        descriptor.index_space = copy_domain;
        Realm::ProfilingRequestSet requests;
        if (runtime->profiler != NULL)
          runtime->profiler->add_partition_request(requests, op, 
                                    DEP_PART_BY_PREIMAGE_RANGE);
        result = ApEvent(copy_domain.create_subspaces_by_preimage(
              descriptors, targets, preimages, requests, precondition));
      }
      else
      {
        // Point preimage
        typedef Realm::FieldDataDescriptor<Realm::IndexSpace<D1,T1>,
                                       Realm::Point<D2,T2> > RealmDescriptor;
        std::vector<RealmDescriptor> descriptors(1);
        RealmDescriptor &descriptor = descriptors.back();
        descriptor.inst = 
          source ? src_indirect_instance : dst_indirect_instance;
        descriptor.field_offset =
          source ? src_indirect_field : dst_indirect_field;
        descriptor.index_space = copy_domain;
        Realm::ProfilingRequestSet requests;
        if (runtime->profiler != NULL)
          runtime->profiler->add_partition_request(requests, op, 
                                          DEP_PART_BY_PREIMAGE);
        result = ApEvent(copy_domain.create_subspaces_by_preimage(
              descriptors, targets, preimages, requests, precondition));
      }
#ifdef LEGION_DISABLE_EVENT_PRUNING
      if (!result.exists() || (result == precondition))
      {
        ApUserEvent new_result = Runtime::create_ap_user_event(NULL);
        Runtime::trigger_event(NULL, new_result);
        result = new_result;
      }
#endif
#ifdef LEGION_SPY
      LegionSpy::log_deppart_events(op->get_unique_op_id(), expr->expr_id,
                                    precondition, result);
#endif
>>>>>>> be3284b6
      return result;
    }

    //--------------------------------------------------------------------------
<<<<<<< HEAD
    template<int DIM, typename T>
    size_t KDNode<DIM,T,void>::count_intersecting_points(
                                                  const Rect<DIM,T> &rect) const
    //--------------------------------------------------------------------------
    {
      size_t result = 0;
      for (typename std::vector<Rect<DIM,T> >::const_iterator it =
            rects.begin(); it != rects.end(); it++)
      {
        const Rect<DIM,T> overlap = it->intersection(rect);
        result += overlap.volume();
      }
      if (left != NULL)
      {
        Rect<DIM,T> left_overlap = rect.intersection(left->bounds);
        if (!left_overlap.empty())
          result += left->count_intersecting_points(left_overlap);
      }
      if (right != NULL)
      {
        Rect<DIM,T> right_overlap = rect.intersection(right->bounds);
        if (!right_overlap.empty())
          result += right->count_intersecting_points(right_overlap);
      }
      return result;
    }
=======
    template<int D1, typename T1> template<int D2, typename T2>
    bool CopyAcrossUnstructuredT<D1,T1>::rebuild_indirections(const bool source)
    //--------------------------------------------------------------------------
    {
      std::vector<CopySrcDstField> &fields = source ? src_fields : dst_fields;
      std::vector<DomainT<D1,T1> > &preimages = 
        source ? current_src_preimages : current_dst_preimages;
      const std::vector<IndirectRecord> &indirect_records =
        source ? src_indirections : dst_indirections;
      std::vector<unsigned> nonempty_indexes;
      for (unsigned idx = 0; idx < preimages.size(); idx++)
      {
        DomainT<D1,T1> &preimage = preimages[idx];
        DomainT<D1,T1> tightened = preimage.tighten();
        if (tightened.empty())
        {
          // Reclaim any sparsity maps eagerly
          preimage.destroy();
          preimage = DomainT<D1,T1>::make_empty();
        }
        else
        {
          preimage = tightened;
          nonempty_indexes.push_back(idx);
        }
      }
      // Legion Spy doesn't understand preimages, so go through and build
      // indirections for everything even if we are empty
#ifndef LEGION_SPY
      if (nonempty_indexes.empty())
        return true;
#endif
      // Now that we have the non-empty indexes we can go through and make
      // the indirections for each of the fields. We'll try to share 
      // indirections as much as possible wherever we can
      const unsigned offset = indirections.size();
      typedef typename Realm::CopyIndirection<D1,T1>::template 
            Unstructured<D2,T2> UnstructuredIndirection;
      for (unsigned fidx = 0; fidx < fields.size(); fidx++)
      {
        // Compute our physical instances for this field
#ifdef LEGION_SPY
        std::vector<PhysicalInstance> instances(indirect_records.size());
        for (unsigned idx = 0; idx < indirect_records.size(); idx++)
          instances[idx] = indirect_records[idx].instances[fidx];
#else
        std::vector<PhysicalInstance> instances(nonempty_indexes.size());
        for (unsigned idx = 0; idx < nonempty_indexes.size(); idx++)
          instances[idx] =
            indirect_records[nonempty_indexes[idx]].instances[fidx];
#endif
        // See if there is an unstructured index which already does what we want
        int indirect_index = -1;
        // Search through all the existing copy indirections starting from
        // the offset and check to see if we can reuse them
        for (unsigned index = offset; index < indirections.size(); index++)
        {
          // It's safe to cast here because we know that the same types
          // made all these indirections as well
          const UnstructuredIndirection *unstructured = 
            static_cast<const UnstructuredIndirection*>(indirections[index]);
#ifdef DEBUG_LEGION
          assert(unstructured->inst == 
              (source ? src_indirect_instance : dst_indirect_instance));
          assert(unsigned(unstructured->field_id) == 
              (source ? src_indirect_field : dst_indirect_field));
          assert(unstructured->insts.size() == instances.size());
#endif
          bool instances_match = true;
          for (unsigned idx = 0; idx < instances.size(); idx++)
          {
            if (unstructured->insts[idx] == instances[idx])
              continue;
            instances_match = false;
            break;
          }
          if (!instances_match)
            continue;
          // If we made it here we can reuse this indirection
          indirect_index = index;
          break;
        }
        if (indirect_index < 0)
        {
          // If we didn't make it then make it now
          UnstructuredIndirection *unstructured = new UnstructuredIndirection();
          unstructured->field_id = 
            source ? src_indirect_field : dst_indirect_field;
          unstructured->inst = 
            source ? src_indirect_instance : dst_indirect_instance;
          unstructured->is_ranges = both_are_range;
          unstructured->oor_possible = 
            source ? possible_src_out_of_range : possible_dst_out_of_range;
          unstructured->aliasing_possible = 
            source ? false/*no aliasing*/ : possible_dst_aliasing;
          unstructured->subfield_offset = 0;
          unstructured->insts.swap(instances);
#ifndef LEGION_SPY
          unstructured->spaces.resize(nonempty_indexes.size());
          for (unsigned idx = 0; idx < nonempty_indexes.size(); idx++)
            unstructured->spaces[idx] =
              indirect_records[nonempty_indexes[idx]].domain;
#endif
          indirect_index = indirections.size();
          indirections.push_back(unstructured);
#ifdef LEGION_SPY
          // If we made a new indirection then log it with Legion Spy
          LegionSpy::log_indirect_instance(unique_indirections_identifier,
              indirect_index, source ? src_indirect_instance_event :
              dst_indirect_instance_event, unstructured->field_id);
          for (std::vector<IndirectRecord>::const_iterator it =
                indirect_records.begin(); it != indirect_records.end(); it++)
            LegionSpy::log_indirect_group(unique_indirections_identifier,
                indirect_index, it->instance_events[fidx], 
                it->index_space.get_id());
#endif
        }
        fields[fidx].indirect_index = indirect_index;
      }
#ifdef LEGION_SPY
      // Go through and fix-up all the indirections for execution
      for (typename std::vector<const CopyIndirection*>::const_iterator it =
            indirections.begin()+offset; it != indirections.end(); it++)
      {
        UnstructuredIndirection *unstructured = 
          const_cast<UnstructuredIndirection*>( 
            static_cast<const UnstructuredIndirection*>(*it));
        std::vector<PhysicalInstance> instances(nonempty_indexes.size());
        unstructured->spaces.resize(nonempty_indexes.size());
        std::vector<Realm::IndexSpace<D2,T2> > spaces(nonempty_indexes.size());
        for (unsigned idx = 0; idx < nonempty_indexes.size(); idx++)
        {
          instances[idx] = unstructured->insts[nonempty_indexes[idx]];
          unstructured->spaces[idx] = 
            indirect_records[nonempty_indexes[idx]].domain;
        }
        unstructured->insts.swap(instances);
      }
      return nonempty_indexes.empty();
#else
      // Not empty
      return false;
#endif
    }
#endif // defined(DEFINE_NTNT_TEMPLATES)
>>>>>>> be3284b6

    /////////////////////////////////////////////////////////////
    // Templated Index Partition Node 
    /////////////////////////////////////////////////////////////

#ifdef DEFINE_NT_TEMPLATES
    //--------------------------------------------------------------------------
    template<int DIM, typename T>
    IndexPartNodeT<DIM,T>::IndexPartNodeT(RegionTreeForest *ctx, 
                                        IndexPartition p,
                                        IndexSpaceNode *par, IndexSpaceNode *cs,
                                        LegionColor c, bool disjoint, 
                                        int complete, DistributedID did,
                                        ApEvent partition_ready, ApBarrier pend,
                                        RtEvent init, ShardMapping *map)
      : IndexPartNode(ctx, p, par, cs, c, disjoint, complete, did, 
                      partition_ready, pend, init, map), kd_root(NULL), 
        kd_remote(NULL), dense_shard_rects(NULL), sparse_shard_rects(NULL)
    //--------------------------------------------------------------------------
    {
    }

    //--------------------------------------------------------------------------
    template<int DIM, typename T>
    IndexPartNodeT<DIM,T>::IndexPartNodeT(RegionTreeForest *ctx, 
                                        IndexPartition p,
                                        IndexSpaceNode *par, IndexSpaceNode *cs,
                                        LegionColor c, RtEvent disjoint_event,
                                        int comp, DistributedID did,
                                        ApEvent partition_ready, ApBarrier pend,
                                        RtEvent init, ShardMapping *map)
      : IndexPartNode(ctx, p, par, cs, c, disjoint_event, comp, did,
                      partition_ready, pend, init, map), kd_root(NULL), 
        kd_remote(NULL), dense_shard_rects(NULL), sparse_shard_rects(NULL)
    //--------------------------------------------------------------------------
    {
    }

    //--------------------------------------------------------------------------
    template<int DIM, typename T>
    IndexPartNodeT<DIM,T>::IndexPartNodeT(const IndexPartNodeT &rhs)
      : IndexPartNode(rhs)
    //--------------------------------------------------------------------------
    {
      // should never be called
      assert(false);
    }

    //--------------------------------------------------------------------------
    template<int DIM, typename T>
    IndexPartNodeT<DIM,T>::~IndexPartNodeT(void)
    //--------------------------------------------------------------------------
    { 
      if (kd_root != NULL)
        delete kd_root;
      if (kd_remote != NULL)
        delete kd_remote;
      if (dense_shard_rects != NULL)
        delete dense_shard_rects;
      if (sparse_shard_rects != NULL)
        delete sparse_shard_rects;
    }

    //--------------------------------------------------------------------------
    template<int DIM, typename T>
    IndexPartNodeT<DIM,T>& IndexPartNodeT<DIM,T>::operator=(
                                                      const IndexPartNodeT &rhs)
    //--------------------------------------------------------------------------
    {
      // should never be called
      assert(false);
      return *this;
    } 

    //--------------------------------------------------------------------------
    template<int DIM, typename T>
    bool IndexPartNodeT<DIM,T>::find_interfering_children_kd(
       IndexSpaceExpression *expr, std::vector<LegionColor> &colors, bool local)
    //--------------------------------------------------------------------------
    {
      if (kd_root == NULL)
      {
        if (total_children <= LEGION_MAX_BVH_FANOUT)
          return false;
        DomainT<DIM,T> parent_space;
        const TypeTag type_tag = handle.get_type_tag();
        const ApEvent parent_ready = 
         parent->get_expr_index_space(&parent_space, type_tag, true/*tight*/); 
        if (shard_mapping == NULL)
        {
          // No shard mapping so we can build the full kd-tree here
          std::vector<std::pair<Rect<DIM,T>,LegionColor> > bounds;
          bounds.reserve(total_children);
          if (total_children == max_linearized_color)
          {
            for (LegionColor color = 0; color < total_children; color++)
            {
              IndexSpaceNode *child = get_child(color);
              DomainT<DIM,T> space;
              const ApEvent space_ready = 
                child->get_expr_index_space(&space, type_tag, true/*tight*/);
              if (space_ready.exists() && !space_ready.has_triggered())
                space_ready.wait();
              if (space.empty())
                continue;
              for (RectInDomainIterator<DIM,T> it(space); it(); it++)
                bounds.push_back(std::make_pair(*it, color));
            }
          }
          else
          {
            ColorSpaceIterator *itr =color_space->create_color_space_iterator();
            while (itr->is_valid())
            {
              const LegionColor color = itr->yield_color();
              IndexSpaceNode *child = get_child(color);
              DomainT<DIM,T> space;
              const ApEvent space_ready = 
                child->get_expr_index_space(&space, type_tag, true/*tight*/);
              if (space_ready.exists() && !space_ready.has_triggered())
                space_ready.wait();
              if (space.empty())
                continue;
              for (RectInDomainIterator<DIM,T> it(space); it(); it++)
                bounds.push_back(std::make_pair(*it, color));
            }
            delete itr;
          } 
          if (parent_ready.exists() && !parent_ready.has_triggered())
            parent_ready.wait();
          KDNode<DIM,T,LegionColor> *root = 
           new KDNode<DIM,T,LegionColor>(parent_space.bounds, bounds);
          AutoLock n_lock(node_lock);
          if (kd_root == NULL)
            kd_root = root;
          else // Someone else beat us to it
            delete root;
        }
        else
        {
          // There is a shard-mapping so we're going to build two kd-trees
          // One for storing any local or dense rectangles from remote nodes
          // Another for upper bound rectanges of spaces from remote nodes
          // First check to see if we're the first ones here
          RtEvent wait_on;
          {
            AutoLock n_lock(node_lock);
            if (kd_remote_ready.exists() || (kd_remote != NULL))
              wait_on = kd_remote_ready;
            else
              kd_remote_ready = Runtime::create_rt_user_event();
          }
          if (!wait_on.exists() && (kd_remote == NULL))
          {
            const RtEvent rects_ready = request_shard_rects();
            // Grab our local children for later
            std::vector<IndexSpaceNode*> current_children;
            {
              AutoLock n_lock(node_lock,1,false/*exclusive*/);
              current_children.reserve(color_map.size());
              for (std::map<LegionColor,IndexSpaceNode*>::const_iterator it =
                    color_map.begin(); it != color_map.end(); it++)
                current_children.push_back(it->second);
            }
            if (parent_ready.exists() && !parent_ready.has_triggered())
              parent_ready.wait();
            if (rects_ready.exists() && !rects_ready.has_triggered())
              rects_ready.wait();
            // Once we get the remote rectangles we can build the kd-trees
            if (!sparse_shard_rects->empty())
              kd_remote = new KDNode<DIM,T,AddressSpaceID>(
                  parent_space.bounds, *sparse_shard_rects);
            // Add any local sparse paces into the dense remote rects
            // All the local dense spaces are already included
            for (unsigned idx = 0; idx < current_children.size(); idx++)
            {
              IndexSpaceNode *child = current_children[idx];
              DomainT<DIM,T> space;
              const ApEvent space_ready = 
                child->get_expr_index_space(&space, type_tag, true/*tight*/);
              if (space_ready.exists() && !space_ready.has_triggered())
                space_ready.wait();
              if (space.empty() || space.dense())
                continue;
              for (RectInDomainIterator<DIM,T> it(space); it(); it++)
                dense_shard_rects->push_back(std::make_pair(*it, child->color));
            }
            KDNode<DIM,T,LegionColor> *root = new KDNode<DIM,T,LegionColor>(
                                    parent_space.bounds, *dense_shard_rects);
            AutoLock n_lock(node_lock);
            kd_root = root;
            Runtime::trigger_event(kd_remote_ready);
            kd_remote_ready = RtUserEvent::NO_RT_USER_EVENT;
          }
          else if (wait_on.exists() && !wait_on.has_triggered())
            wait_on.wait();
        }
      }
      DomainT<DIM,T> space;
      const ApEvent space_ready =
        expr->get_expr_index_space(&space, handle.get_type_tag(),true/*tight*/);
      if (space_ready.exists() && !space_ready.has_triggered())
        space_ready.wait();
      // If we have a remote kd tree then we need to query that to see if 
      // we have any remote colors to include
      std::set<LegionColor> color_set;
      if ((kd_remote != NULL) && !local)
      {
        std::set<AddressSpaceID> remote_spaces;
        for (RectInDomainIterator<DIM,T> itr(space); itr(); itr++)
          kd_remote->find_interfering(*itr, remote_spaces);
        if (!remote_spaces.empty())
        {
          RemoteKDTracker tracker(color_set, context->runtime);
          tracker.find_remote_interfering(remote_spaces, handle, expr); 
        }
      }
      for (RectInDomainIterator<DIM,T> itr(space); itr(); itr++)
        kd_root->find_interfering(*itr, color_set);
      if (!color_set.empty())
        colors.insert(colors.end(), color_set.begin(), color_set.end());
      return true;
    }

    //--------------------------------------------------------------------------
    template<int DIM, typename T>
    void IndexPartNodeT<DIM,T>::initialize_shard_rects(void)
    //--------------------------------------------------------------------------
    {
#ifdef DEBUG_LEGION
      assert(dense_shard_rects == NULL);
      assert(sparse_shard_rects == NULL);
#endif
      dense_shard_rects = 
        new std::vector<std::pair<Rect<DIM,T>,LegionColor> >();
      sparse_shard_rects =
        new std::vector<std::pair<Rect<DIM,T>,AddressSpaceID> >();
      const TypeTag type_tag = handle.get_type_tag();
      // No need for the lock here, it's being held the caller
      for (std::map<LegionColor,IndexSpaceNode*>::const_iterator it =
            color_map.begin(); it != color_map.end(); it++)
      {
        // Only handle children that we made so that we don't duplicate
        if (!it->second->is_owner())
          continue;
        DomainT<DIM,T> child_space;
        const ApEvent child_ready = 
          it->second->get_expr_index_space(&child_space,type_tag,true/*tight*/);
        if (child_ready.exists() && !child_ready.has_triggered())
          child_ready.wait();
        if (!child_space.dense())
        {
          // Scan through all the previous rectangles to make sure we
          // don't insert any duplicate bounding boxes
          bool found = false;
          for (typename std::vector<std::pair<Rect<DIM,T>,AddressSpaceID> >::
                const_iterator sit = sparse_shard_rects->begin(); sit !=
                sparse_shard_rects->end(); sit++)
          {
            if (sit->first != child_space.bounds)
              continue;
#ifdef DEBUG_LEGION
            assert(sit->second == local_space);
#endif
            found = true;
            break;
          }
          if (!found)
            sparse_shard_rects->push_back(
                std::make_pair(child_space.bounds, local_space));
        }
        else
          dense_shard_rects->push_back(
              std::make_pair(child_space.bounds, it->first));
      }
    }

    //--------------------------------------------------------------------------
    template<int DIM, typename T>
    void IndexPartNodeT<DIM,T>::pack_shard_rects(Serializer &rez, bool clear)
    //--------------------------------------------------------------------------
    {
#ifdef DEBUG_LEGION
      assert(dense_shard_rects != NULL);
      assert(sparse_shard_rects != NULL);
#endif
      rez.serialize<size_t>(dense_shard_rects->size());
      for (typename std::vector<std::pair<Rect<DIM,T>,LegionColor> >::
            const_iterator it = dense_shard_rects->begin(); it !=
            dense_shard_rects->end(); it++)
      {
        rez.serialize(it->first);
        rez.serialize(it->second);
      }
      rez.serialize<size_t>(sparse_shard_rects->size());
      for (typename std::vector<std::pair<Rect<DIM,T>,AddressSpaceID> >::
            const_iterator it = sparse_shard_rects->begin(); it !=
            sparse_shard_rects->end(); it++)
      {
        rez.serialize(it->first);
        rez.serialize(it->second);
      }
      if (clear)
      {
        dense_shard_rects->clear();
        sparse_shard_rects->clear();
      }
    }

    //--------------------------------------------------------------------------
    template<int DIM, typename T>
    void IndexPartNodeT<DIM,T>::unpack_shard_rects(Deserializer &derez)
    //--------------------------------------------------------------------------
    {
#ifdef DEBUG_LEGION
      assert(dense_shard_rects != NULL);
      assert(sparse_shard_rects != NULL);
#endif
      size_t num_dense;
      derez.deserialize(num_dense);
      if (num_dense > 0)
      {
        unsigned offset = dense_shard_rects->size();
        dense_shard_rects->resize(offset + num_dense);
        for (unsigned idx = 0; idx < num_dense; idx++)
        {
          std::pair<Rect<DIM,T>,LegionColor> &next = 
            (*dense_shard_rects)[offset + idx];
          derez.deserialize(next.first);
          derez.deserialize(next.second);
        }
      }
      size_t num_sparse;
      derez.deserialize(num_sparse);
      if (num_sparse > 0)
      {
        unsigned offset = sparse_shard_rects->size();
        sparse_shard_rects->resize(offset + num_sparse);
        for (unsigned idx = 0; idx < num_sparse; idx++)
        {
          std::pair<Rect<DIM,T>,AddressSpaceID> &next = 
            (*sparse_shard_rects)[offset + idx];
          derez.deserialize(next.first);
          derez.deserialize(next.second);
        }
      }
    }
#endif // defined(DEFINE_NT_TEMPLATES)

  }; // namespace Internal
}; // namespace Legion
<|MERGE_RESOLUTION|>--- conflicted
+++ resolved
@@ -291,258 +291,6 @@
       return result;
     }
 
-<<<<<<< HEAD
-    //--------------------------------------------------------------------------
-    template<int DIM, typename T>
-    void IndexSpaceExpression::construct_indirections_internal(
-                                    const std::vector<unsigned> &field_indexes,
-                                    const FieldID indirect_field,
-                                    const TypeTag indirect_type,
-                                    const bool is_range, 
-                                    const PhysicalInstance indirect_instance,
-                                    const LegionVector<IndirectRecord> &records,
-                                    std::vector<CopyIndirection*> &indirects,
-                                    std::vector<unsigned> &indirect_indexes,
-#ifdef LEGION_SPY
-                                    unsigned unique_indirections_identifier,
-                                    const ApEvent indirect_inst_event,
-#endif
-                                    const bool possible_out_of_range,
-                                    const bool possible_aliasing)
-    //--------------------------------------------------------------------------
-    {
-      // Sort instances into field sets and
-      FieldMaskSet<IndirectRecord> record_sets;
-      for (unsigned idx = 0; idx < records.size(); idx++)
-        record_sets.insert(const_cast<IndirectRecord*>(&records[idx]), 
-                           records[idx].fields);
-#ifdef DEBUG_LEGION
-      // Little sanity check here that all fields are represented
-      assert(unsigned(record_sets.get_valid_mask().pop_count()) == 
-              field_indexes.size());
-#endif
-      // construct indirections for each field set
-      LegionList<FieldSet<IndirectRecord*> > field_sets;
-      record_sets.compute_field_sets(FieldMask(), field_sets);
-      // Note that we might be appending to some existing indirections
-      const unsigned offset = indirects.size();
-      indirects.resize(offset+field_sets.size());
-      unsigned index = 0;
-      for (LegionList<FieldSet<IndirectRecord*> >::const_iterator it =
-            field_sets.begin(); it != field_sets.end(); it++, index++)
-      {
-        UnstructuredIndirectionHelper<DIM,T> helper(indirect_field, is_range,
-                                    indirect_instance, it->elements, 
-                                    possible_out_of_range, possible_aliasing);
-        NT_TemplateHelper::demux<UnstructuredIndirectionHelper<DIM,T> >(
-            indirect_type, &helper);
-        indirects[offset+index] = helper.result;
-#ifdef LEGION_SPY
-        LegionSpy::log_indirect_instance(unique_indirections_identifier,
-            offset+index, indirect_inst_event, indirect_field);
-        for (std::set<IndirectRecord*>::const_iterator rit = 
-              it->elements.begin(); rit != it->elements.end(); rit++)
-          LegionSpy::log_indirect_group(unique_indirections_identifier,
-            offset+index, (*rit)->instance_event, (*rit)->index_space.get_id());
-#endif
-      }
-      // For each field find it's indirection and record it
-#ifdef DEBUG_LEGION
-      assert(indirect_indexes.empty());
-#endif
-      indirect_indexes.resize(field_indexes.size());  
-      for (unsigned idx = 0; idx < field_indexes.size(); idx++)
-      {
-        const unsigned fidx = field_indexes[idx];
-        // Search through the set of indirections and find the one that is
-        // set for this field
-        index = 0;
-        for (LegionList<FieldSet<IndirectRecord*> >::const_iterator
-              it = field_sets.begin(); it != field_sets.end(); it++, index++)
-        {
-          if (!it->set_mask.is_set(fidx))
-            continue;
-          indirect_indexes[idx] = offset+index;
-          break;
-        }
-#ifdef DEBUG_LEGION
-        // Should have found it in the set
-        assert(index < field_sets.size());
-#endif
-      }
-    }
-
-    //--------------------------------------------------------------------------
-    template<int DIM, typename T>
-    void IndexSpaceExpression::unpack_indirections_internal(Deserializer &derez,
-                                    std::vector<CopyIndirection*> &indirections)
-    //--------------------------------------------------------------------------
-    {
-      size_t num_indirections;
-      derez.deserialize(num_indirections);
-      indirections.reserve(indirections.size() + num_indirections);
-      for (unsigned idx1 = 0; idx1 < num_indirections; idx1++)
-      {
-        TypeTag type_tag;
-        derez.deserialize(type_tag);
-        FieldID fid;
-        derez.deserialize(fid);
-        PhysicalInstance inst;
-        derez.deserialize(inst);
-        size_t num_records;
-        derez.deserialize(num_records);
-        std::set<IndirectRecord*> records;
-        LegionVector<IndirectRecord> record_allocs(num_records);
-        for (unsigned idx2 = 0; idx2 < num_records; idx2++)
-        {
-          IndirectRecord &record = record_allocs[idx2];
-          derez.deserialize(record.inst);
-          derez.deserialize(record.domain);
-          records.insert(&record);
-        }
-        bool is_range, out_of_range, aliasing;
-        derez.deserialize(is_range);
-        derez.deserialize(out_of_range);
-        derez.deserialize(aliasing);
-        UnstructuredIndirectionHelper<DIM,T> helper(fid, is_range, inst,
-            records, out_of_range, aliasing);
-        NT_TemplateHelper::demux<UnstructuredIndirectionHelper<DIM,T> >(
-            type_tag, &helper);
-        indirections.push_back(helper.result);
-      }
-    }
-
-    //--------------------------------------------------------------------------
-    template<int DIM, typename T>
-    ApEvent IndexSpaceExpression::issue_indirect_internal(
-                                 RegionTreeForest *forest, Operation *op,
-                                 const Realm::IndexSpace<DIM,T> &space,
-                                 const PhysicalTraceInfo &trace_info,
-                                 const std::vector<CopySrcDstField> &dst_fields,
-                                 const std::vector<CopySrcDstField> &src_fields,
-                                 const std::vector<CopyIndirection*> &indirects,
-                                 const std::map<Reservation,bool> &reservations,
-#ifdef LEGION_SPY
-                                 unsigned unique_indirections_identifier,
-#endif
-                                 ApEvent precondition, PredEvent pred_guard,
-                                 ApEvent tracing_precondition)
-    //--------------------------------------------------------------------------
-    {
-      // Now that we know we're going to do this copy add any profling requests
-      Realm::ProfilingRequestSet requests;
-      op->add_copy_profiling_request(trace_info, requests, false);
-      if (forest->runtime->profiler != NULL)
-        forest->runtime->profiler->add_copy_request(requests, op);
-#ifdef LEGION_SPY
-      // Have to convert back to Realm structures because C++ is dumb  
-      std::vector<Realm::CopySrcDstField> realm_src_fields(src_fields.size());
-      for (unsigned idx = 0; idx < src_fields.size(); idx++)
-        realm_src_fields[idx] = src_fields[idx];
-      std::vector<Realm::CopySrcDstField> realm_dst_fields(dst_fields.size());
-      for (unsigned idx = 0; idx < dst_fields.size(); idx++)
-        realm_dst_fields[idx] = dst_fields[idx];
-#endif 
-      typedef std::vector<const typename Realm::CopyIndirection<DIM,T>::Base*>
-        IndirectionVector;
-      IndirectionVector indirections(indirects.size());
-      for (unsigned idx = 0; idx < indirects.size(); idx++)
-        indirections[idx] = indirects[idx]->to_base<DIM,T>();
-      ApEvent result;
-      if (pred_guard.exists())
-      {
-        // No need for tracing to know about the precondition or reservations
-        ApEvent pred_pre = 
-          Runtime::merge_events(&trace_info, precondition, ApEvent(pred_guard));
-        if (!reservations.empty())
-        {
-          // Need a protected version here to guarantee we always acquire
-          // or release the lock regardless of poison
-          pred_pre = Runtime::ignorefaults(precondition);
-          for (std::map<Reservation,bool>::const_iterator it =
-                reservations.begin(); it != reservations.end(); it++)
-            pred_pre = 
-              Runtime::acquire_ap_reservation(it->first, it->second, pred_pre);
-          // Tricky: now merge the predicate and precondition back in to get the 
-          // effects of any poison since we protected against it above
-          // Note you can't wait to acquire events until you know the full
-          // precondition has triggered or poisoned including the predicate
-          // or you risk deadlock which is why we need the double merge
-          pred_pre =
-            Runtime::merge_events(&trace_info, pred_pre, ApEvent(pred_guard));
-        }
-#ifdef LEGION_SPY
-        result = Runtime::ignorefaults(space.copy(realm_src_fields, 
-                          realm_dst_fields, indirections, requests, pred_pre));
-#else
-        result = Runtime::ignorefaults(space.copy(src_fields, dst_fields, 
-                                            indirections, requests, pred_pre));
-#endif
-        // Release any reservations
-        if (!reservations.empty())
-        {
-          // Protect the result in case of poison so we are guaranteed to
-          // always release the reservations
-          const ApEvent protected_result = Runtime::ignorefaults(result);
-          for (std::map<Reservation,bool>::const_iterator it =
-                reservations.begin(); it != reservations.end(); it++)
-            Runtime::release_reservation(it->first, protected_result);
-        }
-      }
-      else
-      {
-        // No need for tracing to know about the reservations
-        ApEvent copy_pre = precondition;
-        for (std::map<Reservation,bool>::const_iterator it =
-              reservations.begin(); it != reservations.end(); it++)
-          copy_pre = Runtime::acquire_ap_reservation(it->first, 
-                                          it->second, copy_pre);
-#ifdef LEGION_SPY
-        result = ApEvent(space.copy(realm_src_fields, realm_dst_fields, 
-                                    indirections, requests, copy_pre));
-#else
-        result = ApEvent(space.copy(src_fields, dst_fields, indirections,
-                                    requests, copy_pre));
-#endif
-        // Release any reservations
-        for (std::map<Reservation,bool>::const_iterator it =
-              reservations.begin(); it != reservations.end(); it++)
-          Runtime::release_reservation(it->first, result);
-      }
-      if (trace_info.recording)
-        trace_info.record_issue_indirect(result, this, src_fields,
-                                         dst_fields, indirects, reservations,
-#ifdef LEGION_SPY
-                                         unique_indirections_identifier,
-#endif
-                                         precondition, pred_guard,
-                                         tracing_precondition);
-#ifdef LEGION_DISABLE_EVENT_PRUNING
-      if (!result.exists())
-      {
-        ApUserEvent new_result = Runtime::create_ap_user_event(NULL);
-        Runtime::trigger_event(NULL, new_result);
-        result = new_result;
-      }
-#endif
-#ifdef LEGION_SPY
-      assert(op != NULL);
-      LegionSpy::log_indirect_events(op->get_unique_op_id(), 
-         expr_id, unique_indirections_identifier, precondition, result);
-      for (unsigned idx = 0; idx < src_fields.size(); idx++)
-        LegionSpy::log_indirect_field(result, src_fields[idx].field_id,
-                                      src_fields[idx].inst_event,
-                                      src_fields[idx].indirect_index,
-                                      dst_fields[idx].field_id,
-                                      dst_fields[idx].inst_event, 
-                                      dst_fields[idx].indirect_index,
-                                      dst_fields[idx].redop_id);
-#endif
-      return result;
-    }
-
-=======
->>>>>>> be3284b6
     template <typename T, typename T2>
     inline T round_up(T val, T2 step)
     {
@@ -1625,95 +1373,15 @@
 
     //--------------------------------------------------------------------------
     template<int DIM, typename T>
-<<<<<<< HEAD
-    void IndexSpaceOperationT<DIM,T>::construct_indirections(
-                                    const std::vector<unsigned> &field_indexes,
-                                    const FieldID indirect_field,
-                                    const TypeTag indirect_type,
-                                    const bool is_range, 
-                                    const PhysicalInstance indirect_instance,
-                                    const LegionVector<IndirectRecord> &records,
-                                    std::vector<CopyIndirection*> &indirects,
-                                    std::vector<unsigned> &indirect_indexes,
-#ifdef LEGION_SPY
-                                    unsigned unique_indirections_identifier,
-                                    const ApEvent indirect_event,
-#endif
-                                    const bool possible_out_of_range,
-                                    const bool possible_aliasing)
-    //--------------------------------------------------------------------------
-    {
-      construct_indirections_internal<DIM,T>(field_indexes, indirect_field,
-                                 indirect_type, is_range, indirect_instance, 
-                                 records, indirects, indirect_indexes,
-#ifdef LEGION_SPY
-                                 unique_indirections_identifier, indirect_event,
-#endif
-                                 possible_out_of_range, possible_aliasing);
-    }
-
-    //--------------------------------------------------------------------------
-    template<int DIM, typename T>
-    void IndexSpaceOperationT<DIM,T>::unpack_indirections(Deserializer &derez,
-                                    std::vector<CopyIndirection*> &indirections)
-    //--------------------------------------------------------------------------
-    {
-      unpack_indirections_internal<DIM,T>(derez, indirections);
-    }
-
-    //--------------------------------------------------------------------------
-    template<int DIM, typename T>
-    ApEvent IndexSpaceOperationT<DIM,T>::issue_indirect(Operation *op,
-                                 const PhysicalTraceInfo &trace_info,
-                                 const std::vector<CopySrcDstField> &dst_fields,
-                                 const std::vector<CopySrcDstField> &src_fields,
-                                 const std::vector<CopyIndirection*> &indirects,
-                                 const std::map<Reservation,bool> &reservations,
-#ifdef LEGION_SPY
-                                 unsigned unique_indirections_identifier,
-#endif
-                                 ApEvent precondition, PredEvent pred_guard,
-                                 ApEvent tracing_precondition)
-=======
     CopyAcrossUnstructured* 
       IndexSpaceOperationT<DIM,T>::create_across_unstructured(
                                   const std::map<Reservation,bool> &reservations)
->>>>>>> be3284b6
     //--------------------------------------------------------------------------
     {
       DomainT<DIM,T> local_space;
       ApEvent space_ready = get_realm_index_space(local_space, true/*tight*/);
-<<<<<<< HEAD
-      if (space_ready.exists() && precondition.exists())
-        return issue_indirect_internal(context, op, local_space, trace_info, 
-            dst_fields, src_fields, indirects, reservations,
-#ifdef LEGION_SPY
-            unique_indirections_identifier,
-#endif
-            Runtime::merge_events(&trace_info, precondition, space_ready),
-            pred_guard, tracing_precondition);
-      else if (space_ready.exists())
-        return issue_indirect_internal(context, op, local_space, trace_info,
-                                       dst_fields, src_fields,
-                                       indirects, reservations, 
-#ifdef LEGION_SPY
-                                       unique_indirections_identifier,
-#endif
-                                       space_ready, pred_guard,
-                                       tracing_precondition);
-      else
-        return issue_indirect_internal(context, op, local_space, trace_info,
-                                       dst_fields, src_fields,
-                                       indirects, reservations,
-#ifdef LEGION_SPY
-                                       unique_indirections_identifier,
-#endif
-                                       precondition, pred_guard,
-                                       tracing_precondition);
-=======
       return new CopyAcrossUnstructuredT<DIM,T>(context->runtime, this,
                                       local_space, space_ready, reservations);
->>>>>>> be3284b6
     }
 
     //--------------------------------------------------------------------------
@@ -6129,74 +5797,10 @@
                                   const std::map<Reservation,bool> &reservations)
     //--------------------------------------------------------------------------
     {
-<<<<<<< HEAD
-      construct_indirections_internal<DIM,T>(field_indexes, indirect_field,
-                                 indirect_type, is_range, indirect_instance,
-                                 records, indirects, indirect_indexes,
-#ifdef LEGION_SPY
-                                 unique_indirections_identifier, indirect_event,
-#endif
-                                 possible_out_of_range, possible_aliasing);
-    }
-
-    //--------------------------------------------------------------------------
-    template<int DIM, typename T>
-    void IndexSpaceNodeT<DIM,T>::unpack_indirections(Deserializer &derez,
-                                    std::vector<CopyIndirection*> &indirections)
-    //--------------------------------------------------------------------------
-    {
-      unpack_indirections_internal<DIM,T>(derez, indirections);
-    }
-
-    //--------------------------------------------------------------------------
-    template<int DIM, typename T>
-    ApEvent IndexSpaceNodeT<DIM,T>::issue_indirect(Operation *op,
-                                 const PhysicalTraceInfo &trace_info,
-                                 const std::vector<CopySrcDstField> &dst_fields,
-                                 const std::vector<CopySrcDstField> &src_fields,
-                                 const std::vector<CopyIndirection*> &indirects,
-                                 const std::map<Reservation,bool> &reservations,
-#ifdef LEGION_SPY
-                                 unsigned unique_indirections_identifier,
-#endif
-                                 ApEvent precondition, PredEvent pred_guard,
-                                 ApEvent tracing_precondition)
-    //--------------------------------------------------------------------------
-    {
-      Realm::IndexSpace<DIM,T> local_space;
-      ApEvent space_ready = get_realm_index_space(local_space, true/*tight*/);
-      if (space_ready.exists() && precondition.exists())
-        return issue_indirect_internal(context, op, local_space, trace_info, 
-            dst_fields, src_fields, indirects, reservations,
-#ifdef LEGION_SPY
-            unique_indirections_identifier,
-#endif
-            Runtime::merge_events(&trace_info, precondition, space_ready),
-            pred_guard, tracing_precondition);
-      else if (space_ready.exists())
-        return issue_indirect_internal(context, op, local_space, trace_info,
-                                       dst_fields, src_fields,
-                                       indirects, reservations,
-#ifdef LEGION_SPY
-                                       unique_indirections_identifier,
-#endif
-                                       space_ready, pred_guard,
-                                       tracing_precondition);
-      else
-        return issue_indirect_internal(context, op, local_space, trace_info,
-                                       dst_fields, src_fields,
-                                       indirects, reservations,
-#ifdef LEGION_SPY
-                                       unique_indirections_identifier,
-#endif
-                                       precondition, pred_guard,
-                                       tracing_precondition);
-=======
       DomainT<DIM,T> local_space;
       ApEvent space_ready = get_realm_index_space(local_space, true/*tight*/);
       return new CopyAcrossUnstructuredT<DIM,T>(context->runtime, this,
                                       local_space, space_ready, reservations);
->>>>>>> be3284b6
     }
 
     //--------------------------------------------------------------------------
@@ -6433,16 +6037,11 @@
     }
 
     /////////////////////////////////////////////////////////////
-<<<<<<< HEAD
     // KD Node 
-=======
-    // Templated Copy Across 
->>>>>>> be3284b6
     /////////////////////////////////////////////////////////////
 
     //--------------------------------------------------------------------------
     template<int DIM, typename T>
-<<<<<<< HEAD
     inline KDNode<DIM,T>* KDTree::as_kdnode(void)
     //--------------------------------------------------------------------------
     {
@@ -6867,7 +6466,43 @@
         result += left->count_rectangles();
       if (right != NULL)
         result += right->count_rectangles();
-=======
+      return result;
+    }
+
+    //--------------------------------------------------------------------------
+    template<int DIM, typename T>
+    size_t KDNode<DIM,T,void>::count_intersecting_points(
+                                                  const Rect<DIM,T> &rect) const
+    //--------------------------------------------------------------------------
+    {
+      size_t result = 0;
+      for (typename std::vector<Rect<DIM,T> >::const_iterator it =
+            rects.begin(); it != rects.end(); it++)
+      {
+        const Rect<DIM,T> overlap = it->intersection(rect);
+        result += overlap.volume();
+      }
+      if (left != NULL)
+      {
+        Rect<DIM,T> left_overlap = rect.intersection(left->bounds);
+        if (!left_overlap.empty())
+          result += left->count_intersecting_points(left_overlap);
+      }
+      if (right != NULL)
+      {
+        Rect<DIM,T> right_overlap = rect.intersection(right->bounds);
+        if (!right_overlap.empty())
+          result += right->count_intersecting_points(right_overlap);
+      }
+      return result;
+    }
+
+    /////////////////////////////////////////////////////////////
+    // Templated Copy Across 
+    /////////////////////////////////////////////////////////////
+
+    //--------------------------------------------------------------------------
+    template<int DIM, typename T>
     CopyAcrossUnstructuredT<DIM,T>::CopyAcrossUnstructuredT(Runtime *rt,
                 IndexSpaceExpression *e, const DomainT<DIM,T> &domain, 
                 ApEvent ready, const std::map<Reservation,bool> &rsrvs)
@@ -7314,39 +6949,10 @@
       LegionSpy::log_deppart_events(op->get_unique_op_id(), expr->expr_id,
                                     precondition, result);
 #endif
->>>>>>> be3284b6
       return result;
     }
 
     //--------------------------------------------------------------------------
-<<<<<<< HEAD
-    template<int DIM, typename T>
-    size_t KDNode<DIM,T,void>::count_intersecting_points(
-                                                  const Rect<DIM,T> &rect) const
-    //--------------------------------------------------------------------------
-    {
-      size_t result = 0;
-      for (typename std::vector<Rect<DIM,T> >::const_iterator it =
-            rects.begin(); it != rects.end(); it++)
-      {
-        const Rect<DIM,T> overlap = it->intersection(rect);
-        result += overlap.volume();
-      }
-      if (left != NULL)
-      {
-        Rect<DIM,T> left_overlap = rect.intersection(left->bounds);
-        if (!left_overlap.empty())
-          result += left->count_intersecting_points(left_overlap);
-      }
-      if (right != NULL)
-      {
-        Rect<DIM,T> right_overlap = rect.intersection(right->bounds);
-        if (!right_overlap.empty())
-          result += right->count_intersecting_points(right_overlap);
-      }
-      return result;
-    }
-=======
     template<int D1, typename T1> template<int D2, typename T2>
     bool CopyAcrossUnstructuredT<D1,T1>::rebuild_indirections(const bool source)
     //--------------------------------------------------------------------------
@@ -7492,7 +7098,6 @@
 #endif
     }
 #endif // defined(DEFINE_NTNT_TEMPLATES)
->>>>>>> be3284b6
 
     /////////////////////////////////////////////////////////////
     // Templated Index Partition Node 
