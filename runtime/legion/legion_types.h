/* Copyright 2023 Stanford University, NVIDIA Corporation
 *
 * Licensed under the Apache License, Version 2.0 (the "License");
 * you may not use this file except in compliance with the License.
 * You may obtain a copy of the License at
 *
 *     http://www.apache.org/licenses/LICENSE-2.0
 *
 * Unless required by applicable law or agreed to in writing, software
 * distributed under the License is distributed on an "AS IS" BASIS,
 * WITHOUT WARRANTIES OR CONDITIONS OF ANY KIND, either express or implied.
 * See the License for the specific language governing permissions and
 * limitations under the License.
 */

#ifndef __LEGION_TYPES_H__
#define __LEGION_TYPES_H__

/**
 * \file legion_types.h
 */

#include <stdio.h>
#include <stdlib.h>
#include <assert.h>
#include <string.h>
#include <stdint.h>
#include <limits.h>

#include <map>
#include <set>
#include <list>
#include <deque>
#include <vector>
#include <typeinfo>
#include <type_traits>

#include "legion/legion_config.h"
#include "legion/legion_template_help.h"

// Make sure we have the appropriate defines in place for including realm
#include "realm.h"
#include "realm/dynamic_templates.h"

// this may be set before including legion.h to eliminate deprecation warnings
//  for just the Legion API
#ifndef LEGION_DEPRECATED
#if __cplusplus >= 201402L
#define LEGION_DEPRECATED(x) [[deprecated(x)]]
#else
#define LEGION_DEPRECATED(x)
#endif
#endif

// If we're doing full LEGION_SPY then turn off event pruning
#ifdef LEGION_SPY
#ifndef LEGION_DISABLE_EVENT_PRUNING
#define LEGION_DISABLE_EVENT_PRUNING
#endif
#endif

// forward declarations from bitmask.h
template<typename T, unsigned int MAX,
         unsigned SHIFT, unsigned MASK> class BitMask;
template<typename T, unsigned int MAX,
         unsigned SHIFT, unsigned MASK> class TLBitMask;
#ifdef __SSE2__
template<unsigned int MAX> class SSEBitMask;
template<unsigned int MAX> class SSETLBitMask;
#endif
#ifdef __AVX__
template<unsigned int MAX> class AVXBitMask;
template<unsigned int MAX> class AVXTLBitMask;
#endif
#ifdef __ALTIVEC__
template<unsigned int MAX> class PPCBitMask;
template<unsigned int MAX> class PPCTLBitMask;
#endif
#ifdef __ARM_NEON
template<unsigned int MAX> class NeonBitMask;
template<unsigned int MAX> class NeonTLBitMask;
#endif
template<typename DT, unsigned BLOAT, bool BIDIR> class CompoundBitMask;

namespace BindingLib { class Utility; } // BindingLib namespace

namespace Legion { 

  typedef ::legion_error_t LegionErrorType;
  typedef ::legion_privilege_mode_t PrivilegeMode;
  typedef ::legion_allocate_mode_t AllocateMode;
  typedef ::legion_coherence_property_t CoherenceProperty;
  typedef ::legion_region_flags_t RegionFlags;
  typedef ::legion_projection_type_t ProjectionType;
  typedef ::legion_partition_kind_t PartitionKind;
  typedef ::legion_external_resource_t ExternalResource;
  typedef ::legion_timing_measurement_t TimingMeasurement;
  typedef ::legion_dependence_type_t DependenceType;
  typedef ::legion_mappable_type_id_t MappableType;
  typedef ::legion_file_mode_t LegionFileMode;
  typedef ::legion_execution_constraint_t ExecutionConstraintKind;
  typedef ::legion_layout_constraint_t LayoutConstraintKind;
  typedef ::legion_equality_kind_t EqualityKind;
  typedef ::legion_dimension_kind_t DimensionKind;
  typedef ::legion_isa_kind_t ISAKind;
  typedef ::legion_resource_constraint_t ResourceKind;
  typedef ::legion_launch_constraint_t LaunchKind;
  typedef ::legion_specialized_constraint_t SpecializedKind;

  // Forward declarations for user level objects
  // legion.h
  class IndexSpace;
  template<int DIM, typename T> class IndexSpaceT;
  class IndexPartition;
  template<int DIM, typename T> class IndexPartitionT;
  class FieldSpace;
  class LogicalRegion;
  template<int DIM, typename T> class LogicalRegionT;
  class LogicalPartition;
  template<int DIM, typename T> class LogicalPartitionT;
  class IndexAllocator;
  class FieldAllocator;
  class UntypedBuffer;
  class ArgumentMap;
  class Lock;
  struct LockRequest;
  class Grant;
  class PhaseBarrier;
  struct RegionRequirement;
  struct OutputRequirement;
  struct IndexSpaceRequirement;
  struct FieldSpaceRequirement;
  struct TaskLauncher;
  struct IndexTaskLauncher;
  typedef IndexTaskLauncher IndexLauncher; // for backwards compatibility
  struct InlineLauncher;
  struct CopyLauncher;
  struct AcquireLauncher;
  struct ReleaseLauncher;
  struct FillLauncher;
  struct LayoutConstraintRegistrar;
  struct TaskVariantRegistrar;
  class Future;
  class FutureMap;
  class Predicate;
  class PhysicalRegion;
  class OutputRegion;
  class ExternalResources;
  class UntypedDeferredValue;
  template<typename>
    class DeferredValue;
  template<typename, bool>
    class DeferredReduction;
  template<typename, int, typename, bool>
    class DeferredBuffer;
  template<typename COORD_T>
    class UntypedDeferredBuffer;
  template<PrivilegeMode,typename,int,typename,typename,bool> 
    class FieldAccessor;
  template<typename, bool, int, typename, typename, bool>
    class ReductionAccessor;
  template<typename, int, typename, typename, bool>
    class PaddingAccessor;
#ifdef LEGION_MULTI_REGION_ACCESSOR
  template<typename, int,typename,typename,bool,bool,int>
    class MultiRegionAccessor;
#endif
  template<typename,int,typename,typename>
    class UnsafeFieldAccessor;
  namespace ArraySyntax {
    template<typename, PrivilegeMode> class AccessorRefHelper;
    template<typename> class AffineRefHelper;
  }
  class PieceIterator;
  template<int,typename>
  class PieceIteratorT;
  template<PrivilegeMode,typename,int,typename>
  class SpanIterator;
  class IndexIterator;
  template<typename T> struct ColoredPoints; 
  struct InputArgs;
  struct RegistrationCallbackArgs;
  class ProjectionFunctor;
  class ShardingFunctor;
  class Task;
  class Copy;
  class InlineMapping;
  class Acquire;
  class Release;
  class Close;
  class Fill;
  class Partition;
  class MustEpoch;
  class PointTransformFunctor;
  class Runtime;
  class LegionHandshake;
  class MPILegionHandshake;
  // For backwards compatibility
  typedef Runtime HighLevelRuntime;
  // Helper for saving instantiated template functions
  struct SerdezRedopFns;
  // Some typedefs for making things nicer for users with C++11 support
  template<typename FT, int N, typename T = ::legion_coord_t>
  using GenericAccessor = Realm::GenericAccessor<FT,N,T>;
  template<typename FT, int N, typename T = ::legion_coord_t>
  using AffineAccessor = Realm::AffineAccessor<FT,N,T>;
  template<typename FT, int N, typename T = ::legion_coord_t>
  using MultiAffineAccessor = Realm::MultiAffineAccessor<FT,N,T>;

  // Forward declarations for compiler level objects
  // legion.h
  class ColoringSerializer;
  class DomainColoringSerializer;

  // Forward declarations for wrapper tasks
  // legion.h
  class LegionTaskWrapper;
  class LegionSerialization;

  // Forward declarations for C wrapper objects
  // legion_c_util.h
  class TaskResult;
  class CObjectWrapper;

  // legion_domain.h
  class DomainPoint;
  class Domain;
  class IndexSpaceAllocator; 

  // legion_utilities.h
  class Serializer;
  class Deserializer;

  // legion_constraint.h
  class ISAConstraint;
  class ProcessorConstraint;
  class ResourceConstraint;
  class LaunchConstraint;
  class ColocationConstraint;
  class ExecutionConstraintSet;

  class SpecializedConstraint;
  class MemoryConstraint;
  class FieldConstraint;
  class PaddingConstraint;
  class OrderingConstraint;
  class TilingConstraint;
  class DimensionConstraint;
  class AlignmentConstraint;
  class OffsetConstraint;
  class PointerConstraint;
  class LayoutConstraintSet;
  class TaskLayoutConstraintSet;

  namespace Mapping {
    class PhysicalInstance;
    class CollectiveView;
    class MapperEvent;
    class ProfilingRequestSet;
    class Mapper;
    class MapperRuntime;
    class AutoLock;
    class DefaultMapper;
    class ShimMapper;
    class TestMapper;
    class DebugMapper;
    class ReplayMapper;

    // The following types are effectively overlaid on the Realm versions
    // to allow for Legion-specific profiling measurements
    enum ProfilingMeasurementID {
      PMID_LEGION_FIRST = Realm::PMID_REALM_LAST,
      PMID_RUNTIME_OVERHEAD,
    };
  };
  
  namespace Internal { 

    enum OpenState {
      NOT_OPEN                = 0,
      OPEN_READ_ONLY          = 1,
      OPEN_READ_WRITE         = 2, // unknown dirty information below
      OPEN_SINGLE_REDUCE      = 3, // only one open child with reductions below
      OPEN_MULTI_REDUCE       = 4, // multiple open children with same reduction
      // Only projection states below here
      OPEN_READ_ONLY_PROJ     = 5, // read-only projection
      OPEN_READ_WRITE_PROJ    = 6, // read-write projection
      OPEN_REDUCE_PROJ        = 7, // reduction-only projection
    }; 

    // Internal reduction operators
    // Currently we don't use any, but 0 is reserved
    enum {
      REDOP_ID_AVAILABLE    = 1,
    }; 

    // Realm dependent partitioning kinds
    enum DepPartOpKind {
      DEP_PART_UNION = 0, // a single union
      DEP_PART_UNIONS = 1, // many parallel unions
      DEP_PART_UNION_REDUCTION = 2, // union reduction to a single space
      DEP_PART_INTERSECTION = 3, // a single intersection
      DEP_PART_INTERSECTIONS = 4, // many parallel intersections
      DEP_PART_INTERSECTION_REDUCTION = 5, // intersection reduction to a space
      DEP_PART_DIFFERENCE = 6, // a single difference
      DEP_PART_DIFFERENCES = 7, // many parallel differences
      DEP_PART_EQUAL = 8, // an equal partition operation
      DEP_PART_BY_FIELD = 9, // create a partition from a field
      DEP_PART_BY_IMAGE = 10, // create partition by image
      DEP_PART_BY_IMAGE_RANGE = 11, // create partition by image range
      DEP_PART_BY_PREIMAGE = 12, // create partition by preimage
      DEP_PART_BY_PREIMAGE_RANGE = 13, // create partition by preimage range
      DEP_PART_ASSOCIATION = 14, // create an association
      DEP_PART_WEIGHTS = 15, // create partition by weights
    };

    // Collective copy kinds
    enum CollectiveKind {
      COLLECTIVE_NONE = 0,
      // Filling a collective instance (both normal and reductions)
      COLLECTIVE_FILL = 1,
      // Broadcasting one normal instance to a collective normal instance
      COLLECTIVE_BROADCAST = 2,
      // Reducing a collective reduction instance to either a
      // single normal or a single reduction instance
      COLLECTIVE_REDUCTION = 3,
      // Performing an all-reduce from a collective reduction instance
      // to a collective normal or reduction instance using a butterfly
      // network reduction (both instances using the same nodes)
      COLLECTIVE_BUTTERFLY_ALLREDUCE = 4,
      // Performing an all-reduce by doing a reduction down to a single
      // instance and then broadcasting the result out from that instance
      // (instances don't exist on the same set of nodes)
      COLLECTIVE_HOURGLASS_ALLREDUCE = 5,
      // Copy from one collective normal instanace to another collective
      // normal instance for each of the points in the destination
      COLLECTIVE_POINT_TO_POINT = 6,
      // Apply a reduction from a single reduction instance to 
      // a collective normal instance
      COLLECTIVE_REDUCECAST = 7,
      // Degenerate case: apply a copy-across from a collective reduction
      // instance to any kind of other instance without doing an all-reduce
      COLLECTIVE_HAMMER_REDUCTION = 8,
    };

    // Enumeration of Legion runtime tasks
    enum LgTaskID {
      LG_SCHEDULER_ID,
      LG_POST_END_ID,
      LG_TRIGGER_READY_ID,
      LG_TRIGGER_EXECUTION_ID,
      LG_TRIGGER_RESOLUTION_ID,
      LG_TRIGGER_COMMIT_ID,
      LG_DEFERRED_EXECUTION_ID,
      LG_DEFERRED_COMPLETION_ID,
      LG_DEFERRED_COMMIT_ID,
      LG_PRE_PIPELINE_ID,
      LG_TRIGGER_DEPENDENCE_ID,
      LG_TRIGGER_COMPLETION_ID,
      LG_TRIGGER_OP_ID,
      LG_TRIGGER_TASK_ID,
      LG_DEFER_MAPPER_SCHEDULER_TASK_ID,
      LG_MUST_INDIV_ID,
      LG_MUST_INDEX_ID,
      LG_MUST_MAP_ID,
      LG_MUST_DIST_ID,
      LG_MUST_LAUNCH_ID,
      LG_CONTRIBUTE_COLLECTIVE_ID,
      LG_FUTURE_CALLBACK_TASK_ID,
      LG_CALLBACK_RELEASE_TASK_ID,
      LG_FUTURE_BROADCAST_TASK_ID,
      LG_TOP_FINISH_TASK_ID,
      LG_MAPPER_TASK_ID,
      LG_DISJOINTNESS_TASK_ID,
      LG_ISSUE_FRAME_TASK_ID,
      LG_MAPPER_CONTINUATION_TASK_ID,
      LG_TASK_IMPL_SEMANTIC_INFO_REQ_TASK_ID,
      LG_INDEX_SPACE_SEMANTIC_INFO_REQ_TASK_ID,
      LG_INDEX_PART_SEMANTIC_INFO_REQ_TASK_ID,
      LG_FIELD_SPACE_SEMANTIC_INFO_REQ_TASK_ID,
      LG_FIELD_SEMANTIC_INFO_REQ_TASK_ID,
      LG_DEFER_FIELD_INFOS_TASK_ID,
      LG_DEFER_COMPUTE_EQ_SETS_TASK_ID,
      LG_REGION_SEMANTIC_INFO_REQ_TASK_ID,
      LG_PARTITION_SEMANTIC_INFO_REQ_TASK_ID,
      LG_INDEX_SPACE_DEFER_CHILD_TASK_ID,
      LG_INDEX_PART_DEFER_CHILD_TASK_ID,
      LG_INDEX_PART_DEFER_SHARD_RECTS_TASK_ID,
      LG_DEFERRED_ENQUEUE_TASK_ID,
      LG_DEFER_MAPPER_MESSAGE_TASK_ID,
      LG_REMOTE_VIEW_CREATION_TASK_ID,
      LG_DEFERRED_DISTRIBUTE_TASK_ID,
      LG_DEFER_PERFORM_MAPPING_TASK_ID,
      LG_DEFERRED_LAUNCH_TASK_ID,
      LG_MISSPECULATE_TASK_ID,
      LG_DEFER_TRIGGER_TASK_COMPLETE_TASK_ID,
      LG_DEFER_MATERIALIZED_VIEW_TASK_ID,
      LG_DEFER_REDUCTION_VIEW_TASK_ID,
      LG_DEFER_PHI_VIEW_REGISTRATION_TASK_ID,
      LG_CONTROL_REP_LAUNCH_TASK_ID,
      LG_DEFER_COMPOSITE_COPY_TASK_ID,
      LG_TIGHTEN_INDEX_SPACE_TASK_ID,
      LG_REMOTE_PHYSICAL_REQUEST_TASK_ID,
      LG_REMOTE_PHYSICAL_RESPONSE_TASK_ID,
      LG_REPLAY_SLICE_TASK_ID,
      LG_TRANSITIVE_REDUCTION_TASK_ID,
      LG_DELETE_TEMPLATE_TASK_ID,
      LG_DEFER_MAKE_OWNER_TASK_ID,
      LG_DEFER_APPLY_STATE_TASK_ID,
      LG_COPY_FILL_AGGREGATION_TASK_ID,
      LG_COPY_FILL_DELETION_TASK_ID,
      LG_FINALIZE_EQ_SETS_TASK_ID,
      LG_DEFERRED_COPY_ACROSS_TASK_ID,
      LG_DEFER_REMOTE_OP_DELETION_TASK_ID,
      LG_DEFER_REMOTE_INSTANCE_TASK_ID,
      LG_DEFER_REMOTE_REDUCTION_TASK_ID,
      LG_DEFER_REMOTE_UPDATE_TASK_ID,
      LG_DEFER_REMOTE_ACQUIRE_TASK_ID,
      LG_DEFER_REMOTE_RELEASE_TASK_ID,
      LG_DEFER_REMOTE_COPIES_ACROSS_TASK_ID,
      LG_DEFER_REMOTE_OVERWRITE_TASK_ID,
      LG_DEFER_REMOTE_FILTER_TASK_ID,
      LG_DEFER_PERFORM_TRAVERSAL_TASK_ID,
      LG_DEFER_PERFORM_ANALYSIS_TASK_ID,
      LG_DEFER_PERFORM_REMOTE_TASK_ID,
      LG_DEFER_PERFORM_UPDATE_TASK_ID,
      LG_DEFER_PERFORM_REGISTRATION_TASK_ID,
      LG_DEFER_PERFORM_OUTPUT_TASK_ID,
      LG_DEFER_PHYSICAL_MANAGER_TASK_ID,
      LG_DEFER_DELETE_PHYSICAL_MANAGER_TASK_ID,
      LG_DEFER_VERIFY_PARTITION_TASK_ID,
      LG_DEFER_RELEASE_ACQUIRED_TASK_ID,
      LG_DEFER_COPY_ACROSS_TASK_ID,
      LG_DEFER_DISJOINT_COMPLETE_TASK_ID,
      LG_DEFER_COLLECTIVE_MESSAGE_TASK_ID,
      LG_DEFER_FINALIZE_PENDING_SET_TASK_ID,
      LG_FREE_EAGER_INSTANCE_TASK_ID,
      LG_MALLOC_INSTANCE_TASK_ID,
      LG_FREE_INSTANCE_TASK_ID,
      LG_DEFER_TRACE_PRECONDITION_TASK_ID,
      LG_DEFER_TRACE_POSTCONDITION_TASK_ID,
      LG_DEFER_TRACE_FINALIZE_SETS_TASK_ID,
      LG_DEFER_TRACE_UPDATE_TASK_ID,
      LG_FINALIZE_OUTPUT_ID,
      LG_FREE_EXTERNAL_TASK_ID,
      LG_DEFER_CONCURRENT_ANALYSIS_TASK_ID,
      LG_DEFER_CONSENSUS_MATCH_TASK_ID,
      LG_DEFER_COLLECTIVE_TASK_ID,
      LG_DEFER_RECORD_COMPLETE_REPLAY_TASK_ID,
      LG_DEFER_ISSUE_FILL_TASK_ID,
      LG_DEFER_MUST_EPOCH_RETURN_TASK_ID,
      LG_YIELD_TASK_ID,
      // this marks the beginning of task IDs tracked by the shutdown algorithm
      LG_BEGIN_SHUTDOWN_TASK_IDS,
      LG_RETRY_SHUTDOWN_TASK_ID = LG_BEGIN_SHUTDOWN_TASK_IDS,
      // Message ID goes at the end so we can append additional 
      // message IDs here for the profiler and separate meta-tasks
      LG_MESSAGE_ID,
      LG_LAST_TASK_ID, // This one should always be last
    };  

    // Make this a macro so we can keep it close to 
    // declaration of the task IDs themselves
#define LG_TASK_DESCRIPTIONS(name)                               \
      const char *name[LG_LAST_TASK_ID] = {                      \
        "Scheduler",                                              \
        "Post-Task Execution",                                    \
        "Trigger Ready",                                          \
        "Trigger Execution",                                      \
        "Trigger Resolution",                                     \
        "Trigger Commit",                                         \
        "Deferred Execution",                                     \
        "Deferred Completion",                                    \
        "Deferred Commit",                                        \
        "Prepipeline Stage",                                      \
        "Logical Dependence Analysis",                            \
        "Trigger Completion",                                     \
        "Trigger Operation Mapping",                              \
        "Trigger Task Mapping",                                   \
        "Defer Mapper Scheduler",                                 \
        "Must Individual Task Dependence Analysis",               \
        "Must Index Task Dependence Analysis",                    \
        "Must Task Physical Dependence Analysis",                 \
        "Must Task Distribution",                                 \
        "Must Task Launch",                                       \
        "Contribute Collective",                                  \
        "Future Callback",                                        \
        "Future Callback Release",                                \
        "Future Broadcast",                                       \
        "Top Finish",                                             \
        "Mapper Task",                                            \
        "Disjointness Test",                                      \
        "Issue Frame",                                            \
        "Mapper Continuation",                                    \
        "Task Impl Semantic Request",                             \
        "Index Space Semantic Request",                           \
        "Index Partition Semantic Request",                       \
        "Field Space Semantic Request",                           \
        "Field Semantic Request",                                 \
        "Defer Field Infos Request",                              \
        "Defer Compute Equivalence Sets",                         \
        "Region Semantic Request",                                \
        "Partition Semantic Request",                             \
        "Defer Index Space Child Request",                        \
        "Defer Index Partition Child Request",                    \
        "Defer Index Partition Find Shard Rects",                 \
        "Deferred Enqueue Task",                                  \
        "Deferred Mapper Message",                                \
        "Remote View Creation",                                   \
        "Deferred Distribute Task",                               \
        "Defer Task Perform Mapping",                             \
        "Deferred Task Launch",                                   \
        "Handle Mapping Misspeculation",                          \
        "Defer Trigger Task Complete",                            \
        "Defer Materialized View Registration",                   \
        "Defer Reduction View Registration",                      \
        "Defer Phi View Registration",                            \
        "Control Replication Launch",                             \
        "Defer Composite Copy",                                   \
        "Tighten Index Space",                                    \
        "Remote Physical Context Request",                        \
        "Remote Physical Context Response",                       \
        "Replay Physical Trace",                                  \
        "Template Transitive Reduction",                          \
        "Delete Physical Template",                               \
        "Defer Equivalence Set Make Owner",                       \
        "Defer Equivalence Set Apply State",                      \
        "Copy Fill Aggregation",                                  \
        "Copy Fill Deletion",                                     \
        "Finalize Equivalence Sets",                              \
        "Deferred Copy Across",                                   \
        "Defer Remote Op Deletion",                               \
        "Defer Remote Instance Request",                          \
        "Defer Remote Reduction Request",                         \
        "Defer Remote Update Equivalence Set",                    \
        "Defer Remote Acquire",                                   \
        "Defer Remote Release",                                   \
        "Defer Remote Copy Across",                               \
        "Defer Remote Overwrite Equivalence Set",                 \
        "Defer Remote Filter Equivalence Set",                    \
        "Defer Physical Analysis Traversal Stage",                \
        "Defer Physical Analysis Analyze Equivalence Set Stage",  \
        "Defer Physical Analysis Remote Stage",                   \
        "Defer Physical Analysis Update Stage",                   \
        "Defer Physical Analysis Registration Stage",             \
        "Defer Physical Analysis Output Stage",                   \
        "Defer Physical Manager Registration",                    \
        "Defer Physical Manager Deletion",                        \
        "Defer Verify Partition",                                 \
        "Defer Release Acquired Instances",                       \
        "Defer Copy-Across Execution for Preimages",              \
        "Defer Disjoint Complete Response",                       \
        "Defer Collective Instance Message",                      \
        "Defer Finalize Pending Equivalence Set",                 \
        "Free Eager Instance",                                    \
        "Malloc Instance",                                        \
        "Free Instance",                                          \
        "Defer Trace Precondition Test",                          \
        "Defer Trace Postcondition Test",                         \
        "Defer Trace Finalize Condition Set Updates",             \
        "Defer Trace Update",                                     \
        "Finalize Output Region Instance",                        \
        "Free External Allocation",                               \
        "Defer Concurrent Analysis",                              \
        "Defer Consensus Match",                                  \
        "Defer Collective Async",                                 \
        "Defer Record Complete Replay",                           \
        "Defer Issue Fill",                                       \
        "Defer Must Epoch Return Resources",                      \
        "Yield",                                                  \
        "Retry Shutdown",                                         \
        "Remote Message",                                         \
      };

    enum MappingCallKind {
      GET_MAPPER_NAME_CALL,
      GET_MAPER_SYNC_MODEL_CALL,
      SELECT_TASK_OPTIONS_CALL,
      PREMAP_TASK_CALL,
      SLICE_TASK_CALL,
      MAP_TASK_CALL,
      MAP_REPLICATE_TASK_CALL,
      SELECT_VARIANT_CALL,
      POSTMAP_TASK_CALL,
      TASK_SELECT_SOURCES_CALL,
      TASK_SPECULATE_CALL,
      TASK_REPORT_PROFILING_CALL,
      TASK_SELECT_SHARDING_FUNCTOR_CALL,
      MAP_INLINE_CALL,
      INLINE_SELECT_SOURCES_CALL,
      INLINE_REPORT_PROFILING_CALL,
      MAP_COPY_CALL,
      COPY_SELECT_SOURCES_CALL,
      COPY_SPECULATE_CALL,
      COPY_REPORT_PROFILING_CALL,
      COPY_SELECT_SHARDING_FUNCTOR_CALL,
      CLOSE_SELECT_SOURCES_CALL,
      CLOSE_REPORT_PROFILING_CALL,
      CLOSE_SELECT_SHARDING_FUNCTOR_CALL,
      MAP_ACQUIRE_CALL,
      ACQUIRE_SPECULATE_CALL,
      ACQUIRE_REPORT_PROFILING_CALL,
      ACQUIRE_SELECT_SHARDING_FUNCTOR_CALL,
      MAP_RELEASE_CALL,
      RELEASE_SELECT_SOURCES_CALL,
      RELEASE_SPECULATE_CALL,
      RELEASE_REPORT_PROFILING_CALL,
      RELEASE_SELECT_SHARDING_FUNCTOR_CALL,
      SELECT_PARTITION_PROJECTION_CALL,
      MAP_PARTITION_CALL,
      PARTITION_SELECT_SOURCES_CALL,
      PARTITION_REPORT_PROFILING_CALL,
      PARTITION_SELECT_SHARDING_FUNCTOR_CALL,
      FILL_SELECT_SHARDING_FUNCTOR_CALL,
      MAP_FUTURE_MAP_REDUCTION_CALL,
      CONFIGURE_CONTEXT_CALL,
      SELECT_TUNABLE_VALUE_CALL,
      MUST_EPOCH_SELECT_SHARDING_FUNCTOR_CALL,
      MAP_MUST_EPOCH_CALL,
      MAP_DATAFLOW_GRAPH_CALL,
      MEMOIZE_OPERATION_CALL,
      SELECT_TASKS_TO_MAP_CALL,
      SELECT_STEAL_TARGETS_CALL,
      PERMIT_STEAL_REQUEST_CALL,
      HANDLE_MESSAGE_CALL,
      HANDLE_TASK_RESULT_CALL,
      APPLICATION_MAPPER_CALL,
      LAST_MAPPER_CALL,
    };

#define MAPPER_CALL_NAMES(name)                     \
    const char *name[LAST_MAPPER_CALL] = {          \
      "get_mapper_name",                            \
      "get_mapper_sync_model",                      \
      "select_task_options",                        \
      "premap_task",                                \
      "slice_task",                                 \
      "map_task",                                   \
      "map_replicate_task",                         \
      "select_task_variant",                        \
      "postmap_task",                               \
      "select_task_sources",                        \
      "speculate (for task)",                       \
      "report profiling (for task)",                \
      "select sharding functor (for task)",         \
      "map_inline",                                 \
      "select_inline_sources",                      \
      "report profiling (for inline)",              \
      "map_copy",                                   \
      "select_copy_sources",                        \
      "speculate (for copy)",                       \
      "report_profiling (for copy)",                \
      "select sharding functor (for copy)",         \
      "select_close_sources",                       \
      "report_profiling (for close)",               \
      "select sharding functor (for close)",        \
      "map_acquire",                                \
      "speculate (for acquire)",                    \
      "report_profiling (for acquire)",             \
      "select sharding functor (for acquire)",      \
      "map_release",                                \
      "select_release_sources",                     \
      "speculate (for release)",                    \
      "report_profiling (for release)",             \
      "select sharding functor (for release)",      \
      "select partition projection",                \
      "map_partition",                              \
      "select_partition_sources",                   \
      "report_profiling (for partition)",           \
      "select sharding functor (for partition)",    \
      "select sharding functor (for fill)",         \
      "map future map reduction",                   \
      "configure_context",                          \
      "select_tunable_value",                       \
      "select sharding functor (for must epoch)",   \
      "map_must_epoch",                             \
      "map_dataflow_graph",                         \
      "memoize_operation",                          \
      "select_tasks_to_map",                        \
      "select_steal_targets",                       \
      "permit_steal_request",                       \
      "handle_message",                             \
      "handle_task_result",                         \
      "application mapper call",                    \
    }

    // Methodology for assigning priorities to meta-tasks:
    // Minimum and low priority are for things like profiling
    // that we don't want to interfere with normal execution.
    // Resource priority is reserved for tasks that have been 
    // granted resources like reservations. Running priority
    // is the highest and guarantees that we drain out any 
    // previously running tasks over starting new ones. The rest
    // of the priorities are classified as either 'throughput'
    // or 'latency' sensitive. Under each of these two major
    // categories there are four sub-priorities:
    //  - work: general work to be done
    //  - deferred: work that was already scheduled but 
    //              for which a continuation had to be 
    //              made so we don't want to wait behind
    //              work that hasn't started yet
    //  - messsage: a message from a remote node that we
    //              should handle sooner than our own
    //              work since work on the other node is
    //              blocked waiting on our response
    //  - response: a response message from a remote node
    //              that we should handle to unblock work
    //              on our own node
    enum LgPriority {
      LG_MIN_PRIORITY = INT_MIN,
      LG_LOW_PRIORITY = -1,
      // Throughput priorities
      LG_THROUGHPUT_WORK_PRIORITY = 0,
      LG_THROUGHPUT_DEFERRED_PRIORITY = 1,
      LG_THROUGHPUT_MESSAGE_PRIORITY = 2,
      LG_THROUGHPUT_RESPONSE_PRIORITY = 3,
      // Latency priorities
      LG_LATENCY_WORK_PRIORITY = 4,
      LG_LATENCY_DEFERRED_PRIORITY = 5,
      LG_LATENCY_MESSAGE_PRIORITY = 6,
      LG_LATENCY_RESPONSE_PRIORITY = 7,
      // Resource priorities
      LG_RESOURCE_PRIORITY = 8,
      // Running priorities
      LG_RUNNING_PRIORITY = 9,
    };

    enum VirtualChannelKind {
      // The default and work virtual channels are unordered
      DEFAULT_VIRTUAL_CHANNEL = 0, // latency priority
      THROUGHPUT_VIRTUAL_CHANNEL = 1, // throughput priority
      LAST_UNORDERED_VIRTUAL_CHANNEL = THROUGHPUT_VIRTUAL_CHANNEL,
      // All the rest of these are ordered (latency-priority) channels
      MAPPER_VIRTUAL_CHANNEL = 1, 
      TASK_VIRTUAL_CHANNEL = 2,
      INDEX_SPACE_VIRTUAL_CHANNEL = 3,
      FIELD_SPACE_VIRTUAL_CHANNEL = 4,
      REFERENCE_VIRTUAL_CHANNEL = 6,
      UPDATE_VIRTUAL_CHANNEL = 7, // deferred-priority
      SUBSET_VIRTUAL_CHANNEL = 8,
      COLLECTIVE_VIRTUAL_CHANNEL = 9,
      LAYOUT_CONSTRAINT_VIRTUAL_CHANNEL = 10,
      EXPRESSION_VIRTUAL_CHANNEL = 11,
      MIGRATION_VIRTUAL_CHANNEL = 12,
      TRACING_VIRTUAL_CHANNEL = 13,
      MAX_NUM_VIRTUAL_CHANNELS = 14, // this one must be last
    };

    enum MessageKind {
      TASK_MESSAGE,
      STEAL_MESSAGE,
      ADVERTISEMENT_MESSAGE,
      SEND_REGISTRATION_CALLBACK,
      SEND_REMOTE_TASK_REPLAY,
      SEND_REMOTE_TASK_PROFILING_RESPONSE,
      SEND_SHARED_OWNERSHIP,
      SEND_INDEX_SPACE_REQUEST,
      SEND_INDEX_SPACE_RESPONSE,
      SEND_INDEX_SPACE_RETURN,
      SEND_INDEX_SPACE_SET,
      SEND_INDEX_SPACE_CHILD_REQUEST,
      SEND_INDEX_SPACE_CHILD_RESPONSE,
      SEND_INDEX_SPACE_COLORS_REQUEST,
      SEND_INDEX_SPACE_COLORS_RESPONSE,
      SEND_INDEX_SPACE_REMOTE_EXPRESSION_REQUEST,
      SEND_INDEX_SPACE_REMOTE_EXPRESSION_RESPONSE,
      SEND_INDEX_SPACE_GENERATE_COLOR_REQUEST,
      SEND_INDEX_SPACE_GENERATE_COLOR_RESPONSE,
      SEND_INDEX_SPACE_RELEASE_COLOR,
      SEND_INDEX_PARTITION_NOTIFICATION,
      SEND_INDEX_PARTITION_REQUEST,
      SEND_INDEX_PARTITION_RESPONSE,
      SEND_INDEX_PARTITION_RETURN,
      SEND_INDEX_PARTITION_CHILD_REQUEST,
      SEND_INDEX_PARTITION_CHILD_RESPONSE,
      SEND_INDEX_PARTITION_CHILD_REPLICATION,
      SEND_INDEX_PARTITION_DISJOINT_UPDATE,
      SEND_INDEX_PARTITION_SHARD_RECTS_REQUEST,
      SEND_INDEX_PARTITION_SHARD_RECTS_RESPONSE,
      SEND_INDEX_PARTITION_REMOTE_INTERFERENCE_REQUEST,
      SEND_INDEX_PARTITION_REMOTE_INTERFERENCE_RESPONSE,
      SEND_FIELD_SPACE_NODE,
      SEND_FIELD_SPACE_REQUEST,
      SEND_FIELD_SPACE_RETURN,
      SEND_FIELD_SPACE_ALLOCATOR_REQUEST,
      SEND_FIELD_SPACE_ALLOCATOR_RESPONSE,
      SEND_FIELD_SPACE_ALLOCATOR_INVALIDATION,
      SEND_FIELD_SPACE_ALLOCATOR_FLUSH,
      SEND_FIELD_SPACE_ALLOCATOR_FREE,
      SEND_FIELD_SPACE_INFOS_REQUEST,
      SEND_FIELD_SPACE_INFOS_RESPONSE,
      SEND_FIELD_ALLOC_REQUEST,
      SEND_FIELD_SIZE_UPDATE,
      SEND_FIELD_FREE,
      SEND_FIELD_FREE_INDEXES,
      SEND_FIELD_SPACE_LAYOUT_INVALIDATION,
      SEND_LOCAL_FIELD_ALLOC_REQUEST,
      SEND_LOCAL_FIELD_ALLOC_RESPONSE,
      SEND_LOCAL_FIELD_FREE,
      SEND_LOCAL_FIELD_UPDATE,
      SEND_TOP_LEVEL_REGION_REQUEST,
      SEND_TOP_LEVEL_REGION_RETURN,
      INDEX_SPACE_DESTRUCTION_MESSAGE,
      INDEX_PARTITION_DESTRUCTION_MESSAGE,
      FIELD_SPACE_DESTRUCTION_MESSAGE,
      LOGICAL_REGION_DESTRUCTION_MESSAGE,
      INDIVIDUAL_REMOTE_FUTURE_SIZE,
      INDIVIDUAL_REMOTE_COMPLETE,
      INDIVIDUAL_REMOTE_COMMIT,
      SLICE_REMOTE_MAPPED,
      SLICE_REMOTE_COMPLETE,
      SLICE_REMOTE_COMMIT,
      SLICE_VERIFY_CONCURRENT_EXECUTION,
      SLICE_FIND_INTRA_DEP,
      SLICE_RECORD_INTRA_DEP,
      SLICE_REMOTE_COLLECTIVE_RENDEZVOUS,
      DISTRIBUTED_REMOTE_REGISTRATION,
      DISTRIBUTED_DOWNGRADE_REQUEST,
      DISTRIBUTED_DOWNGRADE_RESPONSE,
      DISTRIBUTED_DOWNGRADE_SUCCESS,
      DISTRIBUTED_DOWNGRADE_UPDATE,
      DISTRIBUTED_GLOBAL_ACQUIRE_REQUEST,
      DISTRIBUTED_GLOBAL_ACQUIRE_RESPONSE,
      DISTRIBUTED_VALID_ACQUIRE_REQUEST,
      DISTRIBUTED_VALID_ACQUIRE_RESPONSE,
      SEND_ATOMIC_RESERVATION_REQUEST,
      SEND_ATOMIC_RESERVATION_RESPONSE,
      SEND_PADDED_RESERVATION_REQUEST,
      SEND_PADDED_RESERVATION_RESPONSE,
      SEND_CREATED_REGION_CONTEXTS,
      SEND_MATERIALIZED_VIEW,
      SEND_FILL_VIEW,
      SEND_FILL_VIEW_VALUE,
      SEND_PHI_VIEW,
      SEND_REDUCTION_VIEW,
      SEND_REPLICATED_VIEW,
      SEND_ALLREDUCE_VIEW,
      SEND_INSTANCE_MANAGER,
      SEND_MANAGER_UPDATE,
      SEND_COLLECTIVE_DISTRIBUTE_FILL,
      SEND_COLLECTIVE_DISTRIBUTE_POINT,
      SEND_COLLECTIVE_DISTRIBUTE_POINTWISE,
      SEND_COLLECTIVE_DISTRIBUTE_REDUCTION,
      SEND_COLLECTIVE_DISTRIBUTE_BROADCAST,
      SEND_COLLECTIVE_DISTRIBUTE_REDUCECAST,
      SEND_COLLECTIVE_DISTRIBUTE_HOURGLASS,
      SEND_COLLECTIVE_DISTRIBUTE_ALLREDUCE,
      SEND_COLLECTIVE_HAMMER_REDUCTION,
      SEND_COLLECTIVE_FUSE_GATHER,
      SEND_COLLECTIVE_USER_REQUEST,
      SEND_COLLECTIVE_USER_RESPONSE,
      SEND_COLLECTIVE_REGISTER_USER,
      SEND_COLLECTIVE_REMOTE_INSTANCES_REQUEST,
      SEND_COLLECTIVE_REMOTE_INSTANCES_RESPONSE,
      SEND_COLLECTIVE_NEAREST_INSTANCES_REQUEST,
      SEND_COLLECTIVE_NEAREST_INSTANCES_RESPONSE,
      SEND_COLLECTIVE_REMOTE_REGISTRATION,
      SEND_COLLECTIVE_FINALIZE_MAPPING,
      SEND_COLLECTIVE_VIEW_CREATION,
      SEND_COLLECTIVE_VIEW_DELETION,
      SEND_COLLECTIVE_VIEW_RELEASE,
      SEND_COLLECTIVE_VIEW_NOTIFICATION,
      SEND_COLLECTIVE_VIEW_MAKE_VALID,
      SEND_COLLECTIVE_VIEW_MAKE_INVALID,
      SEND_COLLECTIVE_VIEW_INVALIDATE_REQUEST,
      SEND_COLLECTIVE_VIEW_INVALIDATE_RESPONSE,
      SEND_COLLECTIVE_VIEW_ADD_REMOTE_REFERENCE,
      SEND_COLLECTIVE_VIEW_REMOVE_REMOTE_REFERENCE,
      SEND_CREATE_TOP_VIEW_REQUEST,
      SEND_CREATE_TOP_VIEW_RESPONSE,
      SEND_VIEW_REQUEST,
      SEND_VIEW_REGISTER_USER,
      SEND_VIEW_FIND_COPY_PRE_REQUEST,
      SEND_VIEW_ADD_COPY_USER,
      SEND_VIEW_FIND_LAST_USERS_REQUEST,
      SEND_VIEW_FIND_LAST_USERS_RESPONSE,
      SEND_VIEW_REPLICATION_REQUEST,
      SEND_VIEW_REPLICATION_RESPONSE,
      SEND_VIEW_REPLICATION_REMOVAL,
      SEND_MANAGER_REQUEST,
      SEND_FUTURE_RESULT,
      SEND_FUTURE_RESULT_SIZE,
      SEND_FUTURE_SUBSCRIPTION,
      SEND_FUTURE_CREATE_INSTANCE_REQUEST,
      SEND_FUTURE_CREATE_INSTANCE_RESPONSE,
      SEND_FUTURE_MAP_REQUEST,
      SEND_FUTURE_MAP_RESPONSE,
      SEND_REPL_DISJOINT_COMPLETE_REQUEST,
      SEND_REPL_DISJOINT_COMPLETE_RESPONSE,
      SEND_REPL_INTRA_SPACE_DEP,
      SEND_REPL_BROADCAST_UPDATE,
      SEND_REPL_TRACE_EVENT_REQUEST,
      SEND_REPL_TRACE_EVENT_RESPONSE,
      SEND_REPL_TRACE_FRONTIER_REQUEST,
      SEND_REPL_TRACE_FRONTIER_RESPONSE,
      SEND_REPL_TRACE_UPDATE,
      SEND_REPL_IMPLICIT_REQUEST,
      SEND_REPL_IMPLICIT_RESPONSE,
      SEND_REPL_FIND_COLLECTIVE_VIEW,
      SEND_MAPPER_MESSAGE,
      SEND_MAPPER_BROADCAST,
      SEND_TASK_IMPL_SEMANTIC_REQ,
      SEND_INDEX_SPACE_SEMANTIC_REQ,
      SEND_INDEX_PARTITION_SEMANTIC_REQ,
      SEND_FIELD_SPACE_SEMANTIC_REQ,
      SEND_FIELD_SEMANTIC_REQ,
      SEND_LOGICAL_REGION_SEMANTIC_REQ,
      SEND_LOGICAL_PARTITION_SEMANTIC_REQ,
      SEND_TASK_IMPL_SEMANTIC_INFO,
      SEND_INDEX_SPACE_SEMANTIC_INFO,
      SEND_INDEX_PARTITION_SEMANTIC_INFO,
      SEND_FIELD_SPACE_SEMANTIC_INFO,
      SEND_FIELD_SEMANTIC_INFO,
      SEND_LOGICAL_REGION_SEMANTIC_INFO,
      SEND_LOGICAL_PARTITION_SEMANTIC_INFO,
      SEND_REMOTE_CONTEXT_REQUEST,
      SEND_REMOTE_CONTEXT_RESPONSE,
      SEND_REMOTE_CONTEXT_PHYSICAL_REQUEST,
      SEND_REMOTE_CONTEXT_PHYSICAL_RESPONSE,
      SEND_REMOTE_CONTEXT_FIND_COLLECTIVE_VIEW_REQUEST,
      SEND_REMOTE_CONTEXT_FIND_COLLECTIVE_VIEW_RESPONSE,
      SEND_COMPUTE_EQUIVALENCE_SETS_REQUEST,
      SEND_COMPUTE_EQUIVALENCE_SETS_RESPONSE,
      SEND_CANCEL_EQUIVALENCE_SETS_SUBSCRIPTION,
      SEND_FINISH_EQUIVALENCE_SETS_SUBSCRIPTION,
      SEND_EQUIVALENCE_SET_REQUEST,
      SEND_EQUIVALENCE_SET_RESPONSE,
      SEND_EQUIVALENCE_SET_REPLICATION_REQUEST,
      SEND_EQUIVALENCE_SET_REPLICATION_RESPONSE,
      SEND_EQUIVALENCE_SET_REPLICATION_INVALIDATION,
      SEND_EQUIVALENCE_SET_MIGRATION,
      SEND_EQUIVALENCE_SET_OWNER_UPDATE,
      SEND_EQUIVALENCE_SET_MAKE_OWNER,
      SEND_EQUIVALENCE_SET_CLONE_REQUEST,
      SEND_EQUIVALENCE_SET_CLONE_RESPONSE,
      SEND_EQUIVALENCE_SET_CAPTURE_REQUEST,
      SEND_EQUIVALENCE_SET_CAPTURE_RESPONSE,
      SEND_EQUIVALENCE_SET_REMOTE_REQUEST_INSTANCES,
      SEND_EQUIVALENCE_SET_REMOTE_REQUEST_INVALID,
      SEND_EQUIVALENCE_SET_REMOTE_REQUEST_ANTIVALID,
      SEND_EQUIVALENCE_SET_REMOTE_UPDATES,
      SEND_EQUIVALENCE_SET_REMOTE_ACQUIRES,
      SEND_EQUIVALENCE_SET_REMOTE_RELEASES,
      SEND_EQUIVALENCE_SET_REMOTE_COPIES_ACROSS,
      SEND_EQUIVALENCE_SET_REMOTE_OVERWRITES,
      SEND_EQUIVALENCE_SET_REMOTE_FILTERS,
      SEND_EQUIVALENCE_SET_REMOTE_CLONES,
      SEND_EQUIVALENCE_SET_REMOTE_INSTANCES,
      SEND_INSTANCE_REQUEST,
      SEND_INSTANCE_RESPONSE,
      SEND_EXTERNAL_CREATE_REQUEST,
      SEND_EXTERNAL_CREATE_RESPONSE,
      SEND_EXTERNAL_ATTACH,
      SEND_EXTERNAL_DETACH,
      SEND_GC_PRIORITY_UPDATE,
      SEND_GC_REQUEST,
      SEND_GC_RESPONSE,
      SEND_GC_ACQUIRE,
      SEND_GC_FAILED,
      SEND_GC_MISMATCH,
      SEND_GC_NOTIFY,
      SEND_GC_DEBUG_REQUEST,
      SEND_GC_DEBUG_RESPONSE,
      SEND_GC_RECORD_EVENT,
      SEND_ACQUIRE_REQUEST,
      SEND_ACQUIRE_RESPONSE,
      SEND_VARIANT_BROADCAST,
      SEND_CONSTRAINT_REQUEST,
      SEND_CONSTRAINT_RESPONSE,
      SEND_CONSTRAINT_RELEASE,
      SEND_TOP_LEVEL_TASK_REQUEST,
      SEND_TOP_LEVEL_TASK_COMPLETE,
      SEND_MPI_RANK_EXCHANGE,
      SEND_REPLICATE_LAUNCH,
      SEND_REPLICATE_POST_MAPPED,
      SEND_REPLICATE_POST_EXECUTION,
      SEND_REPLICATE_TRIGGER_COMPLETE,
      SEND_REPLICATE_TRIGGER_COMMIT,
      SEND_CONTROL_REPLICATE_COLLECTIVE_MESSAGE,
      SEND_LIBRARY_MAPPER_REQUEST,
      SEND_LIBRARY_MAPPER_RESPONSE,
      SEND_LIBRARY_TRACE_REQUEST,
      SEND_LIBRARY_TRACE_RESPONSE,
      SEND_LIBRARY_PROJECTION_REQUEST,
      SEND_LIBRARY_PROJECTION_RESPONSE,
      SEND_LIBRARY_SHARDING_REQUEST,
      SEND_LIBRARY_SHARDING_RESPONSE,
      SEND_LIBRARY_TASK_REQUEST,
      SEND_LIBRARY_TASK_RESPONSE,
      SEND_LIBRARY_REDOP_REQUEST,
      SEND_LIBRARY_REDOP_RESPONSE,
      SEND_LIBRARY_SERDEZ_REQUEST,
      SEND_LIBRARY_SERDEZ_RESPONSE,
      SEND_REMOTE_OP_REPORT_UNINIT,
      SEND_REMOTE_OP_PROFILING_COUNT_UPDATE,
      SEND_REMOTE_OP_COMPLETION_EFFECT,
      SEND_REMOTE_TRACE_UPDATE,
      SEND_REMOTE_TRACE_RESPONSE,
      SEND_FREE_EXTERNAL_ALLOCATION,
      SEND_CREATE_FUTURE_INSTANCE_REQUEST,
      SEND_CREATE_FUTURE_INSTANCE_RESPONSE,
      SEND_FREE_FUTURE_INSTANCE,
      SEND_REMOTE_DISTRIBUTED_ID_REQUEST,
      SEND_REMOTE_DISTRIBUTED_ID_RESPONSE,
      SEND_CONCURRENT_RESERVATION_CREATION,
      SEND_CONCURRENT_EXECUTION_ANALYSIS,
      SEND_SHUTDOWN_NOTIFICATION,
      SEND_SHUTDOWN_RESPONSE,
      LAST_SEND_KIND, // This one must be last
    };

#define LG_MESSAGE_DESCRIPTIONS(name)                                 \
      const char *name[LAST_SEND_KIND] = {                            \
        "Task Message",                                               \
        "Steal Message",                                              \
        "Advertisement Message",                                      \
        "Send Registration Callback",                                 \
        "Send Remote Task Replay",                                    \
        "Send Remote Task Profiling Response",                        \
        "Send Shared Ownership",                                      \
        "Send Index Space Request",                                   \
        "Send Index Space Response",                                  \
        "Send Index Space Return",                                    \
        "Send Index Space Set",                                       \
        "Send Index Space Child Request",                             \
        "Send Index Space Child Response",                            \
        "Send Index Space Colors Request",                            \
        "Send Index Space Colors Response",                           \
        "Send Index Space Remote Expression Request",                 \
        "Send Index Space Remote Expression Response",                \
        "Send Index Space Generate Color Request",                    \
        "Send Index Space Generate Color Response",                   \
        "Send Index Space Release Color",                             \
        "Send Index Partition Notification",                          \
        "Send Index Partition Request",                               \
        "Send Index Partition Response",                              \
        "Send Index Partition Return",                                \
        "Send Index Partition Child Request",                         \
        "Send Index Partition Child Response",                        \
        "Send Index Partition Child Replication",                     \
        "Send Index Partition Disjoint Update",                       \
        "Send Index Partition Shard Rects Request",                   \
        "Send Index Partition Shard Rects Response",                  \
        "Send Index Partition Remote Interference Request",           \
        "Send Index Partition Remote Interference Response",          \
        "Send Field Space Node",                                      \
        "Send Field Space Request",                                   \
        "Send Field Space Return",                                    \
        "Send Field Space Allocator Request",                         \
        "Send Field Space Allocator Response",                        \
        "Send Field Space Allocator Invalidation",                    \
        "Send Field Space Allocator Flush",                           \
        "Send Field Space Allocator Free",                            \
        "Send Field Space Infos Request",                             \
        "Send Field Space Infos Response",                            \
        "Send Field Alloc Request",                                   \
        "Send Field Size Update",                                     \
        "Send Field Free",                                            \
        "Send Field Free Indexes",                                    \
        "Send Field Space Layout Invalidation",                       \
        "Send Local Field Alloc Request",                             \
        "Send Local Field Alloc Response",                            \
        "Send Local Field Free",                                      \
        "Send Local Field Update",                                    \
        "Send Top Level Region Request",                              \
        "Send Top Level Region Return",                               \
        "Index Space Destruction",                                    \
        "Index Partition Destruction",                                \
        "Field Space Destruction",                                    \
        "Logical Region Destruction",                                 \
        "Individual Remote Future Size",                              \
        "Individual Remote Complete",                                 \
        "Individual Remote Commit",                                   \
        "Slice Remote Mapped",                                        \
        "Slice Remote Complete",                                      \
        "Slice Remote Commit",                                        \
        "Slice Verify Concurrent Execution",                          \
        "Slice Find Intra-Space Dependence",                          \
        "Slice Record Intra-Space Dependence",                        \
        "Slice Remote Collective Rendezvous",                         \
        "Distributed Remote Registration",                            \
        "Distributed Downgrade Request",                              \
        "Distributed Downgrade Response",                             \
        "Distributed Downgrade Success",                              \
        "Distributed Downgrade Update",                               \
        "Distributed Global Acquire Request",                         \
        "Distributed Global Acquire Response",                        \
        "Distributed Valid Acquire Request",                          \
        "Distributed Valid Acquire Response",                         \
        "Send Atomic Reservation Request",                            \
        "Send Atomic Reservation Response",                           \
        "Send Padded Reservation Request",                            \
        "Send Padded Reservation Response",                           \
        "Send Created Region Contexts",                               \
        "Send Materialized View",                                     \
        "Send Fill View",                                             \
        "Send Fill View Value",                                       \
        "Send Phi View",                                              \
        "Send Reduction View",                                        \
        "Send Replicated View",                                       \
        "Send Allreduce View",                                        \
        "Send Instance Manager",                                      \
        "Send Manager Update",                                        \
        "Send Collective Distribute Fill",                            \
        "Send Collective Distribute Point",                           \
        "Send Collective Distribute Pointwise",                       \
        "Send Collective Distribute Reduction",                       \
        "Send Collective Distribute Broadcast",                       \
        "Send Collective Distribute Reducecast",                      \
        "Send Collective Distribute Hourglass",                       \
        "Send Collective Distribute Allreduce",                       \
        "Send Collective Hammer Reduction",                           \
        "Send Collective Fuse Gather",                                \
        "Send Collective User Request",                               \
        "Send Collective User Response",                              \
        "Send Collective Individual Register User",                   \
        "Send Collective Remote Instances Request",                   \
        "Send Collective Remote Instances Response",                  \
        "Send Collective Nearest Instances Request",                  \
        "Send Collective Nearest Instances Response",                 \
        "Send Collective Remote Registration",                        \
        "Send Collective Finalize Mapping",                           \
        "Send Collective View Creation",                              \
        "Send Collective View Deletion",                              \
        "Send Collective View Release",                               \
        "Send Collective View Deletion Notification",                 \
        "Send Collective View Make Valid",                            \
        "Send Collective View Make Invalid",                          \
        "Send Collective View Invalidate Request",                    \
        "Send Collective View Invalidate Response",                   \
        "Send Collective View Add Remote Reference",                  \
        "Send Collective View Remove Remote Reference",               \
        "Send Create Top View Request",                               \
        "Send Create Top View Response",                              \
        "Send View Request",                                          \
        "Send View Register User",                                    \
        "Send View Find Copy Preconditions Request",                  \
        "Send View Add Copy User",                                    \
        "Send View Find Last Users Request",                          \
        "Send View Find Last Users Response",                         \
        "Send View Replication Request",                              \
        "Send View Replication Response",                             \
        "Send View Replication Removal",                              \
        "Send Manager Request",                                       \
        "Send Future Result",                                         \
        "Send Future Result Size",                                    \
        "Send Future Subscription",                                   \
        "Send Future Create Instance Request",                        \
        "Send Future Create Instance Response",                       \
        "Send Future Map Future Request",                             \
        "Send Future Map Future Response",                            \
        "Send Replicate Disjoint Complete Request",                   \
        "Send Replicate Disjoint Complete Response",                  \
        "Send Replicate Intra Space Dependence",                      \
        "Send Replicate Broadcast Update",                            \
        "Send Replicate Trace Event Request",                         \
        "Send Replicate Trace Event Response",                        \
        "Send Replicate Trace Frontier Request",                      \
        "Send Replicate Trace Frontier Response",                     \
        "Send Replicate Trace Update",                                \
        "Send Replicate Implicit Request",                            \
        "Send Replicate Implicit Response",                           \
        "Send Replicate Find or Create Collective View",              \
        "Send Mapper Message",                                        \
        "Send Mapper Broadcast",                                      \
        "Send Task Impl Semantic Req",                                \
        "Send Index Space Semantic Req",                              \
        "Send Index Partition Semantic Req",                          \
        "Send Field Space Semantic Req",                              \
        "Send Field Semantic Req",                                    \
        "Send Logical Region Semantic Req",                           \
        "Send Logical Partition Semantic Req",                        \
        "Send Task Impl Semantic Info",                               \
        "Send Index Space Semantic Info",                             \
        "Send Index Partition Semantic Info",                         \
        "Send Field Space Semantic Info",                             \
        "Send Field Semantic Info",                                   \
        "Send Logical Region Semantic Info",                          \
        "Send Logical Partition Semantic Info",                       \
        "Send Remote Context Request",                                \
        "Send Remote Context Response",                               \
        "Send Remote Context Physical Request",                       \
        "Send Remote Context Physical Response",                      \
        "Send Remote Context Find Collective View Request",           \
        "Send Remote Context Find Collective View Response",          \
        "Send Compute Equivalence Sets Request",                      \
        "Send Compute Equivalence Sets Response",                     \
        "Send Cancel Equivalence Sets Subscription",                  \
        "Send Finish Equivalence Sets Subscription",                  \
        "Send Equivalence Set Request",                               \
        "Send Equivalence Set Response",                              \
        "Send Equivalence Set Replication Request",                   \
        "Send Equivalence Set Replication Response",                  \
        "Send Equivalence Set Replication Invalidation",              \
        "Send Equivalence Set Migration",                             \
        "Send Equivalence Set Owner Update",                          \
        "Send Equivalence Set Make Owner",                            \
        "Send Equivalence Set Clone Request",                         \
        "Send Equivalence Set Clone Response",                        \
        "Send Equivalence Set Tracing Capture Request",               \
        "Send Equivalence Set Tracing Capture Response",              \
        "Send Equivalence Set Remote Request Instances",              \
        "Send Equivalence Set Remote Request Invalid",                \
        "Send Equivalence Set Remote Request Antivalid",              \
        "Send Equivalence Set Remote Updates",                        \
        "Send Equivalence Set Remote Acquires",                       \
        "Send Equivalence Set Remote Releases",                       \
        "Send Equivalence Set Remote Copies Across",                  \
        "Send Equivalence Set Remote Overwrites",                     \
        "Send Equivalence Set Remote Filters",                        \
        "Send Equivalence Set Remote Clones",                         \
        "Send Equivalence Set Remote Instances",                      \
        "Send Instance Request",                                      \
        "Send Instance Response",                                     \
        "Send External Create Request",                               \
        "Send External Create Response",                              \
        "Send External Attach",                                       \
        "Send External Detach",                                       \
        "Send GC Priority Update",                                    \
        "Send GC Request",                                            \
        "Send GC Response",                                           \
        "Send GC Acquire Request",                                    \
        "Send GC Acquire Failed",                                     \
        "Send GC Packed Reference Mismatch",                          \
        "Send GC Notify Collected",                                   \
        "Send GC Debug Request",                                      \
        "Send GC Debug Response",                                     \
        "Send GC Record Event",                                       \
        "Send Acquire Request",                                       \
        "Send Acquire Response",                                      \
        "Send Task Variant Broadcast",                                \
        "Send Constraint Request",                                    \
        "Send Constraint Response",                                   \
        "Send Constraint Release",                                    \
        "Top Level Task Request",                                     \
        "Top Level Task Complete",                                    \
        "Send MPI Rank Exchange",                                     \
        "Send Replication Launch",                                    \
        "Send Replication Post Mapped",                               \
        "Send Replication Post Execution",                            \
        "Send Replication Trigger Complete",                          \
        "Send Replication Trigger Commit",                            \
        "Send Control Replication Collective Message",                \
        "Send Library Mapper Request",                                \
        "Send Library Mapper Response",                               \
        "Send Library Trace Request",                                 \
        "Send Library Trace Response",                                \
        "Send Library Projection Request",                            \
        "Send Library Projection Response",                           \
        "Send Library Sharding Request",                              \
        "Send Library Sharding Response",                             \
        "Send Library Task Request",                                  \
        "Send Library Task Response",                                 \
        "Send Library Redop Request",                                 \
        "Send Library Redop Response",                                \
        "Send Library Serdez Request",                                \
        "Send Library Serdez Response",                               \
        "Remote Op Report Uninitialized",                             \
        "Remote Op Profiling Count Update",                           \
        "Remote Op Completion Effect",                                \
        "Send Remote Trace Update",                                   \
        "Send Remote Trace Response",                                 \
        "Send Free External Allocation",                              \
        "Send Create Future Instance Request",                        \
        "Send Create Future Instance Response",                       \
        "Send Free Future Instance",                                  \
        "Send Remote Distributed ID Request",                         \
        "Send Remote Distributed ID Response",                        \
        "Send Concurrent Reservation Creation",                       \
        "Send Concurrent Execution Analysis",                         \
        "Send Shutdown Notification",                                 \
        "Send Shutdown Response",                                     \
      };

    // Runtime task numbering 
    enum {
      LG_INITIALIZE_TASK_ID   = Realm::Processor::TASK_ID_PROCESSOR_INIT,
      LG_SHUTDOWN_TASK_ID     = Realm::Processor::TASK_ID_PROCESSOR_SHUTDOWN,
      LG_TASK_ID              = Realm::Processor::TASK_ID_FIRST_AVAILABLE,
#ifdef LEGION_SEPARATE_META_TASKS
      LG_LEGION_PROFILING_ID  = LG_TASK_ID+LG_LAST_TASK_ID+LAST_SEND_KIND,
      LG_STARTUP_TASK_ID      = LG_TASK_ID+LG_LAST_TASK_ID+LAST_SEND_KIND+1,
      LG_ENDPOINT_TASK_ID     = LG_TASK_ID+LG_LAST_TASK_ID+LAST_SEND_KIND+2,
      LG_APP_PROC_TASK_ID     = LG_TASK_ID+LG_LAST_TASK_ID+LAST_SEND_KIND+3,
      LG_TASK_ID_AVAILABLE    = LG_APP_PROC_TASK_ID+LG_LAST_TASK_ID,
#else
      LG_LEGION_PROFILING_ID  = LG_TASK_ID+1,
      LG_STARTUP_TASK_ID      = LG_TASK_ID+2,
      LG_ENDPOINT_TASK_ID     = LG_TASK_ID+3,
      LG_APP_PROC_TASK_ID     = LG_TASK_ID+4,
      LG_TASK_ID_AVAILABLE    = LG_TASK_ID+5,
#endif
    };

    enum RuntimeCallKind {
      PACK_BASE_TASK_CALL, 
      UNPACK_BASE_TASK_CALL,
      TASK_PRIVILEGE_CHECK_CALL,
      CLONE_TASK_CALL,
      COMPUTE_POINT_REQUIREMENTS_CALL,
      INTRA_TASK_ALIASING_CALL,
      ACTIVATE_SINGLE_CALL,
      DEACTIVATE_SINGLE_CALL,
      SELECT_INLINE_VARIANT_CALL,
      INLINE_CHILD_TASK_CALL,
      PACK_SINGLE_TASK_CALL,
      UNPACK_SINGLE_TASK_CALL,
      PACK_REMOTE_CONTEXT_CALL,
      HAS_CONFLICTING_INTERNAL_CALL,
      FIND_CONFLICTING_CALL,
      FIND_CONFLICTING_INTERNAL_CALL,
      CHECK_REGION_DEPENDENCE_CALL,
      FIND_PARENT_REGION_REQ_CALL,
      FIND_PARENT_REGION_CALL,
      CHECK_PRIVILEGE_CALL,
      TRIGGER_SINGLE_CALL,
      INITIALIZE_MAP_TASK_CALL,
      FINALIZE_MAP_TASK_CALL,
      VALIDATE_VARIANT_SELECTION_CALL,
      MAP_ALL_REGIONS_CALL,
      INITIALIZE_REGION_TREE_CONTEXTS_CALL,
      INVALIDATE_REGION_TREE_CONTEXTS_CALL,
      CREATE_INSTANCE_TOP_VIEW_CALL,
      LAUNCH_TASK_CALL,
      ACTIVATE_MULTI_CALL,
      DEACTIVATE_MULTI_CALL,
      SLICE_INDEX_SPACE_CALL,
      CLONE_MULTI_CALL,
      MULTI_TRIGGER_EXECUTION_CALL,
      PACK_MULTI_CALL,
      UNPACK_MULTI_CALL,
      ACTIVATE_INDIVIDUAL_CALL,
      DEACTIVATE_INDIVIDUAL_CALL,
      INDIVIDUAL_PERFORM_MAPPING_CALL,
      INDIVIDUAL_RETURN_VIRTUAL_CALL,
      INDIVIDUAL_TRIGGER_COMPLETE_CALL,
      INDIVIDUAL_TRIGGER_COMMIT_CALL,
      INDIVIDUAL_POST_MAPPED_CALL,
      INDIVIDUAL_PACK_TASK_CALL,
      INDIVIDUAL_UNPACK_TASK_CALL,
      INDIVIDUAL_PACK_REMOTE_COMPLETE_CALL,
      INDIVIDUAL_UNPACK_REMOTE_COMPLETE_CALL,
      POINT_ACTIVATE_CALL,
      POINT_DEACTIVATE_CALL,
      POINT_TASK_COMPLETE_CALL,
      POINT_TASK_COMMIT_CALL,
      POINT_PACK_TASK_CALL,
      POINT_UNPACK_TASK_CALL,
      POINT_TASK_POST_MAPPED_CALL,
      REMOTE_TASK_ACTIVATE_CALL,
      REMOTE_TASK_DEACTIVATE_CALL,
      REMOTE_UNPACK_CONTEXT_CALL,
      INDEX_ACTIVATE_CALL,
      INDEX_DEACTIVATE_CALL,
      INDEX_COMPUTE_FAT_PATH_CALL,
      INDEX_PREMAP_TASK_CALL,
      INDEX_DISTRIBUTE_CALL,
      INDEX_PERFORM_MAPPING_CALL,
      INDEX_COMPLETE_CALL,
      INDEX_COMMIT_CALL,
      INDEX_PERFORM_INLINING_CALL,
      INDEX_CLONE_AS_SLICE_CALL,
      INDEX_HANDLE_FUTURE,
      INDEX_RETURN_SLICE_MAPPED_CALL,
      INDEX_RETURN_SLICE_COMPLETE_CALL,
      INDEX_RETURN_SLICE_COMMIT_CALL,
      SLICE_ACTIVATE_CALL,
      SLICE_DEACTIVATE_CALL,
      SLICE_APPLY_VERSION_INFO_CALL,
      SLICE_DISTRIBUTE_CALL,
      SLICE_PERFORM_MAPPING_CALL,
      SLICE_LAUNCH_CALL,
      SLICE_MAP_AND_LAUNCH_CALL,
      SLICE_PACK_TASK_CALL,
      SLICE_UNPACK_TASK_CALL,
      SLICE_CLONE_AS_SLICE_CALL,
      SLICE_HANDLE_FUTURE_CALL,
      SLICE_CLONE_AS_POINT_CALL,
      SLICE_ENUMERATE_POINTS_CALL,
      SLICE_MAPPED_CALL,
      SLICE_COMPLETE_CALL,
      SLICE_COMMIT_CALL,
      REALM_SPAWN_META_CALL,
      REALM_SPAWN_TASK_CALL,
      REALM_CREATE_INSTANCE_CALL,
      REALM_ISSUE_COPY_CALL,
      REALM_ISSUE_FILL_CALL,
      REGION_TREE_LOGICAL_ANALYSIS_CALL,
      REGION_TREE_LOGICAL_FENCE_CALL,
      REGION_TREE_VERSIONING_ANALYSIS_CALL,
      REGION_TREE_ADVANCE_VERSION_NUMBERS_CALL,
      REGION_TREE_INITIALIZE_CONTEXT_CALL,
      REGION_TREE_INVALIDATE_CONTEXT_CALL,
      REGION_TREE_PREMAP_ONLY_CALL,
      REGION_TREE_PHYSICAL_REGISTER_ONLY_CALL,
      REGION_TREE_PHYSICAL_REGISTER_USERS_CALL,
      REGION_TREE_PHYSICAL_PERFORM_CLOSE_CALL,
      REGION_TREE_PHYSICAL_CLOSE_CONTEXT_CALL,
      REGION_TREE_PHYSICAL_COPY_ACROSS_CALL,
      REGION_TREE_PHYSICAL_REDUCE_ACROSS_CALL,
      REGION_TREE_PHYSICAL_CONVERT_MAPPING_CALL,
      REGION_TREE_PHYSICAL_FILL_FIELDS_CALL,
      REGION_TREE_PHYSICAL_ATTACH_EXTERNAL_CALL,
      REGION_TREE_PHYSICAL_DETACH_EXTERNAL_CALL,
      REGION_NODE_REGISTER_LOGICAL_USER_CALL,
      REGION_NODE_CLOSE_LOGICAL_NODE_CALL,
      REGION_NODE_SIPHON_LOGICAL_CHILDREN_CALL,
      REGION_NODE_SIPHON_LOGICAL_PROJECTION_CALL,
      REGION_NODE_PERFORM_LOGICAL_CLOSES_CALL,
      REGION_NODE_FIND_VALID_INSTANCE_VIEWS_CALL,
      REGION_NODE_FIND_VALID_REDUCTION_VIEWS_CALL,
      REGION_NODE_ISSUE_UPDATE_COPIES_CALL,
      REGION_NODE_SORT_COPY_INSTANCES_CALL,
      REGION_NODE_ISSUE_GROUPED_COPIES_CALL,
      REGION_NODE_ISSUE_UPDATE_REDUCTIONS_CALL,
      REGION_NODE_PREMAP_REGION_CALL,
      REGION_NODE_REGISTER_REGION_CALL,
      REGION_NODE_CLOSE_STATE_CALL,
      CURRENT_STATE_RECORD_VERSION_NUMBERS_CALL,
      CURRENT_STATE_ADVANCE_VERSION_NUMBERS_CALL,
      PHYSICAL_STATE_CAPTURE_STATE_CALL,
      PHYSICAL_STATE_APPLY_PATH_ONLY_CALL,
      PHYSICAL_STATE_APPLY_STATE_CALL,
      PHYSICAL_STATE_MAKE_LOCAL_CALL,
      MATERIALIZED_VIEW_FIND_LOCAL_PRECONDITIONS_CALL,
      MATERIALIZED_VIEW_FIND_LOCAL_COPY_PRECONDITIONS_CALL,
      MATERIALIZED_VIEW_FILTER_PREVIOUS_USERS_CALL,
      MATERIALIZED_VIEW_FILTER_CURRENT_USERS_CALL,
      MATERIALIZED_VIEW_FILTER_LOCAL_USERS_CALL,
      REDUCTION_VIEW_PERFORM_REDUCTION_CALL,
      REDUCTION_VIEW_PERFORM_DEFERRED_REDUCTION_CALL,
      REDUCTION_VIEW_PERFORM_DEFERRED_REDUCTION_ACROSS_CALL,
      REDUCTION_VIEW_FIND_COPY_PRECONDITIONS_CALL,
      REDUCTION_VIEW_FIND_USER_PRECONDITIONS_CALL,
      REDUCTION_VIEW_FILTER_LOCAL_USERS_CALL,
      PHYSICAL_TRACE_EXECUTE_CALL,
      PHYSICAL_TRACE_PRECONDITION_CHECK_CALL,
      PHYSICAL_TRACE_OPTIMIZE_CALL,
      LAST_RUNTIME_CALL_KIND, // This one must be last
    };

#define RUNTIME_CALL_DESCRIPTIONS(name)                               \
    const char *name[LAST_RUNTIME_CALL_KIND] = {                      \
      "Pack Base Task",                                               \
      "Unpack Base Task",                                             \
      "Task Privilege Check",                                         \
      "Clone Base Task",                                              \
      "Compute Point Requirements",                                   \
      "Intra-Task Aliasing",                                          \
      "Activate Single",                                              \
      "Deactivate Single",                                            \
      "Select Inline Variant",                                        \
      "Inline Child Task",                                            \
      "Pack Single Task",                                             \
      "Unpack Single Task",                                           \
      "Pack Remote Context",                                          \
      "Has Conflicting Internal",                                     \
      "Find Conflicting",                                             \
      "Find Conflicting Internal",                                    \
      "Check Region Dependence",                                      \
      "Find Parent Region Requirement",                               \
      "Find Parent Region",                                           \
      "Check Privilege",                                              \
      "Trigger Single",                                               \
      "Initialize Map Task",                                          \
      "Finalized Map Task",                                           \
      "Validate Variant Selection",                                   \
      "Map All Regions",                                              \
      "Initialize Region Tree Contexts",                              \
      "Invalidate Region Tree Contexts",                              \
      "Create Instance Top View",                                     \
      "Launch Task",                                                  \
      "Activate Multi",                                               \
      "Deactivate Multi",                                             \
      "Slice Index Space",                                            \
      "Clone Multi Call",                                             \
      "Multi Trigger Execution",                                      \
      "Pack Multi",                                                   \
      "Unpack Multi",                                                 \
      "Activate Individual",                                          \
      "Deactivate Individual",                                        \
      "Individual Perform Mapping",                                   \
      "Individual Return Virtual",                                    \
      "Individual Trigger Complete",                                  \
      "Individual Trigger Commit",                                    \
      "Individual Post Mapped",                                       \
      "Individual Pack Task",                                         \
      "Individual Unpack Task",                                       \
      "Individual Pack Remote Complete",                              \
      "Individual Unpack Remote Complete",                            \
      "Activate Point",                                               \
      "Deactivate Point",                                             \
      "Point Task Complete",                                          \
      "Point Task Commit",                                            \
      "Point Task Pack",                                              \
      "Point Task Unpack",                                            \
      "Point Task Post Mapped",                                       \
      "Remote Task Activate",                                         \
      "Remote Task Deactivate",                                       \
      "Remote Unpack Context",                                        \
      "Index Activate",                                               \
      "Index Deactivate",                                             \
      "Index Compute Fat Path",                                       \
      "Index PreMap Task",                                            \
      "Index Distribute",                                             \
      "Index Perform Mapping",                                        \
      "Index Complete",                                               \
      "Index Commit",                                                 \
      "Index Perform Inlining",                                       \
      "Index Clone As Slice",                                         \
      "Index Handle Future",                                          \
      "Index Return Slice Mapped",                                    \
      "Index Return Slice Complete",                                  \
      "Index Return Slice Commit",                                    \
      "Slice Activate",                                               \
      "Slice Deactivate",                                             \
      "Slice Apply Version Info",                                     \
      "Slice Distribute",                                             \
      "Slice Perform Mapping",                                        \
      "Slice Launch",                                                 \
      "Slice Map and Launch",                                         \
      "Slice Pack Task",                                              \
      "Slice Unpack Task",                                            \
      "Slice Clone As Slice",                                         \
      "Slice Handle Future",                                          \
      "Slice Cone as Point",                                          \
      "Slice Enumerate Points",                                       \
      "Slice Mapped",                                                 \
      "Slice Complete",                                               \
      "Slice Commit",                                                 \
      "Realm Spawn Meta",                                             \
      "Realm Spawn Task",                                             \
      "Realm Create Instance",                                        \
      "Realm Issue Copy",                                             \
      "Realm Issue Fill",                                             \
      "Region Tree Logical Analysis",                                 \
      "Region Tree Logical Fence",                                    \
      "Region Tree Versioning Analysis",                              \
      "Region Tree Advance Version Numbers",                          \
      "Region Tree Initialize Context",                               \
      "Region Tree Invalidate Context",                               \
      "Region Tree Premap Only",                                      \
      "Region Tree Physical Register Only",                           \
      "Region Tree Physical Register Users",                          \
      "Region Tree Physical Perform Close",                           \
      "Region Tree Physical Close Context",                           \
      "Region Tree Physical Copy Across",                             \
      "Region Tree Physical Reduce Across",                           \
      "Region Tree Physical Convert Mapping",                         \
      "Region Tree Physical Fill Fields",                             \
      "Region Tree Physical Attach External",                         \
      "Region Tree Physical Detach External",                         \
      "Region Node Register Logical User",                            \
      "Region Node Close Logical Node",                               \
      "Region Node Siphon Logical Children",                          \
      "Region Node Siphon Logical Projection",                        \
      "Region Node Perform Logical Closes",                           \
      "Region Node Find Valid Instance Views",                        \
      "Region Node Find Valid Reduction Views",                       \
      "Region Node Issue Update Copies",                              \
      "Region Node Sort Copy Instances",                              \
      "Region Node Issue Grouped Copies",                             \
      "Region Node Issue Update Reductions",                          \
      "Region Node Premap Region",                                    \
      "Region Node Register Region",                                  \
      "Region Node Close State",                                      \
      "Logical State Record Verison Numbers",                         \
      "Logical State Advance Version Numbers",                        \
      "Physical State Capture State",                                 \
      "Physical State Apply Path Only",                               \
      "Physical State Apply State",                                   \
      "Physical State Make Local",                                    \
      "Materialized View Find Local Preconditions",                   \
      "Materialized View Find Local Copy Preconditions",              \
      "Materialized View Filter Previous Users",                      \
      "Materialized View Filter Current Users",                       \
      "Materialized View Filter Local Users",                         \
      "Reduction View Perform Reduction",                             \
      "Reduction View Perform Deferred Reduction",                    \
      "Reduction View Perform Deferred Reduction Across",             \
      "Reduction View Find Copy Preconditions",                       \
      "Reduction View Find User Preconditions",                       \
      "Reduction View Filter Local Users",                            \
      "Physical Trace Execute",                                       \
      "Physical Trace Precondition Check",                            \
      "Physical Trace Optimize",                                      \
    };

    enum SemanticInfoKind {
      INDEX_SPACE_SEMANTIC,
      INDEX_PARTITION_SEMANTIC,
      FIELD_SPACE_SEMANTIC,
      FIELD_SEMANTIC,
      LOGICAL_REGION_SEMANTIC,
      LOGICAL_PARTITION_SEMANTIC,
      TASK_SEMANTIC,
    };

    // Static locations for where collectives are allocated
    // These are just arbitrary numbers but they should appear
    // with at most one logical static collective kind
    // Ones that have been commented out are free to be reused
    enum CollectiveIndexLocation {
      //COLLECTIVE_LOC_0 = 0, 
      COLLECTIVE_LOC_1 = 1,
      COLLECTIVE_LOC_2 = 2,
      COLLECTIVE_LOC_3 = 3,
      COLLECTIVE_LOC_4 = 4, 
      COLLECTIVE_LOC_5 = 5,
      COLLECTIVE_LOC_6 = 6,
      COLLECTIVE_LOC_7 = 7,
      COLLECTIVE_LOC_8 = 8, 
      COLLECTIVE_LOC_9 = 9,
      COLLECTIVE_LOC_10 = 10,
      COLLECTIVE_LOC_11 = 11, 
      COLLECTIVE_LOC_12 = 12, 
      COLLECTIVE_LOC_13 = 13,
      COLLECTIVE_LOC_14 = 14,
      COLLECTIVE_LOC_15 = 15,
      COLLECTIVE_LOC_16 = 16,
      COLLECTIVE_LOC_17 = 17, 
      COLLECTIVE_LOC_18 = 18, 
      COLLECTIVE_LOC_19 = 19,
      COLLECTIVE_LOC_20 = 20,
      COLLECTIVE_LOC_21 = 21, 
      COLLECTIVE_LOC_22 = 22, 
      COLLECTIVE_LOC_23 = 23,
      COLLECTIVE_LOC_24 = 24,
      COLLECTIVE_LOC_25 = 25,
      COLLECTIVE_LOC_26 = 26,
      COLLECTIVE_LOC_27 = 27, 
      COLLECTIVE_LOC_28 = 28, 
      COLLECTIVE_LOC_29 = 29,
      COLLECTIVE_LOC_30 = 30,
      COLLECTIVE_LOC_31 = 31, 
      COLLECTIVE_LOC_32 = 32,
      COLLECTIVE_LOC_33 = 33,
      COLLECTIVE_LOC_34 = 34,
      COLLECTIVE_LOC_35 = 35,
      COLLECTIVE_LOC_36 = 36,
      COLLECTIVE_LOC_37 = 37, 
      COLLECTIVE_LOC_38 = 38, 
      COLLECTIVE_LOC_39 = 39,
      COLLECTIVE_LOC_40 = 40,
      COLLECTIVE_LOC_41 = 41,
      COLLECTIVE_LOC_42 = 42,
      COLLECTIVE_LOC_43 = 43,
      COLLECTIVE_LOC_44 = 44,
      COLLECTIVE_LOC_45 = 45,
      COLLECTIVE_LOC_46 = 46,
      COLLECTIVE_LOC_47 = 47,
      COLLECTIVE_LOC_48 = 48,
      COLLECTIVE_LOC_49 = 49,
      COLLECTIVE_LOC_50 = 50,
      COLLECTIVE_LOC_51 = 51,
      COLLECTIVE_LOC_52 = 52,
      COLLECTIVE_LOC_53 = 53,
      COLLECTIVE_LOC_54 = 54,
      COLLECTIVE_LOC_55 = 55,
      COLLECTIVE_LOC_56 = 56,
      COLLECTIVE_LOC_57 = 57,
      COLLECTIVE_LOC_58 = 58,
      COLLECTIVE_LOC_59 = 59,
      COLLECTIVE_LOC_60 = 60,
      COLLECTIVE_LOC_61 = 61,
      COLLECTIVE_LOC_62 = 62,
      COLLECTIVE_LOC_63 = 63,
      COLLECTIVE_LOC_64 = 64,
      COLLECTIVE_LOC_65 = 65,
      COLLECTIVE_LOC_66 = 66,
      //COLLECTIVE_LOC_67 = 67,
      //COLLECTIVE_LOC_68 = 68,
      //COLLECTIVE_LOC_69 = 69,
      COLLECTIVE_LOC_70 = 70,
      COLLECTIVE_LOC_71 = 71,
      COLLECTIVE_LOC_72 = 72,
      COLLECTIVE_LOC_73 = 73,
      COLLECTIVE_LOC_74 = 74,
      COLLECTIVE_LOC_75 = 75,
      //COLLECTIVE_LOC_76 = 76,
      COLLECTIVE_LOC_77 = 77,
      COLLECTIVE_LOC_78 = 78,
      //COLLECTIVE_LOC_79 = 79,
      COLLECTIVE_LOC_80 = 80,
      COLLECTIVE_LOC_81 = 81,
      COLLECTIVE_LOC_82 = 82,
      COLLECTIVE_LOC_83 = 83,
      COLLECTIVE_LOC_84 = 84,
      COLLECTIVE_LOC_85 = 85,
      COLLECTIVE_LOC_86 = 86,
      COLLECTIVE_LOC_87 = 87,
      COLLECTIVE_LOC_88 = 88,
      COLLECTIVE_LOC_89 = 89,
      COLLECTIVE_LOC_90 = 90,
      COLLECTIVE_LOC_91 = 91,
      COLLECTIVE_LOC_92 = 92,
      COLLECTIVE_LOC_93 = 93,
      COLLECTIVE_LOC_94 = 94,
      COLLECTIVE_LOC_95 = 95,
      COLLECTIVE_LOC_96 = 96,
      COLLECTIVE_LOC_97 = 97,
      COLLECTIVE_LOC_98 = 98,
      COLLECTIVE_LOC_99 = 99,
      COLLECTIVE_LOC_100 = 100,
      COLLECTIVE_LOC_101 = 101,
      COLLECTIVE_LOC_102 = 102,
      COLLECTIVE_LOC_103 = 103,
      COLLECTIVE_LOC_104 = 104,
    };

    // legion_types.h
    class LocalLock;
    class AutoLock;
    class AutoTryLock;
    class LgEvent; // base event type for legion
    class ApEvent; // application event
    class ApUserEvent; // application user event
    class ApBarrier; // application barrier
    class RtEvent; // runtime event
    class RtUserEvent; // runtime user event
    class RtBarrier;

    // legion_utilities.h
    struct RegionUsage; 
    template<typename T> class Fraction;
    template<typename T, unsigned LOG2MAX> class BitPermutation;

    // Forward declarations for runtime level objects
    // runtime.h
    class Collectable;
    class FieldAllocatorImpl;
    class ArgumentMapImpl;
    class FutureImpl;
    class FutureInstance;
    class FutureMapImpl;
    class ReplFutureMapImpl;
    class PhysicalRegionImpl;
    class OutputRegionImpl;
    class ExternalResourcesImpl;
    class PieceIteratorImpl;
    class GrantImpl;
    class PredicateImpl;
    class LegionHandshakeImpl;
    class ProcessorManager;
    class MemoryManager;
    class VirtualChannel;
    class MessageManager;
    class ShutdownManager;
    class TaskImpl;
    class VariantImpl;
    class LayoutConstraints;
    class ProjectionFunction;
    class ShardingFunction;
    class Runtime;
    // A small interface class for handling profiling responses
    struct ProfilingResponseBase;
    class ProfilingResponseHandler {
    public:
      virtual void handle_profiling_response(
                const ProfilingResponseBase *base,
                const Realm::ProfilingResponse &response,
                const void *orig, size_t orig_length) = 0;
    };
    struct ProfilingResponseBase {
    public:
      ProfilingResponseBase(ProfilingResponseHandler *h)
        : handler(h) { }
    public:
      ProfilingResponseHandler *const handler;
    };

    // legion_ops.h
    class Provenance;
    class Operation;
    class MemoizableOp;
    class PredicatedOp;
    class MapOp;
    class CopyOp;
    class IndexCopyOp;
    class PointCopyOp;
    class FenceOp;
    class FrameOp;
    class CreationOp;
    class DeletionOp;
    class InternalOp;
    class CloseOp;
    class MergeCloseOp;
    class PostCloseOp;
    class VirtualCloseOp;
    class RefinementOp;
    class AdvisementOp;
    class AcquireOp;
    class ReleaseOp;
    class DynamicCollectiveOp;
    class FuturePredOp;
    class NotPredOp;
    class AndPredOp;
    class OrPredOp;
    class MustEpochOp;
    class PendingPartitionOp;
    class DependentPartitionOp;
    class PointDepPartOp;
    class FillOp;
    class IndexFillOp;
    class PointFillOp;
    class DiscardOp;
    class AttachOp;
    class IndexAttachOp;
    class PointAttachOp;
    class DetachOp;
    class IndexDetachOp;
    class PointDetachOp;
    class TimingOp;
    class TunableOp;
    class AllReduceOp;
    class ExternalMappable;
    class RemoteOp;
    class RemoteMapOp;
    class RemoteCopyOp;
    class RemoteCloseOp;
    class RemoteAcquireOp;
    class RemoteReleaseOp;
    class RemoteFillOp;
    class RemotePartitionOp;
    class RemoteReplayOp;
    class RemoteSummaryOp;
    template<typename OP>
    class Memoizable;
    template<typename OP>
    class Predicated;


    // legion_tasks.h
    class ExternalTask;
    class TaskOp;
    class RemoteTaskOp;
    class SingleTask;
    class MultiTask;
    class IndividualTask;
    class PointTask;
    class ShardTask;
    class IndexTask;
    class SliceTask;
    class RemoteTask;

    // legion_context.h
    class TaskContext;
    class InnerContext;;
    class TopLevelContext;
    class ReplicateContext;
    class RemoteContext;
    class LeafContext;

    // legion_trace.h
    class LegionTrace;
    class StaticTrace;
    class DynamicTrace;
    class TraceCaptureOp;
    class TraceCompleteOp;
    class TraceReplayOp;
    class TraceBeginOp;
    class TraceSummaryOp;
    class PhysicalTrace;
    class TraceViewSet;
    class TraceConditionSet;
    class PhysicalTemplate;
    class ShardedPhysicalTemplate;
    class Instruction;
    class GetTermEvent;
    class ReplayMapping;
    class CreateApUserEvent;
    class TriggerEvent;
    class MergeEvent;
    class AssignFenceCompletion;
    class IssueCopy;
    class IssueFill;
    class IssueAcross;
    class GetOpTermEvent;
    class SetOpSyncEvent;
    class SetEffects;
    class CompleteReplay;
    class AcquireReplay;
    class ReleaseReplay;
    class BarrierArrival;
    class BarrierAdvance;

    // region_tree.h
    class RegionTreeForest;
    class CopyAcrossExecutor;
    class CopyAcrossUnstructured;
    class IndexSpaceExpression;
    class IndexSpaceExprRef;
    class IndexSpaceOperation;
    template<int DIM, typename T> class IndexSpaceOperationT;
    template<int DIM, typename T> class IndexSpaceUnion;
    template<int DIM, typename T> class IndexSpaceIntersection;
    template<int DIM, typename T> class IndexSpaceDifference;
    class ExpressionTrieNode;
    class IndexTreeNode;
    class IndexSpaceNode;
    template<int DIM, typename T> class IndexSpaceNodeT;
    class IndexPartNode;
    template<int DIM, typename T> class IndexPartNodeT;
    class FieldSpaceNode;
    class RegionTreeNode;
    class RegionNode;
    class PartitionNode;
    class ColorSpaceIterator;
    template<int DIM, typename T> class ColorSpaceLinearizationT;
    template<int DIM, typename T, typename RT = void> class KDNode;

    class RegionTreeContext;
    class RegionTreePath;
    class PathTraverser;
    class NodeTraverser;

    class ProjectionEpoch;
    class LogicalState;
    class PhysicalAnalysis;
    class EquivalenceSet;
    class PendingEquivalenceSet;
    class EqSetTracker;
    class VersionManager;
    class VersionInfo;
    class RayTracer;

    class Collectable;
    class Notifiable;
    class ImplicitReferenceTracker;
    class DistributedCollectable;
    class LayoutDescription;
    class InstanceManager; // base class for all instances
    class CopyAcrossHelper;
    class LogicalView; // base class for instance and reduction
    class InstanceKey;
    class InstanceView;
    class CollectableView; // pure virtual class
    class IndividualView;
    class CollectiveView;
    class MaterializedView;
    class ReplicatedView;
    class ReductionView;
    class AllreduceView;
    class DeferredView;
    class FillView;
    class PhiView;
    class MappingRef;
    class InstanceRef;
    class InstanceSet;
    class InnerTaskView;
    class VirtualManager;
    class PhysicalManager;
    class InstanceBuilder;

    class RegionAnalyzer;
    class RegionMapper;

    struct GenericUser;
    struct LogicalUser;
    struct PhysicalUser;
    struct LogicalTraceInfo;
    struct PhysicalTraceInfo;
    class LogicalCloser;
    class TreeCloseImpl;
    class TreeClose;
    struct CloseInfo; 
    struct FieldDataDescriptor;
    struct PendingRemoteExpression;

    // legion_spy.h
    class TreeStateLogger;

    // legion_profiling.h
    class LegionProfiler;
    class LegionProfInstance;

    // mapper_manager.h
    class MappingCallInfo;
    class MapperManager;
    class SerializingManager;
    class ConcurrentManager;
    typedef Mapping::MapperEvent MapperEvent;
    typedef Mapping::ProfilingMeasurementID ProfilingMeasurementID;

    // legion_replication.h
    class ShardedMapping;
    class ReplIndividualTask;
    class ReplIndexTask;
    class ReplMergeCloseOp;
    class ReplVirtualCloseOp;
    class ReplRefinementOp;
    class ReplFillOp;
    class ReplIndexFillOp;
    class ReplDiscardOp;
    class ReplCopyOp;
    class ReplIndexCopyOp;
    class ReplDeletionOp;
    class ReplPendingPartitionOp;
    class ReplDependentPartitionOp;
    class ReplMustEpochOp;
    class ReplTimingOp;
    class ReplTunableOp;
    class ReplAllReduceOp;
    class ReplFenceOp;
    class ReplMapOp;
    class ReplAttachOp;
    class ReplIndexAttachOp;
    class ReplDetachOp;
    class ReplIndexDetachOp;
    class ReplAcquireOp;
    class ReplReleaseOp;
    class ReplTraceOp;
    class ReplTraceCaptureOp;
    class ReplTraceCompleteOp;
    class ReplTraceReplayOp;
    class ReplTraceBeginOp;
    class ReplTraceSummaryOp;
    class ShardMapping;
    class CollectiveMapping;
    class ShardManager;
    class ShardCollective;
    class GatherCollective;
    template<bool>
    class AllGatherCollective;
    template<typename T> class BarrierExchangeCollective;
    template<typename T> class ValueBroadcast;
    template<typename T> class AllReduceCollective;
    class CrossProductCollective;
    class ShardingGatherCollective;
    class FieldDescriptorExchange;
    class FieldDescriptorGather;
    class FutureBroadcast;
    class FutureExchange;
    class FutureNameExchange;
    class MustEpochMappingBroadcast;
    class MustEpochMappingExchange;
    class PredicateCollective;

    // Nasty global variable for TLS support of figuring out
    // our context implicitly
    extern thread_local TaskContext *implicit_context;
    // Same thing for the runtime
    extern thread_local Runtime *implicit_runtime;
    // Another nasty global variable for tracking the fast
    // reservations that we are holding
    extern thread_local AutoLock *local_lock_list;
    // One more nasty global variable that we use for tracking
    // the provenance of meta-task operations for profiling
    // purposes, this has no bearing on correctness
    extern thread_local ::legion_unique_id_t implicit_provenance;
    // Use this to track if we're inside of a registration 
    // callback function which we know to be deduplicated
    enum RegistrationCallbackMode {
      NO_REGISTRATION_CALLBACK = 0,
      LOCAL_REGISTRATION_CALLBACK = 1,
      GLOBAL_REGISTRATION_CALLBACK = 2,
    };
    extern thread_local unsigned inside_registration_callback;
    // This data structure tracks references to any live
    // temporary index space expressions that have been
    // handed back by the region tree inside the execution
    // of a meta-task or a runtime API call. It also tracks
    // changes to remote distributed collectable that can be
    // delayed and batched together.
<<<<<<< HEAD
    extern __thread ImplicitReferenceTracker *implicit_reference_tracker; 
#ifdef DEBUG_LEGION_WAITS
    extern __thread int meta_task_id;
#endif
#ifdef DEBUG_LEGION_CALLERS
    extern __thread LgTaskID implicit_task_kind;
    extern __thread LgTaskID implicit_task_caller;
#endif
=======
    extern thread_local ImplicitReferenceTracker *implicit_reference_tracker;
>>>>>>> f9ba4cb6

    /**
     * \class LgTaskArgs
     * The base class for all Legion Task arguments
     */
    template<typename T>
    struct LgTaskArgs {
    public:
      LgTaskArgs(::legion_unique_id_t uid)
        : provenance(uid),
#ifdef DEBUG_LEGION_CALLERS
          lg_call_id(implicit_task_kind),
#endif
          lg_task_id(T::TASK_ID) { }
    public:
      // In this order for alignment reasons
      const ::legion_unique_id_t provenance;
#ifdef DEBUG_LEGION_CALLERS
      const LgTaskID lg_call_id;
#endif
      const LgTaskID lg_task_id;
    };

#define FRIEND_ALL_RUNTIME_CLASSES                          \
    friend class Legion::Runtime;                           \
    friend class Internal::Runtime;                         \
    friend class Internal::FutureImpl;                      \
    friend class Internal::FutureMapImpl;                   \
    friend class Internal::PhysicalRegionImpl;              \
    friend class Internal::ExternalResourcesImpl;           \
    friend class Internal::TaskImpl;                        \
    friend class Internal::VariantImpl;                     \
    friend class Internal::ProcessorManager;                \
    friend class Internal::MemoryManager;                   \
    friend class Internal::Operation;                       \
    friend class Internal::PredicatedOp;                    \
    friend class Internal::MapOp;                           \
    friend class Internal::CopyOp;                          \
    friend class Internal::IndexCopyOp;                     \
    friend class Internal::PointCopyOp;                     \
    friend class Internal::FenceOp;                         \
    friend class Internal::DynamicCollectiveOp;             \
    friend class Internal::FuturePredOp;                    \
    friend class Internal::CreationOp;                      \
    friend class Internal::DeletionOp;                      \
    friend class Internal::CloseOp;                         \
    friend class Internal::MergeCloseOp;                    \
    friend class Internal::PostCloseOp;                     \
    friend class Internal::VirtualCloseOp;                  \
    friend class Internal::RefinementOp;                    \
    friend class Internal::AdvisementOp;                    \
    friend class Internal::AcquireOp;                       \
    friend class Internal::ReleaseOp;                       \
    friend class Internal::PredicateImpl;                   \
    friend class Internal::NotPredOp;                       \
    friend class Internal::AndPredOp;                       \
    friend class Internal::OrPredOp;                        \
    friend class Internal::MustEpochOp;                     \
    friend class Internal::PendingPartitionOp;              \
    friend class Internal::DependentPartitionOp;            \
    friend class Internal::PointDepPartOp;                  \
    friend class Internal::FillOp;                          \
    friend class Internal::IndexFillOp;                     \
    friend class Internal::PointFillOp;                     \
    friend class Internal::DiscardOp;                       \
    friend class Internal::AttachOp;                        \
    friend class Internal::IndexAttachOp;                   \
    friend class Internal::ReplIndexAttachOp;               \
    friend class Internal::PointAttachOp;                   \
    friend class Internal::DetachOp;                        \
    friend class Internal::IndexDetachOp;                   \
    friend class Internal::ReplIndexDetachOp;               \
    friend class Internal::PointDetachOp;                   \
    friend class Internal::TimingOp;                        \
    friend class Internal::TunableOp;                       \
    friend class Internal::AllReduceOp;                     \
    friend class Internal::TraceSummaryOp;                  \
    friend class Internal::ExternalMappable;                \
    friend class Internal::ExternalTask;                    \
    friend class Internal::TaskOp;                          \
    friend class Internal::SingleTask;                      \
    friend class Internal::MultiTask;                       \
    friend class Internal::IndividualTask;                  \
    friend class Internal::PointTask;                       \
    friend class Internal::IndexTask;                       \
    friend class Internal::SliceTask;                       \
    friend class Internal::ReplIndividualTask;              \
    friend class Internal::ReplIndexTask;                   \
    friend class Internal::ReplFillOp;                      \
    friend class Internal::ReplIndexFillOp;                 \
    friend class Internal::ReplDiscardOp;                   \
    friend class Internal::ReplCopyOp;                      \
    friend class Internal::ReplIndexCopyOp;                 \
    friend class Internal::ReplDeletionOp;                  \
    friend class Internal::ReplPendingPartitionOp;          \
    friend class Internal::ReplDependentPartitionOp;        \
    friend class Internal::ReplMustEpochOp;                 \
    friend class Internal::ReplMapOp;                       \
    friend class Internal::ReplTimingOp;                    \
    friend class Internal::ReplTunableOp;                   \
    friend class Internal::ReplAllReduceOp;                 \
    friend class Internal::ReplFenceOp;                     \
    friend class Internal::ReplAttachOp;                    \
    friend class Internal::ReplDetachOp;                    \
    friend class Internal::ReplAcquireOp;                   \
    friend class Internal::ReplReleaseOp;                   \
    template<typename OP>                                   \
    friend class Internal::Memoizable;                      \
    friend class Internal::ShardManager;                    \
    friend class Internal::RegionTreeForest;                \
    friend class Internal::IndexSpaceNode;                  \
    template<int, typename>                                 \
    friend class Internal::IndexSpaceNodeT;                 \
    friend class Internal::IndexPartNode;                   \
    friend class Internal::FieldSpaceNode;                  \
    friend class Internal::RegionTreeNode;                  \
    friend class Internal::RegionNode;                      \
    friend class Internal::PartitionNode;                   \
    friend class Internal::LogicalView;                     \
    friend class Internal::InstanceView;                    \
    friend class Internal::DeferredView;                    \
    friend class Internal::ReductionView;                   \
    friend class Internal::MaterializedView;                \
    friend class Internal::FillView;                        \
    friend class Internal::LayoutDescription;               \
    friend class Internal::InstanceManager;                 \
    friend class Internal::PhysicalManager;                 \
    friend class Internal::TreeStateLogger;                 \
    friend class Internal::MapperManager;                   \
    friend class Internal::InstanceRef;                     \
    friend class Internal::LegionHandshakeImpl;             \
    friend class Internal::ArgumentMapImpl;                 \
    friend class Internal::FutureMapImpl;                   \
    friend class Internal::ReplFutureMapImpl;               \
    friend class Internal::TaskContext;                     \
    friend class Internal::InnerContext;                    \
    friend class Internal::TopLevelContext;                 \
    friend class Internal::RemoteContext;                   \
    friend class Internal::LeafContext;                     \
    friend class Internal::ReplicateContext;                \
    friend class Internal::InstanceBuilder;                 \
    friend class Internal::FutureNameExchange;              \
    friend class Internal::MustEpochMappingExchange;        \
    friend class Internal::MustEpochMappingBroadcast;       \
    friend class BindingLib::Utility;                       \
    friend class CObjectWrapper;                  

#define LEGION_EXTERN_LOGGER_DECLARATIONS      \
    extern Realm::Logger log_run;              \
    extern Realm::Logger log_task;             \
    extern Realm::Logger log_index;            \
    extern Realm::Logger log_field;            \
    extern Realm::Logger log_region;           \
    extern Realm::Logger log_inst;             \
    extern Realm::Logger log_variant;          \
    extern Realm::Logger log_allocation;       \
    extern Realm::Logger log_migration;        \
    extern Realm::Logger log_prof;             \
    extern Realm::Logger log_garbage;          \
    extern Realm::Logger log_spy;              \
    extern Realm::Logger log_shutdown;         \
    extern Realm::Logger log_tracing;

  }; // Internal namespace

  // Typedefs that are needed everywhere
  typedef Realm::Runtime RealmRuntime;
  typedef Realm::Machine Machine;
  typedef Realm::Memory Memory;
  typedef Realm::Processor Processor;
  typedef Realm::ProcessorGroup ProcessorGroup;
  typedef Realm::CodeDescriptor CodeDescriptor;
  typedef Realm::Reservation Reservation;
  typedef Realm::CompletionQueue CompletionQueue;
  typedef ::legion_reduction_op_id_t ReductionOpID;
  typedef Realm::ReductionOpUntyped ReductionOp;
  typedef ::legion_custom_serdez_id_t CustomSerdezID;
  typedef Realm::CustomSerdezUntyped SerdezOp;
  typedef Realm::Machine::ProcessorMemoryAffinity ProcessorMemoryAffinity;
  typedef Realm::Machine::MemoryMemoryAffinity MemoryMemoryAffinity;
  typedef Realm::DynamicTemplates::TagType TypeTag;
  typedef Realm::Logger Logger;
  typedef ::legion_coord_t coord_t;
  typedef std::map<CustomSerdezID, 
                   const Realm::CustomSerdezUntyped *> SerdezOpTable;
  typedef std::map<Realm::ReductionOpID, 
          const Realm::ReductionOpUntyped *> ReductionOpTable;
  typedef void (*SerdezInitFnptr)(const ReductionOp*, void *&, size_t&);
  typedef void (*SerdezFoldFnptr)(const ReductionOp*, void *&, 
                                  size_t&, const void*);
  typedef std::map<Realm::ReductionOpID, SerdezRedopFns> SerdezRedopTable;
  typedef ::legion_projection_type_t HandleType;
  typedef ::legion_address_space_t AddressSpace;
  typedef ::legion_task_priority_t TaskPriority;
  typedef ::legion_task_priority_t RealmPriority;
  typedef ::legion_garbage_collection_priority_t GCPriority;
  typedef ::legion_color_t Color;
  typedef ::legion_field_id_t FieldID;
  typedef ::legion_trace_id_t TraceID;
  typedef ::legion_mapper_id_t MapperID;
  typedef ::legion_context_id_t ContextID;
  typedef ::legion_instance_id_t InstanceID;
  typedef ::legion_index_space_id_t IndexSpaceID;
  typedef ::legion_index_partition_id_t IndexPartitionID;
  typedef ::legion_index_tree_id_t IndexTreeID;
  typedef ::legion_field_space_id_t FieldSpaceID;
  typedef ::legion_generation_id_t GenerationID;
  typedef ::legion_type_handle TypeHandle;
  typedef ::legion_projection_id_t ProjectionID;
  typedef ::legion_sharding_id_t ShardingID;
  typedef ::legion_region_tree_id_t RegionTreeID;
  typedef ::legion_distributed_id_t DistributedID;
  typedef ::legion_address_space_t AddressSpaceID;
  typedef ::legion_tunable_id_t TunableID;
  typedef ::legion_local_variable_id_t LocalVariableID;
  typedef ::legion_mapping_tag_id_t MappingTagID;
  typedef ::legion_semantic_tag_t SemanticTag;
  typedef ::legion_variant_id_t VariantID;
  typedef ::legion_code_descriptor_id_t CodeDescriptorID;
  typedef ::legion_unique_id_t UniqueID;
  typedef ::legion_version_id_t VersionID;
  typedef ::legion_projection_epoch_id_t ProjectionEpochID;
  typedef ::legion_task_id_t TaskID;
  typedef ::legion_layout_constraint_id_t LayoutConstraintID;
  typedef ::legion_shard_id_t ShardID;
  typedef ::legion_internal_color_t LegionColor;
  typedef void (*RegistrationCallbackFnptr)(Machine machine, 
                Runtime *rt, const std::set<Processor> &local_procs);
  typedef void (*RegistrationWithArgsCallbackFnptr)(
                const RegistrationCallbackArgs &args);
  typedef LogicalRegion (*RegionProjectionFnptr)(LogicalRegion parent, 
      const DomainPoint&, Runtime *rt);
  typedef LogicalRegion (*PartitionProjectionFnptr)(LogicalPartition parent, 
      const DomainPoint&, Runtime *rt);
  typedef bool (*PredicateFnptr)(const void*, size_t, 
      const std::vector<Future> futures);
  typedef void (*RealmFnptr)(const void*,size_t,
                             const void*,size_t,Processor);
  // Magical typedefs 
  // (don't forget to update ones in old HighLevel namespace in legion.inl)
  typedef Internal::TaskContext* Context;
  // Anothing magical typedef
  namespace Mapping {
    typedef Internal::MappingCallInfo* MapperContext;
    typedef Internal::InstanceManager* PhysicalInstanceImpl;
    typedef Internal::CollectiveView*  CollectiveViewImpl;
    // This type import is experimental to facilitate coordination and
    // synchronization between different mappers and may be revoked later
    // as we develop new abstractions for mappers to interact
    typedef Internal::LocalLock LocalLock;
  };

  namespace Internal { 
    // The invalid color
    const LegionColor INVALID_COLOR = LLONG_MAX;
    // This is only needed internally
    typedef Realm::RegionInstance PhysicalInstance;
    typedef Realm::CopySrcDstField CopySrcDstField;
    typedef unsigned long long CollectiveID;
    typedef unsigned long long IndexSpaceExprID;
    struct ContextCoordinate;
    typedef ContextCoordinate TraceLocalID;
    typedef std::vector<ContextCoordinate> TaskTreeCoordinates;
    // Helper for encoding templates
    struct NT_TemplateHelper : 
      public Realm::DynamicTemplates::ListProduct2<Realm::DIMCOUNTS, 
                                                   Realm::DIMTYPES> {
    typedef Realm::DynamicTemplates::ListProduct2<Realm::DIMCOUNTS, 
                                                  Realm::DIMTYPES> SUPER;
    public:
      template<int N, typename T> __CUDA_HD__
      static inline constexpr TypeTag encode_tag(void) {
#if __cplusplus >= 201402L
        constexpr TypeTag type =
          SUPER::template encode_tag<Realm::DynamicTemplates::Int<N>, T>();
        static_assert(type != 0, "All types should be non-zero for Legion");
        return type;
#else
        return SUPER::template encode_tag<Realm::DynamicTemplates::Int<N>, T>();
#endif
      }
      template<int N, typename T>
      static inline void check_type(const TypeTag t) {
#ifdef DEBUG_LEGION
#ifndef NDEBUG
        const TypeTag t1 = encode_tag<N,T>();
#endif
        assert(t1 == t);
#endif
      }
      struct DimHelper {
      public:
        template<typename N, typename T>
        static inline void demux(int *result) { *result = N::N; }
      };
      static inline int get_dim(const TypeTag t) {
        int result = 0;
        SUPER::demux<DimHelper>(t, &result);
        return result; 
      }
    };
    // Pull some of the mapper types into the internal space
    typedef Mapping::Mapper Mapper;
    typedef Mapping::PhysicalInstance MappingInstance;
    typedef Mapping::CollectiveView MappingCollective;
    // A little bit of logic here to figure out the 
    // kind of bit mask to use for FieldMask

// The folowing macros are used in the FieldMask instantiation of BitMask
// If you change one you probably have to change the others too
#define LEGION_FIELD_MASK_FIELD_TYPE          uint64_t 
#define LEGION_FIELD_MASK_FIELD_SHIFT         6
#define LEGION_FIELD_MASK_FIELD_MASK          0x3F
#define LEGION_FIELD_MASK_FIELD_ALL_ONES      0xFFFFFFFFFFFFFFFF

#if defined(__AVX__)
#if (LEGION_MAX_FIELDS > 256)
    typedef AVXTLBitMask<LEGION_MAX_FIELDS> FieldMask;
#elif (LEGION_MAX_FIELDS > 128)
    typedef AVXBitMask<LEGION_MAX_FIELDS> FieldMask;
#elif (LEGION_MAX_FIELDS > 64)
    typedef SSEBitMask<LEGION_MAX_FIELDS> FieldMask;
#else
    typedef BitMask<LEGION_FIELD_MASK_FIELD_TYPE,LEGION_MAX_FIELDS,
                    LEGION_FIELD_MASK_FIELD_SHIFT,
                    LEGION_FIELD_MASK_FIELD_MASK> FieldMask;
#endif
#elif defined(__SSE2__)
#if (LEGION_MAX_FIELDS > 128)
    typedef SSETLBitMask<LEGION_MAX_FIELDS> FieldMask;
#elif (LEGION_MAX_FIELDS > 64)
    typedef SSEBitMask<LEGION_MAX_FIELDS> FieldMask;
#else
    typedef BitMask<LEGION_FIELD_MASK_FIELD_TYPE,LEGION_MAX_FIELDS,
                    LEGION_FIELD_MASK_FIELD_SHIFT,
                    LEGION_FIELD_MASK_FIELD_MASK> FieldMask;
#endif
#elif defined(__ALTIVEC__)
#if (LEGION_MAX_FIELDS > 128)
    typedef PPCTLBitMask<LEGION_MAX_FIELDS> FieldMask;
#elif (LEGION_MAX_FIELDS > 64)
    typedef PPCBitMask<LEGION_MAX_FIELDS> FieldMask;
#else
    typedef BitMask<LEGION_FIELD_MASK_FIELD_TYPE,LEGION_MAX_FIELDS,
                    LEGION_FIELD_MASK_FIELD_SHIFT,
                    LEGION_FIELD_MASK_FIELD_MASK> FieldMask;
#endif
#elif defined(__ARM_NEON)
#if (LEGION_MAX_FIELDS > 128)
    typedef NeonTLBitMask<LEGION_MAX_FIELDS> FieldMask;
#elif (LEGION_MAX_FIELDS > 64)
    typedef NeonBitMask<LEGION_MAX_FIELDS> FieldMask;
#else
    typedef BitMask<LEGION_FIELD_MASK_FIELD_TYPE,LEGION_MAX_FIELDS,
                    LEGION_FIELD_MASK_FIELD_SHIFT,
                    LEGION_FIELD_MASK_FIELD_MASK> FieldMask;
#endif
#else
#if (LEGION_MAX_FIELDS > 64)
    typedef TLBitMask<LEGION_FIELD_MASK_FIELD_TYPE,LEGION_MAX_FIELDS,
                      LEGION_FIELD_MASK_FIELD_SHIFT,
                      LEGION_FIELD_MASK_FIELD_MASK> FieldMask;
#else
    typedef BitMask<LEGION_FIELD_MASK_FIELD_TYPE,LEGION_MAX_FIELDS,
                    LEGION_FIELD_MASK_FIELD_SHIFT,
                    LEGION_FIELD_MASK_FIELD_MASK> FieldMask;
#endif
#endif
    typedef BitPermutation<FieldMask,LEGION_FIELD_LOG2> FieldPermutation;
    typedef Fraction<unsigned long> InstFrac;
#undef LEGION_FIELD_MASK_FIELD_SHIFT
#undef LEGION_FIELD_MASK_FIELD_MASK

    // Similar logic as field masks for node masks

// The following macros are used in the NodeMask instantiation of BitMask
// If you change one you probably have to change the others too
#define LEGION_NODE_MASK_NODE_TYPE           uint64_t
#define LEGION_NODE_MASK_NODE_SHIFT          6
#define LEGION_NODE_MASK_NODE_MASK           0x3F
#define LEGION_NODE_MASK_NODE_ALL_ONES       0xFFFFFFFFFFFFFFFF

#if defined(__AVX__)
#if (LEGION_MAX_NUM_NODES > 256)
    typedef AVXTLBitMask<LEGION_MAX_NUM_NODES> NodeMask;
#elif (LEGION_MAX_NUM_NODES > 128)
    typedef AVXBitMask<LEGION_MAX_NUM_NODES> NodeMask;
#elif (LEGION_MAX_NUM_NODES > 64)
    typedef SSEBitMask<LEGION_MAX_NUM_NODES> NodeMask;
#else
    typedef BitMask<LEGION_NODE_MASK_NODE_TYPE,LEGION_MAX_NUM_NODES,
                    LEGION_NODE_MASK_NODE_SHIFT,
                    LEGION_NODE_MASK_NODE_MASK> NodeMask;
#endif
#elif defined(__SSE2__)
#if (LEGION_MAX_NUM_NODES > 128)
    typedef SSETLBitMask<LEGION_MAX_NUM_NODES> NodeMask;
#elif (LEGION_MAX_NUM_NODES > 64)
    typedef SSEBitMask<LEGION_MAX_NUM_NODES> NodeMask;
#else
    typedef BitMask<LEGION_NODE_MASK_NODE_TYPE,LEGION_MAX_NUM_NODES,
                    LEGION_NODE_MASK_NODE_SHIFT,
                    LEGION_NODE_MASK_NODE_MASK> NodeMask;
#endif
#elif defined(__ALTIVEC__)
#if (LEGION_MAX_NUM_NODES > 128)
    typedef PPCTLBitMask<LEGION_MAX_NUM_NODES> NodeMask;
#elif (LEGION_MAX_NUM_NODES > 64)
    typedef PPCBitMask<LEGION_MAX_NUM_NODES> NodeMask;
#else
    typedef BitMask<LEGION_NODE_MASK_NODE_TYPE,LEGION_MAX_NUM_NODES,
                    LEGION_NODE_MASK_NODE_SHIFT,
                    LEGION_NODE_MASK_NODE_MASK> NodeMask;
#endif
#elif defined(__ARM_NEON)
#if (LEGION_MAX_NUM_NODES > 128)
    typedef NeonTLBitMask<LEGION_MAX_NUM_NODES> NodeMask;
#elif (LEGION_MAX_NUM_NODES > 64)
    typedef NeonBitMask<LEGION_MAX_NUM_NODES> NodeMask;
#else
    typedef BitMask<LEGION_NODE_MASK_NODE_TYPE,LEGION_MAX_NUM_NODES,
                    LEGION_NODE_MASK_NODE_SHIFT,
                    LEGION_NODE_MASK_NODE_MASK> NodeMask;
#endif
#else
#if (LEGION_MAX_NUM_NODES > 64)
    typedef TLBitMask<LEGION_NODE_MASK_NODE_TYPE,LEGION_MAX_NUM_NODES,
                      LEGION_NODE_MASK_NODE_SHIFT,
                      LEGION_NODE_MASK_NODE_MASK> NodeMask;
#else
    typedef BitMask<LEGION_NODE_MASK_NODE_TYPE,LEGION_MAX_NUM_NODES,
                    LEGION_NODE_MASK_NODE_SHIFT,
                    LEGION_NODE_MASK_NODE_MASK> NodeMask;
#endif
#endif
    typedef CompoundBitMask<NodeMask,1/*bloat*/,true/*bidir*/> NodeSet;

#undef LEGION_NODE_MASK_NODE_SHIFT
#undef LEGION_NODE_MASK_NODE_MASK

// The following macros are used in the ProcessorMask instantiation of BitMask
// If you change one you probably have to change the others too
#define LEGION_PROC_MASK_PROC_TYPE           uint64_t
#define LEGION_PROC_MASK_PROC_SHIFT          6
#define LEGION_PROC_MASK_PROC_MASK           0x3F
#define LEGION_PROC_MASK_PROC_ALL_ONES       0xFFFFFFFFFFFFFFFF

#if defined(__AVX__)
#if (LEGION_MAX_NUM_PROCS > 256)
    typedef AVXTLBitMask<LEGION_MAX_NUM_PROCS> ProcessorMask;
#elif (LEGION_MAX_NUM_PROCS > 128)
    typedef AVXBitMask<LEGION_MAX_NUM_PROCS> ProcessorMask;
#elif (LEGION_MAX_NUM_PROCS > 64)
    typedef SSEBitMask<LEGION_MAX_NUM_PROCS> ProcessorMask;
#else
    typedef BitMask<LEGION_PROC_MASK_PROC_TYPE,LEGION_MAX_NUM_PROCS,
                    LEGION_PROC_MASK_PROC_SHIFT,
                    LEGION_PROC_MASK_PROC_MASK> ProcessorMask;
#endif
#elif defined(__SSE2__)
#if (LEGION_MAX_NUM_PROCS > 128)
    typedef SSETLBitMask<LEGION_MAX_NUM_PROCS> ProcessorMask;
#elif (LEGION_MAX_NUM_PROCS > 64)
    typedef SSEBitMask<LEGION_MAX_NUM_PROCS> ProcessorMask;
#else
    typedef BitMask<LEGION_PROC_MASK_PROC_TYPE,LEGION_MAX_NUM_PROCS,
                    LEGION_PROC_MASK_PROC_SHIFT,
                    LEGION_PROC_MASK_PROC_MASK> ProcessorMask;
#endif
#elif defined(__ALTIVEC__)
#if (LEGION_MAX_NUM_PROCS > 128)
    typedef PPCTLBitMask<LEGION_MAX_NUM_PROCS> ProcessorMask;
#elif (LEGION_MAX_NUM_PROCS > 64)
    typedef PPCBitMask<LEGION_MAX_NUM_PROCS> ProcessorMask;
#else
    typedef BitMask<LEGION_PROC_MASK_PROC_TYPE,LEGION_MAX_NUM_PROCS,
                    LEGION_PROC_MASK_PROC_SHIFT,
                    LEGION_PROC_MASK_PROC_MASK> ProcessorMask;
#endif
#elif defined(__ARM_NEON)
#if (LEGION_MAX_NUM_PROCS > 128)
    typedef NeonTLBitMask<LEGION_MAX_NUM_PROCS> ProcessorMask;
#elif (LEGION_MAX_NUM_PROCS > 64)
    typedef NeonBitMask<LEGION_MAX_NUM_PROCS> ProcessorMask;
#else
    typedef BitMask<LEGION_PROC_MASK_PROC_TYPE,LEGION_MAX_NUM_PROCS,
                    LEGION_PROC_MASK_PROC_SHIFT,
                    LEGION_PROC_MASK_PROC_MASK> ProcessorMask;
#endif
#else
#if (LEGION_MAX_NUM_PROCS > 64)
    typedef TLBitMask<LEGION_PROC_MASK_PROC_TYPE,LEGION_MAX_NUM_PROCS,
                      LEGION_PROC_MASK_PROC_SHIFT,
                      LEGION_PROC_MASK_PROC_MASK> ProcessorMask;
#else
    typedef BitMask<LEGION_PROC_MASK_PROC_TYPE,LEGION_MAX_NUM_PROCS,
                    LEGION_PROC_MASK_PROC_SHIFT,
                    LEGION_PROC_MASK_PROC_MASK> ProcessorMask;
#endif
#endif

#undef PROC_SHIFT
#undef PROC_MASK 

    // Legion derived event types
    class LgEvent : public Realm::Event {
    public:
      static const LgEvent NO_LG_EVENT;
    public:
      LgEvent(void) noexcept { id = 0; }
      LgEvent(const LgEvent &rhs) = default;
      explicit LgEvent(const Realm::Event e) { id = e.id; }
    public:
      inline LgEvent& operator=(const LgEvent &rhs) = default;
    public:
      // Override the wait method so we can have our own implementation
      inline void wait(void) const;
      inline void wait_faultaware(bool &poisoned) const;
    protected:
      void begin_context_wait(Context ctx) const;
      void end_context_wait(Context ctx) const;
    };

    class PredEvent : public LgEvent {
    public:
      static const PredEvent NO_PRED_EVENT;
    public:
      PredEvent(void) noexcept : LgEvent() { } 
      PredEvent(const PredEvent &rhs) = default;
      explicit PredEvent(const Realm::Event &e) : LgEvent(e) { }
    public:
      inline PredEvent& operator=(const PredEvent &rhs) = default;
    };

    class PredUserEvent : public PredEvent {
    public:
      static const PredUserEvent NO_PRED_USER_EVENT;
    public:
      PredUserEvent(void) noexcept : PredEvent() { }
      PredUserEvent(const PredUserEvent &rhs) = default;
      explicit PredUserEvent(const Realm::UserEvent &e) : PredEvent(e) { }
    public:
      inline PredUserEvent& operator=(const PredUserEvent &rhs) = default;
      inline operator Realm::UserEvent() const
        { Realm::UserEvent e; e.id = id; return e; }
    };

    class ApEvent : public LgEvent {
    public:
      static const ApEvent NO_AP_EVENT;
    public:
      ApEvent(void) noexcept : LgEvent() { }
      ApEvent(const ApEvent &rhs) = default;
      explicit ApEvent(const Realm::Event &e) : LgEvent(e) { }
      explicit ApEvent(const PredEvent &e) { id = e.id; }
    public:
      inline ApEvent& operator=(const ApEvent &rhs) = default;
      inline bool has_triggered_faultignorant(void) const
        { bool poisoned = false; 
          return has_triggered_faultaware(poisoned); }
      inline void wait_faultignorant(void) const
        { bool poisoned = false; LgEvent::wait_faultaware(poisoned); }
      // TODO: enable this to ensure we are always checking for faults
#if 0
    private:
      // Make these private because we always want to be conscious of faults
      // when testing or waiting on application events
      inline bool has_triggered(void) const { return LgEvent::has_triggered(); }
      inline void wait(void) const { LgEvent::wait(); }
#endif
    };

    class ApUserEvent : public ApEvent {
    public:
      static const ApUserEvent NO_AP_USER_EVENT;
    public:
      ApUserEvent(void) noexcept : ApEvent() { }
      ApUserEvent(const ApUserEvent &rhs) = default;
      explicit ApUserEvent(const Realm::UserEvent &e) : ApEvent(e) { }
    public:
      inline ApUserEvent& operator=(const ApUserEvent &rhs) = default;
      inline operator Realm::UserEvent() const
        { Realm::UserEvent e; e.id = id; return e; }
    };

    class ApBarrier : public ApEvent {
    public:
      static const ApBarrier NO_AP_BARRIER;
    public:
      ApBarrier(void) noexcept : ApEvent(), timestamp(0) { }
      ApBarrier(const ApBarrier &rhs) = default; 
      explicit ApBarrier(const Realm::Barrier &b) 
        : ApEvent(b), timestamp(b.timestamp) { }
    public:
      inline ApBarrier& operator=(const ApBarrier &rhs) = default;
      inline operator Realm::Barrier() const
        { Realm::Barrier b; b.id = id; 
          b.timestamp = timestamp; return b; }
    public:
      inline bool get_result(void *value, size_t value_size) const
        { Realm::Barrier b; b.id = id;
          b.timestamp = timestamp; return b.get_result(value, value_size); }
      inline void destroy_barrier(void)
        { Realm::Barrier b; b.id = id;
          b.timestamp = timestamp; b.destroy_barrier(); }
    public:
      Realm::Barrier::timestamp_t timestamp;
    };

    class RtEvent : public LgEvent {
    public:
      static const RtEvent NO_RT_EVENT;
    public:
      RtEvent(void) noexcept : LgEvent() { }
      RtEvent(const RtEvent &rhs) = default;
      explicit RtEvent(const Realm::Event &e) : LgEvent(e) { }
      explicit RtEvent(const PredEvent &e) { id = e.id; }
    public:
      inline RtEvent& operator=(const RtEvent &rhs) = default;
    };

    class RtUserEvent : public RtEvent {
    public:
      static const RtUserEvent NO_RT_USER_EVENT;
    public:
      RtUserEvent(void) noexcept : RtEvent() { }
      RtUserEvent(const RtUserEvent &rhs) = default;
      explicit RtUserEvent(const Realm::UserEvent &e) : RtEvent(e) { }
    public:
      inline RtUserEvent& operator=(const RtUserEvent &rhs) = default;
      inline operator Realm::UserEvent() const
        { Realm::UserEvent e; e.id = id; return e; }
    };

    class RtBarrier : public RtEvent {
    public:
      static const RtBarrier NO_RT_BARRIER;
    public:
      RtBarrier(void) noexcept : RtEvent(), timestamp(0) { }
      RtBarrier(const RtBarrier &rhs) = default;
      explicit RtBarrier(const Realm::Barrier &b)
        : RtEvent(b), timestamp(b.timestamp) { }
    public:
      inline RtBarrier& operator=(const RtBarrier &rhs) = default;
      inline operator Realm::Barrier() const
        { Realm::Barrier b; b.id = id; 
          b.timestamp = timestamp; return b; } 
    public:
      inline bool get_result(void *value, size_t value_size) const
        { Realm::Barrier b; b.id = id;
          b.timestamp = timestamp; return b.get_result(value, value_size); }
      inline RtBarrier get_previous_phase(void)
        { Realm::Barrier b; b.id = id;
          return RtBarrier(b.get_previous_phase()); }
      inline void destroy_barrier(void)
        { Realm::Barrier b; b.id = id;
          b.timestamp = timestamp; b.destroy_barrier(); }
    public:
      Realm::Barrier::timestamp_t timestamp;
    }; 

    // Local lock for accelerating lock taking
    class LocalLock {
    public:
      inline LocalLock(void) { } 
    public:
      inline LocalLock(const LocalLock &rhs)
      {
        // should never be called
        assert(false);
      }
      inline ~LocalLock(void) { }
    public:
      inline LocalLock& operator=(const LocalLock &rhs)
      {
        // should never be called
        assert(false);
        return *this;
      }
    private:
      // These are only accessible via AutoLock
      friend class AutoLock;
      friend class AutoTryLock;
      friend class Mapping::AutoLock;
      inline RtEvent lock(void)   { return RtEvent(wrlock()); }
      inline RtEvent wrlock(void) { return RtEvent(reservation.wrlock()); }
      inline RtEvent rdlock(void) { return RtEvent(reservation.rdlock()); }
      inline bool trylock(void) { return reservation.trylock(); }
      inline bool trywrlock(void) { return reservation.trywrlock(); }
      inline bool tryrdlock(void) { return reservation.tryrdlock(); }
      inline void unlock(void) { reservation.unlock(); }
    private:
      inline void advise_sleep_entry(Realm::UserEvent guard)
        { reservation.advise_sleep_entry(guard); }
      inline void advise_sleep_exit(void)
        { reservation.advise_sleep_exit(); }
    protected:
      Realm::FastReservation reservation;
    };

    /////////////////////////////////////////////////////////////
    // AutoLock 
    /////////////////////////////////////////////////////////////
    // An auto locking class for taking a lock and releasing it when
    // the object goes out of scope
    class AutoLock { 
    public:
      inline AutoLock(LocalLock &r, int mode = 0, bool excl = true)
        : local_lock(r), previous(Internal::local_lock_list), 
          exclusive(excl), held(true)
      {
#ifdef DEBUG_REENTRANT_LOCKS
        if (previous != NULL)
          previous->check_for_reentrant_locks(&local_lock);
#endif
        if (exclusive)
        {
          RtEvent ready = local_lock.wrlock();
          while (ready.exists())
          {
            ready.wait();
            ready = local_lock.wrlock();
          }
        }
        else
        {
          RtEvent ready = local_lock.rdlock();
          while (ready.exists())
          {
            ready.wait();
            ready = local_lock.rdlock();
          }
        }
        Internal::local_lock_list = this;
      }
    protected:
      // Helper constructor for AutoTryLock and Mapping::AutoLock
      inline AutoLock(int mode, bool excl, LocalLock &r)
        : local_lock(r), previous(Internal::local_lock_list), 
          exclusive(excl), held(false)
      {
#ifdef DEBUG_REENTRANT_LOCKS
        if (previous != NULL)
          previous->check_for_reentrant_locks(&local_lock);
#endif
      }
    public:
      AutoLock(AutoLock &&rhs) = delete;
      AutoLock(const AutoLock &rhs) = delete;
      inline ~AutoLock(void)
      {
        if (held)
        {
#ifdef DEBUG_LEGION
          assert(Internal::local_lock_list == this);
#endif
          local_lock.unlock();
          Internal::local_lock_list = previous;
        }
        else
          assert(Internal::local_lock_list == previous);
      }
    public:
      AutoLock& operator=(AutoLock &&rhs) = delete;
      AutoLock& operator=(const AutoLock &rhs) = delete;
    public:
      inline void release(void) 
      { 
#ifdef DEBUG_LEGION
        assert(held);
        assert(Internal::local_lock_list == this);
#endif
        local_lock.unlock(); 
        Internal::local_lock_list = previous;
        held = false; 
      }
      inline void reacquire(void)
      {
#ifdef DEBUG_LEGION
        assert(!held);
        assert(Internal::local_lock_list == previous);
#endif
#ifdef DEBUG_REENTRANT_LOCKS
        if (previous != NULL)
          previous->check_for_reentrant_locks(&local_lock);
#endif
        if (exclusive)
        {
          RtEvent ready = local_lock.wrlock();
          while (ready.exists())
          {
            ready.wait();
            ready = local_lock.wrlock();
          }
        }
        else
        {
          RtEvent ready = local_lock.rdlock();
          while (ready.exists())
          {
            ready.wait();
            ready = local_lock.rdlock();
          }
        }
        Internal::local_lock_list = this;
        held = true;
      }
    public:
      inline void advise_sleep_entry(Realm::UserEvent guard) const
      {
        if (held)
          local_lock.advise_sleep_entry(guard);
        if (previous != NULL)
          previous->advise_sleep_entry(guard);
      }
      inline void advise_sleep_exit(void) const
      {
        if (held)
          local_lock.advise_sleep_exit();
        if (previous != NULL)
          previous->advise_sleep_exit();
      }
#ifdef DEBUG_REENTRANT_LOCKS
      inline void check_for_reentrant_locks(LocalLock *to_acquire) const
      {
        assert(to_acquire != &local_lock);
        if (previous != NULL)
          previous->check_for_reentrant_locks(to_acquire);
      }
#endif
    protected:
      LocalLock &local_lock;
      AutoLock *const previous;
      const bool exclusive;
      bool held;
    };

    // AutoTryLock is an extension of AutoLock that supports try lock
    class AutoTryLock : public AutoLock {
    public:
      inline AutoTryLock(LocalLock &r, int mode = 0, bool excl = true)
        : AutoLock(mode, excl, r) 
      {
        if (exclusive)
          ready = local_lock.wrlock();
        else
          ready = local_lock.rdlock();
        held = !ready.exists();
        if (held)
          Internal::local_lock_list = this;
      }
      AutoTryLock(const AutoTryLock &rhs) = delete;
    public:
      AutoTryLock& operator=(const AutoTryLock &rhs) = delete;
    public:
      // Allow an easy test for whether we got the lock or not
      inline bool has_lock(void) const { return held; }
      inline RtEvent try_next(void) const { return ready; }
    protected:
      RtEvent ready;
    };
    
    // Special method that we need here for waiting on events

    //--------------------------------------------------------------------------
    inline void LgEvent::wait(void) const
    //--------------------------------------------------------------------------
    {
#ifdef DEBUG_LEGION_WAITS
      const int local_meta_task_id = Internal::meta_task_id;
      const long long start = Realm::Clock::current_time_in_microseconds();
#endif
      // Save the context locally
      Internal::TaskContext *local_ctx = Internal::implicit_context; 
      // Save the task provenance information
      UniqueID local_provenance = Internal::implicit_provenance;
#ifdef DEBUG_LEGION_CALLERS
      LgTaskID local_kind = Internal::implicit_task_kind;
      LgTaskID local_caller = Internal::implicit_task_caller;
#endif
      // Save whether we are in a registration callback
      unsigned local_callback = Internal::inside_registration_callback;
      // Save the reference tracker that we have
      ImplicitReferenceTracker *local_tracker = implicit_reference_tracker;
      Internal::implicit_reference_tracker = NULL;
      // Check to see if we have any local locks to notify
      if (Internal::local_lock_list != NULL)
      {
        // Make a copy of the local locks here
        AutoLock *local_lock_list_copy = Internal::local_lock_list;
        // Set this back to NULL until we are done waiting
        Internal::local_lock_list = NULL;
        // Make a user event and notify all the thread locks
        const Realm::UserEvent done = Realm::UserEvent::create_user_event();
        local_lock_list_copy->advise_sleep_entry(done);
        if (local_ctx != NULL)
          begin_context_wait(local_ctx); 
        // Now we can do the wait
        if (!Processor::get_executing_processor().exists())
          Realm::Event::external_wait();
        else
          Realm::Event::wait();
        if (local_ctx != NULL)
          end_context_wait(local_ctx);
        // When we wake up, notify that we are done and exited the wait
        local_lock_list_copy->advise_sleep_exit();
        // Trigger the user-event
        done.trigger();
        // Restore our local lock list
        Internal::local_lock_list = local_lock_list_copy; 
      }
      else // Just do the normal wait
      {
        if (local_ctx != NULL)
          begin_context_wait(local_ctx);
        if (!Processor::get_executing_processor().exists())
          Realm::Event::external_wait();
        else
          Realm::Event::wait();
        if (local_ctx != NULL)
          end_context_wait(local_ctx);
      }
      // Write the context back
      Internal::implicit_context = local_ctx;
      // Write the provenance information back
      Internal::implicit_provenance = local_provenance;
#ifdef DEBUG_LEGION_CALLERS
      Internal::implicit_task_kind = local_kind;
      Internal::implicit_task_caller = local_caller;
#endif
      // Write the registration callback information back
      Internal::inside_registration_callback = local_callback;
#ifdef DEBUG_LEGION
      assert(Internal::implicit_reference_tracker == NULL);
#endif
      // Write the local reference tracker back
      Internal::implicit_reference_tracker = local_tracker;
#ifdef DEBUG_LEGION_WAITS
      Internal::meta_task_id = local_meta_task_id;
      const long long stop = Realm::Clock::current_time_in_microseconds();
      if (((stop - start) >= LIMIT) && (local_meta_task_id == BAD_TASK_ID))
        assert(false);
#endif
    }

    //--------------------------------------------------------------------------
    inline void LgEvent::wait_faultaware(bool &poisoned) const
    //--------------------------------------------------------------------------
    {
#ifdef DEBUG_LEGION_WAITS
      const int local_meta_task_id = Internal::meta_task_id;
      const long long start = Realm::Clock::current_time_in_microseconds();
#endif
      // Save the context locally
      Internal::TaskContext *local_ctx = Internal::implicit_context; 
      // Save the task provenance information
      UniqueID local_provenance = Internal::implicit_provenance;
#ifdef DEBUG_LEGION_CALLERS
      LgTaskID local_kind = Internal::implicit_task_kind;
      LgTaskID local_caller = Internal::implicit_task_caller;
#endif
      // Save whether we are in a registration callback
      unsigned local_callback = Internal::inside_registration_callback;
      // Save the reference tracker that we have
      ImplicitReferenceTracker *local_tracker = implicit_reference_tracker;
      Internal::implicit_reference_tracker = NULL;
      // Check to see if we have any local locks to notify
      if (Internal::local_lock_list != NULL)
      {
        // Make a copy of the local locks here
        AutoLock *local_lock_list_copy = Internal::local_lock_list;
        // Set this back to NULL until we are done waiting
        Internal::local_lock_list = NULL;
        // Make a user event and notify all the thread locks
        const Realm::UserEvent done = Realm::UserEvent::create_user_event();
        local_lock_list_copy->advise_sleep_entry(done);
        if (local_ctx != NULL)
          begin_context_wait(local_ctx);
        // Now we can do the wait
        if (!Processor::get_executing_processor().exists())
          Realm::Event::external_wait_faultaware(poisoned);
        else
          Realm::Event::wait_faultaware(poisoned);
        if (local_ctx != NULL)
          end_context_wait(local_ctx);
        // When we wake up, notify that we are done and exited the wait
        local_lock_list_copy->advise_sleep_exit();
        // Trigger the user-event
        done.trigger();
        // Restore our local lock list
        Internal::local_lock_list = local_lock_list_copy; 
      }
      else // Just do the normal wait
      {
        if (local_ctx != NULL)
          begin_context_wait(local_ctx);
        if (!Processor::get_executing_processor().exists())
          Realm::Event::external_wait_faultaware(poisoned);
        else
          Realm::Event::wait_faultaware(poisoned);
        if (local_ctx != NULL)
          end_context_wait(local_ctx);
      }
      // Write the context back
      Internal::implicit_context = local_ctx;
      // Write the provenance information back
      Internal::implicit_provenance = local_provenance;
#ifdef DEBUG_LEGION_CALLERS
      Internal::implicit_task_kind = local_kind;
      Internal::implicit_task_caller = local_caller;
#endif
      // Write the registration callback information back
      Internal::inside_registration_callback = local_callback;
#ifdef DEBUG_LEGION
      assert(Internal::implicit_reference_tracker == NULL);
#endif
      // Write the local reference tracker back
      Internal::implicit_reference_tracker = local_tracker;
#ifdef DEBUG_LEGION_WAITS
      Internal::meta_task_id = local_meta_task_id;
      const long long stop = Realm::Clock::current_time_in_microseconds();
      if (((stop - start) >= LIMIT) && (local_meta_task_id == BAD_TASK_ID))
        assert(false);
#endif
    }

  }; // namespace Internal 
  
  // A class for preventing serialization of Legion objects
  // which cannot be serialized
  template<typename T>
  class Unserializable {
  public:
    inline size_t legion_buffer_size(void);
    inline size_t legion_serialize(void *buffer);
    inline size_t legion_deserialize(const void *buffer);
  };

}; // Legion namespace

// now that we have things like LgEvent defined, we can include accessor.h to
// pick up ptr_t, which is used for compatibility-mode Coloring and friends
#include "legion/accessor.h"

namespace Legion {
  typedef LegionRuntime::Accessor::ByteOffset ByteOffset;

  typedef std::map<Color,ColoredPoints<ptr_t> > Coloring;
  typedef std::map<Color,Domain> DomainColoring;
  typedef std::map<Color,std::set<Domain> > MultiDomainColoring;
  typedef std::map<DomainPoint,ColoredPoints<ptr_t> > PointColoring;
  typedef std::map<DomainPoint,Domain> DomainPointColoring;
  typedef std::map<DomainPoint,std::set<Domain> > MultiDomainPointColoring;
};

#endif // __LEGION_TYPES_H__<|MERGE_RESOLUTION|>--- conflicted
+++ resolved
@@ -2062,18 +2062,14 @@
     // of a meta-task or a runtime API call. It also tracks
     // changes to remote distributed collectable that can be
     // delayed and batched together.
-<<<<<<< HEAD
-    extern __thread ImplicitReferenceTracker *implicit_reference_tracker; 
+    extern thread_local ImplicitReferenceTracker *implicit_reference_tracker; 
 #ifdef DEBUG_LEGION_WAITS
-    extern __thread int meta_task_id;
+    extern thread_local int meta_task_id;
 #endif
 #ifdef DEBUG_LEGION_CALLERS
-    extern __thread LgTaskID implicit_task_kind;
-    extern __thread LgTaskID implicit_task_caller;
-#endif
-=======
-    extern thread_local ImplicitReferenceTracker *implicit_reference_tracker;
->>>>>>> f9ba4cb6
+    extern thread_local LgTaskID implicit_task_kind;
+    extern thread_local LgTaskID implicit_task_caller;
+#endif
 
     /**
      * \class LgTaskArgs
